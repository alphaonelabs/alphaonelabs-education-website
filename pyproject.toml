--- conflicted
+++ resolved
@@ -29,11 +29,8 @@
 stripe = "^11.4.1"
 tweepy = "^4.15.0"
 uvicorn = "^0.34.0"
-<<<<<<< HEAD
 whitenoise = "^6.8.2"
-=======
 sentry-sdk = "^2.25.1"
->>>>>>> a70c0333
 
 [tool.poetry.group.dev.dependencies]
 djlint = "^1.34.1"
