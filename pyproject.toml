[tool.poetry]
name = "education-website"
version = "0.1.0"
description = "Alpha One Labs Educational Platform"
authors = ["Alpha One Labs <info@alphaonelabs.com>"]
packages = [
    { include = "web" }
]

[tool.poetry.dependencies]
python = "^3.10"
django = "^5.1"
django-environ = "^0.11.2"
django-simple-captcha = "^0.5.20"
requests = "^2.31.0"
django-sendgrid-v5 = "^1.2.3"
djlint = "^1.36.4"
stripe = "^11.4.1"
google-auth-oauthlib = "^1.2.0"
google-auth-httplib2 = "^0.2.0"
google-api-python-client = "^2.118.0"
icalendar = "^5.0.11"
whitenoise = "^6.8.2"
django-allauth = "^65.3.1"
django-storages = "^1.14.4"
django-markdownx = "^4.0.7"
django-browser-reload = "^1.18.0"
python-avatars = "^1.4.1"
<<<<<<< HEAD
cryptography = "^44.0.2"
=======
tweepy = "^4.15.0"
pillow = "^11.1.0"
>>>>>>> 1965e8f0

[tool.poetry.group.dev.dependencies]
djlint = "^1.34.1"
pre-commit = "^3.6.0"

[build-system]
requires = ["poetry-core"]
build-backend = "poetry.core.masonry.api"

[tool.djlint]
profile = "django"
indent = 2
blank_line_after_tag = "load,extends"
close_void_tags = true
format_css = true
format_js = true

[tool.black]
line-length = 120
target-version = ['py312']
include = '\.pyi?$'

[tool.isort]
profile = "ruff"
multi_line_output = 3
line_length = 120<|MERGE_RESOLUTION|>--- conflicted
+++ resolved
@@ -26,12 +26,9 @@
 django-markdownx = "^4.0.7"
 django-browser-reload = "^1.18.0"
 python-avatars = "^1.4.1"
-<<<<<<< HEAD
 cryptography = "^44.0.2"
-=======
 tweepy = "^4.15.0"
 pillow = "^11.1.0"
->>>>>>> 1965e8f0
 
 [tool.poetry.group.dev.dependencies]
 djlint = "^1.34.1"
