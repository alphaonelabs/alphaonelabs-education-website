--- conflicted
+++ resolved
@@ -34,17 +34,12 @@
 pyopenssl = "^25.0.0"
 oauth2client = "4.1.3"
 bleach = "^6.2.0"
-<<<<<<< HEAD
-channels = "^4.0.0"
+channels = "^4.3.1"
 daphne = "^4.0.0"
-channels-redis = "^4.2.0"
+channels-redis = "^4.3.0"
 websockets = "^12.0.0"
-=======
-channels = "^4.3.1"
-channels-redis = "^4.3.0"
 redis = "^6.4.0"
 mysqlclient = "^2.2.4"
->>>>>>> 485866fa
 
 [tool.poetry.group.dev.dependencies]
 djlint = "^1.34.1"
