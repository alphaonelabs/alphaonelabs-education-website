import os
import random
import string
import time
import uuid
from datetime import datetime, timedelta
from io import BytesIO
from urllib.parse import parse_qs, urlparse

from allauth.account.signals import user_signed_up
from django.conf import settings
from django.contrib.auth.models import User
from django.core.exceptions import ValidationError
from django.core.files.base import ContentFile
from django.core.mail import send_mail
from django.core.validators import MaxValueValidator, MinValueValidator
from django.db import models
from django.db.models import Avg
from django.db.models.signals import post_save
from django.dispatch import receiver
from django.urls import reverse
from django.utils import timezone
from django.utils.text import slugify
from django.utils.translation import gettext_lazy as _
from markdownx.models import MarkdownxField
from PIL import Image

from web.utils import calculate_and_update_user_streak


class Notification(models.Model):
    NOTIFICATION_TYPES = [
        ("info", "Information"),
        ("success", "Success"),
        ("warning", "Warning"),
        ("error", "Error"),
    ]

    user = models.ForeignKey(User, on_delete=models.CASCADE, related_name="notifications")
    title = models.CharField(max_length=200)
    message = models.TextField()
    notification_type = models.CharField(max_length=10, choices=NOTIFICATION_TYPES, default="info")
    read = models.BooleanField(default=False)
    created_at = models.DateTimeField(auto_now_add=True)
    updated_at = models.DateTimeField(auto_now=True)

    class Meta:
        ordering = ["-created_at"]

    def __str__(self):
        return f"{self.title} - {self.user.username}"


class Profile(models.Model):
    user = models.OneToOneField(User, on_delete=models.CASCADE)
    bio = models.TextField(max_length=500, blank=True)
    expertise = models.CharField(max_length=200, blank=True)
    # Avatar fields
    avatar = models.ImageField(upload_to="avatars", blank=True, default="")
    custom_avatar = models.OneToOneField(
        "Avatar", on_delete=models.SET_NULL, null=True, blank=True, related_name="profile"
    )
    is_teacher = models.BooleanField(default=False)
    is_social_media_manager = models.BooleanField(default=False)
    discord_username = models.CharField(max_length=50, blank=True, help_text="Your Discord username (e.g., User#1234)")
    slack_username = models.CharField(max_length=50, blank=True, help_text="Your Slack username")
    github_username = models.CharField(max_length=50, blank=True, help_text="Your GitHub username (without @)")
    referral_code = models.CharField(max_length=20, unique=True, blank=True)
    referred_by = models.ForeignKey("self", on_delete=models.SET_NULL, null=True, blank=True, related_name="referrals")
    referral_earnings = models.DecimalField(max_digits=10, decimal_places=2, default=0)
    stripe_account_id = models.CharField(max_length=100, blank=True)
    stripe_account_status = models.CharField(
        max_length=20,
        choices=[
            ("pending", "Pending"),
            ("verified", "Verified"),
            ("rejected", "Rejected"),
        ],
        default="pending",
        blank=True,
    )
    commission_rate = models.DecimalField(
        max_digits=5,
        decimal_places=2,
        default=10.00,
        help_text="Commission rate in percentage (e.g., 10.00 for 10%)",
        blank=True,
    )
    created_at = models.DateTimeField(auto_now_add=True)
    updated_at = models.DateTimeField(auto_now=True)
    is_profile_public = models.BooleanField(
        default=False, help_text="Toggle to make your profile public so your details and stats are visible."
    )
    how_did_you_hear_about_us = models.TextField(
        blank=True, help_text="How did you hear about us? You can enter text or a link."
    )

    def __str__(self):
        visibility = "Public" if self.is_profile_public else "Private"
        return f"{self.user.username}'s profile ({visibility})"

    def save(self, *args, **kwargs):
        if not self.referral_code:
            self.referral_code = self.generate_referral_code()
        # Skip image processing for SVG files
        super().save(*args, **kwargs)

    def generate_referral_code(self):
        """Generate a unique referral code."""
        max_attempts = 10
        attempt = 0

        while attempt < max_attempts:
            code = "".join(random.choices(string.ascii_uppercase + string.digits, k=8))
            if not Profile.objects.filter(referral_code=code).exists():
                return code
            attempt += 1

        # If we've exhausted our attempts, generate a truly unique code using timestamp
        timestamp = int(time.time())
        code = f"{timestamp:x}".upper()[:8]
        return code

    @property
    def total_referrals(self):
        """Return the total number of successful referrals."""
        return self.referrals.count()

    def add_referral_earnings(self, amount):
        """Add referral earnings to the user's balance."""
        self.referral_earnings = self.referral_earnings + amount
        self.save()

    @property
    def can_receive_payments(self):
        return self.is_teacher and self.stripe_account_id and self.stripe_account_status == "verified"


class Avatar(models.Model):
    style = models.CharField(max_length=50, default="circle")
    background_color = models.CharField(max_length=7, default="#FFFFFF")
    top = models.CharField(max_length=50, default="short_flat")
    eyebrows = models.CharField(max_length=50, default="default")
    eyes = models.CharField(max_length=50, default="default")
    nose = models.CharField(max_length=50, default="default")
    mouth = models.CharField(max_length=50, default="default")
    facial_hair = models.CharField(max_length=50, default="none")
    skin_color = models.CharField(max_length=50, default="light")
    hair_color = models.CharField(max_length=7, default="#000000")
    accessory = models.CharField(max_length=50, default="none")
    clothing = models.CharField(max_length=50, default="hoodie")
    clothing_color = models.CharField(max_length=7, default="#0000FF")
    svg = models.TextField(blank=True, help_text="Stored SVG string of the custom avatar")
    created_at = models.DateTimeField(auto_now_add=True)
    updated_at = models.DateTimeField(auto_now=True)

    def __str__(self):
        return f"Avatar for {self.profile.user.username if hasattr(self, 'profile') and self.profile else 'No Profile'}"

    def save(self, *args, **kwargs):
        from python_avatars import (
            AccessoryType,
        )
        from python_avatars import Avatar as PythonAvatar
        from python_avatars import (
            AvatarStyle,
            ClothingType,
            EyebrowType,
            EyeType,
            FacialHairType,
            HairType,
            MouthType,
            NoseType,
            SkinColor,
        )

        # Create avatar using python_avatars
        avatar = PythonAvatar(
            style=getattr(AvatarStyle, self.style.upper(), AvatarStyle.CIRCLE),
            background_color=self.background_color,
            top=getattr(HairType, self.top.upper(), HairType.SHORT_FLAT),
            eyebrows=getattr(EyebrowType, self.eyebrows.upper(), EyebrowType.DEFAULT),
            eyes=getattr(EyeType, self.eyes.upper(), EyeType.DEFAULT),
            nose=getattr(NoseType, self.nose.upper(), NoseType.DEFAULT),
            mouth=getattr(MouthType, self.mouth.upper(), MouthType.DEFAULT),
            facial_hair=getattr(FacialHairType, self.facial_hair.upper(), FacialHairType.NONE),
            skin_color=getattr(SkinColor, self.skin_color.upper(), SkinColor.LIGHT),
            hair_color=self.hair_color,
            accessory=getattr(AccessoryType, self.accessory.upper(), AccessoryType.NONE),
            clothing=getattr(ClothingType, self.clothing.upper(), ClothingType.HOODIE),
            clothing_color=self.clothing_color,
        )

        # Save SVG string
        self.svg = avatar.render()
        super().save(*args, **kwargs)


class Subject(models.Model):
    name = models.CharField(max_length=100, unique=True)
    slug = models.SlugField(unique=True)
    description = models.TextField(blank=True)
    icon = models.CharField(max_length=50, help_text="Font Awesome icon class", blank=True)
    order = models.IntegerField(default=0)
    created_at = models.DateTimeField(auto_now_add=True)
    updated_at = models.DateTimeField(auto_now=True)

    class Meta:
        ordering = ["order", "name"]

    def __str__(self):
        return self.name

    def save(self, *args, **kwargs):
        if not self.slug:
            self.slug = slugify(self.name)
        super().save(*args, **kwargs)


class WebRequest(models.Model):
    ip_address = models.CharField(max_length=100, blank=True, default="")
    user = models.CharField(max_length=150, blank=True, default="")
    created = models.DateTimeField(auto_now_add=True)
    modified = models.DateTimeField(auto_now=True)
    agent = models.TextField(blank=True, default="")
    count = models.BigIntegerField(default=1)
    path = models.CharField(max_length=255, blank=True, default="")
    referer = models.CharField(max_length=255, blank=True, default="")
    course = models.ForeignKey("Course", on_delete=models.CASCADE, related_name="web_requests", null=True, blank=True)

    def __str__(self):
        return f"{self.path} - {self.count} views"


class Course(models.Model):
    STATUS_CHOICES = [
        ("draft", "Draft"),
        ("published", "Published"),
        ("archived", "Archived"),
    ]

    title = models.CharField(max_length=200)
    slug = models.SlugField(unique=True, max_length=200)
    image = models.ImageField(
        upload_to="course_images", help_text="Course image (will be resized to 300x300 pixels)", blank=True
    )
    teacher = models.ForeignKey(User, on_delete=models.CASCADE, related_name="courses_teaching")
    description = MarkdownxField()
    learning_objectives = MarkdownxField()
    prerequisites = MarkdownxField(blank=True)
    price = models.DecimalField(max_digits=10, decimal_places=2)
    allow_individual_sessions = models.BooleanField(
        default=False, help_text="Allow students to register for individual sessions"
    )
    invite_only = models.BooleanField(
        default=False, help_text="If enabled, students can only enroll with an invitation"
    )
    status = models.CharField(max_length=10, choices=STATUS_CHOICES, default="draft")
    max_students = models.IntegerField(validators=[MinValueValidator(1)])
    created_at = models.DateTimeField(auto_now_add=True)
    updated_at = models.DateTimeField(auto_now=True)

    subject = models.ForeignKey(
        Subject,
        on_delete=models.PROTECT,
        related_name="courses",
    )

    level = models.CharField(
        max_length=20,
        choices=[
            ("beginner", "Beginner"),
            ("intermediate", "Intermediate"),
            ("advanced", "Advanced"),
        ],
        default="beginner",
    )
    tags = models.CharField(max_length=200, blank=True, help_text="Comma-separated tags")
    is_featured = models.BooleanField(default=False)

    def save(self, *args, **kwargs):
        if not self.slug:
            base_slug = slugify(self.title)
            slug = base_slug
            counter = 1
            while Course.objects.filter(slug=slug).exists():
                slug = f"{base_slug}-{counter}"
                counter += 1
            self.slug = slug

        # Handle image resizing
        if self.image:
            img = Image.open(self.image)
            # Convert to RGB if necessary
            if img.mode != "RGB":
                img = img.convert("RGB")
            # Crop image to a square format
            width, height = img.size
            min_dim = min(width, height)
            left = (width - min_dim) / 2
            top = (height - min_dim) / 2
            right = (width + min_dim) / 2
            bottom = (height + min_dim) / 2
            img = img.crop((left, top, right, bottom))
            # Resize the image to 300x300 pixels
            img = img.resize((500, 500), Image.Resampling.LANCZOS)
            # Save the resized image
            buffer = BytesIO()
            img.save(buffer, format="JPEG", quality=90)
            # Update the ImageField
            file_name = self.image.name
            self.image.delete(save=False)  # Delete old image
            self.image.save(file_name, ContentFile(buffer.getvalue()), save=False)

        super().save(*args, **kwargs)

    def delete(self, *args, **kwargs):
        if self.image:
            self.image.delete(save=False)
        super().delete(*args, **kwargs)

    def __str__(self):
        return self.title

    @property
    def available_spots(self):
        return self.max_students - self.enrollments.count()

    @property
    def average_rating(self):
        avg = float(self.reviews.aggregate(avg=Avg("rating"))["avg"] or 0)
        return round(avg, 2)


class Session(models.Model):
    course = models.ForeignKey(Course, on_delete=models.CASCADE, related_name="sessions")
    title = models.CharField(max_length=200)
    description = models.TextField()
    start_time = models.DateTimeField()
    end_time = models.DateTimeField()
    is_virtual = models.BooleanField(default=True)
    meeting_link = models.URLField(blank=True)
    meeting_id = models.CharField(max_length=100, blank=True)
    location = models.CharField(max_length=200, blank=True)
    price = models.DecimalField(
        max_digits=10, decimal_places=2, null=True, blank=True, help_text="Price for individual session registration"
    )
    created_at = models.DateTimeField(auto_now_add=True)
    updated_at = models.DateTimeField(auto_now=True)

    # Rollover fields
    enable_rollover = models.BooleanField(
        default=False, help_text="Enable automatic date rollover if no students are enrolled"
    )
    rollover_pattern = models.CharField(
        max_length=20,
        choices=[
            ("daily", "Daily"),
            ("weekly", "Weekly"),
            ("monthly", "Monthly"),
        ],
        default="weekly",
        blank=True,
        help_text="How often to roll over the session dates",
    )
    original_start_time = models.DateTimeField(
        null=True, blank=True, help_text="Original start time before any rollovers"
    )
    original_end_time = models.DateTimeField(null=True, blank=True, help_text="Original end time before any rollovers")
    is_rolled_over = models.BooleanField(default=False, help_text="Whether this session has been rolled over")
    teacher_confirmed = models.BooleanField(
        default=False, help_text="Whether the teacher has confirmed the rolled over dates"
    )
    latitude = models.DecimalField(
        blank=True,
        decimal_places=6,
        help_text="Latitude coordinate for mapping",
        max_digits=9,
        null=True,
        validators=[MinValueValidator(-90), MaxValueValidator(90)],
    )
    longitude = models.DecimalField(
        blank=True,
        decimal_places=6,
        help_text="Longitude coordinate for mapping",
        max_digits=9,
        null=True,
        validators=[MinValueValidator(-180), MaxValueValidator(180)],
    )
    teaching_style = models.CharField(
        max_length=20,
        choices=[
            ("lecture", "Lecture Based"),
            ("student-centered", "Student Centered"),
            ("hybrid", "Hybrid Learning"),
            ("practical", "Practical Learning"),
        ],
        default="hybrid",
        blank=True,
        help_text="What is the teachng style of session",
    )

    class Meta:
        ordering = ["start_time"]

    def __str__(self):
        return f"{self.course.title} - {self.title}"

    def save(self, *args, **kwargs):
        # Store original times when first created
        # calculate the lat and longitiude dynamically

        if self.location and (self.latitude is None or self.longitude is None):
            self.fetch_coordinates()

        if not self.pk and not self.original_start_time and not self.original_end_time:
            self.original_start_time = self.start_time
            self.original_end_time = self.end_time

        # Handle virtual meeting creation/updates
        is_new = self._state.adding
        old_instance = None if is_new else Session.objects.get(pk=self.pk)

        # First save to get the ID
        super().save(*args, **kwargs)

        if self.is_virtual:
            from .calendar_sync import create_calendar_event, update_calendar_event

            if is_new:
                event_id = create_calendar_event(self)
                if event_id:
                    self.meeting_id = event_id
                    # Update without triggering save() again
                    Session.objects.filter(pk=self.pk).update(meeting_id=event_id)
            elif old_instance and (
                old_instance.start_time != self.start_time
                or old_instance.end_time != self.end_time
                or old_instance.title != self.title
            ):
                update_calendar_event(self)

    def roll_forward(self):
        """Roll the session forward based on the rollover pattern."""
        if not self.enable_rollover or self.teacher_confirmed:
            return False

        now = timezone.now()
        if self.start_time > now:
            return False  # Don't roll forward future sessions

        # Calculate new dates based on pattern
        if self.rollover_pattern == "daily":
            days_to_add = 1
        elif self.rollover_pattern == "weekly":
            days_to_add = 7
        else:  # monthly
            days_to_add = 30

        # Calculate time difference between start and end
        duration = self.end_time - self.start_time

        # Roll forward until we get a future date
        while self.start_time <= now:
            self.start_time += timezone.timedelta(days=days_to_add)
            self.end_time = self.start_time + duration

        self.is_rolled_over = True
        self.teacher_confirmed = False
        return True

    def delete(self, *args, **kwargs):
        # Delete associated calendar event if exists
        if self.is_virtual and self.meeting_id:
            from .calendar_sync import delete_calendar_event

            delete_calendar_event(self)
        super().delete(*args, **kwargs)

    def fetch_coordinates(self):
        """Fetch latitude and longitude using OpenStreetMap's Nominatim API."""
        from .utils import geocode_address

        if not self.location:
            return
        try:
            coordinates = geocode_address(self.location)
            if coordinates:
                self.latitude, self.longitude = coordinates
                print("location store:", self.latitude, self.longitude)
            else:
                print(
                    f"Skipping session {self.id} due to invalid coordinates:",
                    f"lat={self.latitude}, \n lng={self.longitude}",
                )
        except Exception as e:
            import logging

            logger = logging.getLogger(__name__)
            logger.error("Error geocoding session %s location '%s': %s", self.id, self.location, str(e))

    def is_live(self):
        """Returns True if the session is live right now."""
        now = timezone.now()
        return self.start_time <= now <= self.end_time

    def get_absolute_url(self):
        return reverse("course_detail", kwargs={"slug": self.course.slug})


class CourseMaterial(models.Model):
    MATERIAL_TYPES = [
        ("video", "Video"),
        ("image", "Image"),
        ("document", "Document"),
        ("presentation", "Presentation"),
        ("exercise", "Exercise"),
        ("quiz", "Quiz"),
        ("assignment", "Assignment"),  # Add 'assignment' as a valid choice
        ("other", "Other"),
    ]

    course = models.ForeignKey(Course, on_delete=models.CASCADE, related_name="materials")
    title = models.CharField(max_length=200)
    description = models.TextField(blank=True)
    material_type = models.CharField(max_length=20, choices=MATERIAL_TYPES)
    file = models.FileField(upload_to="course_materials/", blank=True)
    external_url = models.URLField(blank=True, help_text="URL for external content like YouTube videos")
    session = models.ForeignKey(
        Session,
        on_delete=models.SET_NULL,
        null=True,
        blank=True,
        related_name="materials",
    )
    order = models.PositiveIntegerField(default=0)
    is_downloadable = models.BooleanField(default=True)
    requires_enrollment = models.BooleanField(
        default=True, help_text="If True, only enrolled students can access full content"
    )
    created_at = models.DateTimeField(auto_now_add=True)
    updated_at = models.DateTimeField(auto_now=True)

    # New fields for assignment deadlines and reminder tracking
    due_date = models.DateTimeField(null=True, blank=True, help_text="Deadline for assignment submission")
    reminder_sent = models.BooleanField(default=False, help_text="Whether an early reminder has been sent")
    final_reminder_sent = models.BooleanField(default=False, help_text="Whether a final reminder has been sent")

    class Meta:
        ordering = ["order", "created_at"]

    def __str__(self):
        return f"{self.course.title} - {self.title}"

    def clean(self):
        if not self.file and not self.external_url:
            raise ValidationError("Either a file or external URL must be provided")
        if self.file and self.external_url:
            raise ValidationError("Cannot have both file and external URL")

    def save(self, *args, **kwargs):
        self.full_clean()
        super().save(*args, **kwargs)

    @property
    def file_extension(self):
        if self.file:
            return os.path.splitext(self.file.name)[1].lower()
        return ""

    @property
    def file_size(self):
        if not self.file:
            return 0
        try:
            return self.file.size
        except FileNotFoundError:
            return 0

    @property
    def preview_content(self):
        """Returns limited content for non-enrolled users"""
        if self.material_type == "video":
            return self.title
        elif self.material_type == "image":
            return self.title
        return self.title


class Enrollment(models.Model):
    STATUS_CHOICES = [
        ("pending", "Pending"),
        ("approved", "Approved"),
        ("rejected", "Rejected"),
        ("completed", "Completed"),
    ]

    student = models.ForeignKey(User, on_delete=models.CASCADE, related_name="enrollments")
    course = models.ForeignKey(Course, on_delete=models.CASCADE, related_name="enrollments")
    status = models.CharField(max_length=10, choices=STATUS_CHOICES, default="pending")
    enrollment_date = models.DateTimeField(auto_now_add=True)
    completion_date = models.DateTimeField(null=True, blank=True)
    payment_intent_id = models.CharField(max_length=100, blank=True, default="")

    class Meta:
        unique_together = ["student", "course"]

    def __str__(self):
        return f"{self.student.username} - {self.course.title}"


class SessionAttendance(models.Model):
    STATUS_CHOICES = [
        ("present", "Present"),
        ("absent", "Absent"),
        ("excused", "Excused"),
        ("late", "Late"),
    ]

    session = models.ForeignKey(Session, on_delete=models.CASCADE, related_name="attendances")
    student = models.ForeignKey(User, on_delete=models.CASCADE, related_name="session_attendances")
    status = models.CharField(max_length=10, choices=STATUS_CHOICES, default="absent")
    notes = models.TextField(blank=True)
    created_at = models.DateTimeField(auto_now_add=True)
    updated_at = models.DateTimeField(auto_now=True)

    class Meta:
        unique_together = ["session", "student"]

    def __str__(self):
        return f"{self.student.username} - {self.session.title} ({self.status})"


class CourseProgress(models.Model):
    enrollment = models.OneToOneField(Enrollment, on_delete=models.CASCADE, related_name="progress")
    completed_sessions = models.ManyToManyField(Session, related_name="completed_by")
    last_accessed = models.DateTimeField(auto_now=True)
    notes = models.TextField(blank=True)

    @property
    def completion_percentage(self):
        total_sessions = self.enrollment.course.sessions.count()
        if total_sessions == 0:
            return 0
        completed = self.completed_sessions.count()
        return int((completed / total_sessions) * 100)

    @property
    def attendance_rate(self):
        total_past_sessions = self.enrollment.course.sessions.filter(start_time__lt=timezone.now()).count()
        if total_past_sessions == 0:
            return 100
        attended = SessionAttendance.objects.filter(
            student=self.enrollment.student,
            session__course=self.enrollment.course,
            status__in=["present", "late"],
        ).count()
        return int((attended / total_past_sessions) * 100)

    def __str__(self):
        return f"{self.enrollment.student.username}'s progress in {self.enrollment.course.title}"


class EducationalVideo(models.Model):
    """Model for educational videos shared by users."""

    title = models.CharField(max_length=200)
    description = models.TextField(blank=True, help_text="Optional - describe what viewers will learn from this video")
    video_url = models.URLField(help_text="URL for external content like YouTube videos")
    category = models.ForeignKey(Subject, on_delete=models.PROTECT, related_name="educational_videos")
    uploader = models.ForeignKey(
        User,
        on_delete=models.CASCADE,
        related_name="educational_videos",
        null=True,
        blank=True,
        help_text="User who uploaded the video. If null, the submission is considered anonymous.",
    )
    uploaded_at = models.DateTimeField(auto_now_add=True)

    class Meta:
        verbose_name = "Educational Video"
        verbose_name_plural = "Educational Videos"
        ordering = ["-uploaded_at"]

    def __str__(self):
        return self.title

    @property
    def thumbnail_url(self):
        """
        Build the URL for YouTube's high-quality default thumbnail.
        Returns None if this isn't a YouTube video.
        """
        vid = self.youtube_id
        if vid:
            return f"https://img.youtube.com/vi/{vid}/hqdefault.jpg"
        return None

    @property
    def youtube_id(self):
        """
        Extract the YouTube video ID, whether it's a long or short URL.
        Returns None if not a YouTube link.
        """
        parsed = urlparse(self.video_url)
        host = parsed.netloc.lower()

        # youtu.be/<id>
        if host in ("youtu.be", "www.youtu.be"):
            return parsed.path.lstrip("/")

        # youtube.com/watch?v=<id>
        if host in ("youtube.com", "www.youtube.com"):
            try:
                return parse_qs(parsed.query).get("v", [None])[0]
            except Exception:
                return None

        return None


class Achievement(models.Model):
    TYPES = [
        ("attendance", "Perfect Attendance"),
        ("completion", "Course Completion"),
        ("participation", "Active Participation"),
        ("excellence", "Academic Excellence"),
        ("quiz", "High Quiz Score"),
        ("streak", "Daily Learning Streak"),
    ]

    BADGE_ICONS = [
        ("fas fa-trophy", "Trophy"),
        ("fas fa-medal", "Medal"),
        ("fas fa-award", "Award"),
        ("fas fa-star", "Star"),
        ("fas fa-certificate", "Certificate"),
        ("fas fa-graduation-cap", "Graduation Cap"),
    ]

    student = models.ForeignKey(User, on_delete=models.CASCADE, related_name="achievements")
    course = models.ForeignKey(Course, on_delete=models.CASCADE, related_name="achievements", null=True, blank=True)
    achievement_type = models.CharField(max_length=20, choices=TYPES)
    title = models.CharField(max_length=200)
    description = models.TextField()
    awarded_at = models.DateTimeField(auto_now_add=True)
    badge_icon = models.CharField(
        max_length=100, blank=True, help_text="Icon class for the badge (e.g., 'fas fa-trophy')"
    )
    criteria_threshold = models.PositiveIntegerField(
        null=True, blank=True, help_text="Optional threshold required to earn this badge"
    )

    def __str__(self):
        return f"{self.student.username} - {self.title}"


class Review(models.Model):
    student = models.ForeignKey(User, on_delete=models.CASCADE, related_name="reviews_given")
    course = models.ForeignKey(Course, on_delete=models.CASCADE, related_name="reviews")
    rating = models.IntegerField(validators=[MinValueValidator(1), MaxValueValidator(5)])
    comment = models.TextField()
    created_at = models.DateTimeField(auto_now_add=True)
    updated_at = models.DateTimeField(auto_now=True)
    is_featured = models.BooleanField(default=False, db_index=True)

    class Meta:
        unique_together = ["student", "course"]

    def __str__(self):
        return f"{self.student.username}'s review of {self.course.title}"


class Payment(models.Model):
    STATUS_CHOICES = [
        ("pending", "Pending"),
        ("completed", "Completed"),
        ("failed", "Failed"),
        ("refunded", "Refunded"),
    ]

    enrollment = models.ForeignKey(
        Enrollment,
        on_delete=models.CASCADE,
        related_name="payments",
        help_text="The enrollment this payment is associated with",
    )
    session = models.ForeignKey(
        Session,
        on_delete=models.SET_NULL,
        null=True,
        blank=True,
        related_name="payments",
        help_text="Specific session this payment is for, if any",
    )
    amount = models.DecimalField(max_digits=10, decimal_places=2)
    currency = models.CharField(max_length=3, default="USD")
    stripe_payment_intent_id = models.CharField(max_length=100, unique=True)
    status = models.CharField(max_length=10, choices=STATUS_CHOICES, default="pending")
    created_at = models.DateTimeField(auto_now_add=True)
    updated_at = models.DateTimeField(auto_now=True)

    def __str__(self):
        if self.session:
            return f"Payment for {self.enrollment} - {self.session.title}"
        return f"Payment for {self.enrollment}"


class ForumCategory(models.Model):
    """Categories for organizing forum discussions."""

    name = models.CharField(max_length=100)
    description = models.TextField()
    slug = models.SlugField(unique=True)
    icon = models.CharField(max_length=50, help_text="Font Awesome icon class")
    order = models.IntegerField(default=0)
    created_at = models.DateTimeField(auto_now_add=True)
    updated_at = models.DateTimeField(auto_now=True)

    class Meta:
        verbose_name_plural = "Forum Categories"
        ordering = ["order", "name"]

    def __str__(self):
        return self.name

    def save(self, *args, **kwargs):
        if not self.slug:
            self.slug = slugify(self.name)
        super().save(*args, **kwargs)


class ForumTopic(models.Model):
    """Individual forum topics/threads."""

    title = models.CharField(max_length=200)
    content = models.TextField()
    category = models.ForeignKey(ForumCategory, on_delete=models.CASCADE, related_name="topics")
    author = models.ForeignKey(User, on_delete=models.CASCADE, related_name="forum_topics")
    is_pinned = models.BooleanField(default=False)
    is_locked = models.BooleanField(default=False)
    github_issue_url = models.URLField(blank=True, default="", help_text="Link to related GitHub issue")
    github_milestone_url = models.URLField(blank=True, default="", help_text="Link to related GitHub milestone")
    views = models.IntegerField(default=0)
    created_at = models.DateTimeField(auto_now_add=True)
    updated_at = models.DateTimeField(auto_now=True)

    # Add these methods to the ForumTopic class
    def upvote_count(self):
        """Return the number of upvotes for this topic."""
        return self.votes.filter(vote_type="up").count()

    def downvote_count(self):
        """Return the number of downvotes for this topic."""
        return self.votes.filter(vote_type="down").count()

    def vote_score(self):
        """Return the total vote score (upvotes - downvotes)."""
        return self.upvote_count() - self.downvote_count()

    def user_vote(self, user):
        """Return the user's vote type for this topic, or None if not voted."""
        if not user.is_authenticated:
            return None
        try:
            vote = self.votes.get(user=user)
            return vote.vote_type
        except ForumVote.DoesNotExist:
            return None

    class Meta:
        ordering = ["-is_pinned", "-created_at"]

    def __str__(self):
        return self.title


class ForumReply(models.Model):
    """Replies to forum topics."""

    topic = models.ForeignKey(ForumTopic, on_delete=models.CASCADE, related_name="replies")
    author = models.ForeignKey(User, on_delete=models.CASCADE, related_name="forum_replies")
    content = models.TextField()
    is_solution = models.BooleanField(default=False)
    created_at = models.DateTimeField(auto_now_add=True)
    updated_at = models.DateTimeField(auto_now=True)

    # Add the same methods to the ForumReply class
    def upvote_count(self):
        """Return the number of upvotes for this reply."""
        return self.votes.filter(vote_type="up").count()

    def downvote_count(self):
        """Return the number of downvotes for this reply."""
        return self.votes.filter(vote_type="down").count()

    def vote_score(self):
        """Return the total vote score (upvotes - downvotes)."""
        return self.upvote_count() - self.downvote_count()

    def user_vote(self, user):
        """Return the user's vote type for this reply, or None if not voted."""
        if not user.is_authenticated:
            return None
        try:
            vote = self.votes.get(user=user)
            return vote.vote_type
        except ForumVote.DoesNotExist:
            return None

    class Meta:
        verbose_name_plural = "Forum Replies"
        ordering = ["created_at"]

    def __str__(self):
        return f"Reply by {self.author.username} on {self.topic.title}"


class PeerConnection(models.Model):
    """Connections between users for networking."""

    STATUS_CHOICES = [
        ("pending", "Pending"),
        ("accepted", "Accepted"),
        ("rejected", "Rejected"),
        ("blocked", "Blocked"),
    ]

    sender = models.ForeignKey(User, on_delete=models.CASCADE, related_name="sent_connections")
    receiver = models.ForeignKey(User, on_delete=models.CASCADE, related_name="received_connections")
    status = models.CharField(max_length=10, choices=STATUS_CHOICES, default="pending")
    created_at = models.DateTimeField(auto_now_add=True)
    updated_at = models.DateTimeField(auto_now=True)

    class Meta:
        unique_together = ["sender", "receiver"]

    def __str__(self):
        return f"{self.sender.username} -> {self.receiver.username} ({self.status})"


class PeerMessage(models.Model):
    """Direct messages between connected."""

    sender = models.ForeignKey(User, on_delete=models.CASCADE, related_name="sent_messages")
    receiver = models.ForeignKey(User, on_delete=models.CASCADE, related_name="received_messages")
    content = models.TextField()
    encrypted_key = models.TextField(blank=True, default="")  # Using default empty string instead of null
    is_read = models.BooleanField(default=False)
    read_at = models.DateTimeField(null=True, blank=True)
    starred = models.BooleanField(default=False)
    created_at = models.DateTimeField(auto_now_add=True)

    class Meta:
        ordering = ["-created_at"]

    def __str__(self):
        return f"Message from {self.sender.username} to {self.receiver.username}"

    def save(self, *args, **kwargs):
        if self.read_at and not self.is_read:
            self.is_read = True
        elif self.is_read and not self.read_at:
            self.read_at = timezone.now()
        super().save(*args, **kwargs)


class StudyGroup(models.Model):
    """Study groups for collaborative learning."""

    name = models.CharField(max_length=200)
    description = models.TextField()
    course = models.ForeignKey(Course, on_delete=models.CASCADE, related_name="study_groups")
    creator = models.ForeignKey(User, on_delete=models.CASCADE, related_name="created_groups")
    members = models.ManyToManyField(User, related_name="joined_groups", blank=True)
    max_members = models.IntegerField(default=10)
    is_private = models.BooleanField(default=False)
    created_at = models.DateTimeField(auto_now_add=True)
    updated_at = models.DateTimeField(auto_now=True)

    def __str__(self):
        return self.name

    def can_add_member(self):
        return self.members.count() < self.max_members

    def add_member(self, user):
        if self.can_add_member():
            self.members.add(user)
            return True
        return False

    def is_full(self):
        return self.members.count() >= self.max_members


class StudyGroupInvite(models.Model):
    """Invitations to join study groups."""

    id = models.UUIDField(primary_key=True, default=uuid.uuid4, editable=False)
    group = models.ForeignKey(StudyGroup, on_delete=models.CASCADE, related_name="invites")
    sender = models.ForeignKey(User, on_delete=models.CASCADE, related_name="sent_group_invites")
    recipient = models.ForeignKey(User, on_delete=models.CASCADE, related_name="received_group_invites")
    created_at = models.DateTimeField(auto_now_add=True)
    responded_at = models.DateTimeField(null=True, blank=True)
    STATUS_CHOICES = [("pending", "Pending"), ("accepted", "Accepted"), ("declined", "Declined")]
    status = models.CharField(max_length=20, choices=STATUS_CHOICES, default="pending")

    class Meta:
        unique_together = ["group", "recipient"]

    def __str__(self):
        return f"Invitation to {self.group.name} for {self.recipient.username}"

    def accept(self):
        """Accept the invitation and add the recipient to the study group."""
        self.status = "accepted"
        self.responded_at = timezone.now()
        self.save()
        member_added = self.group.add_member(self.recipient)
        if not member_added:
            # Group is full, create notification or handle this case
            Notification.objects.create(
                user=self.recipient,
                title="Group Full",
                message=f"Could not join {self.group.name} as it's already full",
                notification_type="warning",
            )

    def decline(self):
        """Decline the invitation."""
        self.status = "declined"
        self.responded_at = timezone.now()
        self.save()


@receiver(post_save, sender=User)
def create_user_profile(sender, instance, created, **kwargs):
    """Create a Profile instance when a new User is created."""
    if created and not hasattr(instance, "profile"):
        Profile.objects.create(user=instance)


@receiver(post_save, sender=User)
def save_user_profile(sender, instance, **kwargs):
    """Save the Profile instance when the User is saved."""
    if hasattr(instance, "profile"):
        instance.profile.save()
    else:
        Profile.objects.create(user=instance)


class BlogPost(models.Model):
    STATUS_CHOICES = [
        ("draft", "Draft"),
        ("published", "Published"),
        ("archived", "Archived"),
    ]

    title = models.CharField(max_length=200)
    slug = models.SlugField(unique=True, max_length=200)
    author = models.ForeignKey(User, on_delete=models.CASCADE, related_name="blog_posts")
    content = MarkdownxField()
    excerpt = models.TextField(blank=True)
    featured_image = models.ImageField(
        upload_to="blog/images/", blank=True, help_text="Featured image for the blog post"
    )
    status = models.CharField(max_length=10, choices=STATUS_CHOICES, default="draft")
    tags = models.CharField(
        max_length=200, blank=True, help_text="Comma-separated tags (e.g., 'python, django, web development')"
    )
    created_at = models.DateTimeField(auto_now_add=True)
    updated_at = models.DateTimeField(auto_now=True)
    published_at = models.DateTimeField(null=True, blank=True)

    class Meta:
        ordering = ["-published_at", "-created_at"]

    def __str__(self):
        return self.title

    def save(self, *args, **kwargs):
        if not self.slug:
            self.slug = slugify(self.title)
        if self.status == "published" and not self.published_at:
            self.published_at = timezone.now()
        super().save(*args, **kwargs)

    @property
    def reading_time(self):
        """Estimate reading time in minutes."""
        words_per_minute = 200
        word_count = len(self.content.split())
        minutes = word_count / words_per_minute
        return max(1, round(minutes))


class BlogComment(models.Model):
    post = models.ForeignKey(BlogPost, on_delete=models.CASCADE, related_name="comments")
    author = models.ForeignKey(User, on_delete=models.CASCADE, related_name="blog_comments")
    content = models.TextField()
    parent = models.ForeignKey("self", null=True, blank=True, on_delete=models.CASCADE, related_name="replies")
    is_approved = models.BooleanField(default=False)
    created_at = models.DateTimeField(auto_now_add=True)
    updated_at = models.DateTimeField(auto_now=True)

    class Meta:
        ordering = ["created_at"]

    def __str__(self):
        return f"Comment by {self.author.username} on {self.post.title}"


class SuccessStory(models.Model):
    STATUS_CHOICES = [
        ("published", "Published"),
        ("archived", "Archived"),
    ]
    title = models.CharField(max_length=200)
    slug = models.SlugField(unique=True, max_length=200)
    author = models.ForeignKey(User, on_delete=models.CASCADE, related_name="success_stories")
    content = MarkdownxField()
    excerpt = models.TextField(blank=True)
    featured_image = models.ImageField(
        upload_to="success_stories/images/", blank=True, help_text="Featured image for the success story"
    )
    status = models.CharField(max_length=10, choices=STATUS_CHOICES, default="published")
    created_at = models.DateTimeField(auto_now_add=True)
    updated_at = models.DateTimeField(auto_now=True)
    published_at = models.DateTimeField(null=True, blank=True)

    class Meta:
        ordering = ["-published_at", "-created_at"]
        verbose_name = "Success Story"
        verbose_name_plural = "Success Stories"

    def __str__(self):
        return self.title

    def save(self, *args, **kwargs):
        if not self.slug:
            self.slug = slugify(self.title)
        if self.status == "published" and not self.published_at:
            self.published_at = timezone.now()
        super().save(*args, **kwargs)

    def get_absolute_url(self):
        return reverse("success_story_detail", kwargs={"slug": self.slug})

    @property
    def reading_time(self):
        """Estimate reading time in minutes."""
        words_per_minute = 200
        word_count = len(self.content.split())
        minutes = word_count / words_per_minute
        return max(1, round(minutes))


@receiver(user_signed_up)
def set_user_type(sender, request, user, **kwargs):
    """Set the user type (teacher/student) when they sign up."""
    is_teacher = request.POST.get("is_teacher") == "on"
    profile = user.profile
    profile.is_teacher = is_teacher
    profile.save()


class Cart(models.Model):
    user = models.OneToOneField(
        settings.AUTH_USER_MODEL,
        on_delete=models.CASCADE,
        related_name="cart",
        null=True,
        blank=True,
    )
    session_key = models.CharField(max_length=40, blank=True, default="")
    created_at = models.DateTimeField(auto_now_add=True)
    updated_at = models.DateTimeField(auto_now=True)

    class Meta:
        constraints = [
            models.CheckConstraint(
                check=models.Q(user__isnull=False) | models.Q(session_key__gt=""),
                name="cart_user_or_session_key",
            )
        ]

    @property
    def item_count(self):
        return self.items.count()

    @property
    def has_goods(self):
        return self.items.filter(goods__isnull=False).exists()

    @property
    def total(self):
        return sum(item.final_price for item in self.items.all())

    def __str__(self):
        if self.user:
            return f"Cart for {self.user.username}"
        return "Anonymous cart"


class Storefront(models.Model):
    teacher = models.OneToOneField(
        settings.AUTH_USER_MODEL, on_delete=models.CASCADE, related_name="storefront", verbose_name="Teacher Profile"
    )
    name = models.CharField(
        max_length=100, unique=True, help_text="Display name for your store", default="Default Store Name"
    )
    description = models.TextField(blank=True, help_text="Describe your store for customers")
    logo = models.ImageField(upload_to="store_logos/", blank=True, help_text="Recommended size: 200x200px")
    store_slug = models.SlugField(unique=True, blank=True, help_text="Auto-generated URL-friendly identifier")
    is_active = models.BooleanField(default=True, help_text="Enable/disable public visibility of your store")
    created_at = models.DateTimeField(auto_now_add=True)
    updated_at = models.DateTimeField(auto_now=True)

    def save(self, *args, **kwargs):
        if not self.store_slug:
            self.store_slug = self._generate_unique_slug()
        super().save(*args, **kwargs)

    def _generate_unique_slug(self):
        base_slug = slugify(self.name)
        unique_slug = base_slug
        count = 1
        while Storefront.objects.filter(store_slug=unique_slug).exists():
            unique_slug = f"{base_slug}-{count}"
            count += 1
        return unique_slug

    def __str__(self):
        return f"{self.name} (by {self.teacher.username})"


class Goods(models.Model):
    PRODUCT_TYPE_CHOICES = [
        ("physical", "Physical Product"),
        ("digital", "Digital Download"),
    ]

    name = models.CharField(max_length=100, help_text="Product title (e.g., 'Algebra Basics Workbook')")
    description = models.TextField(help_text="Detailed product description")
    price = models.DecimalField(max_digits=10, decimal_places=2, help_text="Price in USD")
    discount_price = models.DecimalField(
        max_digits=10, decimal_places=2, blank=True, null=True, help_text="Discounted price (optional)"
    )
    stock = models.PositiveIntegerField(blank=True, null=True, help_text="Leave blank for digital products")
    product_type = models.CharField(max_length=10, choices=PRODUCT_TYPE_CHOICES, default="physical")
    file = models.FileField(upload_to="digital_goods/", blank=True, help_text="Required for digital products")
    category = models.CharField(max_length=100, blank=True, help_text="e.g., 'Books', 'Course Materials'")
    images = models.ManyToManyField("ProductImage", related_name="goods_images", blank=True)
    storefront = models.ForeignKey(Storefront, on_delete=models.CASCADE, related_name="goods")
    is_available = models.BooleanField(default=True, help_text="Show/hide product from store")
    is_reward = models.BooleanField(default=False, help_text="Can be unlocked as achievement reward")
    featured = models.BooleanField(default=False, help_text="Mark this product as featured")  # New field
    points_required = models.PositiveIntegerField(
        blank=True, null=True, help_text="Points needed to unlock this reward"
    )
    sku = models.CharField(
        max_length=50, unique=True, blank=True, null=True, help_text="Inventory tracking ID (auto-generated)"
    )
    slug = models.SlugField(unique=True, blank=True)
    created_at = models.DateTimeField(auto_now_add=True)
    updated_at = models.DateTimeField(auto_now=True)

    @property
    def image_url(self):
        """Return the URL of the first product image, or a default image if none exists."""
        # Get images using the related name "goods_images" from ProductImage model
        first_image = self.goods_images.first()
        if first_image and first_image.image:
            return first_image.image.url
        # Return a default placeholder image
        return "/static/images/placeholder.png"

    @property
    def image(self):
        first_image = self.goods_images.first()
        if first_image and first_image.image:
            return first_image.image.url
        # Return a default placeholder image
        return "/static/images/placeholder.png"

    def clean(self):
        # Validate discount logic
        if self.discount_price and self.discount_price >= self.price:
            raise ValidationError("Discount price must be lower than original price.")

        # Validate digital product constraints
        if self.product_type == "digital":
            if self.stock is not None:
                raise ValidationError("Digital products cannot have stock quantities.")
            if not self.file:
                raise ValidationError("Digital products require a file upload.")

        # Validate physical product constraints
        if self.product_type == "physical" and self.stock is None:
            raise ValidationError("Physical products must have a stock quantity.")

        # Validate reward items
        if self.is_reward and (self.points_required is None or self.points_required <= 0):
            raise ValidationError("Reward items must have a positive 'points_required' value.")

    def save(self, *args, **kwargs):
        if not self.sku:
            self.sku = f"{slugify(self.name[:20])}-{self.id}"
        if not self.slug:
            base_slug = slugify(self.name)
            slug = base_slug
            counter = 1
            while Goods.objects.filter(slug=slug).exists():
                slug = f"{base_slug}-{counter}"
                counter += 1
            self.slug = slug
        super().save(*args, **kwargs)

    def __str__(self):
        return f"{self.name} (${self.price})"


class CartItem(models.Model):
    cart = models.ForeignKey(Cart, on_delete=models.CASCADE, related_name="items")
    course = models.ForeignKey(Course, on_delete=models.CASCADE, null=True, blank=True, related_name="cart_items")
    session = models.ForeignKey(Session, on_delete=models.CASCADE, null=True, blank=True, related_name="cart_items")
    goods = models.ForeignKey(Goods, on_delete=models.CASCADE, null=True, blank=True, related_name="cart_items")
    created_at = models.DateTimeField(auto_now_add=True)
    updated_at = models.DateTimeField(auto_now=True)

    class Meta:
        unique_together = [
            ("cart", "course"),
            ("cart", "session"),
            ("cart", "goods"),
        ]

    def clean(self):
        if not self.course and not self.session and not self.goods:
            raise ValidationError("Either a course, session, or goods must be selected")
        if (self.course and self.session) or (self.course and self.goods) or (self.session and self.goods):
            raise ValidationError("Cannot select more than one type of item")

    def save(self, *args, **kwargs):
        self.full_clean()
        super().save(*args, **kwargs)

    @property
    def price(self):
        if self.course:
            return self.course.price
        if self.session:
            return self.session.price or 0
        if self.goods:
            return self.goods.price
        return 0

    @property
    def final_price(self):
        if self.goods and self.goods.discount_price:  # Check for discount
            return self.goods.discount_price
        return self.price  # Fallback to original price

    def __str__(self):
        if self.course:
            return f"{self.course.title} in cart for {self.cart}"
        if self.session:
            return f"{self.session.title} in cart for {self.cart}"
        if self.goods:
            return f"{self.goods.name} in cart for {self.cart}"
        return "Unknown item in cart"


# Constants
ENROLLMENT_STATUS_CHOICES = [
    ("pending", "Pending"),
    ("approved", "Approved"),
    ("rejected", "Rejected"),
    ("cancelled", "Cancelled"),
]


class SessionEnrollment(models.Model):
    """Model for tracking enrollments in individual sessions."""

    student = models.ForeignKey(User, on_delete=models.CASCADE, related_name="session_enrollments")
    session = models.ForeignKey(Session, on_delete=models.CASCADE, related_name="enrollments")
    status = models.CharField(max_length=20, choices=ENROLLMENT_STATUS_CHOICES, default="pending")
    payment_intent_id = models.CharField(max_length=100, blank=True, default="")
    created_at = models.DateTimeField(auto_now_add=True)
    updated_at = models.DateTimeField(auto_now=True)

    class Meta:
        unique_together = ["student", "session"]
        ordering = ["-created_at"]

    def __str__(self):
        return f"{self.student.email} - {self.session.title}"


class EventCalendar(models.Model):
    title = models.CharField(max_length=200)
    description = models.TextField(blank=True)
    creator = models.ForeignKey(User, on_delete=models.CASCADE, related_name="created_calendars")
    created_at = models.DateTimeField(auto_now_add=True)
    month = models.IntegerField()  # 0-11 for Jan-Dec
    year = models.IntegerField()
    share_token = models.CharField(max_length=32, unique=True)  # For sharing the calendar

    def save(self, *args, **kwargs):
        if not self.share_token:
            self.share_token = "".join(random.choices(string.ascii_letters + string.digits, k=32))
        super().save(*args, **kwargs)

    def __str__(self):
        return f"{self.title} - {self.month + 1}/{self.year}"

    @property
    def unique_participants_count(self):
        """Count unique participants by name"""
        return self.time_slots.values("name").distinct().count()


class TimeSlot(models.Model):
    calendar = models.ForeignKey(EventCalendar, on_delete=models.CASCADE, related_name="time_slots")
    name = models.CharField(max_length=100)
    day = models.IntegerField()  # 1-31
    start_time = models.TimeField()
    end_time = models.TimeField()
    created_at = models.DateTimeField(auto_now_add=True)

    class Meta:
        unique_together = ["calendar", "name", "day"]  # One slot per person per day

    def __str__(self):
        return f"{self.name} - Day {self.day} ({self.start_time}-{self.end_time})"


class SearchLog(models.Model):
    query = models.CharField(max_length=255)
    results_count = models.IntegerField()
    user = models.ForeignKey(User, on_delete=models.SET_NULL, null=True, blank=True)
    created_at = models.DateTimeField(auto_now_add=True)
    filters_applied = models.JSONField(default=dict, blank=True)
    search_type = models.CharField(
        max_length=20,
        choices=[("course", "Course Search"), ("material", "Material Search"), ("forum", "Forum Search")],
        default="course",
    )

    class Meta:
        ordering = ["-created_at"]

    def __str__(self):
        return f"{self.query} ({self.results_count} results)"


class Challenge(models.Model):
    # defining two types of models
    CHALLENGE_TYPE_CHOICES = [
        ("weekly", "Weekly Challenge"),
        ("one_time", "One-time Challenge"),
    ]

    title = models.CharField(max_length=200)
    description = models.TextField()
    challenge_type = models.CharField(max_length=10, choices=CHALLENGE_TYPE_CHOICES, default="weekly")
    week_number = models.PositiveIntegerField(null=True, blank=True)
    start_date = models.DateField()
    end_date = models.DateField()

    class Meta:
        constraints = [
            models.UniqueConstraint(
                fields=["week_number"],
                condition=models.Q(challenge_type="weekly"),
                name="unique_week_number_for_weekly_challenges",
            )
        ]

    def __str__(self):
        if self.challenge_type == "weekly":
            return f"Week {self.week_number}: {self.title}"
        return f"One-time: {self.title}"

    def clean(self):
        super().clean()
        if self.challenge_type == "weekly" and not self.week_number:
            raise ValidationError({"week_number": "Week number is required for weekly challenges."})


class ChallengeSubmission(models.Model):
    user = models.ForeignKey(User, on_delete=models.CASCADE)
    challenge = models.ForeignKey(Challenge, on_delete=models.CASCADE)
    submission_text = models.TextField()
    submitted_at = models.DateTimeField(auto_now_add=True)
    points_awarded = models.PositiveIntegerField(default=10)

    class Meta:
        unique_together = ["user", "challenge"]

    def __str__(self):
        if self.challenge.challenge_type == "weekly":
            return f"{self.user.username}'s submission for Week {self.challenge.week_number}"
        return f"{self.user.username}'s submission for {self.challenge.title}"

    def save(self, *args, **kwargs):
        is_new = self.pk is None
        from django.db import transaction

        with transaction.atomic():
            super().save(*args, **kwargs)

            if is_new:
                # Add regular points for completing the challenge
                Points.objects.create(
                    user=self.user,
                    challenge=self.challenge,
                    amount=self.points_awarded,
                    reason=f"Completed challenge: Week {self.challenge.week_number}",
                    point_type="regular",
                )

                # Calculate and update streak with error handling
                try:
                    calculate_and_update_user_streak(self.user, self.challenge)
                except Exception as e:
                    # Log the error but don't prevent submission from being saved
                    import logging

                    logger = logging.getLogger(__name__)
                    logger.error(f"Error calculating streak for user {self.user.id}: {e}")


class Points(models.Model):
    user = models.ForeignKey(User, on_delete=models.CASCADE, related_name="points")
    challenge = models.ForeignKey(
        "Challenge", on_delete=models.CASCADE, null=True, blank=True, related_name="points_awarded"
    )
    amount = models.PositiveIntegerField(default=0)
    reason = models.CharField(max_length=255, help_text="Reason for awarding points")
    point_type = models.CharField(
        max_length=20,
        default="regular",
        choices=[("regular", "Regular Points"), ("streak", "Streak Points"), ("bonus", "Bonus Points")],
    )
    awarded_at = models.DateTimeField(auto_now_add=True)
    current_streak = models.PositiveIntegerField(null=True, blank=True)
    updated_at = models.DateTimeField(auto_now=True)

    def __str__(self):
        return f"{self.user.username}: {self.amount} points for {self.reason}"

    class Meta:
        verbose_name_plural = "Points"
        indexes = [
            models.Index(fields=["user", "awarded_at"]),
            models.Index(fields=["awarded_at"]),
        ]

    @classmethod
    def add_points(cls, user, amount, reason, point_type="regular", challenge=None):
        """Atomic method to add points to a user"""
        from django.db import transaction

        with transaction.atomic():
            return cls.objects.create(
                user=user, challenge=challenge, amount=amount, reason=reason, point_type=point_type
            )

    @classmethod
    def get_user_points_summary(cls, user, period=None):
        """Get summary of user points by period (daily, weekly, monthly, or all-time)"""
        import datetime

        from django.db.models import Sum
        from django.utils import timezone

        query = cls.objects.filter(user=user)

        if period == "daily":
            today = timezone.now().date()
            query = query.filter(awarded_at__date=today)
        elif period == "weekly":
            today = timezone.now().date()
            start_of_week = today - datetime.timedelta(days=today.weekday())
            query = query.filter(awarded_at__date__gte=start_of_week)
        elif period == "monthly":
            today = timezone.now().date()
            start_of_month = today.replace(day=1)
            query = query.filter(awarded_at__date__gte=start_of_month)

        return query.aggregate(total=Sum("amount"))["total"] or 0


class ProductImage(models.Model):
    goods = models.ForeignKey(Goods, on_delete=models.CASCADE, related_name="goods_images")
    image = models.ImageField(upload_to="goods_images/", help_text="Product display image")
    alt_text = models.CharField(max_length=125, blank=True, help_text="Accessibility description for screen readers")

    def __str__(self):
        return f"Image for {self.goods.name}"


class Order(models.Model):
    STATUS_CHOICES = [
        ("draft", "Draft"),
        ("pending", "Pending Payment"),
        ("processing", "Processing"),
        ("shipped", "Shipped"),
        ("completed", "Completed"),
        ("cancelled", "Cancelled"),
        ("refunded", "Refunded"),
    ]

    user = models.ForeignKey(settings.AUTH_USER_MODEL, on_delete=models.PROTECT, related_name="orders")
    storefront = models.ForeignKey(Storefront, on_delete=models.CASCADE, related_name="orders", null=True, blank=True)
    total_price = models.DecimalField(max_digits=10, decimal_places=2, editable=False)
    status = models.CharField(max_length=10, choices=STATUS_CHOICES, default="draft")
    shipping_address = models.JSONField(blank=True, null=True, help_text="Structured shipping details")
    tracking_number = models.CharField(max_length=100, blank=True)
    terms_accepted = models.BooleanField(default=False, help_text="User accepted terms during checkout")
    created_at = models.DateTimeField(auto_now_add=True)
    updated_at = models.DateTimeField(auto_now=True)

    def save(self, *args, **kwargs):
        is_new = self.pk is None  # Check if it's a new order
        super().save(*args, **kwargs)  # Save first to generate an ID

        if is_new and not self.tracking_number:
            self.tracking_number = self.generate_tracking_number()
            super().save(update_fields=["tracking_number"])

    def generate_tracking_number(self):
        return f"TRACK-{self.pk}-{int(time.time())}-{uuid.uuid4().hex[:6].upper()}"

    def __str__(self):
        return f"Order #{self.id} ({self.user.email})"

    def notify_user(self):
        subject = f"Order #{self.id} Status Update"
        message = f"Your order status is now: {self.get_status_display()}"
        send_mail(subject, message, settings.DEFAULT_FROM_EMAIL, [self.user.email], fail_silently=False)


class OrderItem(models.Model):
    order = models.ForeignKey(Order, on_delete=models.CASCADE, related_name="items")
    goods = models.ForeignKey(Goods, on_delete=models.PROTECT, verbose_name="Product")
    quantity = models.PositiveIntegerField(default=1)
    price_at_purchase = models.DecimalField(max_digits=10, decimal_places=2, editable=False)
    discounted_price_at_purchase = models.DecimalField(
        max_digits=10, decimal_places=2, blank=True, null=True, editable=False
    )

    class Meta:
        unique_together = [("order", "goods")]
        verbose_name = "Order Line Item"

    def __str__(self):
        return f"{self.quantity}x {self.goods.name}"


class TeamGoal(models.Model):
    """A goal that team members work together to achieve."""

    title = models.CharField(max_length=200)
    description = models.TextField()
    creator = models.ForeignKey(User, on_delete=models.CASCADE, related_name="created_goals")
    deadline = models.DateTimeField(null=True, blank=True)
    created_at = models.DateTimeField(auto_now_add=True)
    updated_at = models.DateTimeField(auto_now=True)

    STATUS_CHOICES = [("active", "Active"), ("completed", "Completed"), ("cancelled", "Cancelled")]
    status = models.CharField(max_length=20, choices=STATUS_CHOICES, default="active")

    def __str__(self):
        return self.title

    @property
    def completion_percentage(self):
        """Calculate the percentage of members who have completed the goal."""
        total_members = self.members.count()
        if total_members == 0:
            return 0
        completed_members = self.members.filter(completed=True).count()
        return int((completed_members / total_members) * 100)


class TeamGoalMember(models.Model):
    """Represents a member of a team goal."""

    team_goal = models.ForeignKey(TeamGoal, on_delete=models.CASCADE, related_name="members")
    user = models.ForeignKey(User, on_delete=models.CASCADE)
    joined_at = models.DateTimeField(auto_now_add=True)
    completed = models.BooleanField(default=False)
    completed_at = models.DateTimeField(null=True, blank=True)
    completion_image = models.ImageField(upload_to="proof_images/", blank=True)
    completion_link = models.URLField(max_length=200, blank=True)
    completion_notes = models.TextField(blank=True)
    ROLE_CHOICES = [("leader", "Team Leader"), ("member", "Team Member")]
    role = models.CharField(max_length=20, choices=ROLE_CHOICES, default="member")

    class Meta:
        unique_together = ["team_goal", "user"]

    def __str__(self):
        return f"{self.user.username} - {self.team_goal.title}"

    def mark_completed(self):
        """Mark this member's participation as completed."""
        self.completed = True
        self.completed_at = timezone.now()
        self.save()

        Notification.objects.create(
            user=self.team_goal.creator,
            title="Goal Progress Update",
            message=f"{self.user.get_full_name() or self.user.username} completed'{self.team_goal.title}'",
            notification_type="success",
        )


class TeamInvite(models.Model):
    """Invitation to join a team goal."""

    goal = models.ForeignKey(TeamGoal, on_delete=models.CASCADE, related_name="invites")
    sender = models.ForeignKey(User, on_delete=models.CASCADE, related_name="sent_invites")
    recipient = models.ForeignKey(User, on_delete=models.CASCADE, related_name="received_invites")
    created_at = models.DateTimeField(auto_now_add=True)
    responded_at = models.DateTimeField(null=True, blank=True)

    STATUS_CHOICES = [("pending", "Pending"), ("accepted", "Accepted"), ("declined", "Declined")]
    status = models.CharField(max_length=20, choices=STATUS_CHOICES, default="pending")

    class Meta:
        unique_together = ["goal", "recipient"]

    def __str__(self):
        return f"Invite to {self.goal.title} for {self.recipient.username}"

    def save(self, *args, **kwargs):
        created = not self.pk
        super().save(*args, **kwargs)

        if created and self.status == "pending":
            Notification.objects.create(
                user=self.recipient,
                title="New Team Invitation",
                message=f"Invited to '{self.goal.title}' by {self.sender.get_full_name() or self.sender.username}",
                notification_type="info",
            )

        # Create notification when invite is accepted
        if not created and self.status == "accepted":
            Notification.objects.create(
                user=self.sender,
                title="Team Invitation Accepted",
                message=f"{self.recipient.get_full_name() or self.recipient.username} has accepted your invitation",
                notification_type="success",
            )


def validate_image_size(image):
    """Validate that the image file is not too large."""
    file_size = image.size
    limit_mb = 2
    if file_size > limit_mb * 1024 * 1024:
        raise ValidationError(f"Image file is too large. Size should not exceed {limit_mb} MB.")


def validate_image_extension(image):
    """Validate that the file is a valid image type."""
    import os

    ext = os.path.splitext(image.name)[1]
    valid_extensions = [".jpg", ".jpeg", ".png", ".gif"]
    if ext.lower() not in valid_extensions:
        raise ValidationError("Unsupported file type. Please use JPEG, PNG, or GIF images.")


class Meme(models.Model):
    title = models.CharField(max_length=200, blank=False, help_text=_("A descriptive title for the meme"))
    subject = models.ForeignKey(
        Subject,
        on_delete=models.SET_NULL,
        related_name="memes",
        null=True,
        blank=False,
        help_text=_("The educational subject this meme relates to"),
    )
    caption = models.TextField(help_text=_("The text content of the meme"), blank=True)
    image = models.ImageField(
        upload_to="memes/",
        validators=[validate_image_size, validate_image_extension],
        help_text=_("Upload a meme image (JPG, PNG, or GIF, max 2MB)"),
    )
    uploader = models.ForeignKey(settings.AUTH_USER_MODEL, on_delete=models.SET_NULL, related_name="memes", null=True)
    created_at = models.DateTimeField(auto_now_add=True)
    updated_at = models.DateTimeField(auto_now=True)
    slug = models.SlugField(max_length=255, unique=True, blank=True)

    def __str__(self):
        return self.title

    def save(self, *args, **kwargs) -> None:
        if not self.slug:
            self.slug = slugify(self.title)
            # it has to be unique
            original_slug = self.slug
            counter = 1
            while Meme.objects.filter(slug=self.slug).exists():
                self.slug = f"{original_slug}-{counter}"
                counter += 1
        super().save(*args, **kwargs)

    class Meta:
        ordering = ["-created_at"]
        indexes = [models.Index(fields=["-created_at"]), models.Index(fields=["subject"])]
        verbose_name = _("Meme")
        verbose_name_plural = _("Memes")


class Donation(models.Model):
    """Model for storing donation information."""

    DONATION_TYPES = (
        ("one_time", "One-time Donation"),
        ("subscription", "Monthly Subscription"),
    )

    DONATION_STATUS = (
        ("pending", "Pending"),
        ("completed", "Completed"),
        ("failed", "Failed"),
        ("refunded", "Refunded"),
        ("cancelled", "Cancelled"),
    )

    user = models.ForeignKey(User, on_delete=models.SET_NULL, null=True, blank=True, related_name="donations")
    email = models.EmailField()
    amount = models.DecimalField(max_digits=10, decimal_places=2)
    donation_type = models.CharField(max_length=20, choices=DONATION_TYPES)
    status = models.CharField(max_length=20, choices=DONATION_STATUS, default="pending")
    stripe_payment_intent_id = models.CharField(max_length=100, blank=True, default="")
    stripe_subscription_id = models.CharField(max_length=100, blank=True, default="")
    stripe_customer_id = models.CharField(max_length=100, blank=True, default="")
    message = models.TextField(blank=True)
    anonymous = models.BooleanField(default=False)
    award_points = models.BooleanField(default=True, help_text="Award points to user for donation")
    points_multiplier = models.DecimalField(
        decimal_places=2, max_digits=5, default=1.0, help_text="Points per dollar multiplier"
    )
    created_at = models.DateTimeField(auto_now_add=True)
    updated_at = models.DateTimeField(auto_now=True)

    def __str__(self):
        return f"{self.email} - {self.amount} ({self.get_donation_type_display()})"

    class Meta:
        ordering = ["-created_at"]

    @property
    def is_recurring(self):
        return self.donation_type == "subscription"

    @property
    def display_name(self):
        if self.anonymous:
            return "Anonymous"
        if self.user:
            return self.user.get_full_name() or self.user.username
        return self.email.split("@")[0]  # Use part before @ in email


class Badge(models.Model):
    BADGE_TYPES = [
        ("challenge", "Challenge Completion"),
        ("course", "Course Completion"),
        ("achievement", "Special Achievement"),
        ("teacher_awarded", "Teacher Awarded"),
    ]
    name = models.CharField(max_length=100)
    description = models.TextField()
    image = models.ImageField(upload_to="badges/")
    badge_type = models.CharField(max_length=20, choices=BADGE_TYPES)
    course = models.ForeignKey(Course, on_delete=models.CASCADE, null=True, blank=True, related_name="badges")
    challenge = models.ForeignKey(Challenge, on_delete=models.CASCADE, null=True, blank=True, related_name="badges")
    created_by = models.ForeignKey(User, on_delete=models.CASCADE, related_name="created_badges")
    is_active = models.BooleanField(default=True)
    criteria = models.JSONField(default=dict, blank=True)
    created_at = models.DateTimeField(auto_now_add=True)
    updated_at = models.DateTimeField(auto_now=True)

    def __str__(self):
        return self.name

    def save(self, *args, **kwargs):
        if self.image:
            img = Image.open(self.image)
            if img.mode != "RGB":
                img = img.convert("RGB")
            img = img.resize((200, 200), Image.Resampling.LANCZOS)
            buffer = BytesIO()
            img.save(buffer, format="PNG", quality=90)
            file_name = self.image.name
            self.image.delete(save=False)
            self.image.save(file_name, ContentFile(buffer.getvalue()), save=False)
        super().save(*args, **kwargs)

    class Meta:
        ordering = ["badge_type", "name"]


class UserBadge(models.Model):
    AWARD_METHODS = [
        ("challenge_completion", "Challenge Completion"),
        ("course_completion", "Course Completion"),
        ("teacher_awarded", "Teacher Awarded"),
        ("system_awarded", "System Awarded"),
    ]
    user = models.ForeignKey(User, on_delete=models.CASCADE, related_name="badges")
    badge = models.ForeignKey(Badge, on_delete=models.CASCADE, related_name="awarded_to")
    award_method = models.CharField(max_length=20, choices=AWARD_METHODS)
    awarded_at = models.DateTimeField(auto_now_add=True)
    challenge_submission = models.ForeignKey(
        ChallengeSubmission, on_delete=models.SET_NULL, null=True, blank=True, related_name="badges"
    )
    course_enrollment = models.ForeignKey(
        Enrollment, on_delete=models.SET_NULL, null=True, blank=True, related_name="badges"
    )
    awarded_by = models.ForeignKey(
        User, on_delete=models.SET_NULL, null=True, blank=True, related_name="awarded_badges"
    )
    award_message = models.TextField(blank=True)

    def __str__(self):
        return f"{self.user.username} - {self.badge.name}"

    class Meta:
        unique_together = ["user", "badge"]
        ordering = ["-awarded_at"]


@receiver(post_save, sender=ChallengeSubmission)
def award_challenge_badge(sender, instance, created, **kwargs):
    if created:
        challenge_badges = Badge.objects.filter(challenge=instance.challenge, badge_type="challenge", is_active=True)
        for badge in challenge_badges:
            if not UserBadge.objects.filter(user=instance.user, badge=badge).exists():
                UserBadge.objects.create(
                    user=instance.user, badge=badge, award_method="challenge_completion", challenge_submission=instance
                )
                Notification.objects.create(
                    user=instance.user,
                    title=f"New Badge: {badge.name}",
                    message=f"Congrats! You've earned {badge.name} for completing {instance.challenge.title}",
                    notification_type="success",
                )


@receiver(post_save, sender=Enrollment)
def award_course_completion_badge(sender, instance, **kwargs):
    if instance.status == "completed":
        course_badges = Badge.objects.filter(course=instance.course, badge_type="course", is_active=True)
        for badge in course_badges:
            if not UserBadge.objects.filter(user=instance.student, badge=badge).exists():
                UserBadge.objects.create(
                    user=instance.student, badge=badge, award_method="course_completion", course_enrollment=instance
                )
                Notification.objects.create(
                    user=instance.student,
                    title=f"New Badge: {badge.name}",
                    message=f"Congrats! You've earned {badge.name} for completing {instance.course.title}",
                    notification_type="success",
                )


def award_badge_to_student(badge_id, student_id, teacher_id, message=""):
    try:
        badge = Badge.objects.get(id=badge_id)
        student = User.objects.get(id=student_id)
        teacher = User.objects.get(id=teacher_id)
        if not teacher.profile.is_teacher:
            return None
        if UserBadge.objects.filter(user=student, badge=badge).exists():
            return None
        user_badge = UserBadge.objects.create(
            user=student, badge=badge, award_method="teacher_awarded", awarded_by=teacher, award_message=message
        )
        Notification.objects.create(
            user=student,
            title=f"New Badge: {badge.name}",
            message=f"You were awarded {badge.name} by {teacher.username}. {message}",
            notification_type="success",
        )
        return user_badge
    except (Badge.DoesNotExist, User.DoesNotExist):
        return None


def get_user_badges(self):
    return UserBadge.objects.filter(user=self.user)


Profile.get_user_badges = get_user_badges


class Certificate(models.Model):
    # Certificate Model
    certificate_id = models.UUIDField(default=uuid.uuid4, editable=False, unique=True)
    completion_date = models.DateField(auto_now_add=True)
    course = models.ForeignKey(
        "web.Course", on_delete=models.CASCADE, related_name="certificates", null=True, blank=True
    )
    user = models.ForeignKey(settings.AUTH_USER_MODEL, on_delete=models.CASCADE, related_name="certificates")

    # New fields added as per feedback
    created_at = models.DateTimeField(auto_now_add=True)
    modified_at = models.DateTimeField(auto_now=True)

    def __str__(self):
        course_title = self.course.title if self.course else "No Course"
        return f"Certificate for {self.user.username} - {course_title}"

    def clean(self):
        """Validate that the user has completed the course."""
        from django.core.exceptions import ValidationError

        if self.course and self.user:
            # Check if the user is enrolled in the course
            enrollment = Enrollment.objects.filter(student=self.user, course=self.course, status="completed").exists()

            if not enrollment:
                raise ValidationError("User has not completed this course.")

    def save(self, *args, **kwargs):
        self.full_clean()
        super().save(*args, **kwargs)


class ProgressTracker(models.Model):
    user = models.ForeignKey(User, on_delete=models.CASCADE, related_name="progress_trackers")
    title = models.CharField(max_length=100)
    description = models.TextField(blank=True)
    current_value = models.IntegerField(default=0)
    target_value = models.IntegerField()
    color = models.CharField(
        max_length=20,
        default="blue-600",
        choices=[
            ("blue-600", "Primary"),
            ("green-600", "Success"),
            ("yellow-600", "Warning"),
            ("red-600", "Danger"),
            ("gray-600", "Secondary"),
        ],
    )
    public = models.BooleanField(default=True)
    embed_code = models.CharField(max_length=36, unique=True, editable=False)
    created_at = models.DateTimeField(auto_now_add=True)
    updated_at = models.DateTimeField(auto_now=True)

    def save(self, *args, **kwargs):
        if not self.embed_code:
            import uuid

            self.embed_code = str(uuid.uuid4())
        super().save(*args, **kwargs)

    @property
    def percentage(self):
        if self.target_value == 0:
            return 0
        return min(100, int((self.current_value / self.target_value) * 100))

    def __str__(self):
        return f"{self.title} ({self.percentage}%)"


class LearningStreak(models.Model):
    user = models.OneToOneField(settings.AUTH_USER_MODEL, on_delete=models.CASCADE, related_name="learning_streak")
    current_streak = models.IntegerField(default=0)
    longest_streak = models.IntegerField(default=0)
    last_engagement = models.DateField(null=True, blank=True)

    def update_streak(self):
        today = timezone.now().date()
        # Check if last engagement is in the future
        if self.last_engagement and self.last_engagement > today:
            # Treat future date as invalid and reset the streak
            self.current_streak = 1
        # If first engagement or gap > 1 day, reset streak to 1
        elif not self.last_engagement or (today - self.last_engagement).days > 1:
            self.current_streak = 1
        # If last engagement was yesterday, increment streak
        elif (today - self.last_engagement).days == 1:
            self.current_streak += 1
        # Else (if already engaged today), do nothing to the streak count

        # Update the last engagement to today
        self.last_engagement = today
        # Update longest streak if current is higher
        if self.current_streak > self.longest_streak:
            self.longest_streak = self.current_streak
        self.save()

    def __str__(self):
        return f"{self.user.username} - Current: {self.current_streak}, Longest: {self.longest_streak}"


class Quiz(models.Model):
    """Model for storing custom quizzes created by users."""

    STATUS_CHOICES = [("draft", "Draft"), ("published", "Published"), ("private", "Private")]

    title = models.CharField(max_length=200)
    description = models.TextField(blank=True)
    creator = models.ForeignKey(User, on_delete=models.CASCADE, related_name="created_quizzes")
    subject = models.ForeignKey(Subject, on_delete=models.PROTECT, related_name="quizzes")
    status = models.CharField(max_length=10, choices=STATUS_CHOICES, default="draft")
    created_at = models.DateTimeField(auto_now_add=True)
    updated_at = models.DateTimeField(auto_now=True)
    share_code = models.CharField(
        max_length=8, unique=True, blank=True, null=True, help_text="Unique code for sharing the quiz"
    )
    allow_anonymous = models.BooleanField(
        default=False, help_text="If enabled, users don't need to log in to take this quiz"
    )
    show_correct_answers = models.BooleanField(default=False, help_text="Show correct answers after quiz completion")
    randomize_questions = models.BooleanField(default=False, help_text="Randomize the order of questions")
    time_limit = models.PositiveIntegerField(null=True, blank=True, help_text="Time limit in minutes (optional)")
    max_attempts = models.PositiveIntegerField(
        null=True, blank=True, help_text="Maximum number of attempts allowed (leave blank for unlimited)"
    )
    passing_score = models.PositiveIntegerField(default=70, help_text="Minimum percentage required to pass the quiz")

    class Meta:
        verbose_name_plural = "Quizzes"
        ordering = ["-created_at"]

    def __str__(self):
        return self.title

    def save(self, *args, **kwargs):
        # Generate a unique share code if not provided
        if not self.share_code:
            import random
            import string

            while True:
                code = "".join(random.choices(string.ascii_uppercase + string.digits, k=8))
                if not Quiz.objects.filter(share_code=code).exists():
                    self.share_code = code
                    break
        super().save(*args, **kwargs)

    def get_absolute_url(self):
        from django.urls import reverse

        return reverse("quiz_detail", kwargs={"pk": self.pk})

    @property
    def question_count(self):
        return self.questions.count()

    @property
    def completion_count(self):
        return self.user_quizzes.filter(completed=True).count()


class QuizQuestion(models.Model):
    """Model for storing quiz questions."""

    QUESTION_TYPES = [("multiple", "Multiple Choice"), ("true_false", "True/False"), ("short", "Short Answer")]

    quiz = models.ForeignKey(Quiz, on_delete=models.CASCADE, related_name="questions")
    text = models.TextField()
    question_type = models.CharField(max_length=10, choices=QUESTION_TYPES, default="multiple")
    explanation = models.TextField(blank=True, help_text="Explanation of the correct answer")
    points = models.PositiveIntegerField(default=1)
    order = models.PositiveIntegerField(default=0)
    image = models.ImageField(upload_to="quiz_questions/", blank=True, default="")

    class Meta:
        ordering = ["order"]

    def __str__(self):
        return f"{self.text[:50]}{'...' if len(self.text) > 50 else ''}"


class QuizOption(models.Model):
    """Model for storing answer options for quiz questions."""

    question = models.ForeignKey(QuizQuestion, on_delete=models.CASCADE, related_name="options")
    text = models.CharField(max_length=255)
    is_correct = models.BooleanField(default=False)
    order = models.PositiveIntegerField(default=0)

    class Meta:
        ordering = ["order"]

    def __str__(self):
        return self.text


class UserQuiz(models.Model):
    """Model for tracking user quiz attempts and responses"""

    quiz = models.ForeignKey(Quiz, on_delete=models.CASCADE, related_name="user_quizzes")
    user = models.ForeignKey(User, on_delete=models.CASCADE, related_name="quiz_attempts", null=True, blank=True)
    anonymous_id = models.CharField(
        max_length=36, blank=True, default="", help_text="Identifier for non-logged-in users"
    )
    score = models.PositiveIntegerField(default=0)
    max_score = models.PositiveIntegerField(default=0)
    completed = models.BooleanField(default=False)
    start_time = models.DateTimeField(auto_now_add=True)
    end_time = models.DateTimeField(null=True, blank=True)
    answers = models.JSONField(default=dict, blank=True, help_text="JSON storing the user's answers and question IDs")

    class Meta:
        ordering = ["-start_time"]
        verbose_name_plural = "User quiz attempts"

    def __str__(self):
        user_str = self.user.username if self.user else f"Anonymous ({self.anonymous_id})"
        return f"{user_str} - {self.quiz.title}"

    def calculate_score(self):
        """Calculate the score based on answers."""
        score = 0
        max_score = 0

        for q_id, answer_data in self.answers.items():
            try:
                question = QuizQuestion.objects.get(id=q_id)
                max_score += question.points

                if question.question_type == "multiple":
                    # Check if selected options match correct options
                    correct_options = set(question.options.filter(is_correct=True).values_list("id", flat=True))
                    selected_options = set(answer_data.get("selected_options", []))
                    if correct_options == selected_options:
                        score += question.points
                elif question.question_type == "true_false":
                    # For true/false, there should be only one correct option
                    correct_option = question.options.filter(is_correct=True).first()
                    if correct_option and str(correct_option.id) == str(answer_data.get("selected_option")):
                        score += question.points
                elif question.question_type == "short":
                    # Short answers require manual grading in this implementation
                    # We could implement auto-grading logic here for simple cases
                    pass
            except QuizQuestion.DoesNotExist:
                pass

        self.score = score
        self.max_score = max_score
        self.save()

    def complete_quiz(self):
        """Mark the quiz as completed and calculate final score."""
        from django.utils import timezone

        self.completed = True
        self.end_time = timezone.now()
        self.calculate_score()
        self.save()

        # Create a live activity event
        if self.user:
            try:
                # Get user's location from profile if available
                location = ""
                if hasattr(self.user, "profile") and self.user.profile:
                    # We don't have a location field in profile, so we'll use a generic message
                    location = ""

                # Create activity event
                LiveActivityEvent.objects.create(
                    event_type="quiz_completed",
                    user=self.user,
                    message=f"{self.user.username} just completed a quiz!",
                    location=location,
                )
            except Exception:
                # Silently fail if event creation fails to not disrupt quiz completion
                pass

    @property
    def duration(self):
        """Return the duration of the quiz attempt as a formatted string."""
        if self.start_time and self.end_time:
            # Calculate duration in seconds
            duration_seconds = (self.end_time - self.start_time).total_seconds()

            # Format the duration
            if duration_seconds < 60:
                # Show with decimal precision for small durations
                if duration_seconds < 10:
                    return f"{duration_seconds:.1f}s"
                return f"{int(duration_seconds)}s"

            minutes, seconds = divmod(int(duration_seconds), 60)
            if minutes < 60:
                return f"{minutes}m {seconds}s"

            hours, minutes = divmod(minutes, 60)
            return f"{hours}h {minutes}m {seconds}s"
        elif self.start_time and not self.end_time and self.completed:
            # If completed but no end_time, use current time
            from django.utils import timezone

            duration_seconds = (timezone.now() - self.start_time).total_seconds()

            # Format the duration
            if duration_seconds < 60:
                # Show with decimal precision for small durations
                if duration_seconds < 10:
                    return f"{duration_seconds:.1f}s"
                return f"{int(duration_seconds)}s"

            minutes, seconds = divmod(int(duration_seconds), 60)
            if minutes < 60:
                return f"{minutes}m {seconds}s"

            hours, minutes = divmod(minutes, 60)
            return f"{hours}h {minutes}m {seconds}s"
        return "N/A"

    @property
    def status(self):
        """Return the status of the quiz attempt."""
        if not self.completed:
            return "in_progress"

        # Check if there's a passing score defined on the quiz
        passing_score = getattr(self.quiz, "passing_score", 0)
        if passing_score and self.score >= passing_score:
            return "passed"
        else:
            return "failed"

    def get_status_display(self):
        """Return a human-readable status."""
        if self.status == "passed":
            return "Passed"
        elif self.status == "failed":
            return "Failed"
        else:
            return "In Progress"

    @property
    def created_at(self):
        """Alias for start_time for template compatibility."""
        return self.start_time


class WaitingRoom(models.Model):
    """Model for storing waiting room requests.

    Can be used for two purposes:
    1. Waiting for a new course to be created on a subject/topic (creator, title, subject, topics are set)
    2. Waiting for the next session of an existing course (course is set)
    """

    STATUS_CHOICES = [("open", "Open"), ("closed", "Closed"), ("fulfilled", "Fulfilled")]

    # For waiting for new courses
    title = models.CharField(max_length=200, blank=True)
    description = models.TextField(blank=True)
    subject = models.CharField(max_length=100, blank=True)
    topics = models.TextField(help_text="Comma-separated list of topics", blank=True)
    creator = models.ForeignKey(
        User, on_delete=models.CASCADE, related_name="created_waiting_rooms", null=True, blank=True
    )
    fulfilled_course = models.ForeignKey(
        "Course", on_delete=models.SET_NULL, null=True, blank=True, related_name="fulfilled_waiting_rooms"
    )

    # For waiting for next session of existing course
    course = models.ForeignKey(
        "Course",
        on_delete=models.CASCADE,
        null=True,
        blank=True,
        related_name="session_waiting_rooms",
        help_text="For waiting for next session of an existing course",
    )

    # Common fields
    participants = models.ManyToManyField(User, related_name="joined_waiting_rooms", blank=True)
    status = models.CharField(max_length=10, choices=STATUS_CHOICES, default="open")
    created_at = models.DateTimeField(auto_now_add=True)
    updated_at = models.DateTimeField(auto_now=True)

    class Meta:
        ordering = ["-created_at"]

    def __str__(self):
        if self.course:
            return f"Waiting room for next session of {self.course.title}"
        return self.title or "Untitled Waiting Room"

    def participant_count(self):
        """Return the number of participants in the waiting room."""
        return self.participants.count()

    def topic_list(self):
        """Return the list of topics as a list."""
        if not self.topics:
            return []
        return [topic.strip() for topic in self.topics.split(",") if topic.strip()]

    def get_next_session(self):
        """Get the next upcoming session for this course (if waiting for existing course)."""
        if not self.course:
            return None
        from django.utils import timezone

        return self.course.sessions.filter(start_time__gt=timezone.now()).order_by("start_time").first()

    def mark_as_fulfilled(self, course=None):
        """Mark the waiting room as fulfilled and notify participants."""
        self.status = "fulfilled"
        self.save()

        if course:
            from .notifications import notify_waiting_room_fulfilled

            notify_waiting_room_fulfilled(self, course)

    def close_waiting_room(self):
        """Close the waiting room."""
        self.status = "closed"
        self.save()


class GradeableLink(models.Model):
    """Model for storing links that users want to get grades on."""

    LINK_TYPES = [
        ("pr", "Pull Request"),
        ("article", "Article"),
        ("website", "Website"),
        ("project", "Project"),
        ("other", "Other"),
    ]

    title = models.CharField(max_length=200)
    url = models.URLField()
    description = models.TextField(blank=True)
    user = models.ForeignKey(User, on_delete=models.CASCADE, related_name="submitted_links")
    link_type = models.CharField(max_length=20, choices=LINK_TYPES, default="other")
    created_at = models.DateTimeField(auto_now_add=True)
    updated_at = models.DateTimeField(auto_now=True)

    class Meta:
        ordering = ["-created_at"]

    def __str__(self):
        return self.title

    def get_absolute_url(self):
        return reverse("gradeable_link_detail", kwargs={"pk": self.pk})

    @property
    def average_grade(self):
        """Calculate the average numeric grade."""
        grades = self.grades.all()
        if not grades:
            return None
        return sum(grade.numeric_grade for grade in grades) / grades.count()

    @property
    def average_letter_grade(self):
        """Convert the average numeric grade back to a letter grade."""
        avg = self.average_grade
        if avg is None:
            return "No grades yet"

        if avg >= 4.0:
            return "A+"
        elif avg >= 3.7:
            return "A"
        elif avg >= 3.3:
            return "A-"
        elif avg >= 3.0:
            return "B+"
        elif avg >= 2.7:
            return "B"
        elif avg >= 2.3:
            return "B-"
        elif avg >= 2.0:
            return "C+"
        elif avg >= 1.7:
            return "C"
        elif avg >= 1.3:
            return "C-"
        elif avg >= 1.0:
            return "D"
        else:
            return "F"

    @property
    def grade_count(self):
        """Return the number of grades."""
        return self.grades.count()

    @property
    def grade_distribution(self):
        """Return a dictionary with the distribution of letter grades."""
        grades = self.grades.all()
        distribution = {}

        # Initialize with all possible grades
        for grade_code, grade_name in LinkGrade.GRADE_CHOICES:
            # Group by main letter for simplicity (A+, A, A- all grouped as A)
            main_letter = grade_code[0]
            distribution[main_letter] = distribution.get(main_letter, 0)

        # Count actual grades
        for grade in grades:
            main_letter = grade.grade[0]
            distribution[main_letter] = distribution.get(main_letter, 0) + 1

        # Sort by grade letter (A, B, C, D, F)
        return {k: v for k, v in sorted(distribution.items())}


class LinkGrade(models.Model):
    """Model for storing grades on links."""

    GRADE_CHOICES = [
        ("A+", "A+"),
        ("A", "A"),
        ("A-", "A-"),
        ("B+", "B+"),
        ("B", "B"),
        ("B-", "B-"),
        ("C+", "C+"),
        ("C", "C"),
        ("C-", "C-"),
        ("D", "D"),
        ("F", "F"),
    ]

    GRADE_VALUES = {
        "A+": 4.3,
        "A": 4.0,
        "A-": 3.7,
        "B+": 3.3,
        "B": 3.0,
        "B-": 2.7,
        "C+": 2.3,
        "C": 2.0,
        "C-": 1.7,
        "D": 1.0,
        "F": 0.0,
    }

    link = models.ForeignKey(GradeableLink, on_delete=models.CASCADE, related_name="grades")
    user = models.ForeignKey(User, on_delete=models.CASCADE, related_name="given_grades")
    grade = models.CharField(max_length=2, choices=GRADE_CHOICES)
    comment = models.TextField(blank=True)
    created_at = models.DateTimeField(auto_now_add=True)

    class Meta:
        unique_together = ["link", "user"]  # One grade per user per link
        ordering = ["-created_at"]

    def __str__(self):
        return f"{self.user.username} graded {self.link.title} with {self.grade}"

    @property
    def numeric_grade(self):
        """Convert letter grade to numeric value."""
        return self.GRADE_VALUES.get(self.grade, 0.0)

    def clean(self):
        """Validate that comments are provided for lower grades."""
        if self.grade not in ["A+", "A"] and not self.comment:
            raise ValidationError("A comment is required for grades below A.")


class PeerChallenge(models.Model):
    """Model for challenges between users for quizzes or tasks."""

    STATUS_CHOICES = [
        ("active", "Active"),
        ("completed", "Completed"),
        ("cancelled", "Cancelled"),
    ]

    quiz = models.ForeignKey(Quiz, on_delete=models.CASCADE, related_name="peer_challenges")
    creator = models.ForeignKey(User, on_delete=models.CASCADE, related_name="created_challenges")
    title = models.CharField(max_length=200)
    description = models.TextField(blank=True)
    expires_at = models.DateTimeField(null=True, blank=True)
    status = models.CharField(max_length=10, choices=STATUS_CHOICES, default="active")
    created_at = models.DateTimeField(auto_now_add=True)
    updated_at = models.DateTimeField(auto_now=True)

    class Meta:
        ordering = ["-created_at"]
        verbose_name = "Peer Challenge"
        verbose_name_plural = "Peer Challenges"

    def __str__(self):
        return f"{self.title} by {self.creator.username}"

    @property
    def is_expired(self):
        """Check if the challenge has expired."""
        if self.expires_at and timezone.now() > self.expires_at:
            return True
        return False

    @property
    def total_participants(self):
        """Get the total number of participants in this challenge."""
        return self.invitations.filter(status__in=["accepted", "completed"]).count() + 1  # +1 for creator

    @property
    def leaderboard(self):
        """Get sorted list of participants by score."""
        participants = []

        # Add creator's best attempt
        creator_attempts = (
            UserQuiz.objects.filter(quiz=self.quiz, user=self.creator, completed=True, start_time__gte=self.created_at)
            .order_by("-score")
            .first()
        )

        if creator_attempts:
            participants.append(
                {
                    "user": self.creator,
                    "score": creator_attempts.score,
                    "max_score": creator_attempts.max_score,
                    "completion_time": creator_attempts.end_time,
                    "is_creator": True,
                }
            )

        # Add invited participants' best attempts
        for invitation in self.invitations.filter(status="completed"):
            participant_attempt = invitation.user_quiz
            if participant_attempt and participant_attempt.completed:
                participants.append(
                    {
                        "user": invitation.participant,
                        "score": participant_attempt.score,
                        "max_score": participant_attempt.max_score,
                        "completion_time": participant_attempt.end_time,
                        "is_creator": False,
                    }
                )

        # Sort by score (descending) and completion time (ascending)
        return sorted(participants, key=lambda x: (-x["score"], x["completion_time"]))


class PeerChallengeInvitation(models.Model):
    """Model for invitations to peer challenges."""

    STATUS_CHOICES = [
        ("pending", "Pending"),
        ("accepted", "Accepted"),
        ("completed", "Completed"),
        ("declined", "Declined"),
        ("expired", "Expired"),
    ]

    challenge = models.ForeignKey(PeerChallenge, on_delete=models.CASCADE, related_name="invitations")
    participant = models.ForeignKey(User, on_delete=models.CASCADE, related_name="challenge_invitations")
    status = models.CharField(max_length=10, choices=STATUS_CHOICES, default="pending")
    user_quiz = models.ForeignKey(
        UserQuiz, on_delete=models.SET_NULL, null=True, blank=True, related_name="challenge_invitation"
    )
    message = models.TextField(blank=True)
    created_at = models.DateTimeField(auto_now_add=True)
    updated_at = models.DateTimeField(auto_now=True)

    class Meta:
        ordering = ["-created_at"]
        unique_together = ["challenge", "participant"]

    def __str__(self):
        return f"{self.challenge.title} invitation for {self.participant.username}"

    def accept(self):
        """Accept the challenge invitation."""
        self.status = "accepted"
        self.save()

        # Create notification for challenge creator
        Notification.objects.create(
            user=self.challenge.creator,
            title="Challenge Accepted",
            message=f"{self.participant.username} has accepted your challenge: {self.challenge.title}",
            notification_type="info",
        )

    def decline(self):
        """Decline the challenge invitation."""
        self.status = "declined"
        self.save()

        # Create notification for challenge creator
        Notification.objects.create(
            user=self.challenge.creator,
            title="Challenge Declined",
            message=f"{self.participant.username} has declined your challenge: {self.challenge.title}",
            notification_type="info",
        )

    def complete(self, user_quiz):
        """Mark the challenge as completed."""
        self.status = "completed"
        self.user_quiz = user_quiz
        self.save()

        # Create notification for challenge creator
        Notification.objects.create(
            user=self.challenge.creator,
            title="Challenge Completed",
            message=f"{self.participant.username} has completed your challenge: {self.challenge.title}",
            notification_type="success",
        )


class NoteHistory(models.Model):
    """Model for tracking changes to teacher notes on enrollments."""

    enrollment = models.ForeignKey(Enrollment, on_delete=models.CASCADE, related_name="note_history")
    content = models.TextField()
    created_by = models.ForeignKey(User, on_delete=models.CASCADE, related_name="note_history_entries")
    created_at = models.DateTimeField(auto_now_add=True)
    updated_at = models.DateTimeField(auto_now=True)

    class Meta:
        ordering = ["-created_at"]

    def __str__(self):
        return f"{self.created_by.username} updated notes for {self.enrollment.student.username}"


class NotificationPreference(models.Model):
    user = models.OneToOneField(User, on_delete=models.CASCADE, related_name="notification_preferences")
    reminder_days_before = models.IntegerField(default=3, help_text="Days before deadline to send first reminder")
    reminder_hours_before = models.IntegerField(default=24, help_text="Hours before deadline to send final reminder")
    email_notifications = models.BooleanField(default=True)
    in_app_notifications = models.BooleanField(default=True)

    def __str__(self):
        return f"Notification preferences for {self.user.username}"


class FeatureVote(models.Model):
    VOTE_CHOICES = (
        ("up", "Thumbs Up"),
        ("down", "Thumbs Down"),
    )

    feature_id = models.CharField(max_length=100)
    user = models.ForeignKey(settings.AUTH_USER_MODEL, on_delete=models.CASCADE, null=True, blank=True)
    ip_address = models.GenericIPAddressField(null=True, blank=True)
    vote = models.CharField(max_length=4, choices=VOTE_CHOICES)
    created_at = models.DateTimeField(auto_now_add=True)

    class Meta:
        indexes = [
            models.Index(fields=["feature_id", "user"], name="web_feature_feature_9fbd0b_idx"),
            models.Index(fields=["feature_id", "ip_address"], name="web_feature_feature_988c48_idx"),
        ]
        verbose_name = "Feature Vote"
        verbose_name_plural = "Feature Votes"
        constraints = [
            models.UniqueConstraint(
                fields=["feature_id", "user"],
                name="unique_user_feature_vote",
                condition=models.Q(user__isnull=False),
            ),
            models.UniqueConstraint(
                fields=["feature_id", "ip_address"],
                name="unique_ip_feature_vote",
                condition=models.Q(ip_address__isnull=False),
            ),
        ]

    def clean(self):
        """Validate that a user or IP address hasn't already voted on this feature."""
        if not self.feature_id:
            raise ValidationError({"feature_id": "Feature ID is required"})

        if not self.vote:
            raise ValidationError({"vote": "Vote is required"})

        if not self.user and not self.ip_address:
            raise ValidationError("Either user or IP address must be provided")

        if self.user and self.ip_address:
            raise ValidationError("Cannot provide both user and IP address")

        if self.user:
            # Check for existing user vote
            existing_vote = (
                FeatureVote.objects.filter(feature_id=self.feature_id, user=self.user).exclude(pk=self.pk).first()
            )
            if existing_vote:
                raise ValidationError(
                    {"user": f"User has already voted on this feature with a {existing_vote.get_vote_display()}"}
                )
        elif self.ip_address:
            # Check for existing IP vote
            existing_vote = (
                FeatureVote.objects.filter(feature_id=self.feature_id, ip_address=self.ip_address, user__isnull=True)
                .exclude(pk=self.pk)
                .first()
            )
            if existing_vote:
                raise ValidationError(
                    {
                        "ip_address": (
                            f"IP address has already voted on this feature with a "
                            f"{existing_vote.get_vote_display()}"
                        )
                    }
                )

    def save(self, *args, **kwargs):
        """Ensure clean() is called before saving."""
        self.full_clean()
        super().save(*args, **kwargs)

    def __str__(self):
        voter = self.user.username if self.user else self.ip_address
        return f"{self.get_vote_display()} for {self.feature_id} by {voter}"


class MembershipPlan(models.Model):
    BILLING_PERIOD_CHOICES = [
        ("monthly", "Monthly"),
        ("yearly", "Yearly"),
    ]

    name = models.CharField(max_length=100)
    slug = models.SlugField(max_length=100, unique=True)
    description = models.TextField(blank=True)
    features = models.JSONField(default=list)
    price_monthly = models.DecimalField(max_digits=10, decimal_places=2)
    price_yearly = models.DecimalField(max_digits=10, decimal_places=2)
    billing_period = models.CharField(max_length=10, choices=BILLING_PERIOD_CHOICES, default="monthly")
    stripe_monthly_price_id = models.CharField(max_length=100, blank=True)
    stripe_yearly_price_id = models.CharField(max_length=100, blank=True)
    is_active = models.BooleanField(default=True)
    is_popular = models.BooleanField(default=False)
    order = models.PositiveIntegerField(default=0)
    created_at = models.DateTimeField(auto_now_add=True)
    updated_at = models.DateTimeField(auto_now=True)

    def save(self, *args, **kwargs):
        if not self.slug:
            self.slug = slugify(self.name)
        super().save(*args, **kwargs)

    @property
    def yearly_savings(self):
        if self.price_monthly and self.price_yearly:
            monthly_total = self.price_monthly * 12
            savings = monthly_total - self.price_yearly
            if savings > 0:
                return int((savings / monthly_total) * 100)
        return 0

    def __str__(self):
        return f"{self.name} - ${self.price_monthly}/month or ${self.price_yearly}/year"


class UserMembership(models.Model):
    STATUS_CHOICES = [
        ("active", "Active"),
        ("past_due", "Past Due"),
        ("canceled", "Canceled"),
        ("trialing", "Trialing"),
        ("unpaid", "Unpaid"),
        ("incomplete", "Incomplete"),
        ("expired", "Expired"),
    ]

    BILLING_PERIOD_CHOICES = [
        ("monthly", "Monthly"),
        ("yearly", "Yearly"),
    ]

    user = models.OneToOneField("auth.User", on_delete=models.CASCADE, related_name="membership")
    plan = models.ForeignKey(MembershipPlan, on_delete=models.PROTECT, related_name="user_memberships")
    stripe_customer_id = models.CharField(max_length=100, blank=True)
    stripe_subscription_id = models.CharField(max_length=100, blank=True)
    status = models.CharField(max_length=20, choices=STATUS_CHOICES, default="active")
    billing_period = models.CharField(max_length=10, choices=BILLING_PERIOD_CHOICES, default="monthly")
    start_date = models.DateTimeField(default=timezone.now)
    end_date = models.DateTimeField(null=True, blank=True)
    cancel_at_period_end = models.BooleanField(default=False)
    created_at = models.DateTimeField(auto_now_add=True)
    updated_at = models.DateTimeField(auto_now=True)

    @property
    def is_active(self):
        active_statuses = ["active", "trialing"]
        return self.status in active_statuses and (self.end_date is None or self.end_date > timezone.now())

    @property
    def is_canceled(self):
        return self.status == "canceled" or self.cancel_at_period_end

    @property
    def days_until_expiration(self):
        if not self.end_date:
            return None
        now = timezone.now()
        if now > self.end_date:
            return -1
        return (self.end_date - now).days

    def get_next_billing_date(self):
        if self.end_date:
            return self.end_date
        return None

    def __str__(self):
        return f"{self.user.email} - {self.plan.name} ({self.status})"


class MembershipSubscriptionEvent(models.Model):
    EVENT_TYPE_CHOICES = [
        ("created", "Created"),
        ("updated", "Updated"),
        ("canceled", "Canceled"),
        ("payment_succeeded", "Payment Succeeded"),
        ("payment_failed", "Payment Failed"),
        ("reactivated", "Reactivated"),
    ]

    user = models.ForeignKey("auth.User", on_delete=models.CASCADE, related_name="membership_events")
    membership = models.ForeignKey(UserMembership, on_delete=models.SET_NULL, null=True, related_name="events")
    event_type = models.CharField(max_length=50, choices=EVENT_TYPE_CHOICES)
    stripe_event_id = models.CharField(max_length=100, blank=True)
    data = models.JSONField(default=dict, blank=True)
    created_at = models.DateTimeField(auto_now_add=True)

    class Meta:
        ordering = ["-created_at"]

    def __str__(self):
        return f"{self.event_type} - {self.user.email} - {self.created_at}"


class ScheduledPost(models.Model):
    content = models.CharField(max_length=280)
    image = models.ImageField(upload_to="scheduled_posts/", blank=True)
    scheduled_time = models.DateTimeField()
    posted = models.BooleanField(default=False)
    posted_at = models.DateTimeField(null=True, blank=True)

    def __str__(self):
        return self.content


class ForumVote(models.Model):
    """Model for storing votes on forum topics and replies."""

    VOTE_TYPES = [
        ("up", "Upvote"),
        ("down", "Downvote"),
    ]

    user = models.ForeignKey(User, on_delete=models.CASCADE, related_name="forum_votes")
    topic = models.ForeignKey("ForumTopic", on_delete=models.CASCADE, related_name="votes", null=True, blank=True)
    reply = models.ForeignKey("ForumReply", on_delete=models.CASCADE, related_name="votes", null=True, blank=True)
    vote_type = models.CharField(max_length=4, choices=VOTE_TYPES)
    created_at = models.DateTimeField(auto_now_add=True)
    updated_at = models.DateTimeField(auto_now=True)

    class Meta:
        unique_together = [("user", "topic"), ("user", "reply")]
        constraints = [
            models.CheckConstraint(
                check=(
                    models.Q(topic__isnull=False, reply__isnull=True)
                    | models.Q(topic__isnull=True, reply__isnull=False)
                ),
                name="vote_topic_xor_reply",
            )
        ]

    def __str__(self):
        if self.topic:
            return f"{self.user.username} {self.vote_type}voted topic #{self.topic.id}"
        elif self.reply:
            return f"{self.user.username} {self.vote_type}voted reply #{self.reply.id}"
        return f"{self.user.username} cast a vote"


def default_valid_until() -> datetime:
    return timezone.now() + timedelta(days=30)


class Discount(models.Model):
    user = models.ForeignKey(User, on_delete=models.CASCADE)
    course = models.ForeignKey(Course, on_delete=models.CASCADE)
    code = models.CharField(max_length=20, unique=True)
    discount_percentage = models.DecimalField(max_digits=5, decimal_places=2, default=5.00)
    valid_from = models.DateTimeField(default=timezone.now)
    valid_until = models.DateTimeField(default=default_valid_until)
    used = models.BooleanField(default=False)

    def __str__(self):
        return f"{self.code} for {self.user.username} on {self.course.title}"


class VideoRequest(models.Model):
    """Model for users to request educational videos on specific topics."""

    title = models.CharField(max_length=200, help_text="Short title describing the requested video")
    description = models.TextField(help_text="Detailed description of what you'd like to learn from this video")
    category = models.ForeignKey(Subject, on_delete=models.PROTECT, related_name="video_requests")
    requester = models.ForeignKey(User, on_delete=models.CASCADE, related_name="video_requests")
    created_at = models.DateTimeField(auto_now_add=True)
    status = models.CharField(
        max_length=20,
        choices=[
            ("pending", "Pending"),
            ("approved", "Approved"),
            ("fulfilled", "Fulfilled"),
            ("rejected", "Rejected"),
        ],
        default="pending",
    )
    fulfilled_by = models.ForeignKey(
        EducationalVideo,
        on_delete=models.SET_NULL,
        related_name="fulfilling_requests",
        null=True,
        blank=True,
        help_text="Educational video that fulfills this request",
    )

    class Meta:
        verbose_name = "Video Request"
        verbose_name_plural = "Video Requests"
        ordering = ["-created_at"]

    def __str__(self) -> str:
        return self.title


class Survey(models.Model):
    title = models.CharField(max_length=200)
    author = models.ForeignKey(User, on_delete=models.SET_NULL, blank=True, null=True)  # Added null=True
    created_at = models.DateTimeField(auto_now_add=True)

    def __str__(self):
        return self.title


class Question(models.Model):
    QUESTION_TYPES = [
        ("mcq", "Multiple Choice"),
        ("checkbox", "Checkbox (Multiple Answers)"),
        ("text", "Text Answer"),
        ("true_false", "True/False"),
        ("scale", "Scale Rating"),
    ]

    survey = models.ForeignKey("Survey", on_delete=models.CASCADE)
    text = models.TextField()
    type = models.CharField(max_length=20, choices=QUESTION_TYPES, default="mcq")
    required = models.BooleanField(default=True)
    scale_min = models.IntegerField(default=1)
    scale_max = models.IntegerField(default=5)

    def __str__(self):
        return self.text


class Choice(models.Model):
    question = models.ForeignKey("Question", on_delete=models.CASCADE)
    text = models.CharField(max_length=200)

    def __str__(self):
        return self.text


class Response(models.Model):
    user = models.ForeignKey(User, on_delete=models.CASCADE)
    question = models.ForeignKey("Question", on_delete=models.CASCADE)
    choice = models.ForeignKey("Choice", on_delete=models.CASCADE, blank=True, null=True)
    text_answer = models.TextField(blank=True)
    created_at = models.DateTimeField(auto_now_add=True)

    def __str__(self):
        return f"Response by {self.user.username} to {self.question.text}"


<<<<<<< HEAD
class LiveActivityEvent(models.Model):
    """Model for tracking live activity events like quiz completions, enrollments, etc."""

    EVENT_TYPES = [
        ("quiz_completed", "Quiz Completed"),
        ("enrollment", "Course Enrollment"),
        ("achievement", "Achievement Earned"),
    ]

    event_type = models.CharField(max_length=20, choices=EVENT_TYPES)
    user = models.ForeignKey(User, on_delete=models.CASCADE, related_name="activity_events", null=True, blank=True)
    message = models.CharField(max_length=255)
    location = models.CharField(max_length=100, blank=True, help_text="User's city/state")
    created_at = models.DateTimeField(auto_now_add=True)

    class Meta:
        ordering = ["-created_at"]
        indexes = [
            models.Index(fields=["-created_at"]),
        ]

    def __str__(self):
        return f"{self.event_type} - {self.message}"
=======
class VirtualClassroom(models.Model):
    """Model for storing virtual classroom instances."""

    name = models.CharField(max_length=200)
    teacher = models.ForeignKey(User, on_delete=models.CASCADE, related_name="virtual_classrooms")
    course = models.ForeignKey(
        Course, on_delete=models.CASCADE, related_name="virtual_classrooms", null=True, blank=True
    )
    is_active = models.BooleanField(default=True)
    created_at = models.DateTimeField(auto_now_add=True)
    updated_at = models.DateTimeField(auto_now=True)
    max_students = models.PositiveIntegerField(default=30)

    class Meta:
        ordering = ["-created_at"]

    def __str__(self) -> str:
        return f"{self.name} - {self.teacher.username}"


class VirtualClassroomCustomization(models.Model):
    """Model for storing virtual classroom customization settings."""

    classroom = models.OneToOneField(VirtualClassroom, on_delete=models.CASCADE, related_name="customization_settings")
    wall_color = models.CharField(max_length=7, default="#E6E2D7")  # Hex color
    floor_color = models.CharField(max_length=7, default="#C7B299")  # Hex color
    desk_color = models.CharField(max_length=7, default="#8B4513")  # Hex color
    chair_color = models.CharField(max_length=7, default="#4B0082")  # Hex color
    board_color = models.CharField(max_length=7, default="#005C53")  # Hex color
    number_of_rows = models.PositiveIntegerField(default=5)
    desks_per_row = models.PositiveIntegerField(default=6)
    has_plants = models.BooleanField(default=True)
    has_windows = models.BooleanField(default=True)
    has_bookshelf = models.BooleanField(default=True)
    has_clock = models.BooleanField(default=True)
    has_carpet = models.BooleanField(default=True)
    created_at = models.DateTimeField(auto_now_add=True)
    updated_at = models.DateTimeField(auto_now=True)

    def __str__(self):
        return f"Customization for {self.classroom.name}"

    class Meta:
        verbose_name = "Virtual Classroom Customization"
        verbose_name_plural = "Virtual Classroom Customizations"


class VirtualClassroomParticipant(models.Model):
    """Model for tracking active participants in a virtual classroom."""

    user = models.ForeignKey(User, on_delete=models.CASCADE)
    classroom = models.ForeignKey(VirtualClassroom, on_delete=models.CASCADE)
    joined_at = models.DateTimeField(auto_now_add=True)
    last_active = models.DateTimeField(auto_now=True)
    seat_id = models.CharField(max_length=20, blank=True, default="")

    class Meta:
        unique_together = ("classroom", "user")

    def __str__(self):
        return f"{self.user.username} in {self.classroom.name}"

    def to_dict(self):
        return {
            "username": self.user.username,
            "full_name": f"{self.user.first_name} {self.user.last_name}",
            "joined_at": self.joined_at.isoformat(),
            "seat_id": self.seat_id,
            "last_active": self.last_active.isoformat(),
        }


class VirtualClassroomWhiteboard(models.Model):
    """Model to store whiteboard data for each virtual classroom"""

    classroom = models.OneToOneField(VirtualClassroom, on_delete=models.CASCADE, related_name="whiteboard")
    canvas_data = models.JSONField(default=dict, blank=True)
    background_image = models.TextField(blank=True, default="")
    last_updated = models.DateTimeField(auto_now=True)
    created_at = models.DateTimeField(default=timezone.now)
    last_updated_by = models.ForeignKey(User, on_delete=models.SET_NULL, null=True, blank=True)

    def __str__(self):
        return f"Whiteboard for {self.classroom.name}"

    class Meta:
        ordering = ["-last_updated"]
        verbose_name = "Virtual Classroom Whiteboard"
        verbose_name_plural = "Virtual Classroom Whiteboards"
>>>>>>> 9058b5cf
<|MERGE_RESOLUTION|>--- conflicted
+++ resolved
@@ -3107,7 +3107,6 @@
         return f"Response by {self.user.username} to {self.question.text}"
 
 
-<<<<<<< HEAD
 class LiveActivityEvent(models.Model):
     """Model for tracking live activity events like quiz completions, enrollments, etc."""
 
@@ -3131,7 +3130,6 @@
 
     def __str__(self):
         return f"{self.event_type} - {self.message}"
-=======
 class VirtualClassroom(models.Model):
     """Model for storing virtual classroom instances."""
 
@@ -3220,5 +3218,4 @@
     class Meta:
         ordering = ["-last_updated"]
         verbose_name = "Virtual Classroom Whiteboard"
-        verbose_name_plural = "Virtual Classroom Whiteboards"
->>>>>>> 9058b5cf
+        verbose_name_plural = "Virtual Classroom Whiteboards"