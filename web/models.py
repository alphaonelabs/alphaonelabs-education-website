--- conflicted
+++ resolved
@@ -1766,7 +1766,6 @@
         return self.start_time
 
 
-<<<<<<< HEAD
 class WaitingRoom(models.Model):
     """Model for storing waiting room requests for courses on specific subjects."""
 
@@ -1784,7 +1783,8 @@
     fulfilled_course = models.ForeignKey(
         "Course", on_delete=models.SET_NULL, null=True, blank=True, related_name="fulfilled_waiting_rooms"
     )
-=======
+
+
 class GradeableLink(models.Model):
     """Model for storing links that users want to get grades on."""
 
@@ -1803,7 +1803,7 @@
     link_type = models.CharField(max_length=20, choices=LINK_TYPES, default="other")
     created_at = models.DateTimeField(auto_now_add=True)
     updated_at = models.DateTimeField(auto_now=True)
->>>>>>> cd1ddbfa
+
 
     class Meta:
         ordering = ["-created_at"]
@@ -1811,7 +1811,6 @@
     def __str__(self):
         return self.title
 
-<<<<<<< HEAD
     def participant_count(self):
         """Return the number of participants in the waiting room."""
         return self.participants.count()
@@ -1829,7 +1828,7 @@
             from .notifications import notify_waiting_room_fulfilled
 
             notify_waiting_room_fulfilled(self, course)
-=======
+
     def get_absolute_url(self):
         return reverse("gradeable_link_detail", kwargs={"pk": self.pk})
 
@@ -1949,5 +1948,4 @@
     def clean(self):
         """Validate that comments are provided for lower grades."""
         if self.grade not in ["A+", "A"] and not self.comment:
-            raise ValidationError("A comment is required for grades below A.")
->>>>>>> cd1ddbfa
+            raise ValidationError("A comment is required for grades below A.")