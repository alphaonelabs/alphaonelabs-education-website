--- conflicted
+++ resolved
@@ -3090,7 +3090,6 @@
         return f"Response by {self.user.username} to {self.question.text}"
 
 
-<<<<<<< HEAD
 # Mass Class Models for live streaming feature
 class MassClassStream(models.Model):
     """Model for mass virtual classroom streaming sessions"""
@@ -3125,7 +3124,13 @@
     started_at = models.DateTimeField(null=True, blank=True)
     ended_at = models.DateTimeField(null=True, blank=True)
     created_at = models.DateTimeField(auto_now_add=True)
-=======
+
+    class Meta:
+        ordering = ["-created_at"]
+
+    def __str__(self):
+        return f"Stream by {self.teacher.username} ({self.status})"    
+    
 class VirtualClassroom(models.Model):
     """Model for storing virtual classroom instances."""
 
@@ -3138,14 +3143,10 @@
     created_at = models.DateTimeField(auto_now_add=True)
     updated_at = models.DateTimeField(auto_now=True)
     max_students = models.PositiveIntegerField(default=30)
->>>>>>> 40cc6e73
 
     class Meta:
         ordering = ["-created_at"]
 
-<<<<<<< HEAD
-    def __str__(self):
-        return f"Stream by {self.teacher.username} ({self.status})"
 
 
 class MassClassViewer(models.Model):
@@ -3244,7 +3245,6 @@
 
     def __str__(self):
         return f"{self.user.username} raised hand at {self.created_at}"
-=======
     def __str__(self) -> str:
         return f"{self.name} - {self.teacher.username}"
 
@@ -3317,5 +3317,4 @@
     class Meta:
         ordering = ["-last_updated"]
         verbose_name = "Virtual Classroom Whiteboard"
-        verbose_name_plural = "Virtual Classroom Whiteboards"
->>>>>>> 40cc6e73
+        verbose_name_plural = "Virtual Classroom Whiteboards"