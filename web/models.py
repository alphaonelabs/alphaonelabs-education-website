--- conflicted
+++ resolved
@@ -2513,7 +2513,6 @@
         return f"Notification preferences for {self.user.username}"
 
 
-<<<<<<< HEAD
 class GSoCProposal(models.Model):
     """Model for storing GSoC proposal PDF files submitted by students for review."""
 
@@ -2584,7 +2583,7 @@
 
     def get_status_choices(self):
         return self.STATUS_CHOICES
-=======
+
 class FeatureVote(models.Model):
     VOTE_CHOICES = (
         ("up", "Thumbs Up"),
@@ -2665,7 +2664,6 @@
     def __str__(self):
         voter = self.user.username if self.user else self.ip_address
         return f"{self.get_vote_display()} for {self.feature_id} by {voter}"
->>>>>>> 5621b8c9
 
 
 class MembershipPlan(models.Model):
