import os
import random
import string
import time
import uuid
from io import BytesIO

from allauth.account.signals import user_signed_up
from django.conf import settings
from django.contrib.auth.models import User
from django.core.exceptions import ValidationError
from django.core.files.base import ContentFile
from django.core.mail import send_mail
from django.core.validators import MaxValueValidator, MinValueValidator
from django.db import models
from django.db.models.signals import post_save
from django.dispatch import receiver
from django.urls import reverse
from django.utils import timezone
from django.utils.text import slugify
from django.utils.translation import gettext_lazy as _
from markdownx.models import MarkdownxField
from PIL import Image

from web.utils import calculate_and_update_user_streak


class Notification(models.Model):
    NOTIFICATION_TYPES = [
        ("info", "Information"),
        ("success", "Success"),
        ("warning", "Warning"),
        ("error", "Error"),
    ]

    user = models.ForeignKey(User, on_delete=models.CASCADE, related_name="notifications")
    title = models.CharField(max_length=200)
    message = models.TextField()
    notification_type = models.CharField(max_length=10, choices=NOTIFICATION_TYPES, default="info")
    read = models.BooleanField(default=False)
    created_at = models.DateTimeField(auto_now_add=True)
    updated_at = models.DateTimeField(auto_now=True)

    class Meta:
        ordering = ["-created_at"]

    def __str__(self):
        return f"{self.title} - {self.user.username}"


class Profile(models.Model):
    user = models.OneToOneField(User, on_delete=models.CASCADE)
    bio = models.TextField(max_length=500, blank=True)
    expertise = models.CharField(max_length=200, blank=True)
    # Avatar fields
    avatar = models.ImageField(upload_to="avatars", blank=True, default="")
    custom_avatar = models.OneToOneField(
        "Avatar", on_delete=models.SET_NULL, null=True, blank=True, related_name="profile"
    )
    is_teacher = models.BooleanField(default=False)
    referral_code = models.CharField(max_length=20, unique=True, blank=True)
    referred_by = models.ForeignKey("self", on_delete=models.SET_NULL, null=True, blank=True, related_name="referrals")
    referral_earnings = models.DecimalField(max_digits=10, decimal_places=2, default=0)
    stripe_account_id = models.CharField(max_length=100, blank=True)
    stripe_account_status = models.CharField(
        max_length=20,
        choices=[
            ("pending", "Pending"),
            ("verified", "Verified"),
            ("rejected", "Rejected"),
        ],
        default="pending",
        blank=True,
    )
    commission_rate = models.DecimalField(
        max_digits=5,
        decimal_places=2,
        default=10.00,
        help_text="Commission rate in percentage (e.g., 10.00 for 10%)",
        blank=True,
    )
    created_at = models.DateTimeField(auto_now_add=True)
    updated_at = models.DateTimeField(auto_now=True)
    is_profile_public = models.BooleanField(
        default=False, help_text="Toggle to make your profile public so your details and stats are visible."
    )
    how_did_you_hear_about_us = models.TextField(
        blank=True, help_text="How did you hear about us? You can enter text or a link."
    )

    def __str__(self):
        visibility = "Public" if self.is_profile_public else "Private"
        return f"{self.user.username}'s profile ({visibility})"

    def save(self, *args, **kwargs):
        if not self.referral_code:
            self.referral_code = self.generate_referral_code()
        # Skip image processing for SVG files
        super().save(*args, **kwargs)

    def generate_referral_code(self):
        """Generate a unique referral code."""
        max_attempts = 10
        attempt = 0

        while attempt < max_attempts:
            code = "".join(random.choices(string.ascii_uppercase + string.digits, k=8))
            if not Profile.objects.filter(referral_code=code).exists():
                return code
            attempt += 1

        # If we've exhausted our attempts, generate a truly unique code using timestamp
        timestamp = int(time.time())
        code = f"{timestamp:x}".upper()[:8]
        return code

    @property
    def total_referrals(self):
        """Return the total number of successful referrals."""
        return self.referrals.count()

    def add_referral_earnings(self, amount):
        """Add referral earnings to the user's balance."""
        self.referral_earnings = self.referral_earnings + amount
        self.save()

    @property
    def can_receive_payments(self):
        return self.is_teacher and self.stripe_account_id and self.stripe_account_status == "verified"


class Avatar(models.Model):
    style = models.CharField(max_length=50, default="circle")
    background_color = models.CharField(max_length=7, default="#FFFFFF")
    top = models.CharField(max_length=50, default="short_flat")
    eyebrows = models.CharField(max_length=50, default="default")
    eyes = models.CharField(max_length=50, default="default")
    nose = models.CharField(max_length=50, default="default")
    mouth = models.CharField(max_length=50, default="default")
    facial_hair = models.CharField(max_length=50, default="none")
    skin_color = models.CharField(max_length=50, default="light")
    hair_color = models.CharField(max_length=7, default="#000000")
    accessory = models.CharField(max_length=50, default="none")
    clothing = models.CharField(max_length=50, default="hoodie")
    clothing_color = models.CharField(max_length=7, default="#0000FF")
    svg = models.TextField(blank=True, help_text="Stored SVG string of the custom avatar")
    created_at = models.DateTimeField(auto_now_add=True)
    updated_at = models.DateTimeField(auto_now=True)

    def __str__(self):
        return f"Avatar for {self.profile.user.username if hasattr(self, 'profile') and self.profile else 'No Profile'}"

    def save(self, *args, **kwargs):
        from python_avatars import (
            AccessoryType,
        )
        from python_avatars import Avatar as PythonAvatar
        from python_avatars import (
            AvatarStyle,
            ClothingType,
            EyebrowType,
            EyeType,
            FacialHairType,
            HairType,
            MouthType,
            NoseType,
            SkinColor,
        )

        # Create avatar using python_avatars
        avatar = PythonAvatar(
            style=getattr(AvatarStyle, self.style.upper(), AvatarStyle.CIRCLE),
            background_color=self.background_color,
            top=getattr(HairType, self.top.upper(), HairType.SHORT_FLAT),
            eyebrows=getattr(EyebrowType, self.eyebrows.upper(), EyebrowType.DEFAULT),
            eyes=getattr(EyeType, self.eyes.upper(), EyeType.DEFAULT),
            nose=getattr(NoseType, self.nose.upper(), NoseType.DEFAULT),
            mouth=getattr(MouthType, self.mouth.upper(), MouthType.DEFAULT),
            facial_hair=getattr(FacialHairType, self.facial_hair.upper(), FacialHairType.NONE),
            skin_color=getattr(SkinColor, self.skin_color.upper(), SkinColor.LIGHT),
            hair_color=self.hair_color,
            accessory=getattr(AccessoryType, self.accessory.upper(), AccessoryType.NONE),
            clothing=getattr(ClothingType, self.clothing.upper(), ClothingType.HOODIE),
            clothing_color=self.clothing_color,
        )

        # Save SVG string
        self.svg = avatar.render()
        super().save(*args, **kwargs)


class Subject(models.Model):
    name = models.CharField(max_length=100, unique=True)
    slug = models.SlugField(unique=True)
    description = models.TextField(blank=True)
    icon = models.CharField(max_length=50, help_text="Font Awesome icon class", blank=True)
    order = models.IntegerField(default=0)
    created_at = models.DateTimeField(auto_now_add=True)
    updated_at = models.DateTimeField(auto_now=True)

    class Meta:
        ordering = ["order", "name"]

    def __str__(self):
        return self.name

    def save(self, *args, **kwargs):
        if not self.slug:
            self.slug = slugify(self.name)
        super().save(*args, **kwargs)


class WebRequest(models.Model):
    ip_address = models.CharField(max_length=100, blank=True, default="")
    user = models.CharField(max_length=150, blank=True, default="")
    created = models.DateTimeField(auto_now_add=True)
    modified = models.DateTimeField(auto_now=True)
    agent = models.TextField(blank=True, default="")
    count = models.BigIntegerField(default=1)
    path = models.CharField(max_length=255, blank=True, default="")
    referer = models.CharField(max_length=255, blank=True, default="")
    course = models.ForeignKey("Course", on_delete=models.CASCADE, related_name="web_requests", null=True, blank=True)

    def __str__(self):
        return f"{self.path} - {self.count} views"


class Course(models.Model):
    STATUS_CHOICES = [
        ("draft", "Draft"),
        ("published", "Published"),
        ("archived", "Archived"),
    ]

    title = models.CharField(max_length=200)
    slug = models.SlugField(unique=True, max_length=200)
    image = models.ImageField(
        upload_to="course_images", help_text="Course image (will be resized to 300x300 pixels)", blank=True
    )
    teacher = models.ForeignKey(User, on_delete=models.CASCADE, related_name="courses_teaching")
    description = MarkdownxField()
    learning_objectives = MarkdownxField()
    prerequisites = MarkdownxField(blank=True)
    price = models.DecimalField(max_digits=10, decimal_places=2)
    allow_individual_sessions = models.BooleanField(
        default=False, help_text="Allow students to register for individual sessions"
    )
    invite_only = models.BooleanField(
        default=False, help_text="If enabled, students can only enroll with an invitation"
    )
    status = models.CharField(max_length=10, choices=STATUS_CHOICES, default="draft")
    max_students = models.IntegerField(validators=[MinValueValidator(1)])
    created_at = models.DateTimeField(auto_now_add=True)
    updated_at = models.DateTimeField(auto_now=True)

    subject = models.ForeignKey(
        Subject,
        on_delete=models.PROTECT,
        related_name="courses",
    )

    level = models.CharField(
        max_length=20,
        choices=[
            ("beginner", "Beginner"),
            ("intermediate", "Intermediate"),
            ("advanced", "Advanced"),
        ],
        default="beginner",
    )
    tags = models.CharField(max_length=200, blank=True, help_text="Comma-separated tags")
    is_featured = models.BooleanField(default=False)

    def save(self, *args, **kwargs):
        if not self.slug:
            base_slug = slugify(self.title)
            slug = base_slug
            counter = 1
            while Course.objects.filter(slug=slug).exists():
                slug = f"{base_slug}-{counter}"
                counter += 1
            self.slug = slug

        # Handle image resizing
        if self.image:
            img = Image.open(self.image)
            # Convert to RGB if necessary
            if img.mode != "RGB":
                img = img.convert("RGB")
            # Crop image to a square format
            width, height = img.size
            min_dim = min(width, height)
            left = (width - min_dim) / 2
            top = (height - min_dim) / 2
            right = (width + min_dim) / 2
            bottom = (height + min_dim) / 2
            img = img.crop((left, top, right, bottom))
            # Resize the image to 300x300 pixels
            img = img.resize((500, 500), Image.Resampling.LANCZOS)
            # Save the resized image
            buffer = BytesIO()
            img.save(buffer, format="JPEG", quality=90)
            # Update the ImageField
            file_name = self.image.name
            self.image.delete(save=False)  # Delete old image
            self.image.save(file_name, ContentFile(buffer.getvalue()), save=False)

        super().save(*args, **kwargs)

    def __str__(self):
        return self.title

    @property
    def available_spots(self):
        return self.max_students - self.enrollments.count()

    @property
    def average_rating(self):
        reviews = self.reviews.all()
        if not reviews:
            return 0
        return sum(review.rating for review in reviews) / len(reviews)


class Session(models.Model):
    course = models.ForeignKey(Course, on_delete=models.CASCADE, related_name="sessions")
    title = models.CharField(max_length=200)
    description = models.TextField()
    start_time = models.DateTimeField()
    end_time = models.DateTimeField()
    is_virtual = models.BooleanField(default=True)
    meeting_link = models.URLField(blank=True)
    meeting_id = models.CharField(max_length=100, blank=True)
    location = models.CharField(max_length=200, blank=True)
    price = models.DecimalField(
        max_digits=10, decimal_places=2, null=True, blank=True, help_text="Price for individual session registration"
    )
    created_at = models.DateTimeField(auto_now_add=True)
    updated_at = models.DateTimeField(auto_now=True)

    # Rollover fields
    enable_rollover = models.BooleanField(
        default=False, help_text="Enable automatic date rollover if no students are enrolled"
    )
    rollover_pattern = models.CharField(
        max_length=20,
        choices=[
            ("daily", "Daily"),
            ("weekly", "Weekly"),
            ("monthly", "Monthly"),
        ],
        default="weekly",
        blank=True,
        help_text="How often to roll over the session dates",
    )
    original_start_time = models.DateTimeField(
        null=True, blank=True, help_text="Original start time before any rollovers"
    )
    original_end_time = models.DateTimeField(null=True, blank=True, help_text="Original end time before any rollovers")
    is_rolled_over = models.BooleanField(default=False, help_text="Whether this session has been rolled over")
    teacher_confirmed = models.BooleanField(
        default=False, help_text="Whether the teacher has confirmed the rolled over dates"
    )

    class Meta:
        ordering = ["start_time"]

    def __str__(self):
        return f"{self.course.title} - {self.title}"

    def save(self, *args, **kwargs):
        # Store original times when first created
        if not self.pk and not self.original_start_time and not self.original_end_time:
            self.original_start_time = self.start_time
            self.original_end_time = self.end_time

        # Handle virtual meeting creation/updates
        is_new = self._state.adding
        old_instance = None if is_new else Session.objects.get(pk=self.pk)

        # First save to get the ID
        super().save(*args, **kwargs)

        if self.is_virtual:
            from .calendar_sync import create_calendar_event, update_calendar_event

            if is_new:
                event_id = create_calendar_event(self)
                if event_id:
                    self.meeting_id = event_id
                    # Update without triggering save() again
                    Session.objects.filter(pk=self.pk).update(meeting_id=event_id)
            elif old_instance and (
                old_instance.start_time != self.start_time
                or old_instance.end_time != self.end_time
                or old_instance.title != self.title
            ):
                update_calendar_event(self)

    def roll_forward(self):
        """Roll the session forward based on the rollover pattern."""
        if not self.enable_rollover or self.teacher_confirmed:
            return False

        now = timezone.now()
        if self.start_time > now:
            return False  # Don't roll forward future sessions

        # Calculate new dates based on pattern
        if self.rollover_pattern == "daily":
            days_to_add = 1
        elif self.rollover_pattern == "weekly":
            days_to_add = 7
        else:  # monthly
            days_to_add = 30

        # Calculate time difference between start and end
        duration = self.end_time - self.start_time

        # Roll forward until we get a future date
        while self.start_time <= now:
            self.start_time += timezone.timedelta(days=days_to_add)
            self.end_time = self.start_time + duration

        self.is_rolled_over = True
        self.teacher_confirmed = False
        return True

    def delete(self, *args, **kwargs):
        # Delete associated calendar event if exists
        if self.is_virtual and self.meeting_id:
            from .calendar_sync import delete_calendar_event

            delete_calendar_event(self)
        super().delete(*args, **kwargs)


class CourseMaterial(models.Model):
    MATERIAL_TYPES = [
        ("video", "Video"),
        ("image", "Image"),
        ("document", "Document"),
        ("presentation", "Presentation"),
        ("exercise", "Exercise"),
        ("quiz", "Quiz"),
        ("assignment", "Assignment"),  # Add 'assignment' as a valid choice
        ("other", "Other"),
    ]

    course = models.ForeignKey(Course, on_delete=models.CASCADE, related_name="materials")
    title = models.CharField(max_length=200)
    description = models.TextField(blank=True)
    material_type = models.CharField(max_length=20, choices=MATERIAL_TYPES)
    file = models.FileField(upload_to="course_materials/", blank=True)
    external_url = models.URLField(blank=True, help_text="URL for external content like YouTube videos")
    session = models.ForeignKey(
        Session,
        on_delete=models.SET_NULL,
        null=True,
        blank=True,
        related_name="materials",
    )
    order = models.PositiveIntegerField(default=0)
    is_downloadable = models.BooleanField(default=True)
    requires_enrollment = models.BooleanField(
        default=True, help_text="If True, only enrolled students can access full content"
    )
    created_at = models.DateTimeField(auto_now_add=True)
    updated_at = models.DateTimeField(auto_now=True)

    # New fields for assignment deadlines and reminder tracking
    due_date = models.DateTimeField(null=True, blank=True, help_text="Deadline for assignment submission")
    reminder_sent = models.BooleanField(default=False, help_text="Whether an early reminder has been sent")
    final_reminder_sent = models.BooleanField(default=False, help_text="Whether a final reminder has been sent")

    class Meta:
        ordering = ["order", "created_at"]

    def __str__(self):
        return f"{self.course.title} - {self.title}"

    def clean(self):
        if not self.file and not self.external_url:
            raise ValidationError("Either a file or external URL must be provided")
        if self.file and self.external_url:
            raise ValidationError("Cannot have both file and external URL")

    def save(self, *args, **kwargs):
        self.full_clean()
        super().save(*args, **kwargs)

    @property
    def file_extension(self):
        if self.file:
            return os.path.splitext(self.file.name)[1].lower()
        return ""

    @property
    def file_size(self):
        if not self.file:
            return 0
        try:
            return self.file.size
        except FileNotFoundError:
            return 0

    @property
    def preview_content(self):
        """Returns limited content for non-enrolled users"""
        if self.material_type == "video":
            return self.title
        elif self.material_type == "image":
            return self.title
        return self.title


class Enrollment(models.Model):
    STATUS_CHOICES = [
        ("pending", "Pending"),
        ("approved", "Approved"),
        ("rejected", "Rejected"),
        ("completed", "Completed"),
    ]

    student = models.ForeignKey(User, on_delete=models.CASCADE, related_name="enrollments")
    course = models.ForeignKey(Course, on_delete=models.CASCADE, related_name="enrollments")
    status = models.CharField(max_length=10, choices=STATUS_CHOICES, default="pending")
    enrollment_date = models.DateTimeField(auto_now_add=True)
    completion_date = models.DateTimeField(null=True, blank=True)
    payment_intent_id = models.CharField(max_length=100, blank=True, default="")

    class Meta:
        unique_together = ["student", "course"]

    def __str__(self):
        return f"{self.student.username} - {self.course.title}"


class SessionAttendance(models.Model):
    STATUS_CHOICES = [
        ("present", "Present"),
        ("absent", "Absent"),
        ("excused", "Excused"),
        ("late", "Late"),
    ]

    session = models.ForeignKey(Session, on_delete=models.CASCADE, related_name="attendances")
    student = models.ForeignKey(User, on_delete=models.CASCADE, related_name="session_attendances")
    status = models.CharField(max_length=10, choices=STATUS_CHOICES, default="absent")
    notes = models.TextField(blank=True)
    created_at = models.DateTimeField(auto_now_add=True)
    updated_at = models.DateTimeField(auto_now=True)

    class Meta:
        unique_together = ["session", "student"]

    def __str__(self):
        return f"{self.student.username} - {self.session.title} ({self.status})"


class CourseProgress(models.Model):
    enrollment = models.OneToOneField(Enrollment, on_delete=models.CASCADE, related_name="progress")
    completed_sessions = models.ManyToManyField(Session, related_name="completed_by")
    last_accessed = models.DateTimeField(auto_now=True)
    notes = models.TextField(blank=True)

    @property
    def completion_percentage(self):
        total_sessions = self.enrollment.course.sessions.count()
        if total_sessions == 0:
            return 0
        completed = self.completed_sessions.count()
        return int((completed / total_sessions) * 100)

    @property
    def attendance_rate(self):
        total_past_sessions = self.enrollment.course.sessions.filter(start_time__lt=timezone.now()).count()
        if total_past_sessions == 0:
            return 100
        attended = SessionAttendance.objects.filter(
            student=self.enrollment.student,
            session__course=self.enrollment.course,
            status__in=["present", "late"],
        ).count()
        return int((attended / total_past_sessions) * 100)

    def __str__(self):
        return f"{self.enrollment.student.username}'s progress in {self.enrollment.course.title}"


class EducationalVideo(models.Model):
    """Model for educational videos shared by users."""

    title = models.CharField(max_length=200)
    description = models.TextField()
    video_url = models.URLField(help_text="URL for external content like YouTube videos")
    category = models.ForeignKey(Subject, on_delete=models.PROTECT, related_name="educational_videos")
    uploader = models.ForeignKey(User, on_delete=models.CASCADE, related_name="educational_videos")
    uploaded_at = models.DateTimeField(auto_now_add=True)

    class Meta:
        verbose_name = "Educational Video"
        verbose_name_plural = "Educational Videos"
        ordering = ["-uploaded_at"]

    def __str__(self):
        return self.title


class Achievement(models.Model):
    TYPES = [
        ("attendance", "Perfect Attendance"),
        ("completion", "Course Completion"),
        ("participation", "Active Participation"),
        ("excellence", "Academic Excellence"),
        ("quiz", "High Quiz Score"),
        ("streak", "Daily Learning Streak"),
    ]

    BADGE_ICONS = [
        ("fas fa-trophy", "Trophy"),
        ("fas fa-medal", "Medal"),
        ("fas fa-award", "Award"),
        ("fas fa-star", "Star"),
        ("fas fa-certificate", "Certificate"),
        ("fas fa-graduation-cap", "Graduation Cap"),
    ]

    student = models.ForeignKey(User, on_delete=models.CASCADE, related_name="achievements")
    course = models.ForeignKey(Course, on_delete=models.CASCADE, related_name="achievements", null=True, blank=True)
    achievement_type = models.CharField(max_length=20, choices=TYPES)
    title = models.CharField(max_length=200)
    description = models.TextField()
    awarded_at = models.DateTimeField(auto_now_add=True)
    badge_icon = models.CharField(
        max_length=100, blank=True, help_text="Icon class for the badge (e.g., 'fas fa-trophy')"
    )
    criteria_threshold = models.PositiveIntegerField(
        null=True, blank=True, help_text="Optional threshold required to earn this badge"
    )

    def __str__(self):
        return f"{self.student.username} - {self.title}"


class Review(models.Model):
    student = models.ForeignKey(User, on_delete=models.CASCADE, related_name="reviews_given")
    course = models.ForeignKey(Course, on_delete=models.CASCADE, related_name="reviews")
    rating = models.IntegerField(validators=[MinValueValidator(1), MaxValueValidator(5)])
    comment = models.TextField()
    created_at = models.DateTimeField(auto_now_add=True)
    updated_at = models.DateTimeField(auto_now=True)

    class Meta:
        unique_together = ["student", "course"]

    def __str__(self):
        return f"{self.student.username}'s review of {self.course.title}"


class Payment(models.Model):
    STATUS_CHOICES = [
        ("pending", "Pending"),
        ("completed", "Completed"),
        ("failed", "Failed"),
        ("refunded", "Refunded"),
    ]

    enrollment = models.ForeignKey(
        Enrollment,
        on_delete=models.CASCADE,
        related_name="payments",
        help_text="The enrollment this payment is associated with",
    )
    session = models.ForeignKey(
        Session,
        on_delete=models.SET_NULL,
        null=True,
        blank=True,
        related_name="payments",
        help_text="Specific session this payment is for, if any",
    )
    amount = models.DecimalField(max_digits=10, decimal_places=2)
    currency = models.CharField(max_length=3, default="USD")
    stripe_payment_intent_id = models.CharField(max_length=100, unique=True)
    status = models.CharField(max_length=10, choices=STATUS_CHOICES, default="pending")
    created_at = models.DateTimeField(auto_now_add=True)
    updated_at = models.DateTimeField(auto_now=True)

    def __str__(self):
        if self.session:
            return f"Payment for {self.enrollment} - {self.session.title}"
        return f"Payment for {self.enrollment}"


class ForumCategory(models.Model):
    """Categories for organizing forum discussions."""

    name = models.CharField(max_length=100)
    description = models.TextField()
    slug = models.SlugField(unique=True)
    icon = models.CharField(max_length=50, help_text="Font Awesome icon class")
    order = models.IntegerField(default=0)
    created_at = models.DateTimeField(auto_now_add=True)
    updated_at = models.DateTimeField(auto_now=True)

    class Meta:
        verbose_name_plural = "Forum Categories"
        ordering = ["order", "name"]

    def __str__(self):
        return self.name

    def save(self, *args, **kwargs):
        if not self.slug:
            self.slug = slugify(self.name)
        super().save(*args, **kwargs)


class ForumTopic(models.Model):
    """Individual forum topics/threads."""

    title = models.CharField(max_length=200)
    content = models.TextField()
    category = models.ForeignKey(ForumCategory, on_delete=models.CASCADE, related_name="topics")
    author = models.ForeignKey(User, on_delete=models.CASCADE, related_name="forum_topics")
    is_pinned = models.BooleanField(default=False)
    is_locked = models.BooleanField(default=False)
    views = models.IntegerField(default=0)
    created_at = models.DateTimeField(auto_now_add=True)
    updated_at = models.DateTimeField(auto_now=True)

    class Meta:
        ordering = ["-is_pinned", "-created_at"]

    def __str__(self):
        return self.title


class ForumReply(models.Model):
    """Replies to forum topics."""

    topic = models.ForeignKey(ForumTopic, on_delete=models.CASCADE, related_name="replies")
    author = models.ForeignKey(User, on_delete=models.CASCADE, related_name="forum_replies")
    content = models.TextField()
    is_solution = models.BooleanField(default=False)
    created_at = models.DateTimeField(auto_now_add=True)
    updated_at = models.DateTimeField(auto_now=True)

    class Meta:
        verbose_name_plural = "Forum Replies"
        ordering = ["created_at"]

    def __str__(self):
        return f"Reply by {self.author.username} on {self.topic.title}"


class PeerConnection(models.Model):
    """Connections between users for networking."""

    STATUS_CHOICES = [
        ("pending", "Pending"),
        ("accepted", "Accepted"),
        ("rejected", "Rejected"),
        ("blocked", "Blocked"),
    ]

    sender = models.ForeignKey(User, on_delete=models.CASCADE, related_name="sent_connections")
    receiver = models.ForeignKey(User, on_delete=models.CASCADE, related_name="received_connections")
    status = models.CharField(max_length=10, choices=STATUS_CHOICES, default="pending")
    created_at = models.DateTimeField(auto_now_add=True)
    updated_at = models.DateTimeField(auto_now=True)

    class Meta:
        unique_together = ["sender", "receiver"]

    def __str__(self):
        return f"{self.sender.username} -> {self.receiver.username} ({self.status})"


class PeerMessage(models.Model):
    """Direct messages between connected."""

    sender = models.ForeignKey(User, on_delete=models.CASCADE, related_name="sent_messages")
    receiver = models.ForeignKey(User, on_delete=models.CASCADE, related_name="received_messages")
    content = models.TextField()
    is_read = models.BooleanField(default=False)
    created_at = models.DateTimeField(auto_now_add=True)

    class Meta:
        ordering = ["-created_at"]

    def __str__(self):
        return f"Message from {self.sender.username} to {self.receiver.username}"


class StudyGroup(models.Model):
    """Study groups for collaborative learning."""

    name = models.CharField(max_length=200)
    description = models.TextField()
    course = models.ForeignKey(Course, on_delete=models.CASCADE, related_name="study_groups")
    creator = models.ForeignKey(User, on_delete=models.CASCADE, related_name="created_groups")
    members = models.ManyToManyField(User, related_name="joined_groups", blank=True)
    max_members = models.IntegerField(default=10)
    is_private = models.BooleanField(default=False)
    created_at = models.DateTimeField(auto_now_add=True)
    updated_at = models.DateTimeField(auto_now=True)

    def __str__(self):
        return self.name

    def can_add_member(self):
        return self.members.count() < self.max_members

    def add_member(self, user):
        if self.can_add_member():
            self.members.add(user)
            return True
        return False

    def is_full(self):
        return self.members.count() >= self.max_members


class StudyGroupInvite(models.Model):
    """Invitations to join study groups."""

    id = models.UUIDField(primary_key=True, default=uuid.uuid4, editable=False)
    group = models.ForeignKey(StudyGroup, on_delete=models.CASCADE, related_name="invites")
    sender = models.ForeignKey(User, on_delete=models.CASCADE, related_name="sent_group_invites")
    recipient = models.ForeignKey(User, on_delete=models.CASCADE, related_name="received_group_invites")
    created_at = models.DateTimeField(auto_now_add=True)
    responded_at = models.DateTimeField(null=True, blank=True)
    STATUS_CHOICES = [("pending", "Pending"), ("accepted", "Accepted"), ("declined", "Declined")]
    status = models.CharField(max_length=20, choices=STATUS_CHOICES, default="pending")

    class Meta:
        unique_together = ["group", "recipient"]

    def __str__(self):
        return f"Invitation to {self.group.name} for {self.recipient.username}"

    def accept(self):
        """Accept the invitation and add the recipient to the study group."""
        self.status = "accepted"
        self.responded_at = timezone.now()
        self.save()
        member_added = self.group.add_member(self.recipient)
        if not member_added:
            # Group is full, create notification or handle this case
            Notification.objects.create(
                user=self.recipient,
                title="Group Full",
                message=f"Could not join {self.group.name} as it's already full",
                notification_type="warning",
            )

    def decline(self):
        """Decline the invitation."""
        self.status = "declined"
        self.responded_at = timezone.now()
        self.save()


@receiver(post_save, sender=User)
def create_user_profile(sender, instance, created, **kwargs):
    """Create a Profile instance when a new User is created."""
    if created and not hasattr(instance, "profile"):
        Profile.objects.create(user=instance)


@receiver(post_save, sender=User)
def save_user_profile(sender, instance, **kwargs):
    """Save the Profile instance when the User is saved."""
    if hasattr(instance, "profile"):
        instance.profile.save()
    else:
        Profile.objects.create(user=instance)


class BlogPost(models.Model):
    STATUS_CHOICES = [
        ("draft", "Draft"),
        ("published", "Published"),
        ("archived", "Archived"),
    ]

    title = models.CharField(max_length=200)
    slug = models.SlugField(unique=True, max_length=200)
    author = models.ForeignKey(User, on_delete=models.CASCADE, related_name="blog_posts")
    content = MarkdownxField()
    excerpt = models.TextField(blank=True)
    featured_image = models.ImageField(
        upload_to="blog/images/", blank=True, help_text="Featured image for the blog post"
    )
    status = models.CharField(max_length=10, choices=STATUS_CHOICES, default="draft")
    tags = models.CharField(
        max_length=200, blank=True, help_text="Comma-separated tags (e.g., 'python, django, web development')"
    )
    created_at = models.DateTimeField(auto_now_add=True)
    updated_at = models.DateTimeField(auto_now=True)
    published_at = models.DateTimeField(null=True, blank=True)

    class Meta:
        ordering = ["-published_at", "-created_at"]

    def __str__(self):
        return self.title

    def save(self, *args, **kwargs):
        if not self.slug:
            self.slug = slugify(self.title)
        if self.status == "published" and not self.published_at:
            self.published_at = timezone.now()
        super().save(*args, **kwargs)

    @property
    def reading_time(self):
        """Estimate reading time in minutes."""
        words_per_minute = 200
        word_count = len(self.content.split())
        minutes = word_count / words_per_minute
        return max(1, round(minutes))


class BlogComment(models.Model):
    post = models.ForeignKey(BlogPost, on_delete=models.CASCADE, related_name="comments")
    author = models.ForeignKey(User, on_delete=models.CASCADE, related_name="blog_comments")
    content = models.TextField()
    parent = models.ForeignKey("self", null=True, blank=True, on_delete=models.CASCADE, related_name="replies")
    is_approved = models.BooleanField(default=False)
    created_at = models.DateTimeField(auto_now_add=True)
    updated_at = models.DateTimeField(auto_now=True)

    class Meta:
        ordering = ["created_at"]

    def __str__(self):
        return f"Comment by {self.author.username} on {self.post.title}"


class SuccessStory(models.Model):
    STATUS_CHOICES = [
        ("published", "Published"),
        ("archived", "Archived"),
    ]
    title = models.CharField(max_length=200)
    slug = models.SlugField(unique=True, max_length=200)
    author = models.ForeignKey(User, on_delete=models.CASCADE, related_name="success_stories")
    content = MarkdownxField()
    excerpt = models.TextField(blank=True)
    featured_image = models.ImageField(
        upload_to="success_stories/images/", blank=True, help_text="Featured image for the success story"
    )
    status = models.CharField(max_length=10, choices=STATUS_CHOICES, default="published")
    created_at = models.DateTimeField(auto_now_add=True)
    updated_at = models.DateTimeField(auto_now=True)
    published_at = models.DateTimeField(null=True, blank=True)

    class Meta:
        ordering = ["-published_at", "-created_at"]
        verbose_name = "Success Story"
        verbose_name_plural = "Success Stories"

    def __str__(self):
        return self.title

    def save(self, *args, **kwargs):
        if not self.slug:
            self.slug = slugify(self.title)
        if self.status == "published" and not self.published_at:
            self.published_at = timezone.now()
        super().save(*args, **kwargs)

    def get_absolute_url(self):
        return reverse("success_story_detail", kwargs={"slug": self.slug})

    @property
    def reading_time(self):
        """Estimate reading time in minutes."""
        words_per_minute = 200
        word_count = len(self.content.split())
        minutes = word_count / words_per_minute
        return max(1, round(minutes))


@receiver(user_signed_up)
def set_user_type(sender, request, user, **kwargs):
    """Set the user type (teacher/student) when they sign up."""
    is_teacher = request.POST.get("is_teacher") == "on"
    profile = user.profile
    profile.is_teacher = is_teacher
    profile.save()


class Cart(models.Model):
    user = models.OneToOneField(
        settings.AUTH_USER_MODEL,
        on_delete=models.CASCADE,
        related_name="cart",
        null=True,
        blank=True,
    )
    session_key = models.CharField(max_length=40, blank=True, default="")
    created_at = models.DateTimeField(auto_now_add=True)
    updated_at = models.DateTimeField(auto_now=True)

    class Meta:
        constraints = [
            models.CheckConstraint(
                check=models.Q(user__isnull=False) | models.Q(session_key__gt=""),
                name="cart_user_or_session_key",
            )
        ]

    @property
    def item_count(self):
        return self.items.count()

    @property
    def has_goods(self):
        return self.items.filter(goods__isnull=False).exists()

    @property
    def total(self):
        return sum(item.final_price for item in self.items.all())

    def __str__(self):
        if self.user:
            return f"Cart for {self.user.username}"
        return "Anonymous cart"


class Storefront(models.Model):
    teacher = models.OneToOneField(
        settings.AUTH_USER_MODEL, on_delete=models.CASCADE, related_name="storefront", verbose_name="Teacher Profile"
    )
    name = models.CharField(
        max_length=100, unique=True, help_text="Display name for your store", default="Default Store Name"
    )
    description = models.TextField(blank=True, help_text="Describe your store for customers")
    logo = models.ImageField(upload_to="store_logos/", blank=True, help_text="Recommended size: 200x200px")
    store_slug = models.SlugField(unique=True, blank=True, help_text="Auto-generated URL-friendly identifier")
    is_active = models.BooleanField(default=True, help_text="Enable/disable public visibility of your store")
    created_at = models.DateTimeField(auto_now_add=True)
    updated_at = models.DateTimeField(auto_now=True)

    def save(self, *args, **kwargs):
        if not self.store_slug:
            self.store_slug = self._generate_unique_slug()
        super().save(*args, **kwargs)

    def _generate_unique_slug(self):
        base_slug = slugify(self.name)
        unique_slug = base_slug
        count = 1
        while Storefront.objects.filter(store_slug=unique_slug).exists():
            unique_slug = f"{base_slug}-{count}"
            count += 1
        return unique_slug

    def __str__(self):
        return f"{self.name} (by {self.teacher.username})"


class Goods(models.Model):
    PRODUCT_TYPE_CHOICES = [
        ("physical", "Physical Product"),
        ("digital", "Digital Download"),
    ]

    name = models.CharField(max_length=100, help_text="Product title (e.g., 'Algebra Basics Workbook')")
    description = models.TextField(help_text="Detailed product description")
    price = models.DecimalField(max_digits=10, decimal_places=2, help_text="Price in USD")
    discount_price = models.DecimalField(
        max_digits=10, decimal_places=2, blank=True, null=True, help_text="Discounted price (optional)"
    )
    stock = models.PositiveIntegerField(blank=True, null=True, help_text="Leave blank for digital products")
    product_type = models.CharField(max_length=10, choices=PRODUCT_TYPE_CHOICES, default="physical")
    file = models.FileField(upload_to="digital_goods/", blank=True, help_text="Required for digital products")
    category = models.CharField(max_length=100, blank=True, help_text="e.g., 'Books', 'Course Materials'")
    images = models.ManyToManyField("ProductImage", related_name="goods_images", blank=True)
    storefront = models.ForeignKey(Storefront, on_delete=models.CASCADE, related_name="goods")
    is_available = models.BooleanField(default=True, help_text="Show/hide product from store")
    is_reward = models.BooleanField(default=False, help_text="Can be unlocked as achievement reward")
    points_required = models.PositiveIntegerField(
        blank=True, null=True, help_text="Points needed to unlock this reward"
    )
    sku = models.CharField(
        max_length=50, unique=True, blank=True, null=True, help_text="Inventory tracking ID (auto-generated)"
    )
    slug = models.SlugField(unique=True, blank=True)
    created_at = models.DateTimeField(auto_now_add=True)
    updated_at = models.DateTimeField(auto_now=True)

    @property
    def image_url(self):
        """Return the URL of the first product image, or a default image if none exists."""
        # Get images using the related name "goods_images" from ProductImage model
        first_image = self.goods_images.first()
        if first_image and first_image.image:
            return first_image.image.url
        # Return a default placeholder image
        return "/static/images/placeholder.png"

    @property
    def image(self):
        first_image = self.goods_images.first()
        if first_image and first_image.image:
            return first_image.image.url
        # Return a default placeholder image
        return "/static/images/placeholder.png"

    def clean(self):
        # Validate discount logic
        if self.discount_price and self.discount_price >= self.price:
            raise ValidationError("Discount price must be lower than original price.")

        # Validate digital product constraints
        if self.product_type == "digital":
            if self.stock is not None:
                raise ValidationError("Digital products cannot have stock quantities.")
            if not self.file:
                raise ValidationError("Digital products require a file upload.")

        # Validate physical product constraints
        if self.product_type == "physical" and self.stock is None:
            raise ValidationError("Physical products must have a stock quantity.")

        # Validate reward items
        if self.is_reward and (self.points_required is None or self.points_required <= 0):
            raise ValidationError("Reward items must have a positive 'points_required' value.")

    def save(self, *args, **kwargs):
        if not self.sku:
            self.sku = f"{slugify(self.name[:20])}-{self.id}"
        if not self.slug:
            base_slug = slugify(self.name)
            slug = base_slug
            counter = 1
            while Goods.objects.filter(slug=slug).exists():
                slug = f"{base_slug}-{counter}"
                counter += 1
            self.slug = slug
        super().save(*args, **kwargs)

    def __str__(self):
        return f"{self.name} (${self.price})"


class CartItem(models.Model):
    cart = models.ForeignKey(Cart, on_delete=models.CASCADE, related_name="items")
    course = models.ForeignKey(Course, on_delete=models.CASCADE, null=True, blank=True, related_name="cart_items")
    session = models.ForeignKey(Session, on_delete=models.CASCADE, null=True, blank=True, related_name="cart_items")
    goods = models.ForeignKey(Goods, on_delete=models.CASCADE, null=True, blank=True, related_name="cart_items")
    created_at = models.DateTimeField(auto_now_add=True)
    updated_at = models.DateTimeField(auto_now=True)

    class Meta:
        unique_together = [
            ("cart", "course"),
            ("cart", "session"),
            ("cart", "goods"),
        ]

    def clean(self):
        if not self.course and not self.session and not self.goods:
            raise ValidationError("Either a course, session, or goods must be selected")
        if (self.course and self.session) or (self.course and self.goods) or (self.session and self.goods):
            raise ValidationError("Cannot select more than one type of item")

    def save(self, *args, **kwargs):
        self.full_clean()
        super().save(*args, **kwargs)

    @property
    def price(self):
        if self.course:
            return self.course.price
        if self.session:
            return self.session.price or 0
        if self.goods:
            return self.goods.price
        return 0

    @property
    def final_price(self):
        if self.goods and self.goods.discount_price:  # Check for discount
            return self.goods.discount_price
        return self.price  # Fallback to original price

    def __str__(self):
        if self.course:
            return f"{self.course.title} in cart for {self.cart}"
        if self.session:
            return f"{self.session.title} in cart for {self.cart}"
        if self.goods:
            return f"{self.goods.name} in cart for {self.cart}"
        return "Unknown item in cart"


# Constants
ENROLLMENT_STATUS_CHOICES = [
    ("pending", "Pending"),
    ("approved", "Approved"),
    ("rejected", "Rejected"),
    ("cancelled", "Cancelled"),
]


class SessionEnrollment(models.Model):
    """Model for tracking enrollments in individual sessions."""

    student = models.ForeignKey(User, on_delete=models.CASCADE, related_name="session_enrollments")
    session = models.ForeignKey(Session, on_delete=models.CASCADE, related_name="enrollments")
    status = models.CharField(max_length=20, choices=ENROLLMENT_STATUS_CHOICES, default="pending")
    payment_intent_id = models.CharField(max_length=100, blank=True, default="")
    created_at = models.DateTimeField(auto_now_add=True)
    updated_at = models.DateTimeField(auto_now=True)

    class Meta:
        unique_together = ["student", "session"]
        ordering = ["-created_at"]

    def __str__(self):
        return f"{self.student.email} - {self.session.title}"


class EventCalendar(models.Model):
    title = models.CharField(max_length=200)
    description = models.TextField(blank=True)
    creator = models.ForeignKey(User, on_delete=models.CASCADE, related_name="created_calendars")
    created_at = models.DateTimeField(auto_now_add=True)
    month = models.IntegerField()  # 0-11 for Jan-Dec
    year = models.IntegerField()
    share_token = models.CharField(max_length=32, unique=True)  # For sharing the calendar

    def save(self, *args, **kwargs):
        if not self.share_token:
            self.share_token = "".join(random.choices(string.ascii_letters + string.digits, k=32))
        super().save(*args, **kwargs)

    def __str__(self):
        return f"{self.title} - {self.month + 1}/{self.year}"

    @property
    def unique_participants_count(self):
        """Count unique participants by name"""
        return self.time_slots.values("name").distinct().count()


class TimeSlot(models.Model):
    calendar = models.ForeignKey(EventCalendar, on_delete=models.CASCADE, related_name="time_slots")
    name = models.CharField(max_length=100)
    day = models.IntegerField()  # 1-31
    start_time = models.TimeField()
    end_time = models.TimeField()
    created_at = models.DateTimeField(auto_now_add=True)

    class Meta:
        unique_together = ["calendar", "name", "day"]  # One slot per person per day

    def __str__(self):
        return f"{self.name} - Day {self.day} ({self.start_time}-{self.end_time})"


class SearchLog(models.Model):
    query = models.CharField(max_length=255)
    results_count = models.IntegerField()
    user = models.ForeignKey(User, on_delete=models.SET_NULL, null=True, blank=True)
    created_at = models.DateTimeField(auto_now_add=True)
    filters_applied = models.JSONField(default=dict, blank=True)
    search_type = models.CharField(
        max_length=20,
        choices=[("course", "Course Search"), ("material", "Material Search"), ("forum", "Forum Search")],
        default="course",
    )

    class Meta:
        ordering = ["-created_at"]

    def __str__(self):
        return f"{self.query} ({self.results_count} results)"


class Challenge(models.Model):
    CHALLENGE_TYPE_CHOICES = [
        ("weekly", "Weekly Challenge"),
        ("one_time", "One-time Challenge"),
    ]

    title = models.CharField(max_length=200)
    description = models.TextField()
    challenge_type = models.CharField(max_length=10, choices=CHALLENGE_TYPE_CHOICES, default="weekly")
    week_number = models.PositiveIntegerField(null=True, blank=True)
    start_date = models.DateField()
    end_date = models.DateField()

    class Meta:
        constraints = [
            models.UniqueConstraint(
                fields=["week_number"],
                condition=models.Q(challenge_type="weekly"),
                name="unique_week_number_for_weekly_challenges",
            )
        ]

    def __str__(self):
        if self.challenge_type == "weekly":
            return f"Week {self.week_number}: {self.title}"
        return f"One-time: {self.title}"

    def clean(self):
        super().clean()
        if self.challenge_type == "weekly" and not self.week_number:
            raise ValidationError({"week_number": "Week number is required for weekly challenges."})


class ChallengeSubmission(models.Model):
    user = models.ForeignKey(User, on_delete=models.CASCADE)
    challenge = models.ForeignKey(Challenge, on_delete=models.CASCADE)
    submission_text = models.TextField()
    submitted_at = models.DateTimeField(auto_now_add=True)
    points_awarded = models.PositiveIntegerField(default=10)

    class Meta:
        unique_together = ["user", "challenge"]

    def __str__(self):
        if self.challenge.challenge_type == "weekly":
            return f"{self.user.username}'s submission for Week {self.challenge.week_number}"
        return f"{self.user.username}'s submission for {self.challenge.title}"

    def save(self, *args, **kwargs):
        is_new = self.pk is None
        from django.db import transaction

        with transaction.atomic():
            super().save(*args, **kwargs)

            if is_new:
                # Add regular points for completing the challenge
                Points.objects.create(
                    user=self.user,
                    challenge=self.challenge,
                    amount=self.points_awarded,
                    reason=f"Completed challenge: Week {self.challenge.week_number}",
                    point_type="regular",
                )

                # Calculate and update streak with error handling
                try:
                    calculate_and_update_user_streak(self.user, self.challenge)
                except Exception as e:
                    # Log the error but don't prevent submission from being saved
                    import logging

                    logger = logging.getLogger(__name__)
                    logger.error(f"Error calculating streak for user {self.user.id}: {e}")


class Points(models.Model):
    user = models.ForeignKey(User, on_delete=models.CASCADE, related_name="points")
    challenge = models.ForeignKey(
        "Challenge", on_delete=models.CASCADE, null=True, blank=True, related_name="points_awarded"
    )
    amount = models.PositiveIntegerField(default=0)
    reason = models.CharField(max_length=255, help_text="Reason for awarding points")
    point_type = models.CharField(
        max_length=20,
        default="regular",
        choices=[("regular", "Regular Points"), ("streak", "Streak Points"), ("bonus", "Bonus Points")],
    )
    awarded_at = models.DateTimeField(auto_now_add=True)
    current_streak = models.PositiveIntegerField(null=True, blank=True)
    updated_at = models.DateTimeField(auto_now=True)

    def __str__(self):
        return f"{self.user.username}: {self.amount} points for {self.reason}"

    class Meta:
        verbose_name_plural = "Points"
        indexes = [
            models.Index(fields=["user", "awarded_at"]),
            models.Index(fields=["awarded_at"]),
        ]

    @classmethod
    def add_points(cls, user, amount, reason, point_type="regular", challenge=None):
        """Atomic method to add points to a user"""
        from django.db import transaction

        with transaction.atomic():
            return cls.objects.create(
                user=user, challenge=challenge, amount=amount, reason=reason, point_type=point_type
            )

    @classmethod
    def get_user_points_summary(cls, user, period=None):
        """Get summary of user points by period (daily, weekly, monthly, or all-time)"""
        import datetime

        from django.db.models import Sum
        from django.utils import timezone

        query = cls.objects.filter(user=user)

        if period == "daily":
            today = timezone.now().date()
            query = query.filter(awarded_at__date=today)
        elif period == "weekly":
            today = timezone.now().date()
            start_of_week = today - datetime.timedelta(days=today.weekday())
            query = query.filter(awarded_at__date__gte=start_of_week)
        elif period == "monthly":
            today = timezone.now().date()
            start_of_month = today.replace(day=1)
            query = query.filter(awarded_at__date__gte=start_of_month)

        return query.aggregate(total=Sum("amount"))["total"] or 0


class ProductImage(models.Model):
    goods = models.ForeignKey(Goods, on_delete=models.CASCADE, related_name="goods_images")
    image = models.ImageField(upload_to="goods_images/", help_text="Product display image")
    alt_text = models.CharField(max_length=125, blank=True, help_text="Accessibility description for screen readers")

    def __str__(self):
        return f"Image for {self.goods.name}"


class Order(models.Model):
    STATUS_CHOICES = [
        ("draft", "Draft"),
        ("pending", "Pending Payment"),
        ("processing", "Processing"),
        ("shipped", "Shipped"),
        ("completed", "Completed"),
        ("cancelled", "Cancelled"),
        ("refunded", "Refunded"),
    ]

    user = models.ForeignKey(settings.AUTH_USER_MODEL, on_delete=models.PROTECT, related_name="orders")
    storefront = models.ForeignKey(Storefront, on_delete=models.CASCADE, related_name="orders", null=True, blank=True)
    total_price = models.DecimalField(max_digits=10, decimal_places=2, editable=False)
    status = models.CharField(max_length=10, choices=STATUS_CHOICES, default="draft")
    shipping_address = models.JSONField(blank=True, null=True, help_text="Structured shipping details")
    tracking_number = models.CharField(max_length=100, blank=True)
    terms_accepted = models.BooleanField(default=False, help_text="User accepted terms during checkout")
    created_at = models.DateTimeField(auto_now_add=True)
    updated_at = models.DateTimeField(auto_now=True)

    def save(self, *args, **kwargs):
        is_new = self.pk is None  # Check if it's a new order
        super().save(*args, **kwargs)  # Save first to generate an ID

        if is_new and not self.tracking_number:
            self.tracking_number = self.generate_tracking_number()
            super().save(update_fields=["tracking_number"])

    def generate_tracking_number(self):
        return f"TRACK-{self.pk}-{int(time.time())}-{uuid.uuid4().hex[:6].upper()}"

    def __str__(self):
        return f"Order #{self.id} ({self.user.email})"

    def notify_user(self):
        subject = f"Order #{self.id} Status Update"
        message = f"Your order status is now: {self.get_status_display()}"
        send_mail(subject, message, settings.DEFAULT_FROM_EMAIL, [self.user.email], fail_silently=False)


class OrderItem(models.Model):
    order = models.ForeignKey(Order, on_delete=models.CASCADE, related_name="items")
    goods = models.ForeignKey(Goods, on_delete=models.PROTECT, verbose_name="Product")
    quantity = models.PositiveIntegerField(default=1)
    price_at_purchase = models.DecimalField(max_digits=10, decimal_places=2, editable=False)
    discounted_price_at_purchase = models.DecimalField(
        max_digits=10, decimal_places=2, blank=True, null=True, editable=False
    )

    class Meta:
        unique_together = [("order", "goods")]
        verbose_name = "Order Line Item"

    def __str__(self):
        return f"{self.quantity}x {self.goods.name}"


class TeamGoal(models.Model):
    """A goal that team members work together to achieve."""

    title = models.CharField(max_length=200)
    description = models.TextField()
    creator = models.ForeignKey(User, on_delete=models.CASCADE, related_name="created_goals")
    deadline = models.DateTimeField(null=True, blank=True)
    created_at = models.DateTimeField(auto_now_add=True)
    updated_at = models.DateTimeField(auto_now=True)

    STATUS_CHOICES = [("active", "Active"), ("completed", "Completed"), ("cancelled", "Cancelled")]
    status = models.CharField(max_length=20, choices=STATUS_CHOICES, default="active")

    def __str__(self):
        return self.title

    @property
    def completion_percentage(self):
        """Calculate the percentage of members who have completed the goal."""
        total_members = self.members.count()
        if total_members == 0:
            return 0
        completed_members = self.members.filter(completed=True).count()
        return int((completed_members / total_members) * 100)


class TeamGoalMember(models.Model):
    """Represents a member of a team goal."""

    team_goal = models.ForeignKey(TeamGoal, on_delete=models.CASCADE, related_name="members")
    user = models.ForeignKey(User, on_delete=models.CASCADE)
    joined_at = models.DateTimeField(auto_now_add=True)
    completed = models.BooleanField(default=False)
    completed_at = models.DateTimeField(null=True, blank=True)

    ROLE_CHOICES = [("leader", "Team Leader"), ("member", "Team Member")]
    role = models.CharField(max_length=20, choices=ROLE_CHOICES, default="member")

    class Meta:
        unique_together = ["team_goal", "user"]

    def __str__(self):
        return f"{self.user.username} - {self.team_goal.title}"

    def mark_completed(self):
        """Mark this member's participation as completed."""
        self.completed = True
        self.completed_at = timezone.now()
        self.save()

        Notification.objects.create(
            user=self.team_goal.creator,
            title="Goal Progress Update",
            message=f"{self.user.get_full_name() or self.user.username} completed'{self.team_goal.title}'",
            notification_type="success",
        )


class TeamInvite(models.Model):
    """Invitation to join a team goal."""

    goal = models.ForeignKey(TeamGoal, on_delete=models.CASCADE, related_name="invites")
    sender = models.ForeignKey(User, on_delete=models.CASCADE, related_name="sent_invites")
    recipient = models.ForeignKey(User, on_delete=models.CASCADE, related_name="received_invites")
    created_at = models.DateTimeField(auto_now_add=True)
    responded_at = models.DateTimeField(null=True, blank=True)

    STATUS_CHOICES = [("pending", "Pending"), ("accepted", "Accepted"), ("declined", "Declined")]
    status = models.CharField(max_length=20, choices=STATUS_CHOICES, default="pending")

    class Meta:
        unique_together = ["goal", "recipient"]

    def __str__(self):
        return f"Invite to {self.goal.title} for {self.recipient.username}"

    def save(self, *args, **kwargs):
        created = not self.pk
        super().save(*args, **kwargs)

        if created and self.status == "pending":
            Notification.objects.create(
                user=self.recipient,
                title="New Team Invitation",
                message=f"Invited to '{self.goal.title}' by {self.sender.get_full_name() or self.sender.username}",
                notification_type="info",
            )

        # Create notification when invite is accepted
        if not created and self.status == "accepted":
            Notification.objects.create(
                user=self.sender,
                title="Team Invitation Accepted",
                message=f"{self.recipient.get_full_name() or self.recipient.username} has accepted your invitation",
                notification_type="success",
            )


def validate_image_size(image):
    """Validate that the image file is not too large."""
    file_size = image.size
    limit_mb = 2
    if file_size > limit_mb * 1024 * 1024:
        raise ValidationError(f"Image file is too large. Size should not exceed {limit_mb} MB.")


def validate_image_extension(image):
    """Validate that the file is a valid image type."""
    import os

    ext = os.path.splitext(image.name)[1]
    valid_extensions = [".jpg", ".jpeg", ".png", ".gif"]
    if ext.lower() not in valid_extensions:
        raise ValidationError("Unsupported file type. Please use JPEG, PNG, or GIF images.")


class Meme(models.Model):
    title = models.CharField(max_length=200, blank=False, help_text=_("A descriptive title for the meme"))
    subject = models.ForeignKey(
        Subject,
        on_delete=models.SET_NULL,
        related_name="memes",
        null=True,
        blank=False,
        help_text=_("The educational subject this meme relates to"),
    )
    caption = models.TextField(help_text=_("The text content of the meme"), blank=True)
    image = models.ImageField(
        upload_to="memes/",
        validators=[validate_image_size, validate_image_extension],
        help_text=_("Upload a meme image (JPG, PNG, or GIF, max 2MB)"),
    )
    uploader = models.ForeignKey(settings.AUTH_USER_MODEL, on_delete=models.SET_NULL, related_name="memes", null=True)
    created_at = models.DateTimeField(auto_now_add=True)
    updated_at = models.DateTimeField(auto_now=True)

    def __str__(self):
        return self.title

    class Meta:
        ordering = ["-created_at"]
        indexes = [models.Index(fields=["-created_at"]), models.Index(fields=["subject"])]
        verbose_name = _("Meme")
        verbose_name_plural = _("Memes")


class Donation(models.Model):
    """Model for storing donation information."""

    DONATION_TYPES = (
        ("one_time", "One-time Donation"),
        ("subscription", "Monthly Subscription"),
    )

    DONATION_STATUS = (
        ("pending", "Pending"),
        ("completed", "Completed"),
        ("failed", "Failed"),
        ("refunded", "Refunded"),
        ("cancelled", "Cancelled"),
    )

    user = models.ForeignKey(User, on_delete=models.SET_NULL, null=True, blank=True, related_name="donations")
    email = models.EmailField()
    amount = models.DecimalField(max_digits=10, decimal_places=2)
    donation_type = models.CharField(max_length=20, choices=DONATION_TYPES)
    status = models.CharField(max_length=20, choices=DONATION_STATUS, default="pending")
    stripe_payment_intent_id = models.CharField(max_length=100, blank=True, default="")
    stripe_subscription_id = models.CharField(max_length=100, blank=True, default="")
    stripe_customer_id = models.CharField(max_length=100, blank=True, default="")
    message = models.TextField(blank=True)
    anonymous = models.BooleanField(default=False)
    award_points = models.BooleanField(default=True, help_text="Award points to user for donation")
    points_multiplier = models.DecimalField(
        decimal_places=2, max_digits=5, default=1.0, help_text="Points per dollar multiplier"
    )
    created_at = models.DateTimeField(auto_now_add=True)
    updated_at = models.DateTimeField(auto_now=True)

    def __str__(self):
        return f"{self.email} - {self.amount} ({self.get_donation_type_display()})"

    class Meta:
        ordering = ["-created_at"]

    @property
    def is_recurring(self):
        return self.donation_type == "subscription"

    @property
    def display_name(self):
        if self.anonymous:
            return "Anonymous"
        if self.user:
            return self.user.get_full_name() or self.user.username
        return self.email.split("@")[0]  # Use part before @ in email


class Badge(models.Model):
    BADGE_TYPES = [
        ("challenge", "Challenge Completion"),
        ("course", "Course Completion"),
        ("achievement", "Special Achievement"),
        ("teacher_awarded", "Teacher Awarded"),
    ]
    name = models.CharField(max_length=100)
    description = models.TextField()
    image = models.ImageField(upload_to="badges/")
    badge_type = models.CharField(max_length=20, choices=BADGE_TYPES)
    course = models.ForeignKey(Course, on_delete=models.CASCADE, null=True, blank=True, related_name="badges")
    challenge = models.ForeignKey(Challenge, on_delete=models.CASCADE, null=True, blank=True, related_name="badges")
    created_by = models.ForeignKey(User, on_delete=models.CASCADE, related_name="created_badges")
    is_active = models.BooleanField(default=True)
    criteria = models.JSONField(default=dict, blank=True)
    created_at = models.DateTimeField(auto_now_add=True)
    updated_at = models.DateTimeField(auto_now=True)

    def __str__(self):
        return self.name

    def save(self, *args, **kwargs):
        if self.image:
            img = Image.open(self.image)
            if img.mode != "RGB":
                img = img.convert("RGB")
            img = img.resize((200, 200), Image.Resampling.LANCZOS)
            buffer = BytesIO()
            img.save(buffer, format="PNG", quality=90)
            file_name = self.image.name
            self.image.delete(save=False)
            self.image.save(file_name, ContentFile(buffer.getvalue()), save=False)
        super().save(*args, **kwargs)

    class Meta:
        ordering = ["badge_type", "name"]


class UserBadge(models.Model):
    AWARD_METHODS = [
        ("challenge_completion", "Challenge Completion"),
        ("course_completion", "Course Completion"),
        ("teacher_awarded", "Teacher Awarded"),
        ("system_awarded", "System Awarded"),
    ]
    user = models.ForeignKey(User, on_delete=models.CASCADE, related_name="badges")
    badge = models.ForeignKey(Badge, on_delete=models.CASCADE, related_name="awarded_to")
    award_method = models.CharField(max_length=20, choices=AWARD_METHODS)
    awarded_at = models.DateTimeField(auto_now_add=True)
    challenge_submission = models.ForeignKey(
        ChallengeSubmission, on_delete=models.SET_NULL, null=True, blank=True, related_name="badges"
    )
    course_enrollment = models.ForeignKey(
        Enrollment, on_delete=models.SET_NULL, null=True, blank=True, related_name="badges"
    )
    awarded_by = models.ForeignKey(
        User, on_delete=models.SET_NULL, null=True, blank=True, related_name="awarded_badges"
    )
    award_message = models.TextField(blank=True)

    def __str__(self):
        return f"{self.user.username} - {self.badge.name}"

    class Meta:
        unique_together = ["user", "badge"]
        ordering = ["-awarded_at"]


@receiver(post_save, sender=ChallengeSubmission)
def award_challenge_badge(sender, instance, created, **kwargs):
    if created:
        challenge_badges = Badge.objects.filter(challenge=instance.challenge, badge_type="challenge", is_active=True)
        for badge in challenge_badges:
            if not UserBadge.objects.filter(user=instance.user, badge=badge).exists():
                UserBadge.objects.create(
                    user=instance.user, badge=badge, award_method="challenge_completion", challenge_submission=instance
                )
                Notification.objects.create(
                    user=instance.user,
                    title=f"New Badge: {badge.name}",
                    message=f"Congrats! You've earned {badge.name} for completing {instance.challenge.title}",
                    notification_type="success",
                )


@receiver(post_save, sender=Enrollment)
def award_course_completion_badge(sender, instance, **kwargs):
    if instance.status == "completed":
        course_badges = Badge.objects.filter(course=instance.course, badge_type="course", is_active=True)
        for badge in course_badges:
            if not UserBadge.objects.filter(user=instance.student, badge=badge).exists():
                UserBadge.objects.create(
                    user=instance.student, badge=badge, award_method="course_completion", course_enrollment=instance
                )
                Notification.objects.create(
                    user=instance.student,
                    title=f"New Badge: {badge.name}",
                    message=f"Congrats! You've earned {badge.name} for completing {instance.course.title}",
                    notification_type="success",
                )


def award_badge_to_student(badge_id, student_id, teacher_id, message=""):
    try:
        badge = Badge.objects.get(id=badge_id)
        student = User.objects.get(id=student_id)
        teacher = User.objects.get(id=teacher_id)
        if not teacher.profile.is_teacher:
            return None
        if UserBadge.objects.filter(user=student, badge=badge).exists():
            return None
        user_badge = UserBadge.objects.create(
            user=student, badge=badge, award_method="teacher_awarded", awarded_by=teacher, award_message=message
        )
        Notification.objects.create(
            user=student,
            title=f"New Badge: {badge.name}",
            message=f"You were awarded {badge.name} by {teacher.username}. {message}",
            notification_type="success",
        )
        return user_badge
    except (Badge.DoesNotExist, User.DoesNotExist):
        return None


def get_user_badges(self):
    return UserBadge.objects.filter(user=self.user)


Profile.get_user_badges = get_user_badges


class Certificate(models.Model):
    # Certificate Model
    certificate_id = models.UUIDField(default=uuid.uuid4, editable=False, unique=True)
    completion_date = models.DateField(auto_now_add=True)
    course = models.ForeignKey(
        "web.Course", on_delete=models.CASCADE, related_name="certificates", null=True, blank=True
    )
    user = models.ForeignKey(settings.AUTH_USER_MODEL, on_delete=models.CASCADE, related_name="certificates")

    # New fields added as per feedback
    created_at = models.DateTimeField(auto_now_add=True)
    modified_at = models.DateTimeField(auto_now=True)

    def __str__(self):
        course_title = self.course.title if self.course else "No Course"
        return f"Certificate for {self.user.username} - {course_title}"

    def clean(self):
        """Validate that the user has completed the course."""
        from django.core.exceptions import ValidationError

        if self.course and self.user:
            # Check if the user is enrolled in the course
            enrollment = Enrollment.objects.filter(student=self.user, course=self.course, status="completed").exists()

            if not enrollment:
                raise ValidationError("User has not completed this course.")

    def save(self, *args, **kwargs):
        self.full_clean()
        super().save(*args, **kwargs)


class ProgressTracker(models.Model):
    user = models.ForeignKey(User, on_delete=models.CASCADE, related_name="progress_trackers")
    title = models.CharField(max_length=100)
    description = models.TextField(blank=True)
    current_value = models.IntegerField(default=0)
    target_value = models.IntegerField()
    color = models.CharField(
        max_length=20,
        default="blue-600",
        choices=[
            ("blue-600", "Primary"),
            ("green-600", "Success"),
            ("yellow-600", "Warning"),
            ("red-600", "Danger"),
            ("gray-600", "Secondary"),
        ],
    )
    public = models.BooleanField(default=True)
    embed_code = models.CharField(max_length=36, unique=True, editable=False)
    created_at = models.DateTimeField(auto_now_add=True)
    updated_at = models.DateTimeField(auto_now=True)

    def save(self, *args, **kwargs):
        if not self.embed_code:
            import uuid

            self.embed_code = str(uuid.uuid4())
        super().save(*args, **kwargs)

    @property
    def percentage(self):
        if self.target_value == 0:
            return 0
        return min(100, int((self.current_value / self.target_value) * 100))

    def __str__(self):
        return f"{self.title} ({self.percentage}%)"


class LearningStreak(models.Model):
    user = models.OneToOneField(settings.AUTH_USER_MODEL, on_delete=models.CASCADE, related_name="learning_streak")
    current_streak = models.IntegerField(default=0)
    longest_streak = models.IntegerField(default=0)
    last_engagement = models.DateField(null=True, blank=True)

    def update_streak(self):
        today = timezone.now().date()
        # Check if last engagement is in the future
        if self.last_engagement and self.last_engagement > today:
            # Treat future date as invalid and reset the streak
            self.current_streak = 1
        # If first engagement or gap > 1 day, reset streak to 1
        elif not self.last_engagement or (today - self.last_engagement).days > 1:
            self.current_streak = 1
        # If last engagement was yesterday, increment streak
        elif (today - self.last_engagement).days == 1:
            self.current_streak += 1
        # Else (if already engaged today), do nothing to the streak count

        # Update the last engagement to today
        self.last_engagement = today
        # Update longest streak if current is higher
        if self.current_streak > self.longest_streak:
            self.longest_streak = self.current_streak
        self.save()

    def __str__(self):
        return f"{self.user.username} - Current: {self.current_streak}, Longest: {self.longest_streak}"


class Quiz(models.Model):
    """Model for storing custom quizzes created by users."""

    STATUS_CHOICES = [("draft", "Draft"), ("published", "Published"), ("private", "Private")]

    title = models.CharField(max_length=200)
    description = models.TextField(blank=True)
    creator = models.ForeignKey(User, on_delete=models.CASCADE, related_name="created_quizzes")
    subject = models.ForeignKey(Subject, on_delete=models.PROTECT, related_name="quizzes")
    status = models.CharField(max_length=10, choices=STATUS_CHOICES, default="draft")
    created_at = models.DateTimeField(auto_now_add=True)
    updated_at = models.DateTimeField(auto_now=True)
    share_code = models.CharField(
        max_length=8, unique=True, blank=True, null=True, help_text="Unique code for sharing the quiz"
    )
    allow_anonymous = models.BooleanField(
        default=False, help_text="If enabled, users don't need to log in to take this quiz"
    )
    show_correct_answers = models.BooleanField(default=False, help_text="Show correct answers after quiz completion")
    randomize_questions = models.BooleanField(default=False, help_text="Randomize the order of questions")
    time_limit = models.PositiveIntegerField(null=True, blank=True, help_text="Time limit in minutes (optional)")
    max_attempts = models.PositiveIntegerField(
        null=True, blank=True, help_text="Maximum number of attempts allowed (leave blank for unlimited)"
    )
    passing_score = models.PositiveIntegerField(default=70, help_text="Minimum percentage required to pass the quiz")

    class Meta:
        verbose_name_plural = "Quizzes"
        ordering = ["-created_at"]

    def __str__(self):
        return self.title

    def save(self, *args, **kwargs):
        # Generate a unique share code if not provided
        if not self.share_code:
            import random
            import string

            while True:
                code = "".join(random.choices(string.ascii_uppercase + string.digits, k=8))
                if not Quiz.objects.filter(share_code=code).exists():
                    self.share_code = code
                    break
        super().save(*args, **kwargs)

    def get_absolute_url(self):
        from django.urls import reverse

        return reverse("quiz_detail", kwargs={"pk": self.pk})

    @property
    def question_count(self):
        return self.questions.count()

    @property
    def completion_count(self):
        return self.user_quizzes.filter(completed=True).count()


class QuizQuestion(models.Model):
    """Model for storing quiz questions."""

    QUESTION_TYPES = [("multiple", "Multiple Choice"), ("true_false", "True/False"), ("short", "Short Answer")]

    quiz = models.ForeignKey(Quiz, on_delete=models.CASCADE, related_name="questions")
    text = models.TextField()
    question_type = models.CharField(max_length=10, choices=QUESTION_TYPES, default="multiple")
    explanation = models.TextField(blank=True, help_text="Explanation of the correct answer")
    points = models.PositiveIntegerField(default=1)
    order = models.PositiveIntegerField(default=0)
    image = models.ImageField(upload_to="quiz_questions/", blank=True, default="")

    class Meta:
        ordering = ["order"]

    def __str__(self):
        return f"{self.text[:50]}{'...' if len(self.text) > 50 else ''}"


class QuizOption(models.Model):
    """Model for storing answer options for quiz questions."""

    question = models.ForeignKey(QuizQuestion, on_delete=models.CASCADE, related_name="options")
    text = models.CharField(max_length=255)
    is_correct = models.BooleanField(default=False)
    order = models.PositiveIntegerField(default=0)

    class Meta:
        ordering = ["order"]

    def __str__(self):
        return self.text


class UserQuiz(models.Model):
    """Model for tracking user quiz attempts and responses"""

    quiz = models.ForeignKey(Quiz, on_delete=models.CASCADE, related_name="user_quizzes")
    user = models.ForeignKey(User, on_delete=models.CASCADE, related_name="quiz_attempts", null=True, blank=True)
    anonymous_id = models.CharField(
        max_length=36, blank=True, default="", help_text="Identifier for non-logged-in users"
    )
    score = models.PositiveIntegerField(default=0)
    max_score = models.PositiveIntegerField(default=0)
    completed = models.BooleanField(default=False)
    start_time = models.DateTimeField(auto_now_add=True)
    end_time = models.DateTimeField(null=True, blank=True)
    answers = models.JSONField(default=dict, blank=True, help_text="JSON storing the user's answers and question IDs")

    class Meta:
        ordering = ["-start_time"]
        verbose_name_plural = "User quiz attempts"

    def __str__(self):
        user_str = self.user.username if self.user else f"Anonymous ({self.anonymous_id})"
        return f"{user_str} - {self.quiz.title}"

    def calculate_score(self):
        """Calculate the score based on answers."""
        score = 0
        max_score = 0

        for q_id, answer_data in self.answers.items():
            try:
                question = QuizQuestion.objects.get(id=q_id)
                max_score += question.points

                if question.question_type == "multiple":
                    # Check if selected options match correct options
                    correct_options = set(question.options.filter(is_correct=True).values_list("id", flat=True))
                    selected_options = set(answer_data.get("selected_options", []))
                    if correct_options == selected_options:
                        score += question.points
                elif question.question_type == "true_false":
                    # For true/false, there should be only one correct option
                    correct_option = question.options.filter(is_correct=True).first()
                    if correct_option and str(correct_option.id) == str(answer_data.get("selected_option")):
                        score += question.points
                elif question.question_type == "short":
                    # Short answers require manual grading in this implementation
                    # We could implement auto-grading logic here for simple cases
                    pass
            except QuizQuestion.DoesNotExist:
                pass

        self.score = score
        self.max_score = max_score
        self.save()

    def complete_quiz(self):
        """Mark the quiz as completed and calculate final score."""
        from django.utils import timezone

        self.completed = True
        self.end_time = timezone.now()
        self.calculate_score()
        self.save()

    @property
    def duration(self):
        """Return the duration of the quiz attempt as a formatted string."""
        if self.start_time and self.end_time:
            # Calculate duration in seconds
            duration_seconds = (self.end_time - self.start_time).total_seconds()

            # Format the duration
            if duration_seconds < 60:
                # Show with decimal precision for small durations
                if duration_seconds < 10:
                    return f"{duration_seconds:.1f}s"
                return f"{int(duration_seconds)}s"

            minutes, seconds = divmod(int(duration_seconds), 60)
            if minutes < 60:
                return f"{minutes}m {seconds}s"

            hours, minutes = divmod(minutes, 60)
            return f"{hours}h {minutes}m {seconds}s"
        elif self.start_time and not self.end_time and self.completed:
            # If completed but no end_time, use current time
            from django.utils import timezone

            duration_seconds = (timezone.now() - self.start_time).total_seconds()

            # Format the duration
            if duration_seconds < 60:
                # Show with decimal precision for small durations
                if duration_seconds < 10:
                    return f"{duration_seconds:.1f}s"
                return f"{int(duration_seconds)}s"

            minutes, seconds = divmod(int(duration_seconds), 60)
            if minutes < 60:
                return f"{minutes}m {seconds}s"

            hours, minutes = divmod(minutes, 60)
            return f"{hours}h {minutes}m {seconds}s"
        return "N/A"

    @property
    def status(self):
        """Return the status of the quiz attempt."""
        if not self.completed:
            return "in_progress"

        # Check if there's a passing score defined on the quiz
        passing_score = getattr(self.quiz, "passing_score", 0)
        if passing_score and self.score >= passing_score:
            return "passed"
        else:
            return "failed"

    def get_status_display(self):
        """Return a human-readable status."""
        if self.status == "passed":
            return "Passed"
        elif self.status == "failed":
            return "Failed"
        else:
            return "In Progress"

    @property
    def created_at(self):
        """Alias for start_time for template compatibility."""
        return self.start_time


class WaitingRoom(models.Model):
    """Model for storing waiting room requests for courses on specific subjects."""

    STATUS_CHOICES = [("open", "Open"), ("closed", "Closed"), ("fulfilled", "Fulfilled")]

    title = models.CharField(max_length=200)
    description = models.TextField(blank=True)
    subject = models.CharField(max_length=100)
    topics = models.TextField(help_text="Comma-separated list of topics")
    creator = models.ForeignKey(User, on_delete=models.CASCADE, related_name="created_waiting_rooms")
    participants = models.ManyToManyField(User, related_name="joined_waiting_rooms", blank=True)
    status = models.CharField(max_length=10, choices=STATUS_CHOICES, default="open")
    created_at = models.DateTimeField(auto_now_add=True)
    updated_at = models.DateTimeField(auto_now=True)
    fulfilled_course = models.ForeignKey(
        "Course", on_delete=models.SET_NULL, null=True, blank=True, related_name="fulfilled_waiting_rooms"
    )

    def __str__(self):
        return self.title


class GradeableLink(models.Model):
    """Model for storing links that users want to get grades on."""

    LINK_TYPES = [
        ("pr", "Pull Request"),
        ("article", "Article"),
        ("website", "Website"),
        ("project", "Project"),
        ("other", "Other"),
    ]

    title = models.CharField(max_length=200)
    url = models.URLField()
    description = models.TextField(blank=True)
    user = models.ForeignKey(User, on_delete=models.CASCADE, related_name="submitted_links")
    link_type = models.CharField(max_length=20, choices=LINK_TYPES, default="other")
    created_at = models.DateTimeField(auto_now_add=True)
    updated_at = models.DateTimeField(auto_now=True)

    class Meta:
        ordering = ["-created_at"]

    def __str__(self):
        return self.title

    def participant_count(self):
        """Return the number of participants in the waiting room."""
        return self.participants.count()

    def topic_list(self):
        """Return the list of topics as a list."""
        return [topic.strip() for topic in self.topics.split(",") if topic.strip()]

    def mark_as_fulfilled(self, course=None):
        """Mark the waiting room as fulfilled and notify participants."""
        self.status = "fulfilled"
        self.save()

        if course:
            from .notifications import notify_waiting_room_fulfilled

            notify_waiting_room_fulfilled(self, course)

    def get_absolute_url(self):
        return reverse("gradeable_link_detail", kwargs={"pk": self.pk})

    @property
    def average_grade(self):
        """Calculate the average numeric grade."""
        grades = self.grades.all()
        if not grades:
            return None
        return sum(grade.numeric_grade for grade in grades) / grades.count()

    @property
    def average_letter_grade(self):
        """Convert the average numeric grade back to a letter grade."""
        avg = self.average_grade
        if avg is None:
            return "No grades yet"

        if avg >= 4.0:
            return "A+"
        elif avg >= 3.7:
            return "A"
        elif avg >= 3.3:
            return "A-"
        elif avg >= 3.0:
            return "B+"
        elif avg >= 2.7:
            return "B"
        elif avg >= 2.3:
            return "B-"
        elif avg >= 2.0:
            return "C+"
        elif avg >= 1.7:
            return "C"
        elif avg >= 1.3:
            return "C-"
        elif avg >= 1.0:
            return "D"
        else:
            return "F"

    @property
    def grade_count(self):
        """Return the number of grades."""
        return self.grades.count()

    @property
    def grade_distribution(self):
        """Return a dictionary with the distribution of letter grades."""
        grades = self.grades.all()
        distribution = {}

        # Initialize with all possible grades
        for grade_code, grade_name in LinkGrade.GRADE_CHOICES:
            # Group by main letter for simplicity (A+, A, A- all grouped as A)
            main_letter = grade_code[0]
            distribution[main_letter] = distribution.get(main_letter, 0)

        # Count actual grades
        for grade in grades:
            main_letter = grade.grade[0]
            distribution[main_letter] = distribution.get(main_letter, 0) + 1

        # Sort by grade letter (A, B, C, D, F)
        return {k: v for k, v in sorted(distribution.items())}


class LinkGrade(models.Model):
    """Model for storing grades on links."""

    GRADE_CHOICES = [
        ("A+", "A+"),
        ("A", "A"),
        ("A-", "A-"),
        ("B+", "B+"),
        ("B", "B"),
        ("B-", "B-"),
        ("C+", "C+"),
        ("C", "C"),
        ("C-", "C-"),
        ("D", "D"),
        ("F", "F"),
    ]

    GRADE_VALUES = {
        "A+": 4.3,
        "A": 4.0,
        "A-": 3.7,
        "B+": 3.3,
        "B": 3.0,
        "B-": 2.7,
        "C+": 2.3,
        "C": 2.0,
        "C-": 1.7,
        "D": 1.0,
        "F": 0.0,
    }

    link = models.ForeignKey(GradeableLink, on_delete=models.CASCADE, related_name="grades")
    user = models.ForeignKey(User, on_delete=models.CASCADE, related_name="given_grades")
    grade = models.CharField(max_length=2, choices=GRADE_CHOICES)
    comment = models.TextField(blank=True)
    created_at = models.DateTimeField(auto_now_add=True)

    class Meta:
        unique_together = ["link", "user"]  # One grade per user per link
        ordering = ["-created_at"]

    def __str__(self):
        return f"{self.user.username} graded {self.link.title} with {self.grade}"

    @property
    def numeric_grade(self):
        """Convert letter grade to numeric value."""
        return self.GRADE_VALUES.get(self.grade, 0.0)

    def clean(self):
        """Validate that comments are provided for lower grades."""
        if self.grade not in ["A+", "A"] and not self.comment:
            raise ValidationError("A comment is required for grades below A.")


class PeerChallenge(models.Model):
    """Model for challenges between users for quizzes or tasks."""

    STATUS_CHOICES = [
        ("active", "Active"),
        ("completed", "Completed"),
        ("cancelled", "Cancelled"),
    ]

    quiz = models.ForeignKey(Quiz, on_delete=models.CASCADE, related_name="peer_challenges")
    creator = models.ForeignKey(User, on_delete=models.CASCADE, related_name="created_challenges")
    title = models.CharField(max_length=200)
    description = models.TextField(blank=True)
    expires_at = models.DateTimeField(null=True, blank=True)
    status = models.CharField(max_length=10, choices=STATUS_CHOICES, default="active")
    created_at = models.DateTimeField(auto_now_add=True)
    updated_at = models.DateTimeField(auto_now=True)

    class Meta:
        ordering = ["-created_at"]
        verbose_name = "Peer Challenge"
        verbose_name_plural = "Peer Challenges"

    def __str__(self):
        return f"{self.title} by {self.creator.username}"

    @property
    def is_expired(self):
        """Check if the challenge has expired."""
        if self.expires_at and timezone.now() > self.expires_at:
            return True
        return False

    @property
    def total_participants(self):
        """Get the total number of participants in this challenge."""
        return self.invitations.filter(status__in=["accepted", "completed"]).count() + 1  # +1 for creator

    @property
    def leaderboard(self):
        """Get sorted list of participants by score."""
        participants = []

        # Add creator's best attempt
        creator_attempts = (
            UserQuiz.objects.filter(quiz=self.quiz, user=self.creator, completed=True, start_time__gte=self.created_at)
            .order_by("-score")
            .first()
        )

        if creator_attempts:
            participants.append(
                {
                    "user": self.creator,
                    "score": creator_attempts.score,
                    "max_score": creator_attempts.max_score,
                    "completion_time": creator_attempts.end_time,
                    "is_creator": True,
                }
            )

        # Add invited participants' best attempts
        for invitation in self.invitations.filter(status="completed"):
            participant_attempt = invitation.user_quiz
            if participant_attempt and participant_attempt.completed:
                participants.append(
                    {
                        "user": invitation.participant,
                        "score": participant_attempt.score,
                        "max_score": participant_attempt.max_score,
                        "completion_time": participant_attempt.end_time,
                        "is_creator": False,
                    }
                )

        # Sort by score (descending) and completion time (ascending)
        return sorted(participants, key=lambda x: (-x["score"], x["completion_time"]))


class PeerChallengeInvitation(models.Model):
    """Model for invitations to peer challenges."""

    STATUS_CHOICES = [
        ("pending", "Pending"),
        ("accepted", "Accepted"),
        ("completed", "Completed"),
        ("declined", "Declined"),
        ("expired", "Expired"),
    ]

    challenge = models.ForeignKey(PeerChallenge, on_delete=models.CASCADE, related_name="invitations")
    participant = models.ForeignKey(User, on_delete=models.CASCADE, related_name="challenge_invitations")
    status = models.CharField(max_length=10, choices=STATUS_CHOICES, default="pending")
    user_quiz = models.ForeignKey(
        UserQuiz, on_delete=models.SET_NULL, null=True, blank=True, related_name="challenge_invitation"
    )
    message = models.TextField(blank=True)
    created_at = models.DateTimeField(auto_now_add=True)
    updated_at = models.DateTimeField(auto_now=True)

    class Meta:
        ordering = ["-created_at"]
        unique_together = ["challenge", "participant"]

    def __str__(self):
        return f"{self.challenge.title} invitation for {self.participant.username}"

    def accept(self):
        """Accept the challenge invitation."""
        self.status = "accepted"
        self.save()

        # Create notification for challenge creator
        Notification.objects.create(
            user=self.challenge.creator,
            title="Challenge Accepted",
            message=f"{self.participant.username} has accepted your challenge: {self.challenge.title}",
            notification_type="info",
        )

    def decline(self):
        """Decline the challenge invitation."""
        self.status = "declined"
        self.save()

        # Create notification for challenge creator
        Notification.objects.create(
            user=self.challenge.creator,
            title="Challenge Declined",
            message=f"{self.participant.username} has declined your challenge: {self.challenge.title}",
            notification_type="info",
        )

    def complete(self, user_quiz):
        """Mark the challenge as completed."""
        self.status = "completed"
        self.user_quiz = user_quiz
        self.save()

        # Create notification for challenge creator
        Notification.objects.create(
            user=self.challenge.creator,
            title="Challenge Completed",
            message=f"{self.participant.username} has completed your challenge: {self.challenge.title}",
            notification_type="success",
        )


class NoteHistory(models.Model):
    """Model for tracking changes to teacher notes on enrollments."""

    enrollment = models.ForeignKey(Enrollment, on_delete=models.CASCADE, related_name="note_history")
    content = models.TextField()
    created_by = models.ForeignKey(User, on_delete=models.CASCADE, related_name="note_history_entries")
    created_at = models.DateTimeField(auto_now_add=True)
    updated_at = models.DateTimeField(auto_now=True)

    class Meta:
        ordering = ["-created_at"]

    def __str__(self):
        return f"{self.created_by.username} updated notes for {self.enrollment.student.username}"


class NotificationPreference(models.Model):
    user = models.OneToOneField(User, on_delete=models.CASCADE, related_name="notification_preferences")
    reminder_days_before = models.IntegerField(default=3, help_text="Days before deadline to send first reminder")
    reminder_hours_before = models.IntegerField(default=24, help_text="Hours before deadline to send final reminder")
    email_notifications = models.BooleanField(default=True)
    in_app_notifications = models.BooleanField(default=True)

    def __str__(self):
        return f"Notification preferences for {self.user.username}"


<<<<<<< HEAD
class FeatureVote(models.Model):
    VOTE_CHOICES = (
        ("up", "Thumbs Up"),
        ("down", "Thumbs Down"),
    )

    feature_id = models.CharField(max_length=100)
    user = models.ForeignKey(settings.AUTH_USER_MODEL, on_delete=models.CASCADE, null=True, blank=True)
    ip_address = models.GenericIPAddressField(null=True, blank=True)
    vote = models.CharField(max_length=4, choices=VOTE_CHOICES)
    created_at = models.DateTimeField(auto_now_add=True)

    class Meta:
        indexes = [
            models.Index(fields=["feature_id", "user"], name="web_feature_feature_9fbd0b_idx"),
            models.Index(fields=["feature_id", "ip_address"], name="web_feature_feature_988c48_idx"),
        ]
        verbose_name = "Feature Vote"
        verbose_name_plural = "Feature Votes"
        constraints = [
            models.UniqueConstraint(
                fields=["feature_id", "user"],
                name="unique_user_feature_vote",
                condition=models.Q(user__isnull=False),
            ),
            models.UniqueConstraint(
                fields=["feature_id", "ip_address"],
                name="unique_ip_feature_vote",
                condition=models.Q(ip_address__isnull=False),
            ),
        ]

    def clean(self):
        """Validate that a user or IP address hasn't already voted on this feature."""
        if not self.feature_id:
            raise ValidationError({"feature_id": "Feature ID is required"})

        if not self.vote:
            raise ValidationError({"vote": "Vote is required"})

        if not self.user and not self.ip_address:
            raise ValidationError("Either user or IP address must be provided")

        if self.user and self.ip_address:
            raise ValidationError("Cannot provide both user and IP address")

        if self.user:
            # Check for existing user vote
            existing_vote = (
                FeatureVote.objects.filter(feature_id=self.feature_id, user=self.user).exclude(pk=self.pk).first()
            )
            if existing_vote:
                raise ValidationError(
                    {"user": f"User has already voted on this feature with a {existing_vote.get_vote_display()}"}
                )
        elif self.ip_address:
            # Check for existing IP vote
            existing_vote = (
                FeatureVote.objects.filter(feature_id=self.feature_id, ip_address=self.ip_address, user__isnull=True)
                .exclude(pk=self.pk)
                .first()
            )
            if existing_vote:
                raise ValidationError(
                    {
                        "ip_address": (
                            f"IP address has already voted on this feature with a "
                            f"{existing_vote.get_vote_display()}"
                        )
                    }
                )

    def save(self, *args, **kwargs):
        """Ensure clean() is called before saving."""
        self.full_clean()
        super().save(*args, **kwargs)

    def __str__(self):
        voter = self.user.username if self.user else self.ip_address
        return f"{self.get_vote_display()} for {self.feature_id} by {voter}"
=======
class MembershipPlan(models.Model):
    BILLING_PERIOD_CHOICES = [
        ("monthly", "Monthly"),
        ("yearly", "Yearly"),
    ]

    name = models.CharField(max_length=100)
    slug = models.SlugField(max_length=100, unique=True)
    description = models.TextField(blank=True)
    features = models.JSONField(default=list)
    price_monthly = models.DecimalField(max_digits=10, decimal_places=2)
    price_yearly = models.DecimalField(max_digits=10, decimal_places=2)
    billing_period = models.CharField(max_length=10, choices=BILLING_PERIOD_CHOICES, default="monthly")
    stripe_monthly_price_id = models.CharField(max_length=100, blank=True)
    stripe_yearly_price_id = models.CharField(max_length=100, blank=True)
    is_active = models.BooleanField(default=True)
    is_popular = models.BooleanField(default=False)
    order = models.PositiveIntegerField(default=0)
    created_at = models.DateTimeField(auto_now_add=True)
    updated_at = models.DateTimeField(auto_now=True)

    def save(self, *args, **kwargs):
        if not self.slug:
            self.slug = slugify(self.name)
        super().save(*args, **kwargs)

    @property
    def yearly_savings(self):
        if self.price_monthly and self.price_yearly:
            monthly_total = self.price_monthly * 12
            savings = monthly_total - self.price_yearly
            if savings > 0:
                return int((savings / monthly_total) * 100)
        return 0

    def __str__(self):
        return f"{self.name} - ${self.price_monthly}/month or ${self.price_yearly}/year"


class UserMembership(models.Model):
    STATUS_CHOICES = [
        ("active", "Active"),
        ("past_due", "Past Due"),
        ("canceled", "Canceled"),
        ("trialing", "Trialing"),
        ("unpaid", "Unpaid"),
        ("incomplete", "Incomplete"),
        ("expired", "Expired"),
    ]

    BILLING_PERIOD_CHOICES = [
        ("monthly", "Monthly"),
        ("yearly", "Yearly"),
    ]

    user = models.OneToOneField("auth.User", on_delete=models.CASCADE, related_name="membership")
    plan = models.ForeignKey(MembershipPlan, on_delete=models.PROTECT, related_name="user_memberships")
    stripe_customer_id = models.CharField(max_length=100, blank=True)
    stripe_subscription_id = models.CharField(max_length=100, blank=True)
    status = models.CharField(max_length=20, choices=STATUS_CHOICES, default="active")
    billing_period = models.CharField(max_length=10, choices=BILLING_PERIOD_CHOICES, default="monthly")
    start_date = models.DateTimeField(default=timezone.now)
    end_date = models.DateTimeField(null=True, blank=True)
    cancel_at_period_end = models.BooleanField(default=False)
    created_at = models.DateTimeField(auto_now_add=True)
    updated_at = models.DateTimeField(auto_now=True)

    @property
    def is_active(self):
        active_statuses = ["active", "trialing"]
        return self.status in active_statuses and (self.end_date is None or self.end_date > timezone.now())

    @property
    def is_canceled(self):
        return self.status == "canceled" or self.cancel_at_period_end

    @property
    def days_until_expiration(self):
        if not self.end_date:
            return None
        now = timezone.now()
        if now > self.end_date:
            return -1
        return (self.end_date - now).days

    def get_next_billing_date(self):
        if self.end_date:
            return self.end_date
        return None

    def __str__(self):
        return f"{self.user.email} - {self.plan.name} ({self.status})"


class MembershipSubscriptionEvent(models.Model):
    EVENT_TYPE_CHOICES = [
        ("created", "Created"),
        ("updated", "Updated"),
        ("canceled", "Canceled"),
        ("payment_succeeded", "Payment Succeeded"),
        ("payment_failed", "Payment Failed"),
        ("reactivated", "Reactivated"),
    ]

    user = models.ForeignKey("auth.User", on_delete=models.CASCADE, related_name="membership_events")
    membership = models.ForeignKey(UserMembership, on_delete=models.SET_NULL, null=True, related_name="events")
    event_type = models.CharField(max_length=50, choices=EVENT_TYPE_CHOICES)
    stripe_event_id = models.CharField(max_length=100, blank=True)
    data = models.JSONField(default=dict, blank=True)
    created_at = models.DateTimeField(auto_now_add=True)

    class Meta:
        ordering = ["-created_at"]

    def __str__(self):
        return f"{self.event_type} - {self.user.email} - {self.created_at}"
>>>>>>> 40487e39
<|MERGE_RESOLUTION|>--- conflicted
+++ resolved
@@ -2512,7 +2512,7 @@
         return f"Notification preferences for {self.user.username}"
 
 
-<<<<<<< HEAD
+
 class FeatureVote(models.Model):
     VOTE_CHOICES = (
         ("up", "Thumbs Up"),
@@ -2593,7 +2593,7 @@
     def __str__(self):
         voter = self.user.username if self.user else self.ip_address
         return f"{self.get_vote_display()} for {self.feature_id} by {voter}"
-=======
+
 class MembershipPlan(models.Model):
     BILLING_PERIOD_CHOICES = [
         ("monthly", "Monthly"),
@@ -2710,4 +2710,3 @@
 
     def __str__(self):
         return f"{self.event_type} - {self.user.email} - {self.created_at}"
->>>>>>> 40487e39
