import os
import random
import string
import time
import uuid
from datetime import datetime, timedelta
from io import BytesIO
from urllib.parse import parse_qs, urlparse

from allauth.account.signals import user_signed_up
from django.conf import settings
from django.contrib.auth.models import User
from django.core.exceptions import ValidationError
from django.core.files.base import ContentFile
from django.core.mail import send_mail
from django.core.validators import MaxValueValidator, MinValueValidator
from django.db import models
from django.db.models import Avg
from django.db.models.signals import post_save
from django.dispatch import receiver
from django.urls import reverse
from django.utils import timezone
from django.utils.text import slugify
from django.utils.translation import gettext_lazy as _
from markdownx.models import MarkdownxField
from PIL import Image

from web.utils import calculate_and_update_user_streak


class Notification(models.Model):
    NOTIFICATION_TYPES = [
        ("info", "Information"),
        ("success", "Success"),
        ("warning", "Warning"),
        ("error", "Error"),
    ]

    user = models.ForeignKey(User, on_delete=models.CASCADE, related_name="notifications")
    title = models.CharField(max_length=200)
    message = models.TextField()
    notification_type = models.CharField(max_length=10, choices=NOTIFICATION_TYPES, default="info")
    read = models.BooleanField(default=False)
    created_at = models.DateTimeField(auto_now_add=True)
    updated_at = models.DateTimeField(auto_now=True)

    class Meta:
        ordering = ["-created_at"]

    def __str__(self):
        return f"{self.title} - {self.user.username}"


class Profile(models.Model):
    user = models.OneToOneField(User, on_delete=models.CASCADE)
    bio = models.TextField(max_length=500, blank=True)
    expertise = models.CharField(max_length=200, blank=True)
    # Avatar fields
    avatar = models.ImageField(upload_to="avatars", blank=True, default="")
    custom_avatar = models.OneToOneField(
        "Avatar", on_delete=models.SET_NULL, null=True, blank=True, related_name="profile"
    )
    is_teacher = models.BooleanField(default=False)
    is_social_media_manager = models.BooleanField(default=False)
    discord_username = models.CharField(max_length=50, blank=True, help_text="Your Discord username (e.g., User#1234)")
    slack_username = models.CharField(max_length=50, blank=True, help_text="Your Slack username")
    github_username = models.CharField(max_length=50, blank=True, help_text="Your GitHub username (without @)")
    referral_code = models.CharField(max_length=20, unique=True, blank=True)
    referred_by = models.ForeignKey("self", on_delete=models.SET_NULL, null=True, blank=True, related_name="referrals")
    referral_earnings = models.DecimalField(max_digits=10, decimal_places=2, default=0)
    stripe_account_id = models.CharField(max_length=100, blank=True)
    stripe_account_status = models.CharField(
        max_length=20,
        choices=[
            ("pending", "Pending"),
            ("verified", "Verified"),
            ("rejected", "Rejected"),
        ],
        default="pending",
        blank=True,
    )
    commission_rate = models.DecimalField(
        max_digits=5,
        decimal_places=2,
        default=10.00,
        help_text="Commission rate in percentage (e.g., 10.00 for 10%)",
        blank=True,
    )
    created_at = models.DateTimeField(auto_now_add=True)
    updated_at = models.DateTimeField(auto_now=True)
    is_profile_public = models.BooleanField(
        default=False, help_text="Toggle to make your profile public so your details and stats are visible."
    )
    how_did_you_hear_about_us = models.TextField(
        blank=True, help_text="How did you hear about us? You can enter text or a link."
    )

    def __str__(self):
        visibility = "Public" if self.is_profile_public else "Private"
        return f"{self.user.username}'s profile ({visibility})"

    def save(self, *args, **kwargs):
        if not self.referral_code:
            self.referral_code = self.generate_referral_code()
        # Skip image processing for SVG files
        super().save(*args, **kwargs)

    def generate_referral_code(self):
        """Generate a unique referral code."""
        max_attempts = 10
        attempt = 0

        while attempt < max_attempts:
            code = "".join(random.choices(string.ascii_uppercase + string.digits, k=8))
            if not Profile.objects.filter(referral_code=code).exists():
                return code
            attempt += 1

        # If we've exhausted our attempts, generate a truly unique code using timestamp
        timestamp = int(time.time())
        code = f"{timestamp:x}".upper()[:8]
        return code

    @property
    def total_referrals(self):
        """Return the total number of successful referrals."""
        return self.referrals.count()

    def add_referral_earnings(self, amount):
        """Add referral earnings to the user's balance."""
        self.referral_earnings = self.referral_earnings + amount
        self.save()

    @property
    def can_receive_payments(self):
        return self.is_teacher and self.stripe_account_id and self.stripe_account_status == "verified"


class Avatar(models.Model):
    style = models.CharField(max_length=50, default="circle")
    background_color = models.CharField(max_length=7, default="#FFFFFF")
    top = models.CharField(max_length=50, default="short_flat")
    eyebrows = models.CharField(max_length=50, default="default")
    eyes = models.CharField(max_length=50, default="default")
    nose = models.CharField(max_length=50, default="default")
    mouth = models.CharField(max_length=50, default="default")
    facial_hair = models.CharField(max_length=50, default="none")
    skin_color = models.CharField(max_length=50, default="light")
    hair_color = models.CharField(max_length=7, default="#000000")
    accessory = models.CharField(max_length=50, default="none")
    clothing = models.CharField(max_length=50, default="hoodie")
    clothing_color = models.CharField(max_length=7, default="#0000FF")
    svg = models.TextField(blank=True, help_text="Stored SVG string of the custom avatar")
    created_at = models.DateTimeField(auto_now_add=True)
    updated_at = models.DateTimeField(auto_now=True)

    def __str__(self):
        return f"Avatar for {self.profile.user.username if hasattr(self, 'profile') and self.profile else 'No Profile'}"

    def save(self, *args, **kwargs):
        from python_avatars import (
            AccessoryType,
        )
        from python_avatars import Avatar as PythonAvatar
        from python_avatars import (
            AvatarStyle,
            ClothingType,
            EyebrowType,
            EyeType,
            FacialHairType,
            HairType,
            MouthType,
            NoseType,
            SkinColor,
        )

        # Create avatar using python_avatars
        avatar = PythonAvatar(
            style=getattr(AvatarStyle, self.style.upper(), AvatarStyle.CIRCLE),
            background_color=self.background_color,
            top=getattr(HairType, self.top.upper(), HairType.SHORT_FLAT),
            eyebrows=getattr(EyebrowType, self.eyebrows.upper(), EyebrowType.DEFAULT),
            eyes=getattr(EyeType, self.eyes.upper(), EyeType.DEFAULT),
            nose=getattr(NoseType, self.nose.upper(), NoseType.DEFAULT),
            mouth=getattr(MouthType, self.mouth.upper(), MouthType.DEFAULT),
            facial_hair=getattr(FacialHairType, self.facial_hair.upper(), FacialHairType.NONE),
            skin_color=getattr(SkinColor, self.skin_color.upper(), SkinColor.LIGHT),
            hair_color=self.hair_color,
            accessory=getattr(AccessoryType, self.accessory.upper(), AccessoryType.NONE),
            clothing=getattr(ClothingType, self.clothing.upper(), ClothingType.HOODIE),
            clothing_color=self.clothing_color,
        )

        # Save SVG string
        self.svg = avatar.render()
        super().save(*args, **kwargs)


class Subject(models.Model):
    name = models.CharField(max_length=100, unique=True)
    slug = models.SlugField(unique=True)
    description = models.TextField(blank=True)
    icon = models.CharField(max_length=50, help_text="Font Awesome icon class", blank=True)
    order = models.IntegerField(default=0)
    created_at = models.DateTimeField(auto_now_add=True)
    updated_at = models.DateTimeField(auto_now=True)

    class Meta:
        ordering = ["order", "name"]

    def __str__(self):
        return self.name

    def save(self, *args, **kwargs):
        if not self.slug:
            self.slug = slugify(self.name)
        super().save(*args, **kwargs)


class WebRequest(models.Model):
    ip_address = models.CharField(max_length=100, blank=True, default="")
    user = models.CharField(max_length=150, blank=True, default="")
    created = models.DateTimeField(auto_now_add=True)
    modified = models.DateTimeField(auto_now=True)
    agent = models.TextField(blank=True, default="")
    count = models.BigIntegerField(default=1)
    path = models.CharField(max_length=255, blank=True, default="")
    referer = models.CharField(max_length=255, blank=True, default="")
    course = models.ForeignKey("Course", on_delete=models.CASCADE, related_name="web_requests", null=True, blank=True)

    def __str__(self):
        return f"{self.path} - {self.count} views"


class Course(models.Model):
    STATUS_CHOICES = [
        ("draft", "Draft"),
        ("published", "Published"),
        ("archived", "Archived"),
    ]

    title = models.CharField(max_length=200)
    slug = models.SlugField(unique=True, max_length=200)
    image = models.ImageField(
        upload_to="course_images", help_text="Course image (will be resized to 300x300 pixels)", blank=True
    )
    teacher = models.ForeignKey(User, on_delete=models.CASCADE, related_name="courses_teaching")
    description = MarkdownxField()
    learning_objectives = MarkdownxField()
    prerequisites = MarkdownxField(blank=True)
    price = models.DecimalField(max_digits=10, decimal_places=2)
    allow_individual_sessions = models.BooleanField(
        default=False, help_text="Allow students to register for individual sessions"
    )
    invite_only = models.BooleanField(
        default=False, help_text="If enabled, students can only enroll with an invitation"
    )
    status = models.CharField(max_length=10, choices=STATUS_CHOICES, default="draft")
    max_students = models.IntegerField(validators=[MinValueValidator(1)])
    created_at = models.DateTimeField(auto_now_add=True)
    updated_at = models.DateTimeField(auto_now=True)

    subject = models.ForeignKey(
        Subject,
        on_delete=models.PROTECT,
        related_name="courses",
    )

    level = models.CharField(
        max_length=20,
        choices=[
            ("beginner", "Beginner"),
            ("intermediate", "Intermediate"),
            ("advanced", "Advanced"),
        ],
        default="beginner",
    )
    tags = models.CharField(max_length=200, blank=True, help_text="Comma-separated tags")
    is_featured = models.BooleanField(default=False)

    def save(self, *args, **kwargs):
        if not self.slug:
            base_slug = slugify(self.title)
            slug = base_slug
            counter = 1
            while Course.objects.filter(slug=slug).exists():
                slug = f"{base_slug}-{counter}"
                counter += 1
            self.slug = slug

        # Handle image resizing
        if self.image:
            img = Image.open(self.image)
            # Convert to RGB if necessary
            if img.mode != "RGB":
                img = img.convert("RGB")
            # Crop image to a square format
            width, height = img.size
            min_dim = min(width, height)
            left = (width - min_dim) / 2
            top = (height - min_dim) / 2
            right = (width + min_dim) / 2
            bottom = (height + min_dim) / 2
            img = img.crop((left, top, right, bottom))
            # Resize the image to 300x300 pixels
            img = img.resize((500, 500), Image.Resampling.LANCZOS)
            # Save the resized image
            buffer = BytesIO()
            img.save(buffer, format="JPEG", quality=90)
            # Update the ImageField
            file_name = self.image.name
            self.image.delete(save=False)  # Delete old image
            self.image.save(file_name, ContentFile(buffer.getvalue()), save=False)

        super().save(*args, **kwargs)

    def delete(self, *args, **kwargs):
        if self.image:
            self.image.delete(save=False)
        super().delete(*args, **kwargs)

    def __str__(self):
        return self.title

    @property
    def available_spots(self):
        return self.max_students - self.enrollments.count()

    @property
    def average_rating(self):
        avg = float(self.reviews.aggregate(avg=Avg("rating"))["avg"] or 0)
        return round(avg, 2)


class Session(models.Model):
    course = models.ForeignKey(Course, on_delete=models.CASCADE, related_name="sessions")
    title = models.CharField(max_length=200)
    description = models.TextField()
    start_time = models.DateTimeField()
    end_time = models.DateTimeField()
    is_virtual = models.BooleanField(default=True)
    meeting_link = models.URLField(blank=True)
    meeting_id = models.CharField(max_length=100, blank=True)
    location = models.CharField(max_length=200, blank=True)
    price = models.DecimalField(
        max_digits=10, decimal_places=2, null=True, blank=True, help_text="Price for individual session registration"
    )
    created_at = models.DateTimeField(auto_now_add=True)
    updated_at = models.DateTimeField(auto_now=True)

    # Rollover fields
    enable_rollover = models.BooleanField(
        default=False, help_text="Enable automatic date rollover if no students are enrolled"
    )
    rollover_pattern = models.CharField(
        max_length=20,
        choices=[
            ("daily", "Daily"),
            ("weekly", "Weekly"),
            ("monthly", "Monthly"),
        ],
        default="weekly",
        blank=True,
        help_text="How often to roll over the session dates",
    )
    original_start_time = models.DateTimeField(
        null=True, blank=True, help_text="Original start time before any rollovers"
    )
    original_end_time = models.DateTimeField(null=True, blank=True, help_text="Original end time before any rollovers")
    is_rolled_over = models.BooleanField(default=False, help_text="Whether this session has been rolled over")
    teacher_confirmed = models.BooleanField(
        default=False, help_text="Whether the teacher has confirmed the rolled over dates"
    )
    latitude = models.DecimalField(
        blank=True,
        decimal_places=6,
        help_text="Latitude coordinate for mapping",
        max_digits=9,
        null=True,
        validators=[MinValueValidator(-90), MaxValueValidator(90)],
    )
    longitude = models.DecimalField(
        blank=True,
        decimal_places=6,
        help_text="Longitude coordinate for mapping",
        max_digits=9,
        null=True,
        validators=[MinValueValidator(-180), MaxValueValidator(180)],
    )
    teaching_style = models.CharField(
        max_length=20,
        choices=[
            ("lecture", "Lecture Based"),
            ("student-centered", "Student Centered"),
            ("hybrid", "Hybrid Learning"),
            ("practical", "Practical Learning"),
        ],
        default="hybrid",
        blank=True,
        help_text="What is the teachng style of session",
    )

    class Meta:
        ordering = ["start_time"]

    def __str__(self):
        return f"{self.course.title} - {self.title}"

    def save(self, *args, **kwargs):
        # Store original times when first created
        # calculate the lat and longitiude dynamically

        if self.location and (self.latitude is None or self.longitude is None):
            self.fetch_coordinates()

        if not self.pk and not self.original_start_time and not self.original_end_time:
            self.original_start_time = self.start_time
            self.original_end_time = self.end_time

        # Handle virtual meeting creation/updates
        is_new = self._state.adding
        old_instance = None if is_new else Session.objects.get(pk=self.pk)

        # First save to get the ID
        super().save(*args, **kwargs)

        if self.is_virtual:
            from .calendar_sync import create_calendar_event, update_calendar_event

            if is_new:
                event_id = create_calendar_event(self)
                if event_id:
                    self.meeting_id = event_id
                    # Update without triggering save() again
                    Session.objects.filter(pk=self.pk).update(meeting_id=event_id)
            elif old_instance and (
                old_instance.start_time != self.start_time
                or old_instance.end_time != self.end_time
                or old_instance.title != self.title
            ):
                update_calendar_event(self)

    def roll_forward(self):
        """Roll the session forward based on the rollover pattern."""
        if not self.enable_rollover or self.teacher_confirmed:
            return False

        now = timezone.now()
        if self.start_time > now:
            return False  # Don't roll forward future sessions

        # Calculate new dates based on pattern
        if self.rollover_pattern == "daily":
            days_to_add = 1
        elif self.rollover_pattern == "weekly":
            days_to_add = 7
        else:  # monthly
            days_to_add = 30

        # Calculate time difference between start and end
        duration = self.end_time - self.start_time

        # Roll forward until we get a future date
        while self.start_time <= now:
            self.start_time += timezone.timedelta(days=days_to_add)
            self.end_time = self.start_time + duration

        self.is_rolled_over = True
        self.teacher_confirmed = False
        return True

    def delete(self, *args, **kwargs):
        # Delete associated calendar event if exists
        if self.is_virtual and self.meeting_id:
            from .calendar_sync import delete_calendar_event

            delete_calendar_event(self)
        super().delete(*args, **kwargs)

    def fetch_coordinates(self):
        """Fetch latitude and longitude using OpenStreetMap's Nominatim API."""
        from .utils import geocode_address

        if not self.location:
            return
        try:
            coordinates = geocode_address(self.location)
            if coordinates:
                self.latitude, self.longitude = coordinates
                print("location store:", self.latitude, self.longitude)
            else:
                print(
                    f"Skipping session {self.id} due to invalid coordinates:",
                    f"lat={self.latitude}, \n lng={self.longitude}",
                )
        except Exception as e:
            import logging

            logger = logging.getLogger(__name__)
            logger.error("Error geocoding session %s location '%s': %s", self.id, self.location, str(e))

    def is_live(self):
        """Returns True if the session is live right now."""
        now = timezone.now()
        return self.start_time <= now <= self.end_time

    def get_absolute_url(self):
        return reverse("course_detail", kwargs={"slug": self.course.slug})


class CourseMaterial(models.Model):
    MATERIAL_TYPES = [
        ("video", "Video"),
        ("image", "Image"),
        ("document", "Document"),
        ("presentation", "Presentation"),
        ("exercise", "Exercise"),
        ("quiz", "Quiz"),
        ("assignment", "Assignment"),  # Add 'assignment' as a valid choice
        ("other", "Other"),
    ]

    course = models.ForeignKey(Course, on_delete=models.CASCADE, related_name="materials")
    title = models.CharField(max_length=200)
    description = models.TextField(blank=True)
    material_type = models.CharField(max_length=20, choices=MATERIAL_TYPES)
    file = models.FileField(upload_to="course_materials/", blank=True)
    external_url = models.URLField(blank=True, help_text="URL for external content like YouTube videos")
    session = models.ForeignKey(
        Session,
        on_delete=models.SET_NULL,
        null=True,
        blank=True,
        related_name="materials",
    )
    order = models.PositiveIntegerField(default=0)
    is_downloadable = models.BooleanField(default=True)
    requires_enrollment = models.BooleanField(
        default=True, help_text="If True, only enrolled students can access full content"
    )
    unlock_by_sharing = models.BooleanField(
        default=False, help_text="If True, users must share to unlock this bonus material"
    )
    shares_required = models.PositiveIntegerField(
        default=1, help_text="Number of shares required to unlock this material"
    )
    created_at = models.DateTimeField(auto_now_add=True)
    updated_at = models.DateTimeField(auto_now=True)

    # New fields for assignment deadlines and reminder tracking
    due_date = models.DateTimeField(null=True, blank=True, help_text="Deadline for assignment submission")
    reminder_sent = models.BooleanField(default=False, help_text="Whether an early reminder has been sent")
    final_reminder_sent = models.BooleanField(default=False, help_text="Whether a final reminder has been sent")

    class Meta:
        ordering = ["order", "created_at"]

    def __str__(self):
        return f"{self.course.title} - {self.title}"

    def clean(self):
        if not self.file and not self.external_url:
            raise ValidationError("Either a file or external URL must be provided")
        if self.file and self.external_url:
            raise ValidationError("Cannot have both file and external URL")

    def save(self, *args, **kwargs):
        self.full_clean()
        super().save(*args, **kwargs)

    @property
    def file_extension(self):
        if self.file:
            return os.path.splitext(self.file.name)[1].lower()
        return ""

    def is_unlocked_for_user(self, user):
        """Check if material is unlocked for a given user."""
        if not self.unlock_by_sharing:
            return True
        if not user.is_authenticated:
            return False
        # Count verified shares for this user and material
        verified_shares = self.share_unlocks.filter(user=user, is_verified=True).count()
        return verified_shares >= self.shares_required

    @property
    def file_size(self):
        if not self.file:
            return 0
        try:
            return self.file.size
        except FileNotFoundError:
            return 0

    @property
    def preview_content(self):
        """Returns limited content for non-enrolled users"""
        if self.material_type == "video":
            return self.title
        elif self.material_type == "image":
            return self.title
        return self.title


class Enrollment(models.Model):
    STATUS_CHOICES = [
        ("pending", "Pending"),
        ("approved", "Approved"),
        ("rejected", "Rejected"),
        ("completed", "Completed"),
    ]

    student = models.ForeignKey(User, on_delete=models.CASCADE, related_name="enrollments")
    course = models.ForeignKey(Course, on_delete=models.CASCADE, related_name="enrollments")
    status = models.CharField(max_length=10, choices=STATUS_CHOICES, default="pending")
    enrollment_date = models.DateTimeField(auto_now_add=True)
    completion_date = models.DateTimeField(null=True, blank=True)
    payment_intent_id = models.CharField(max_length=100, blank=True, default="")

    class Meta:
        unique_together = ["student", "course"]

    def __str__(self):
        return f"{self.student.username} - {self.course.title}"


class SessionAttendance(models.Model):
    STATUS_CHOICES = [
        ("present", "Present"),
        ("absent", "Absent"),
        ("excused", "Excused"),
        ("late", "Late"),
    ]

    session = models.ForeignKey(Session, on_delete=models.CASCADE, related_name="attendances")
    student = models.ForeignKey(User, on_delete=models.CASCADE, related_name="session_attendances")
    status = models.CharField(max_length=10, choices=STATUS_CHOICES, default="absent")
    notes = models.TextField(blank=True)
    created_at = models.DateTimeField(auto_now_add=True)
    updated_at = models.DateTimeField(auto_now=True)

    class Meta:
        unique_together = ["session", "student"]

    def __str__(self):
        return f"{self.student.username} - {self.session.title} ({self.status})"


class CourseProgress(models.Model):
    enrollment = models.OneToOneField(Enrollment, on_delete=models.CASCADE, related_name="progress")
    completed_sessions = models.ManyToManyField(Session, related_name="completed_by")
    last_accessed = models.DateTimeField(auto_now=True)
    notes = models.TextField(blank=True)

    @property
    def completion_percentage(self):
        total_sessions = self.enrollment.course.sessions.count()
        if total_sessions == 0:
            return 0
        completed = self.completed_sessions.count()
        return int((completed / total_sessions) * 100)

    @property
    def attendance_rate(self):
        total_past_sessions = self.enrollment.course.sessions.filter(start_time__lt=timezone.now()).count()
        if total_past_sessions == 0:
            return 100
        attended = SessionAttendance.objects.filter(
            student=self.enrollment.student,
            session__course=self.enrollment.course,
            status__in=["present", "late"],
        ).count()
        return int((attended / total_past_sessions) * 100)

    def __str__(self):
        return f"{self.enrollment.student.username}'s progress in {self.enrollment.course.title}"


class EducationalVideo(models.Model):
    """Model for educational videos shared by users."""

    title = models.CharField(max_length=200)
    description = models.TextField(blank=True, help_text="Optional - describe what viewers will learn from this video")
    video_url = models.URLField(help_text="URL for external content like YouTube videos")
    category = models.ForeignKey(Subject, on_delete=models.PROTECT, related_name="educational_videos")
    uploader = models.ForeignKey(
        User,
        on_delete=models.CASCADE,
        related_name="educational_videos",
        null=True,
        blank=True,
        help_text="User who uploaded the video. If null, the submission is considered anonymous.",
    )
    uploaded_at = models.DateTimeField(auto_now_add=True)

    class Meta:
        verbose_name = "Educational Video"
        verbose_name_plural = "Educational Videos"
        ordering = ["-uploaded_at"]

    def __str__(self):
        return self.title

    @property
    def thumbnail_url(self):
        """
        Build the URL for YouTube's high-quality default thumbnail.
        Returns None if this isn't a YouTube video.
        """
        vid = self.youtube_id
        if vid:
            return f"https://img.youtube.com/vi/{vid}/hqdefault.jpg"
        return None

    @property
    def youtube_id(self):
        """
        Extract the YouTube video ID, whether it's a long or short URL.
        Returns None if not a YouTube link.
        """
        parsed = urlparse(self.video_url)
        host = parsed.netloc.lower()

        # youtu.be/<id>
        if host in ("youtu.be", "www.youtu.be"):
            return parsed.path.lstrip("/")

        # youtube.com/watch?v=<id>
        if host in ("youtube.com", "www.youtube.com"):
            try:
                return parse_qs(parsed.query).get("v", [None])[0]
            except Exception:
                return None

        return None


class Achievement(models.Model):
    TYPES = [
        ("attendance", "Perfect Attendance"),
        ("completion", "Course Completion"),
        ("participation", "Active Participation"),
        ("excellence", "Academic Excellence"),
        ("quiz", "High Quiz Score"),
        ("streak", "Daily Learning Streak"),
    ]

    BADGE_ICONS = [
        ("fas fa-trophy", "Trophy"),
        ("fas fa-medal", "Medal"),
        ("fas fa-award", "Award"),
        ("fas fa-star", "Star"),
        ("fas fa-certificate", "Certificate"),
        ("fas fa-graduation-cap", "Graduation Cap"),
    ]

    student = models.ForeignKey(User, on_delete=models.CASCADE, related_name="achievements")
    course = models.ForeignKey(Course, on_delete=models.CASCADE, related_name="achievements", null=True, blank=True)
    achievement_type = models.CharField(max_length=20, choices=TYPES)
    title = models.CharField(max_length=200)
    description = models.TextField()
    awarded_at = models.DateTimeField(auto_now_add=True)
    badge_icon = models.CharField(
        max_length=100, blank=True, help_text="Icon class for the badge (e.g., 'fas fa-trophy')"
    )
    criteria_threshold = models.PositiveIntegerField(
        null=True, blank=True, help_text="Optional threshold required to earn this badge"
    )

    def __str__(self):
        return f"{self.student.username} - {self.title}"


class Review(models.Model):
    student = models.ForeignKey(User, on_delete=models.CASCADE, related_name="reviews_given")
    course = models.ForeignKey(Course, on_delete=models.CASCADE, related_name="reviews")
    rating = models.IntegerField(validators=[MinValueValidator(1), MaxValueValidator(5)])
    comment = models.TextField()
    created_at = models.DateTimeField(auto_now_add=True)
    updated_at = models.DateTimeField(auto_now=True)
    is_featured = models.BooleanField(default=False, db_index=True)

    class Meta:
        unique_together = ["student", "course"]

    def __str__(self):
        return f"{self.student.username}'s review of {self.course.title}"


class Payment(models.Model):
    STATUS_CHOICES = [
        ("pending", "Pending"),
        ("completed", "Completed"),
        ("failed", "Failed"),
        ("refunded", "Refunded"),
    ]

    enrollment = models.ForeignKey(
        Enrollment,
        on_delete=models.CASCADE,
        related_name="payments",
        help_text="The enrollment this payment is associated with",
    )
    session = models.ForeignKey(
        Session,
        on_delete=models.SET_NULL,
        null=True,
        blank=True,
        related_name="payments",
        help_text="Specific session this payment is for, if any",
    )
    amount = models.DecimalField(max_digits=10, decimal_places=2)
    currency = models.CharField(max_length=3, default="USD")
    stripe_payment_intent_id = models.CharField(max_length=100, unique=True)
    status = models.CharField(max_length=10, choices=STATUS_CHOICES, default="pending")
    created_at = models.DateTimeField(auto_now_add=True)
    updated_at = models.DateTimeField(auto_now=True)

    def __str__(self):
        if self.session:
            return f"Payment for {self.enrollment} - {self.session.title}"
        return f"Payment for {self.enrollment}"


class ForumCategory(models.Model):
    """Categories for organizing forum discussions."""

    name = models.CharField(max_length=100)
    description = models.TextField()
    slug = models.SlugField(unique=True)
    icon = models.CharField(max_length=50, help_text="Font Awesome icon class")
    order = models.IntegerField(default=0)
    created_at = models.DateTimeField(auto_now_add=True)
    updated_at = models.DateTimeField(auto_now=True)

    class Meta:
        verbose_name_plural = "Forum Categories"
        ordering = ["order", "name"]

    def __str__(self):
        return self.name

    def save(self, *args, **kwargs):
        if not self.slug:
            self.slug = slugify(self.name)
        super().save(*args, **kwargs)


class ForumTopic(models.Model):
    """Individual forum topics/threads."""

    title = models.CharField(max_length=200)
    content = models.TextField()
    category = models.ForeignKey(ForumCategory, on_delete=models.CASCADE, related_name="topics")
    author = models.ForeignKey(User, on_delete=models.CASCADE, related_name="forum_topics")
    is_pinned = models.BooleanField(default=False)
    is_locked = models.BooleanField(default=False)
    github_issue_url = models.URLField(blank=True, default="", help_text="Link to related GitHub issue")
    github_milestone_url = models.URLField(blank=True, default="", help_text="Link to related GitHub milestone")
    views = models.IntegerField(default=0)
    created_at = models.DateTimeField(auto_now_add=True)
    updated_at = models.DateTimeField(auto_now=True)

    # Add these methods to the ForumTopic class
    def upvote_count(self):
        """Return the number of upvotes for this topic."""
        return self.votes.filter(vote_type="up").count()

    def downvote_count(self):
        """Return the number of downvotes for this topic."""
        return self.votes.filter(vote_type="down").count()

    def vote_score(self):
        """Return the total vote score (upvotes - downvotes)."""
        return self.upvote_count() - self.downvote_count()

    def user_vote(self, user):
        """Return the user's vote type for this topic, or None if not voted."""
        if not user.is_authenticated:
            return None
        try:
            vote = self.votes.get(user=user)
            return vote.vote_type
        except ForumVote.DoesNotExist:
            return None

    class Meta:
        ordering = ["-is_pinned", "-created_at"]

    def __str__(self):
        return self.title


class ForumReply(models.Model):
    """Replies to forum topics."""

    topic = models.ForeignKey(ForumTopic, on_delete=models.CASCADE, related_name="replies")
    author = models.ForeignKey(User, on_delete=models.CASCADE, related_name="forum_replies")
    content = models.TextField()
    is_solution = models.BooleanField(default=False)
    created_at = models.DateTimeField(auto_now_add=True)
    updated_at = models.DateTimeField(auto_now=True)

    # Add the same methods to the ForumReply class
    def upvote_count(self):
        """Return the number of upvotes for this reply."""
        return self.votes.filter(vote_type="up").count()

    def downvote_count(self):
        """Return the number of downvotes for this reply."""
        return self.votes.filter(vote_type="down").count()

    def vote_score(self):
        """Return the total vote score (upvotes - downvotes)."""
        return self.upvote_count() - self.downvote_count()

    def user_vote(self, user):
        """Return the user's vote type for this reply, or None if not voted."""
        if not user.is_authenticated:
            return None
        try:
            vote = self.votes.get(user=user)
            return vote.vote_type
        except ForumVote.DoesNotExist:
            return None

    class Meta:
        verbose_name_plural = "Forum Replies"
        ordering = ["created_at"]

    def __str__(self):
        return f"Reply by {self.author.username} on {self.topic.title}"


class PeerConnection(models.Model):
    """Connections between users for networking."""

    STATUS_CHOICES = [
        ("pending", "Pending"),
        ("accepted", "Accepted"),
        ("rejected", "Rejected"),
        ("blocked", "Blocked"),
    ]

    sender = models.ForeignKey(User, on_delete=models.CASCADE, related_name="sent_connections")
    receiver = models.ForeignKey(User, on_delete=models.CASCADE, related_name="received_connections")
    status = models.CharField(max_length=10, choices=STATUS_CHOICES, default="pending")
    created_at = models.DateTimeField(auto_now_add=True)
    updated_at = models.DateTimeField(auto_now=True)

    class Meta:
        unique_together = ["sender", "receiver"]

    def __str__(self):
        return f"{self.sender.username} -> {self.receiver.username} ({self.status})"


class PeerMessage(models.Model):
    """Direct messages between connected."""

    sender = models.ForeignKey(User, on_delete=models.CASCADE, related_name="sent_messages")
    receiver = models.ForeignKey(User, on_delete=models.CASCADE, related_name="received_messages")
    content = models.TextField()
    encrypted_key = models.TextField(blank=True, default="")  # Using default empty string instead of null
    is_read = models.BooleanField(default=False)
    read_at = models.DateTimeField(null=True, blank=True)
    starred = models.BooleanField(default=False)
    created_at = models.DateTimeField(auto_now_add=True)

    class Meta:
        ordering = ["-created_at"]

    def __str__(self):
        return f"Message from {self.sender.username} to {self.receiver.username}"

    def save(self, *args, **kwargs):
        if self.read_at and not self.is_read:
            self.is_read = True
        elif self.is_read and not self.read_at:
            self.read_at = timezone.now()
        super().save(*args, **kwargs)


class StudyGroup(models.Model):
    """Study groups for collaborative learning."""

    name = models.CharField(max_length=200)
    description = models.TextField()
    course = models.ForeignKey(Course, on_delete=models.CASCADE, related_name="study_groups")
    creator = models.ForeignKey(User, on_delete=models.CASCADE, related_name="created_groups")
    members = models.ManyToManyField(User, related_name="joined_groups", blank=True)
    max_members = models.IntegerField(default=10)
    is_private = models.BooleanField(default=False)
    created_at = models.DateTimeField(auto_now_add=True)
    updated_at = models.DateTimeField(auto_now=True)

    def __str__(self):
        return self.name

    def can_add_member(self):
        return self.members.count() < self.max_members

    def add_member(self, user):
        if self.can_add_member():
            self.members.add(user)
            return True
        return False

    def is_full(self):
        return self.members.count() >= self.max_members


class StudyGroupInvite(models.Model):
    """Invitations to join study groups."""

    id = models.UUIDField(primary_key=True, default=uuid.uuid4, editable=False)
    group = models.ForeignKey(StudyGroup, on_delete=models.CASCADE, related_name="invites")
    sender = models.ForeignKey(User, on_delete=models.CASCADE, related_name="sent_group_invites")
    recipient = models.ForeignKey(User, on_delete=models.CASCADE, related_name="received_group_invites")
    created_at = models.DateTimeField(auto_now_add=True)
    responded_at = models.DateTimeField(null=True, blank=True)
    STATUS_CHOICES = [("pending", "Pending"), ("accepted", "Accepted"), ("declined", "Declined")]
    status = models.CharField(max_length=20, choices=STATUS_CHOICES, default="pending")

    class Meta:
        unique_together = ["group", "recipient"]

    def __str__(self):
        return f"Invitation to {self.group.name} for {self.recipient.username}"

    def accept(self):
        """Accept the invitation and add the recipient to the study group."""
        self.status = "accepted"
        self.responded_at = timezone.now()
        self.save()
        member_added = self.group.add_member(self.recipient)
        if not member_added:
            # Group is full, create notification or handle this case
            Notification.objects.create(
                user=self.recipient,
                title="Group Full",
                message=f"Could not join {self.group.name} as it's already full",
                notification_type="warning",
            )

    def decline(self):
        """Decline the invitation."""
        self.status = "declined"
        self.responded_at = timezone.now()
        self.save()


@receiver(post_save, sender=User)
def create_user_profile(sender, instance, created, **kwargs):
    """Create a Profile instance when a new User is created."""
    if created and not hasattr(instance, "profile"):
        Profile.objects.create(user=instance)


@receiver(post_save, sender=User)
def save_user_profile(sender, instance, **kwargs):
    """Save the Profile instance when the User is saved."""
    if hasattr(instance, "profile"):
        instance.profile.save()
    else:
        Profile.objects.create(user=instance)


class BlogPost(models.Model):
    STATUS_CHOICES = [
        ("draft", "Draft"),
        ("published", "Published"),
        ("archived", "Archived"),
    ]

    title = models.CharField(max_length=200)
    slug = models.SlugField(unique=True, max_length=200)
    author = models.ForeignKey(User, on_delete=models.CASCADE, related_name="blog_posts")
    content = MarkdownxField()
    excerpt = models.TextField(blank=True)
    featured_image = models.ImageField(
        upload_to="blog/images/", blank=True, help_text="Featured image for the blog post"
    )
    status = models.CharField(max_length=10, choices=STATUS_CHOICES, default="draft")
    tags = models.CharField(
        max_length=200, blank=True, help_text="Comma-separated tags (e.g., 'python, django, web development')"
    )
    created_at = models.DateTimeField(auto_now_add=True)
    updated_at = models.DateTimeField(auto_now=True)
    published_at = models.DateTimeField(null=True, blank=True)

    class Meta:
        ordering = ["-published_at", "-created_at"]

    def __str__(self):
        return self.title

    def save(self, *args, **kwargs):
        if not self.slug:
            self.slug = slugify(self.title)
        if self.status == "published" and not self.published_at:
            self.published_at = timezone.now()
        super().save(*args, **kwargs)

    @property
    def reading_time(self):
        """Estimate reading time in minutes."""
        words_per_minute = 200
        word_count = len(self.content.split())
        minutes = word_count / words_per_minute
        return max(1, round(minutes))


class BlogComment(models.Model):
    post = models.ForeignKey(BlogPost, on_delete=models.CASCADE, related_name="comments")
    author = models.ForeignKey(User, on_delete=models.CASCADE, related_name="blog_comments")
    content = models.TextField()
    parent = models.ForeignKey("self", null=True, blank=True, on_delete=models.CASCADE, related_name="replies")
    is_approved = models.BooleanField(default=False)
    created_at = models.DateTimeField(auto_now_add=True)
    updated_at = models.DateTimeField(auto_now=True)

    class Meta:
        ordering = ["created_at"]

    def __str__(self):
        return f"Comment by {self.author.username} on {self.post.title}"


class SuccessStory(models.Model):
    STATUS_CHOICES = [
        ("published", "Published"),
        ("archived", "Archived"),
    ]
    title = models.CharField(max_length=200)
    slug = models.SlugField(unique=True, max_length=200)
    author = models.ForeignKey(User, on_delete=models.CASCADE, related_name="success_stories")
    content = MarkdownxField()
    excerpt = models.TextField(blank=True)
    featured_image = models.ImageField(
        upload_to="success_stories/images/", blank=True, help_text="Featured image for the success story"
    )
    status = models.CharField(max_length=10, choices=STATUS_CHOICES, default="published")
    created_at = models.DateTimeField(auto_now_add=True)
    updated_at = models.DateTimeField(auto_now=True)
    published_at = models.DateTimeField(null=True, blank=True)

    class Meta:
        ordering = ["-published_at", "-created_at"]
        verbose_name = "Success Story"
        verbose_name_plural = "Success Stories"

    def __str__(self):
        return self.title

    def save(self, *args, **kwargs):
        if not self.slug:
            self.slug = slugify(self.title)
        if self.status == "published" and not self.published_at:
            self.published_at = timezone.now()
        super().save(*args, **kwargs)

    def get_absolute_url(self):
        return reverse("success_story_detail", kwargs={"slug": self.slug})

    @property
    def reading_time(self):
        """Estimate reading time in minutes."""
        words_per_minute = 200
        word_count = len(self.content.split())
        minutes = word_count / words_per_minute
        return max(1, round(minutes))


@receiver(user_signed_up)
def set_user_type(sender, request, user, **kwargs):
    """Set the user type (teacher/student) when they sign up."""
    is_teacher = request.POST.get("is_teacher") == "on"
    profile = user.profile
    profile.is_teacher = is_teacher
    profile.save()


class Cart(models.Model):
    user = models.OneToOneField(
        settings.AUTH_USER_MODEL,
        on_delete=models.CASCADE,
        related_name="cart",
        null=True,
        blank=True,
    )
    session_key = models.CharField(max_length=40, blank=True, default="")
    created_at = models.DateTimeField(auto_now_add=True)
    updated_at = models.DateTimeField(auto_now=True)

    class Meta:
        constraints = [
            models.CheckConstraint(
                check=models.Q(user__isnull=False) | models.Q(session_key__gt=""),
                name="cart_user_or_session_key",
            )
        ]

    @property
    def item_count(self):
        return self.items.count()

    @property
    def has_goods(self):
        return self.items.filter(goods__isnull=False).exists()

    @property
    def total(self):
        return sum(item.final_price for item in self.items.all())

    def __str__(self):
        if self.user:
            return f"Cart for {self.user.username}"
        return "Anonymous cart"


class Storefront(models.Model):
    teacher = models.OneToOneField(
        settings.AUTH_USER_MODEL, on_delete=models.CASCADE, related_name="storefront", verbose_name="Teacher Profile"
    )
    name = models.CharField(
        max_length=100, unique=True, help_text="Display name for your store", default="Default Store Name"
    )
    description = models.TextField(blank=True, help_text="Describe your store for customers")
    logo = models.ImageField(upload_to="store_logos/", blank=True, help_text="Recommended size: 200x200px")
    store_slug = models.SlugField(unique=True, blank=True, help_text="Auto-generated URL-friendly identifier")
    is_active = models.BooleanField(default=True, help_text="Enable/disable public visibility of your store")
    created_at = models.DateTimeField(auto_now_add=True)
    updated_at = models.DateTimeField(auto_now=True)

    def save(self, *args, **kwargs):
        if not self.store_slug:
            self.store_slug = self._generate_unique_slug()
        super().save(*args, **kwargs)

    def _generate_unique_slug(self):
        base_slug = slugify(self.name)
        unique_slug = base_slug
        count = 1
        while Storefront.objects.filter(store_slug=unique_slug).exists():
            unique_slug = f"{base_slug}-{count}"
            count += 1
        return unique_slug

    def __str__(self):
        return f"{self.name} (by {self.teacher.username})"


class Goods(models.Model):
    PRODUCT_TYPE_CHOICES = [
        ("physical", "Physical Product"),
        ("digital", "Digital Download"),
    ]

    name = models.CharField(max_length=100, help_text="Product title (e.g., 'Algebra Basics Workbook')")
    description = models.TextField(help_text="Detailed product description")
    price = models.DecimalField(max_digits=10, decimal_places=2, help_text="Price in USD")
    discount_price = models.DecimalField(
        max_digits=10, decimal_places=2, blank=True, null=True, help_text="Discounted price (optional)"
    )
    stock = models.PositiveIntegerField(blank=True, null=True, help_text="Leave blank for digital products")
    product_type = models.CharField(max_length=10, choices=PRODUCT_TYPE_CHOICES, default="physical")
    file = models.FileField(upload_to="digital_goods/", blank=True, help_text="Required for digital products")
    category = models.CharField(max_length=100, blank=True, help_text="e.g., 'Books', 'Course Materials'")
    images = models.ManyToManyField("ProductImage", related_name="goods_images", blank=True)
    storefront = models.ForeignKey(Storefront, on_delete=models.CASCADE, related_name="goods")
    is_available = models.BooleanField(default=True, help_text="Show/hide product from store")
    is_reward = models.BooleanField(default=False, help_text="Can be unlocked as achievement reward")
    featured = models.BooleanField(default=False, help_text="Mark this product as featured")  # New field
    points_required = models.PositiveIntegerField(
        blank=True, null=True, help_text="Points needed to unlock this reward"
    )
    sku = models.CharField(
        max_length=50, unique=True, blank=True, null=True, help_text="Inventory tracking ID (auto-generated)"
    )
    slug = models.SlugField(unique=True, blank=True)
    created_at = models.DateTimeField(auto_now_add=True)
    updated_at = models.DateTimeField(auto_now=True)

    @property
    def image_url(self):
        """Return the URL of the first product image, or a default image if none exists."""
        # Get images using the related name "goods_images" from ProductImage model
        first_image = self.goods_images.first()
        if first_image and first_image.image:
            return first_image.image.url
        # Return a default placeholder image
        return "/static/images/placeholder.png"

    @property
    def image(self):
        first_image = self.goods_images.first()
        if first_image and first_image.image:
            return first_image.image.url
        # Return a default placeholder image
        return "/static/images/placeholder.png"

    def clean(self):
        # Validate discount logic
        if self.discount_price and self.discount_price >= self.price:
            raise ValidationError("Discount price must be lower than original price.")

        # Validate digital product constraints
        if self.product_type == "digital":
            if self.stock is not None:
                raise ValidationError("Digital products cannot have stock quantities.")
            if not self.file:
                raise ValidationError("Digital products require a file upload.")

        # Validate physical product constraints
        if self.product_type == "physical" and self.stock is None:
            raise ValidationError("Physical products must have a stock quantity.")

        # Validate reward items
        if self.is_reward and (self.points_required is None or self.points_required <= 0):
            raise ValidationError("Reward items must have a positive 'points_required' value.")

    def save(self, *args, **kwargs):
        if not self.sku:
            self.sku = f"{slugify(self.name[:20])}-{self.id}"
        if not self.slug:
            base_slug = slugify(self.name)
            slug = base_slug
            counter = 1
            while Goods.objects.filter(slug=slug).exists():
                slug = f"{base_slug}-{counter}"
                counter += 1
            self.slug = slug
        super().save(*args, **kwargs)

    def __str__(self):
        return f"{self.name} (${self.price})"


class CartItem(models.Model):
    cart = models.ForeignKey(Cart, on_delete=models.CASCADE, related_name="items")
    course = models.ForeignKey(Course, on_delete=models.CASCADE, null=True, blank=True, related_name="cart_items")
    session = models.ForeignKey(Session, on_delete=models.CASCADE, null=True, blank=True, related_name="cart_items")
    goods = models.ForeignKey(Goods, on_delete=models.CASCADE, null=True, blank=True, related_name="cart_items")
    created_at = models.DateTimeField(auto_now_add=True)
    updated_at = models.DateTimeField(auto_now=True)

    class Meta:
        unique_together = [
            ("cart", "course"),
            ("cart", "session"),
            ("cart", "goods"),
        ]

    def clean(self):
        if not self.course and not self.session and not self.goods:
            raise ValidationError("Either a course, session, or goods must be selected")
        if (self.course and self.session) or (self.course and self.goods) or (self.session and self.goods):
            raise ValidationError("Cannot select more than one type of item")

    def save(self, *args, **kwargs):
        self.full_clean()
        super().save(*args, **kwargs)

    @property
    def price(self):
        if self.course:
            return self.course.price
        if self.session:
            return self.session.price or 0
        if self.goods:
            return self.goods.price
        return 0

    @property
    def final_price(self):
        if self.goods and self.goods.discount_price:  # Check for discount
            return self.goods.discount_price
        return self.price  # Fallback to original price

    def __str__(self):
        if self.course:
            return f"{self.course.title} in cart for {self.cart}"
        if self.session:
            return f"{self.session.title} in cart for {self.cart}"
        if self.goods:
            return f"{self.goods.name} in cart for {self.cart}"
        return "Unknown item in cart"


# Constants
ENROLLMENT_STATUS_CHOICES = [
    ("pending", "Pending"),
    ("approved", "Approved"),
    ("rejected", "Rejected"),
    ("cancelled", "Cancelled"),
]


class SessionEnrollment(models.Model):
    """Model for tracking enrollments in individual sessions."""

    student = models.ForeignKey(User, on_delete=models.CASCADE, related_name="session_enrollments")
    session = models.ForeignKey(Session, on_delete=models.CASCADE, related_name="enrollments")
    status = models.CharField(max_length=20, choices=ENROLLMENT_STATUS_CHOICES, default="pending")
    payment_intent_id = models.CharField(max_length=100, blank=True, default="")
    created_at = models.DateTimeField(auto_now_add=True)
    updated_at = models.DateTimeField(auto_now=True)

    class Meta:
        unique_together = ["student", "session"]
        ordering = ["-created_at"]

    def __str__(self):
        return f"{self.student.email} - {self.session.title}"


class EventCalendar(models.Model):
    title = models.CharField(max_length=200)
    description = models.TextField(blank=True)
    creator = models.ForeignKey(User, on_delete=models.CASCADE, related_name="created_calendars")
    created_at = models.DateTimeField(auto_now_add=True)
    month = models.IntegerField()  # 0-11 for Jan-Dec
    year = models.IntegerField()
    share_token = models.CharField(max_length=32, unique=True)  # For sharing the calendar

    def save(self, *args, **kwargs):
        if not self.share_token:
            self.share_token = "".join(random.choices(string.ascii_letters + string.digits, k=32))
        super().save(*args, **kwargs)

    def __str__(self):
        return f"{self.title} - {self.month + 1}/{self.year}"

    @property
    def unique_participants_count(self):
        """Count unique participants by name"""
        return self.time_slots.values("name").distinct().count()


class TimeSlot(models.Model):
    calendar = models.ForeignKey(EventCalendar, on_delete=models.CASCADE, related_name="time_slots")
    name = models.CharField(max_length=100)
    day = models.IntegerField()  # 1-31
    start_time = models.TimeField()
    end_time = models.TimeField()
    created_at = models.DateTimeField(auto_now_add=True)

    class Meta:
        unique_together = ["calendar", "name", "day"]  # One slot per person per day

    def __str__(self):
        return f"{self.name} - Day {self.day} ({self.start_time}-{self.end_time})"


class SearchLog(models.Model):
    query = models.CharField(max_length=255)
    results_count = models.IntegerField()
    user = models.ForeignKey(User, on_delete=models.SET_NULL, null=True, blank=True)
    created_at = models.DateTimeField(auto_now_add=True)
    filters_applied = models.JSONField(default=dict, blank=True)
    search_type = models.CharField(
        max_length=20,
        choices=[("course", "Course Search"), ("material", "Material Search"), ("forum", "Forum Search")],
        default="course",
    )

    class Meta:
        ordering = ["-created_at"]

    def __str__(self):
        return f"{self.query} ({self.results_count} results)"


class Challenge(models.Model):
    # defining two types of models
    CHALLENGE_TYPE_CHOICES = [
        ("weekly", "Weekly Challenge"),
        ("one_time", "One-time Challenge"),
    ]

    title = models.CharField(max_length=200)
    description = models.TextField()
    challenge_type = models.CharField(max_length=10, choices=CHALLENGE_TYPE_CHOICES, default="weekly")
    week_number = models.PositiveIntegerField(null=True, blank=True)
    start_date = models.DateField()
    end_date = models.DateField()

    class Meta:
        constraints = [
            models.UniqueConstraint(
                fields=["week_number"],
                condition=models.Q(challenge_type="weekly"),
                name="unique_week_number_for_weekly_challenges",
            )
        ]

    def __str__(self):
        if self.challenge_type == "weekly":
            return f"Week {self.week_number}: {self.title}"
        return f"One-time: {self.title}"

    def clean(self):
        super().clean()
        if self.challenge_type == "weekly" and not self.week_number:
            raise ValidationError({"week_number": "Week number is required for weekly challenges."})


class ChallengeSubmission(models.Model):
    user = models.ForeignKey(User, on_delete=models.CASCADE)
    challenge = models.ForeignKey(Challenge, on_delete=models.CASCADE)
    submission_text = models.TextField()
    submitted_at = models.DateTimeField(auto_now_add=True)
    points_awarded = models.PositiveIntegerField(default=10)

    class Meta:
        unique_together = ["user", "challenge"]

    def __str__(self):
        if self.challenge.challenge_type == "weekly":
            return f"{self.user.username}'s submission for Week {self.challenge.week_number}"
        return f"{self.user.username}'s submission for {self.challenge.title}"

    def save(self, *args, **kwargs):
        is_new = self.pk is None
        from django.db import transaction

        with transaction.atomic():
            super().save(*args, **kwargs)

            if is_new:
                # Add regular points for completing the challenge
                Points.objects.create(
                    user=self.user,
                    challenge=self.challenge,
                    amount=self.points_awarded,
                    reason=f"Completed challenge: Week {self.challenge.week_number}",
                    point_type="regular",
                )

                # Calculate and update streak with error handling
                try:
                    calculate_and_update_user_streak(self.user, self.challenge)
                except Exception as e:
                    # Log the error but don't prevent submission from being saved
                    import logging

                    logger = logging.getLogger(__name__)
                    logger.error(f"Error calculating streak for user {self.user.id}: {e}")


class Points(models.Model):
    user = models.ForeignKey(User, on_delete=models.CASCADE, related_name="points")
    challenge = models.ForeignKey(
        "Challenge", on_delete=models.CASCADE, null=True, blank=True, related_name="points_awarded"
    )
    amount = models.PositiveIntegerField(default=0)
    reason = models.CharField(max_length=255, help_text="Reason for awarding points")
    point_type = models.CharField(
        max_length=20,
        default="regular",
        choices=[("regular", "Regular Points"), ("streak", "Streak Points"), ("bonus", "Bonus Points")],
    )
    awarded_at = models.DateTimeField(auto_now_add=True)
    current_streak = models.PositiveIntegerField(null=True, blank=True)
    updated_at = models.DateTimeField(auto_now=True)

    def __str__(self):
        return f"{self.user.username}: {self.amount} points for {self.reason}"

    class Meta:
        verbose_name_plural = "Points"
        indexes = [
            models.Index(fields=["user", "awarded_at"]),
            models.Index(fields=["awarded_at"]),
        ]

    @classmethod
    def add_points(cls, user, amount, reason, point_type="regular", challenge=None):
        """Atomic method to add points to a user"""
        from django.db import transaction

        with transaction.atomic():
            return cls.objects.create(
                user=user, challenge=challenge, amount=amount, reason=reason, point_type=point_type
            )

    @classmethod
    def get_user_points_summary(cls, user, period=None):
        """Get summary of user points by period (daily, weekly, monthly, or all-time)"""
        import datetime

        from django.db.models import Sum
        from django.utils import timezone

        query = cls.objects.filter(user=user)

        if period == "daily":
            today = timezone.now().date()
            query = query.filter(awarded_at__date=today)
        elif period == "weekly":
            today = timezone.now().date()
            start_of_week = today - datetime.timedelta(days=today.weekday())
            query = query.filter(awarded_at__date__gte=start_of_week)
        elif period == "monthly":
            today = timezone.now().date()
            start_of_month = today.replace(day=1)
            query = query.filter(awarded_at__date__gte=start_of_month)

        return query.aggregate(total=Sum("amount"))["total"] or 0


class ProductImage(models.Model):
    goods = models.ForeignKey(Goods, on_delete=models.CASCADE, related_name="goods_images")
    image = models.ImageField(upload_to="goods_images/", help_text="Product display image")
    alt_text = models.CharField(max_length=125, blank=True, help_text="Accessibility description for screen readers")

    def __str__(self):
        return f"Image for {self.goods.name}"


class Order(models.Model):
    STATUS_CHOICES = [
        ("draft", "Draft"),
        ("pending", "Pending Payment"),
        ("processing", "Processing"),
        ("shipped", "Shipped"),
        ("completed", "Completed"),
        ("cancelled", "Cancelled"),
        ("refunded", "Refunded"),
    ]

    user = models.ForeignKey(settings.AUTH_USER_MODEL, on_delete=models.PROTECT, related_name="orders")
    storefront = models.ForeignKey(Storefront, on_delete=models.CASCADE, related_name="orders", null=True, blank=True)
    total_price = models.DecimalField(max_digits=10, decimal_places=2, editable=False)
    status = models.CharField(max_length=10, choices=STATUS_CHOICES, default="draft")
    shipping_address = models.JSONField(blank=True, null=True, help_text="Structured shipping details")
    tracking_number = models.CharField(max_length=100, blank=True)
    terms_accepted = models.BooleanField(default=False, help_text="User accepted terms during checkout")
    created_at = models.DateTimeField(auto_now_add=True)
    updated_at = models.DateTimeField(auto_now=True)

    def save(self, *args, **kwargs):
        is_new = self.pk is None  # Check if it's a new order
        super().save(*args, **kwargs)  # Save first to generate an ID

        if is_new and not self.tracking_number:
            self.tracking_number = self.generate_tracking_number()
            super().save(update_fields=["tracking_number"])

    def generate_tracking_number(self):
        return f"TRACK-{self.pk}-{int(time.time())}-{uuid.uuid4().hex[:6].upper()}"

    def __str__(self):
        return f"Order #{self.id} ({self.user.email})"

    def notify_user(self):
        subject = f"Order #{self.id} Status Update"
        message = f"Your order status is now: {self.get_status_display()}"
        send_mail(subject, message, settings.DEFAULT_FROM_EMAIL, [self.user.email], fail_silently=False)


class OrderItem(models.Model):
    order = models.ForeignKey(Order, on_delete=models.CASCADE, related_name="items")
    goods = models.ForeignKey(Goods, on_delete=models.PROTECT, verbose_name="Product")
    quantity = models.PositiveIntegerField(default=1)
    price_at_purchase = models.DecimalField(max_digits=10, decimal_places=2, editable=False)
    discounted_price_at_purchase = models.DecimalField(
        max_digits=10, decimal_places=2, blank=True, null=True, editable=False
    )

    class Meta:
        unique_together = [("order", "goods")]
        verbose_name = "Order Line Item"

    def __str__(self):
        return f"{self.quantity}x {self.goods.name}"


class TeamGoal(models.Model):
    """A goal that team members work together to achieve."""

    title = models.CharField(max_length=200)
    description = models.TextField()
    creator = models.ForeignKey(User, on_delete=models.CASCADE, related_name="created_goals")
    deadline = models.DateTimeField(null=True, blank=True)
    created_at = models.DateTimeField(auto_now_add=True)
    updated_at = models.DateTimeField(auto_now=True)

    STATUS_CHOICES = [("active", "Active"), ("completed", "Completed"), ("cancelled", "Cancelled")]
    status = models.CharField(max_length=20, choices=STATUS_CHOICES, default="active")

    def __str__(self):
        return self.title

    @property
    def completion_percentage(self):
        """Calculate the percentage of members who have completed the goal."""
        total_members = self.members.count()
        if total_members == 0:
            return 0
        completed_members = self.members.filter(completed=True).count()
        return int((completed_members / total_members) * 100)


class TeamGoalMember(models.Model):
    """Represents a member of a team goal."""

    team_goal = models.ForeignKey(TeamGoal, on_delete=models.CASCADE, related_name="members")
    user = models.ForeignKey(User, on_delete=models.CASCADE)
    joined_at = models.DateTimeField(auto_now_add=True)
    completed = models.BooleanField(default=False)
    completed_at = models.DateTimeField(null=True, blank=True)
    completion_image = models.ImageField(upload_to="proof_images/", blank=True)
    completion_link = models.URLField(max_length=200, blank=True)
    completion_notes = models.TextField(blank=True)
    ROLE_CHOICES = [("leader", "Team Leader"), ("member", "Team Member")]
    role = models.CharField(max_length=20, choices=ROLE_CHOICES, default="member")

    class Meta:
        unique_together = ["team_goal", "user"]

    def __str__(self):
        return f"{self.user.username} - {self.team_goal.title}"

    def mark_completed(self):
        """Mark this member's participation as completed."""
        self.completed = True
        self.completed_at = timezone.now()
        self.save()

        Notification.objects.create(
            user=self.team_goal.creator,
            title="Goal Progress Update",
            message=f"{self.user.get_full_name() or self.user.username} completed'{self.team_goal.title}'",
            notification_type="success",
        )


class TeamInvite(models.Model):
    """Invitation to join a team goal."""

    goal = models.ForeignKey(TeamGoal, on_delete=models.CASCADE, related_name="invites")
    sender = models.ForeignKey(User, on_delete=models.CASCADE, related_name="sent_invites")
    recipient = models.ForeignKey(User, on_delete=models.CASCADE, related_name="received_invites")
    created_at = models.DateTimeField(auto_now_add=True)
    responded_at = models.DateTimeField(null=True, blank=True)

    STATUS_CHOICES = [("pending", "Pending"), ("accepted", "Accepted"), ("declined", "Declined")]
    status = models.CharField(max_length=20, choices=STATUS_CHOICES, default="pending")

    class Meta:
        unique_together = ["goal", "recipient"]

    def __str__(self):
        return f"Invite to {self.goal.title} for {self.recipient.username}"

    def save(self, *args, **kwargs):
        created = not self.pk
        super().save(*args, **kwargs)

        if created and self.status == "pending":
            Notification.objects.create(
                user=self.recipient,
                title="New Team Invitation",
                message=f"Invited to '{self.goal.title}' by {self.sender.get_full_name() or self.sender.username}",
                notification_type="info",
            )

        # Create notification when invite is accepted
        if not created and self.status == "accepted":
            Notification.objects.create(
                user=self.sender,
                title="Team Invitation Accepted",
                message=f"{self.recipient.get_full_name() or self.recipient.username} has accepted your invitation",
                notification_type="success",
            )


def validate_image_size(image):
    """Validate that the image file is not too large."""
    file_size = image.size
    limit_mb = 2
    if file_size > limit_mb * 1024 * 1024:
        raise ValidationError(f"Image file is too large. Size should not exceed {limit_mb} MB.")


def validate_image_extension(image):
    """Validate that the file is a valid image type."""
    import os

    ext = os.path.splitext(image.name)[1]
    valid_extensions = [".jpg", ".jpeg", ".png", ".gif"]
    if ext.lower() not in valid_extensions:
        raise ValidationError("Unsupported file type. Please use JPEG, PNG, or GIF images.")


class Meme(models.Model):
    title = models.CharField(max_length=200, blank=False, help_text=_("A descriptive title for the meme"))
    subject = models.ForeignKey(
        Subject,
        on_delete=models.SET_NULL,
        related_name="memes",
        null=True,
        blank=False,
        help_text=_("The educational subject this meme relates to"),
    )
    caption = models.TextField(help_text=_("The text content of the meme"), blank=True)
    image = models.ImageField(
        upload_to="memes/",
        validators=[validate_image_size, validate_image_extension],
        help_text=_("Upload a meme image (JPG, PNG, or GIF, max 2MB)"),
    )
    uploader = models.ForeignKey(settings.AUTH_USER_MODEL, on_delete=models.SET_NULL, related_name="memes", null=True)
    created_at = models.DateTimeField(auto_now_add=True)
    updated_at = models.DateTimeField(auto_now=True)
    slug = models.SlugField(max_length=255, unique=True, blank=True)

    def __str__(self):
        return self.title

    def save(self, *args, **kwargs) -> None:
        if not self.slug:
            self.slug = slugify(self.title)
            # it has to be unique
            original_slug = self.slug
            counter = 1
            while Meme.objects.filter(slug=self.slug).exists():
                self.slug = f"{original_slug}-{counter}"
                counter += 1
        super().save(*args, **kwargs)

    class Meta:
        ordering = ["-created_at"]
        indexes = [models.Index(fields=["-created_at"]), models.Index(fields=["subject"])]
        verbose_name = _("Meme")
        verbose_name_plural = _("Memes")


class Donation(models.Model):
    """Model for storing donation information."""

    DONATION_TYPES = (
        ("one_time", "One-time Donation"),
        ("subscription", "Monthly Subscription"),
    )

    DONATION_STATUS = (
        ("pending", "Pending"),
        ("completed", "Completed"),
        ("failed", "Failed"),
        ("refunded", "Refunded"),
        ("cancelled", "Cancelled"),
    )

    user = models.ForeignKey(User, on_delete=models.SET_NULL, null=True, blank=True, related_name="donations")
    email = models.EmailField()
    amount = models.DecimalField(max_digits=10, decimal_places=2)
    donation_type = models.CharField(max_length=20, choices=DONATION_TYPES)
    status = models.CharField(max_length=20, choices=DONATION_STATUS, default="pending")
    stripe_payment_intent_id = models.CharField(max_length=100, blank=True, default="")
    stripe_subscription_id = models.CharField(max_length=100, blank=True, default="")
    stripe_customer_id = models.CharField(max_length=100, blank=True, default="")
    message = models.TextField(blank=True)
    anonymous = models.BooleanField(default=False)
    award_points = models.BooleanField(default=True, help_text="Award points to user for donation")
    points_multiplier = models.DecimalField(
        decimal_places=2, max_digits=5, default=1.0, help_text="Points per dollar multiplier"
    )
    created_at = models.DateTimeField(auto_now_add=True)
    updated_at = models.DateTimeField(auto_now=True)

    def __str__(self):
        return f"{self.email} - {self.amount} ({self.get_donation_type_display()})"

    class Meta:
        ordering = ["-created_at"]

    @property
    def is_recurring(self):
        return self.donation_type == "subscription"

    @property
    def display_name(self):
        if self.anonymous:
            return "Anonymous"
        if self.user:
            return self.user.get_full_name() or self.user.username
        return self.email.split("@")[0]  # Use part before @ in email


class Badge(models.Model):
    BADGE_TYPES = [
        ("challenge", "Challenge Completion"),
        ("course", "Course Completion"),
        ("achievement", "Special Achievement"),
        ("teacher_awarded", "Teacher Awarded"),
    ]
    name = models.CharField(max_length=100)
    description = models.TextField()
    image = models.ImageField(upload_to="badges/")
    badge_type = models.CharField(max_length=20, choices=BADGE_TYPES)
    course = models.ForeignKey(Course, on_delete=models.CASCADE, null=True, blank=True, related_name="badges")
    challenge = models.ForeignKey(Challenge, on_delete=models.CASCADE, null=True, blank=True, related_name="badges")
    created_by = models.ForeignKey(User, on_delete=models.CASCADE, related_name="created_badges")
    is_active = models.BooleanField(default=True)
    criteria = models.JSONField(default=dict, blank=True)
    created_at = models.DateTimeField(auto_now_add=True)
    updated_at = models.DateTimeField(auto_now=True)

    def __str__(self):
        return self.name

    def save(self, *args, **kwargs):
        if self.image:
            img = Image.open(self.image)
            if img.mode != "RGB":
                img = img.convert("RGB")
            img = img.resize((200, 200), Image.Resampling.LANCZOS)
            buffer = BytesIO()
            img.save(buffer, format="PNG", quality=90)
            file_name = self.image.name
            self.image.delete(save=False)
            self.image.save(file_name, ContentFile(buffer.getvalue()), save=False)
        super().save(*args, **kwargs)

    class Meta:
        ordering = ["badge_type", "name"]


class UserBadge(models.Model):
    AWARD_METHODS = [
        ("challenge_completion", "Challenge Completion"),
        ("course_completion", "Course Completion"),
        ("teacher_awarded", "Teacher Awarded"),
        ("system_awarded", "System Awarded"),
    ]
    user = models.ForeignKey(User, on_delete=models.CASCADE, related_name="badges")
    badge = models.ForeignKey(Badge, on_delete=models.CASCADE, related_name="awarded_to")
    award_method = models.CharField(max_length=20, choices=AWARD_METHODS)
    awarded_at = models.DateTimeField(auto_now_add=True)
    challenge_submission = models.ForeignKey(
        ChallengeSubmission, on_delete=models.SET_NULL, null=True, blank=True, related_name="badges"
    )
    course_enrollment = models.ForeignKey(
        Enrollment, on_delete=models.SET_NULL, null=True, blank=True, related_name="badges"
    )
    awarded_by = models.ForeignKey(
        User, on_delete=models.SET_NULL, null=True, blank=True, related_name="awarded_badges"
    )
    award_message = models.TextField(blank=True)

    def __str__(self):
        return f"{self.user.username} - {self.badge.name}"

    class Meta:
        unique_together = ["user", "badge"]
        ordering = ["-awarded_at"]


@receiver(post_save, sender=ChallengeSubmission)
def award_challenge_badge(sender, instance, created, **kwargs):
    if created:
        challenge_badges = Badge.objects.filter(challenge=instance.challenge, badge_type="challenge", is_active=True)
        for badge in challenge_badges:
            if not UserBadge.objects.filter(user=instance.user, badge=badge).exists():
                UserBadge.objects.create(
                    user=instance.user, badge=badge, award_method="challenge_completion", challenge_submission=instance
                )
                Notification.objects.create(
                    user=instance.user,
                    title=f"New Badge: {badge.name}",
                    message=f"Congrats! You've earned {badge.name} for completing {instance.challenge.title}",
                    notification_type="success",
                )


@receiver(post_save, sender=Enrollment)
def award_course_completion_badge(sender, instance, **kwargs):
    if instance.status == "completed":
        course_badges = Badge.objects.filter(course=instance.course, badge_type="course", is_active=True)
        for badge in course_badges:
            if not UserBadge.objects.filter(user=instance.student, badge=badge).exists():
                UserBadge.objects.create(
                    user=instance.student, badge=badge, award_method="course_completion", course_enrollment=instance
                )
                Notification.objects.create(
                    user=instance.student,
                    title=f"New Badge: {badge.name}",
                    message=f"Congrats! You've earned {badge.name} for completing {instance.course.title}",
                    notification_type="success",
                )


def award_badge_to_student(badge_id, student_id, teacher_id, message=""):
    try:
        badge = Badge.objects.get(id=badge_id)
        student = User.objects.get(id=student_id)
        teacher = User.objects.get(id=teacher_id)
        if not teacher.profile.is_teacher:
            return None
        if UserBadge.objects.filter(user=student, badge=badge).exists():
            return None
        user_badge = UserBadge.objects.create(
            user=student, badge=badge, award_method="teacher_awarded", awarded_by=teacher, award_message=message
        )
        Notification.objects.create(
            user=student,
            title=f"New Badge: {badge.name}",
            message=f"You were awarded {badge.name} by {teacher.username}. {message}",
            notification_type="success",
        )
        return user_badge
    except (Badge.DoesNotExist, User.DoesNotExist):
        return None


def get_user_badges(self):
    return UserBadge.objects.filter(user=self.user)


Profile.get_user_badges = get_user_badges


class Certificate(models.Model):
    # Certificate Model
    certificate_id = models.UUIDField(default=uuid.uuid4, editable=False, unique=True)
    completion_date = models.DateField(auto_now_add=True)
    course = models.ForeignKey(
        "web.Course", on_delete=models.CASCADE, related_name="certificates", null=True, blank=True
    )
    user = models.ForeignKey(settings.AUTH_USER_MODEL, on_delete=models.CASCADE, related_name="certificates")

    # New fields added as per feedback
    created_at = models.DateTimeField(auto_now_add=True)
    modified_at = models.DateTimeField(auto_now=True)

    def __str__(self):
        course_title = self.course.title if self.course else "No Course"
        return f"Certificate for {self.user.username} - {course_title}"

    def clean(self):
        """Validate that the user has completed the course."""
        from django.core.exceptions import ValidationError

        if self.course and self.user:
            # Check if the user is enrolled in the course
            enrollment = Enrollment.objects.filter(student=self.user, course=self.course, status="completed").exists()

            if not enrollment:
                raise ValidationError("User has not completed this course.")

    def save(self, *args, **kwargs):
        self.full_clean()
        super().save(*args, **kwargs)


class ProgressTracker(models.Model):
    user = models.ForeignKey(User, on_delete=models.CASCADE, related_name="progress_trackers")
    title = models.CharField(max_length=100)
    description = models.TextField(blank=True)
    current_value = models.IntegerField(default=0)
    target_value = models.IntegerField()
    color = models.CharField(
        max_length=20,
        default="blue-600",
        choices=[
            ("blue-600", "Primary"),
            ("green-600", "Success"),
            ("yellow-600", "Warning"),
            ("red-600", "Danger"),
            ("gray-600", "Secondary"),
        ],
    )
    public = models.BooleanField(default=True)
    embed_code = models.CharField(max_length=36, unique=True, editable=False)
    created_at = models.DateTimeField(auto_now_add=True)
    updated_at = models.DateTimeField(auto_now=True)

    def save(self, *args, **kwargs):
        if not self.embed_code:
            import uuid

            self.embed_code = str(uuid.uuid4())
        super().save(*args, **kwargs)

    @property
    def percentage(self):
        if self.target_value == 0:
            return 0
        return min(100, int((self.current_value / self.target_value) * 100))

    def __str__(self):
        return f"{self.title} ({self.percentage}%)"


class LearningStreak(models.Model):
    user = models.OneToOneField(settings.AUTH_USER_MODEL, on_delete=models.CASCADE, related_name="learning_streak")
    current_streak = models.IntegerField(default=0)
    longest_streak = models.IntegerField(default=0)
    last_engagement = models.DateField(null=True, blank=True)

    def update_streak(self):
        today = timezone.now().date()
        # Check if last engagement is in the future
        if self.last_engagement and self.last_engagement > today:
            # Treat future date as invalid and reset the streak
            self.current_streak = 1
        # If first engagement or gap > 1 day, reset streak to 1
        elif not self.last_engagement or (today - self.last_engagement).days > 1:
            self.current_streak = 1
        # If last engagement was yesterday, increment streak
        elif (today - self.last_engagement).days == 1:
            self.current_streak += 1
        # Else (if already engaged today), do nothing to the streak count

        # Update the last engagement to today
        self.last_engagement = today
        # Update longest streak if current is higher
        if self.current_streak > self.longest_streak:
            self.longest_streak = self.current_streak
        self.save()

    def __str__(self):
        return f"{self.user.username} - Current: {self.current_streak}, Longest: {self.longest_streak}"


class Quiz(models.Model):
    """Model for storing custom quizzes created by users."""

    STATUS_CHOICES = [("draft", "Draft"), ("published", "Published"), ("private", "Private")]

    title = models.CharField(max_length=200)
    description = models.TextField(blank=True)
    creator = models.ForeignKey(User, on_delete=models.CASCADE, related_name="created_quizzes")
    subject = models.ForeignKey(Subject, on_delete=models.PROTECT, related_name="quizzes")
    status = models.CharField(max_length=10, choices=STATUS_CHOICES, default="draft")
    created_at = models.DateTimeField(auto_now_add=True)
    updated_at = models.DateTimeField(auto_now=True)
    share_code = models.CharField(
        max_length=8, unique=True, blank=True, null=True, help_text="Unique code for sharing the quiz"
    )
    allow_anonymous = models.BooleanField(
        default=False, help_text="If enabled, users don't need to log in to take this quiz"
    )
    show_correct_answers = models.BooleanField(default=False, help_text="Show correct answers after quiz completion")
    randomize_questions = models.BooleanField(default=False, help_text="Randomize the order of questions")
    time_limit = models.PositiveIntegerField(null=True, blank=True, help_text="Time limit in minutes (optional)")
    max_attempts = models.PositiveIntegerField(
        null=True, blank=True, help_text="Maximum number of attempts allowed (leave blank for unlimited)"
    )
    passing_score = models.PositiveIntegerField(default=70, help_text="Minimum percentage required to pass the quiz")

    class Meta:
        verbose_name_plural = "Quizzes"
        ordering = ["-created_at"]

    def __str__(self):
        return self.title

    def save(self, *args, **kwargs):
        # Generate a unique share code if not provided
        if not self.share_code:
            import random
            import string

            while True:
                code = "".join(random.choices(string.ascii_uppercase + string.digits, k=8))
                if not Quiz.objects.filter(share_code=code).exists():
                    self.share_code = code
                    break
        super().save(*args, **kwargs)

    def get_absolute_url(self):
        from django.urls import reverse

        return reverse("quiz_detail", kwargs={"pk": self.pk})

    @property
    def question_count(self):
        return self.questions.count()

    @property
    def completion_count(self):
        return self.user_quizzes.filter(completed=True).count()


class QuizQuestion(models.Model):
    """Model for storing quiz questions."""

    QUESTION_TYPES = [("multiple", "Multiple Choice"), ("true_false", "True/False"), ("short", "Short Answer")]

    quiz = models.ForeignKey(Quiz, on_delete=models.CASCADE, related_name="questions")
    text = models.TextField()
    question_type = models.CharField(max_length=10, choices=QUESTION_TYPES, default="multiple")
    explanation = models.TextField(blank=True, help_text="Explanation of the correct answer")
    points = models.PositiveIntegerField(default=1)
    order = models.PositiveIntegerField(default=0)
    image = models.ImageField(upload_to="quiz_questions/", blank=True, default="")

    class Meta:
        ordering = ["order"]

    def __str__(self):
        return f"{self.text[:50]}{'...' if len(self.text) > 50 else ''}"


class QuizOption(models.Model):
    """Model for storing answer options for quiz questions."""

    question = models.ForeignKey(QuizQuestion, on_delete=models.CASCADE, related_name="options")
    text = models.CharField(max_length=255)
    is_correct = models.BooleanField(default=False)
    order = models.PositiveIntegerField(default=0)

    class Meta:
        ordering = ["order"]

    def __str__(self):
        return self.text


class UserQuiz(models.Model):
    """Model for tracking user quiz attempts and responses"""

    quiz = models.ForeignKey(Quiz, on_delete=models.CASCADE, related_name="user_quizzes")
    user = models.ForeignKey(User, on_delete=models.CASCADE, related_name="quiz_attempts", null=True, blank=True)
    anonymous_id = models.CharField(
        max_length=36, blank=True, default="", help_text="Identifier for non-logged-in users"
    )
    score = models.PositiveIntegerField(default=0)
    max_score = models.PositiveIntegerField(default=0)
    completed = models.BooleanField(default=False)
    start_time = models.DateTimeField(auto_now_add=True)
    end_time = models.DateTimeField(null=True, blank=True)
    answers = models.JSONField(default=dict, blank=True, help_text="JSON storing the user's answers and question IDs")

    class Meta:
        ordering = ["-start_time"]
        verbose_name_plural = "User quiz attempts"

    def __str__(self):
        user_str = self.user.username if self.user else f"Anonymous ({self.anonymous_id})"
        return f"{user_str} - {self.quiz.title}"

    def calculate_score(self):
        """Calculate the score based on answers."""
        score = 0
        max_score = 0

        for q_id, answer_data in self.answers.items():
            try:
                question = QuizQuestion.objects.get(id=q_id)
                max_score += question.points

                if question.question_type == "multiple":
                    # Check if selected options match correct options
                    correct_options = set(question.options.filter(is_correct=True).values_list("id", flat=True))
                    selected_options = set(answer_data.get("selected_options", []))
                    if correct_options == selected_options:
                        score += question.points
                elif question.question_type == "true_false":
                    # For true/false, there should be only one correct option
                    correct_option = question.options.filter(is_correct=True).first()
                    if correct_option and str(correct_option.id) == str(answer_data.get("selected_option")):
                        score += question.points
                elif question.question_type == "short":
                    # Short answers require manual grading in this implementation
                    # We could implement auto-grading logic here for simple cases
                    pass
            except QuizQuestion.DoesNotExist:
                pass

        self.score = score
        self.max_score = max_score
        self.save()

    def complete_quiz(self):
        """Mark the quiz as completed and calculate final score."""
        from django.utils import timezone

        self.completed = True
        self.end_time = timezone.now()
        self.calculate_score()
        self.save()

    @property
    def duration(self):
        """Return the duration of the quiz attempt as a formatted string."""
        if self.start_time and self.end_time:
            # Calculate duration in seconds
            duration_seconds = (self.end_time - self.start_time).total_seconds()

            # Format the duration
            if duration_seconds < 60:
                # Show with decimal precision for small durations
                if duration_seconds < 10:
                    return f"{duration_seconds:.1f}s"
                return f"{int(duration_seconds)}s"

            minutes, seconds = divmod(int(duration_seconds), 60)
            if minutes < 60:
                return f"{minutes}m {seconds}s"

            hours, minutes = divmod(minutes, 60)
            return f"{hours}h {minutes}m {seconds}s"
        elif self.start_time and not self.end_time and self.completed:
            # If completed but no end_time, use current time
            from django.utils import timezone

            duration_seconds = (timezone.now() - self.start_time).total_seconds()

            # Format the duration
            if duration_seconds < 60:
                # Show with decimal precision for small durations
                if duration_seconds < 10:
                    return f"{duration_seconds:.1f}s"
                return f"{int(duration_seconds)}s"

            minutes, seconds = divmod(int(duration_seconds), 60)
            if minutes < 60:
                return f"{minutes}m {seconds}s"

            hours, minutes = divmod(minutes, 60)
            return f"{hours}h {minutes}m {seconds}s"
        return "N/A"

    @property
    def status(self):
        """Return the status of the quiz attempt."""
        if not self.completed:
            return "in_progress"

        # Check if there's a passing score defined on the quiz
        passing_score = getattr(self.quiz, "passing_score", 0)
        if passing_score and self.score >= passing_score:
            return "passed"
        else:
            return "failed"

    def get_status_display(self):
        """Return a human-readable status."""
        if self.status == "passed":
            return "Passed"
        elif self.status == "failed":
            return "Failed"
        else:
            return "In Progress"

    @property
    def created_at(self):
        """Alias for start_time for template compatibility."""
        return self.start_time


class WaitingRoom(models.Model):
    """Model for storing waiting room requests.

    Can be used for two purposes:
    1. Waiting for a new course to be created on a subject/topic (creator, title, subject, topics are set)
    2. Waiting for the next session of an existing course (course is set)
    """

    STATUS_CHOICES = [("open", "Open"), ("closed", "Closed"), ("fulfilled", "Fulfilled")]

    # For waiting for new courses
    title = models.CharField(max_length=200, blank=True)
    description = models.TextField(blank=True)
    subject = models.CharField(max_length=100, blank=True)
    topics = models.TextField(help_text="Comma-separated list of topics", blank=True)
    creator = models.ForeignKey(
        User, on_delete=models.CASCADE, related_name="created_waiting_rooms", null=True, blank=True
    )
    fulfilled_course = models.ForeignKey(
        "Course", on_delete=models.SET_NULL, null=True, blank=True, related_name="fulfilled_waiting_rooms"
    )

    # For waiting for next session of existing course
    course = models.ForeignKey(
        "Course",
        on_delete=models.CASCADE,
        null=True,
        blank=True,
        related_name="session_waiting_rooms",
        help_text="For waiting for next session of an existing course",
    )

    # Common fields
    participants = models.ManyToManyField(User, related_name="joined_waiting_rooms", blank=True)
    status = models.CharField(max_length=10, choices=STATUS_CHOICES, default="open")
    created_at = models.DateTimeField(auto_now_add=True)
    updated_at = models.DateTimeField(auto_now=True)

    class Meta:
        ordering = ["-created_at"]

    def __str__(self):
        if self.course:
            return f"Waiting room for next session of {self.course.title}"
        return self.title or "Untitled Waiting Room"

    def participant_count(self):
        """Return the number of participants in the waiting room."""
        return self.participants.count()

    def topic_list(self):
        """Return the list of topics as a list."""
        if not self.topics:
            return []
        return [topic.strip() for topic in self.topics.split(",") if topic.strip()]

    def get_next_session(self):
        """Get the next upcoming session for this course (if waiting for existing course)."""
        if not self.course:
            return None
        from django.utils import timezone

        return self.course.sessions.filter(start_time__gt=timezone.now()).order_by("start_time").first()

    def mark_as_fulfilled(self, course=None):
        """Mark the waiting room as fulfilled and notify participants."""
        self.status = "fulfilled"
        self.save()

        if course:
            from .notifications import notify_waiting_room_fulfilled

            notify_waiting_room_fulfilled(self, course)

    def close_waiting_room(self):
        """Close the waiting room."""
        self.status = "closed"
        self.save()


class GradeableLink(models.Model):
    """Model for storing links that users want to get grades on."""

    LINK_TYPES = [
        ("pr", "Pull Request"),
        ("article", "Article"),
        ("website", "Website"),
        ("project", "Project"),
        ("other", "Other"),
    ]

    title = models.CharField(max_length=200)
    url = models.URLField()
    description = models.TextField(blank=True)
    user = models.ForeignKey(User, on_delete=models.CASCADE, related_name="submitted_links")
    link_type = models.CharField(max_length=20, choices=LINK_TYPES, default="other")
    created_at = models.DateTimeField(auto_now_add=True)
    updated_at = models.DateTimeField(auto_now=True)

    class Meta:
        ordering = ["-created_at"]

    def __str__(self):
        return self.title

    def get_absolute_url(self):
        return reverse("gradeable_link_detail", kwargs={"pk": self.pk})

    @property
    def average_grade(self):
        """Calculate the average numeric grade."""
        grades = self.grades.all()
        if not grades:
            return None
        return sum(grade.numeric_grade for grade in grades) / grades.count()

    @property
    def average_letter_grade(self):
        """Convert the average numeric grade back to a letter grade."""
        avg = self.average_grade
        if avg is None:
            return "No grades yet"

        if avg >= 4.0:
            return "A+"
        elif avg >= 3.7:
            return "A"
        elif avg >= 3.3:
            return "A-"
        elif avg >= 3.0:
            return "B+"
        elif avg >= 2.7:
            return "B"
        elif avg >= 2.3:
            return "B-"
        elif avg >= 2.0:
            return "C+"
        elif avg >= 1.7:
            return "C"
        elif avg >= 1.3:
            return "C-"
        elif avg >= 1.0:
            return "D"
        else:
            return "F"

    @property
    def grade_count(self):
        """Return the number of grades."""
        return self.grades.count()

    @property
    def grade_distribution(self):
        """Return a dictionary with the distribution of letter grades."""
        grades = self.grades.all()
        distribution = {}

        # Initialize with all possible grades
        for grade_code, grade_name in LinkGrade.GRADE_CHOICES:
            # Group by main letter for simplicity (A+, A, A- all grouped as A)
            main_letter = grade_code[0]
            distribution[main_letter] = distribution.get(main_letter, 0)

        # Count actual grades
        for grade in grades:
            main_letter = grade.grade[0]
            distribution[main_letter] = distribution.get(main_letter, 0) + 1

        # Sort by grade letter (A, B, C, D, F)
        return {k: v for k, v in sorted(distribution.items())}


class LinkGrade(models.Model):
    """Model for storing grades on links."""

    GRADE_CHOICES = [
        ("A+", "A+"),
        ("A", "A"),
        ("A-", "A-"),
        ("B+", "B+"),
        ("B", "B"),
        ("B-", "B-"),
        ("C+", "C+"),
        ("C", "C"),
        ("C-", "C-"),
        ("D", "D"),
        ("F", "F"),
    ]

    GRADE_VALUES = {
        "A+": 4.3,
        "A": 4.0,
        "A-": 3.7,
        "B+": 3.3,
        "B": 3.0,
        "B-": 2.7,
        "C+": 2.3,
        "C": 2.0,
        "C-": 1.7,
        "D": 1.0,
        "F": 0.0,
    }

    link = models.ForeignKey(GradeableLink, on_delete=models.CASCADE, related_name="grades")
    user = models.ForeignKey(User, on_delete=models.CASCADE, related_name="given_grades")
    grade = models.CharField(max_length=2, choices=GRADE_CHOICES)
    comment = models.TextField(blank=True)
    created_at = models.DateTimeField(auto_now_add=True)

    class Meta:
        unique_together = ["link", "user"]  # One grade per user per link
        ordering = ["-created_at"]

    def __str__(self):
        return f"{self.user.username} graded {self.link.title} with {self.grade}"

    @property
    def numeric_grade(self):
        """Convert letter grade to numeric value."""
        return self.GRADE_VALUES.get(self.grade, 0.0)

    def clean(self):
        """Validate that comments are provided for lower grades."""
        if self.grade not in ["A+", "A"] and not self.comment:
            raise ValidationError("A comment is required for grades below A.")


class PeerChallenge(models.Model):
    """Model for challenges between users for quizzes or tasks."""

    STATUS_CHOICES = [
        ("active", "Active"),
        ("completed", "Completed"),
        ("cancelled", "Cancelled"),
    ]

    quiz = models.ForeignKey(Quiz, on_delete=models.CASCADE, related_name="peer_challenges")
    creator = models.ForeignKey(User, on_delete=models.CASCADE, related_name="created_challenges")
    title = models.CharField(max_length=200)
    description = models.TextField(blank=True)
    expires_at = models.DateTimeField(null=True, blank=True)
    status = models.CharField(max_length=10, choices=STATUS_CHOICES, default="active")
    created_at = models.DateTimeField(auto_now_add=True)
    updated_at = models.DateTimeField(auto_now=True)

    class Meta:
        ordering = ["-created_at"]
        verbose_name = "Peer Challenge"
        verbose_name_plural = "Peer Challenges"

    def __str__(self):
        return f"{self.title} by {self.creator.username}"

    @property
    def is_expired(self):
        """Check if the challenge has expired."""
        if self.expires_at and timezone.now() > self.expires_at:
            return True
        return False

    @property
    def total_participants(self):
        """Get the total number of participants in this challenge."""
        return self.invitations.filter(status__in=["accepted", "completed"]).count() + 1  # +1 for creator

    @property
    def leaderboard(self):
        """Get sorted list of participants by score."""
        participants = []

        # Add creator's best attempt
        creator_attempts = (
            UserQuiz.objects.filter(quiz=self.quiz, user=self.creator, completed=True, start_time__gte=self.created_at)
            .order_by("-score")
            .first()
        )

        if creator_attempts:
            participants.append(
                {
                    "user": self.creator,
                    "score": creator_attempts.score,
                    "max_score": creator_attempts.max_score,
                    "completion_time": creator_attempts.end_time,
                    "is_creator": True,
                }
            )

        # Add invited participants' best attempts
        for invitation in self.invitations.filter(status="completed"):
            participant_attempt = invitation.user_quiz
            if participant_attempt and participant_attempt.completed:
                participants.append(
                    {
                        "user": invitation.participant,
                        "score": participant_attempt.score,
                        "max_score": participant_attempt.max_score,
                        "completion_time": participant_attempt.end_time,
                        "is_creator": False,
                    }
                )

        # Sort by score (descending) and completion time (ascending)
        return sorted(participants, key=lambda x: (-x["score"], x["completion_time"]))


class PeerChallengeInvitation(models.Model):
    """Model for invitations to peer challenges."""

    STATUS_CHOICES = [
        ("pending", "Pending"),
        ("accepted", "Accepted"),
        ("completed", "Completed"),
        ("declined", "Declined"),
        ("expired", "Expired"),
    ]

    challenge = models.ForeignKey(PeerChallenge, on_delete=models.CASCADE, related_name="invitations")
    participant = models.ForeignKey(User, on_delete=models.CASCADE, related_name="challenge_invitations")
    status = models.CharField(max_length=10, choices=STATUS_CHOICES, default="pending")
    user_quiz = models.ForeignKey(
        UserQuiz, on_delete=models.SET_NULL, null=True, blank=True, related_name="challenge_invitation"
    )
    message = models.TextField(blank=True)
    created_at = models.DateTimeField(auto_now_add=True)
    updated_at = models.DateTimeField(auto_now=True)

    class Meta:
        ordering = ["-created_at"]
        unique_together = ["challenge", "participant"]

    def __str__(self):
        return f"{self.challenge.title} invitation for {self.participant.username}"

    def accept(self):
        """Accept the challenge invitation."""
        self.status = "accepted"
        self.save()

        # Create notification for challenge creator
        Notification.objects.create(
            user=self.challenge.creator,
            title="Challenge Accepted",
            message=f"{self.participant.username} has accepted your challenge: {self.challenge.title}",
            notification_type="info",
        )

    def decline(self):
        """Decline the challenge invitation."""
        self.status = "declined"
        self.save()

        # Create notification for challenge creator
        Notification.objects.create(
            user=self.challenge.creator,
            title="Challenge Declined",
            message=f"{self.participant.username} has declined your challenge: {self.challenge.title}",
            notification_type="info",
        )

    def complete(self, user_quiz):
        """Mark the challenge as completed."""
        self.status = "completed"
        self.user_quiz = user_quiz
        self.save()

        # Create notification for challenge creator
        Notification.objects.create(
            user=self.challenge.creator,
            title="Challenge Completed",
            message=f"{self.participant.username} has completed your challenge: {self.challenge.title}",
            notification_type="success",
        )


class NoteHistory(models.Model):
    """Model for tracking changes to teacher notes on enrollments."""

    enrollment = models.ForeignKey(Enrollment, on_delete=models.CASCADE, related_name="note_history")
    content = models.TextField()
    created_by = models.ForeignKey(User, on_delete=models.CASCADE, related_name="note_history_entries")
    created_at = models.DateTimeField(auto_now_add=True)
    updated_at = models.DateTimeField(auto_now=True)

    class Meta:
        ordering = ["-created_at"]

    def __str__(self):
        return f"{self.created_by.username} updated notes for {self.enrollment.student.username}"


class NotificationPreference(models.Model):
    user = models.OneToOneField(User, on_delete=models.CASCADE, related_name="notification_preferences")
    reminder_days_before = models.IntegerField(default=3, help_text="Days before deadline to send first reminder")
    reminder_hours_before = models.IntegerField(default=24, help_text="Hours before deadline to send final reminder")
    email_notifications = models.BooleanField(default=True)
    in_app_notifications = models.BooleanField(default=True)

    def __str__(self):
        return f"Notification preferences for {self.user.username}"


class FeatureVote(models.Model):
    VOTE_CHOICES = (
        ("up", "Thumbs Up"),
        ("down", "Thumbs Down"),
    )

    feature_id = models.CharField(max_length=100)
    user = models.ForeignKey(settings.AUTH_USER_MODEL, on_delete=models.CASCADE, null=True, blank=True)
    ip_address = models.GenericIPAddressField(null=True, blank=True)
    vote = models.CharField(max_length=4, choices=VOTE_CHOICES)
    created_at = models.DateTimeField(auto_now_add=True)

    class Meta:
        indexes = [
            models.Index(fields=["feature_id", "user"], name="web_feature_feature_9fbd0b_idx"),
            models.Index(fields=["feature_id", "ip_address"], name="web_feature_feature_988c48_idx"),
        ]
        verbose_name = "Feature Vote"
        verbose_name_plural = "Feature Votes"
        constraints = [
            models.UniqueConstraint(
                fields=["feature_id", "user"],
                name="unique_user_feature_vote",
                condition=models.Q(user__isnull=False),
            ),
            models.UniqueConstraint(
                fields=["feature_id", "ip_address"],
                name="unique_ip_feature_vote",
                condition=models.Q(ip_address__isnull=False),
            ),
        ]

    def clean(self):
        """Validate that a user or IP address hasn't already voted on this feature."""
        if not self.feature_id:
            raise ValidationError({"feature_id": "Feature ID is required"})

        if not self.vote:
            raise ValidationError({"vote": "Vote is required"})

        if not self.user and not self.ip_address:
            raise ValidationError("Either user or IP address must be provided")

        if self.user and self.ip_address:
            raise ValidationError("Cannot provide both user and IP address")

        if self.user:
            # Check for existing user vote
            existing_vote = (
                FeatureVote.objects.filter(feature_id=self.feature_id, user=self.user).exclude(pk=self.pk).first()
            )
            if existing_vote:
                raise ValidationError(
                    {"user": f"User has already voted on this feature with a {existing_vote.get_vote_display()}"}
                )
        elif self.ip_address:
            # Check for existing IP vote
            existing_vote = (
                FeatureVote.objects.filter(feature_id=self.feature_id, ip_address=self.ip_address, user__isnull=True)
                .exclude(pk=self.pk)
                .first()
            )
            if existing_vote:
                raise ValidationError(
                    {
                        "ip_address": (
                            f"IP address has already voted on this feature with a "
                            f"{existing_vote.get_vote_display()}"
                        )
                    }
                )

    def save(self, *args, **kwargs):
        """Ensure clean() is called before saving."""
        self.full_clean()
        super().save(*args, **kwargs)

    def __str__(self):
        voter = self.user.username if self.user else self.ip_address
        return f"{self.get_vote_display()} for {self.feature_id} by {voter}"


class MembershipPlan(models.Model):
    BILLING_PERIOD_CHOICES = [
        ("monthly", "Monthly"),
        ("yearly", "Yearly"),
    ]

    name = models.CharField(max_length=100)
    slug = models.SlugField(max_length=100, unique=True)
    description = models.TextField(blank=True)
    features = models.JSONField(default=list)
    price_monthly = models.DecimalField(max_digits=10, decimal_places=2)
    price_yearly = models.DecimalField(max_digits=10, decimal_places=2)
    billing_period = models.CharField(max_length=10, choices=BILLING_PERIOD_CHOICES, default="monthly")
    stripe_monthly_price_id = models.CharField(max_length=100, blank=True)
    stripe_yearly_price_id = models.CharField(max_length=100, blank=True)
    is_active = models.BooleanField(default=True)
    is_popular = models.BooleanField(default=False)
    order = models.PositiveIntegerField(default=0)
    created_at = models.DateTimeField(auto_now_add=True)
    updated_at = models.DateTimeField(auto_now=True)

    def save(self, *args, **kwargs):
        if not self.slug:
            self.slug = slugify(self.name)
        super().save(*args, **kwargs)

    @property
    def yearly_savings(self):
        if self.price_monthly and self.price_yearly:
            monthly_total = self.price_monthly * 12
            savings = monthly_total - self.price_yearly
            if savings > 0:
                return int((savings / monthly_total) * 100)
        return 0

    def __str__(self):
        return f"{self.name} - ${self.price_monthly}/month or ${self.price_yearly}/year"


class UserMembership(models.Model):
    STATUS_CHOICES = [
        ("active", "Active"),
        ("past_due", "Past Due"),
        ("canceled", "Canceled"),
        ("trialing", "Trialing"),
        ("unpaid", "Unpaid"),
        ("incomplete", "Incomplete"),
        ("expired", "Expired"),
    ]

    BILLING_PERIOD_CHOICES = [
        ("monthly", "Monthly"),
        ("yearly", "Yearly"),
    ]

    user = models.OneToOneField("auth.User", on_delete=models.CASCADE, related_name="membership")
    plan = models.ForeignKey(MembershipPlan, on_delete=models.PROTECT, related_name="user_memberships")
    stripe_customer_id = models.CharField(max_length=100, blank=True)
    stripe_subscription_id = models.CharField(max_length=100, blank=True)
    status = models.CharField(max_length=20, choices=STATUS_CHOICES, default="active")
    billing_period = models.CharField(max_length=10, choices=BILLING_PERIOD_CHOICES, default="monthly")
    start_date = models.DateTimeField(default=timezone.now)
    end_date = models.DateTimeField(null=True, blank=True)
    cancel_at_period_end = models.BooleanField(default=False)
    created_at = models.DateTimeField(auto_now_add=True)
    updated_at = models.DateTimeField(auto_now=True)

    @property
    def is_active(self):
        active_statuses = ["active", "trialing"]
        return self.status in active_statuses and (self.end_date is None or self.end_date > timezone.now())

    @property
    def is_canceled(self):
        return self.status == "canceled" or self.cancel_at_period_end

    @property
    def days_until_expiration(self):
        if not self.end_date:
            return None
        now = timezone.now()
        if now > self.end_date:
            return -1
        return (self.end_date - now).days

    def get_next_billing_date(self):
        if self.end_date:
            return self.end_date
        return None

    def __str__(self):
        return f"{self.user.email} - {self.plan.name} ({self.status})"


class MembershipSubscriptionEvent(models.Model):
    EVENT_TYPE_CHOICES = [
        ("created", "Created"),
        ("updated", "Updated"),
        ("canceled", "Canceled"),
        ("payment_succeeded", "Payment Succeeded"),
        ("payment_failed", "Payment Failed"),
        ("reactivated", "Reactivated"),
    ]

    user = models.ForeignKey("auth.User", on_delete=models.CASCADE, related_name="membership_events")
    membership = models.ForeignKey(UserMembership, on_delete=models.SET_NULL, null=True, related_name="events")
    event_type = models.CharField(max_length=50, choices=EVENT_TYPE_CHOICES)
    stripe_event_id = models.CharField(max_length=100, blank=True)
    data = models.JSONField(default=dict, blank=True)
    created_at = models.DateTimeField(auto_now_add=True)

    class Meta:
        ordering = ["-created_at"]

    def __str__(self):
        return f"{self.event_type} - {self.user.email} - {self.created_at}"


class ScheduledPost(models.Model):
    content = models.CharField(max_length=280)
    image = models.ImageField(upload_to="scheduled_posts/", blank=True)
    scheduled_time = models.DateTimeField()
    posted = models.BooleanField(default=False)
    posted_at = models.DateTimeField(null=True, blank=True)

    def __str__(self):
        return self.content


class ForumVote(models.Model):
    """Model for storing votes on forum topics and replies."""

    VOTE_TYPES = [
        ("up", "Upvote"),
        ("down", "Downvote"),
    ]

    user = models.ForeignKey(User, on_delete=models.CASCADE, related_name="forum_votes")
    topic = models.ForeignKey("ForumTopic", on_delete=models.CASCADE, related_name="votes", null=True, blank=True)
    reply = models.ForeignKey("ForumReply", on_delete=models.CASCADE, related_name="votes", null=True, blank=True)
    vote_type = models.CharField(max_length=4, choices=VOTE_TYPES)
    created_at = models.DateTimeField(auto_now_add=True)
    updated_at = models.DateTimeField(auto_now=True)

    class Meta:
        unique_together = [("user", "topic"), ("user", "reply")]
        constraints = [
            models.CheckConstraint(
                check=(
                    models.Q(topic__isnull=False, reply__isnull=True)
                    | models.Q(topic__isnull=True, reply__isnull=False)
                ),
                name="vote_topic_xor_reply",
            )
        ]

    def __str__(self):
        if self.topic:
            return f"{self.user.username} {self.vote_type}voted topic #{self.topic.id}"
        elif self.reply:
            return f"{self.user.username} {self.vote_type}voted reply #{self.reply.id}"
        return f"{self.user.username} cast a vote"


def default_valid_until() -> datetime:
    return timezone.now() + timedelta(days=30)


class Discount(models.Model):
    user = models.ForeignKey(User, on_delete=models.CASCADE)
    course = models.ForeignKey(Course, on_delete=models.CASCADE)
    code = models.CharField(max_length=20, unique=True)
    discount_percentage = models.DecimalField(max_digits=5, decimal_places=2, default=5.00)
    valid_from = models.DateTimeField(default=timezone.now)
    valid_until = models.DateTimeField(default=default_valid_until)
    used = models.BooleanField(default=False)

    def __str__(self):
        return f"{self.code} for {self.user.username} on {self.course.title}"


class VideoRequest(models.Model):
    """Model for users to request educational videos on specific topics."""

    title = models.CharField(max_length=200, help_text="Short title describing the requested video")
    description = models.TextField(help_text="Detailed description of what you'd like to learn from this video")
    category = models.ForeignKey(Subject, on_delete=models.PROTECT, related_name="video_requests")
    requester = models.ForeignKey(User, on_delete=models.CASCADE, related_name="video_requests")
    created_at = models.DateTimeField(auto_now_add=True)
    status = models.CharField(
        max_length=20,
        choices=[
            ("pending", "Pending"),
            ("approved", "Approved"),
            ("fulfilled", "Fulfilled"),
            ("rejected", "Rejected"),
        ],
        default="pending",
    )
    fulfilled_by = models.ForeignKey(
        EducationalVideo,
        on_delete=models.SET_NULL,
        related_name="fulfilling_requests",
        null=True,
        blank=True,
        help_text="Educational video that fulfills this request",
    )

    class Meta:
        verbose_name = "Video Request"
        verbose_name_plural = "Video Requests"
        ordering = ["-created_at"]

    def __str__(self) -> str:
        return self.title


class Survey(models.Model):
    title = models.CharField(max_length=200)
    author = models.ForeignKey(User, on_delete=models.SET_NULL, blank=True, null=True)  # Added null=True
    created_at = models.DateTimeField(auto_now_add=True)

    def __str__(self):
        return self.title


class Question(models.Model):
    QUESTION_TYPES = [
        ("mcq", "Multiple Choice"),
        ("checkbox", "Checkbox (Multiple Answers)"),
        ("text", "Text Answer"),
        ("true_false", "True/False"),
        ("scale", "Scale Rating"),
    ]

    survey = models.ForeignKey("Survey", on_delete=models.CASCADE)
    text = models.TextField()
    type = models.CharField(max_length=20, choices=QUESTION_TYPES, default="mcq")
    required = models.BooleanField(default=True)
    scale_min = models.IntegerField(default=1)
    scale_max = models.IntegerField(default=5)

    def __str__(self):
        return self.text


class Choice(models.Model):
    question = models.ForeignKey("Question", on_delete=models.CASCADE)
    text = models.CharField(max_length=200)

    def __str__(self):
        return self.text


class Response(models.Model):
    user = models.ForeignKey(User, on_delete=models.CASCADE)
    question = models.ForeignKey("Question", on_delete=models.CASCADE)
    choice = models.ForeignKey("Choice", on_delete=models.CASCADE, blank=True, null=True)
    text_answer = models.TextField(blank=True)
    created_at = models.DateTimeField(auto_now_add=True)

    def __str__(self):
        return f"Response by {self.user.username} to {self.question.text}"


<<<<<<< HEAD
class ShareUnlock(models.Model):
    """Track user shares and unlocked content."""

    user = models.ForeignKey(User, on_delete=models.CASCADE, related_name="share_unlocks")
    material = models.ForeignKey(CourseMaterial, on_delete=models.CASCADE, related_name="share_unlocks")
    share_token = models.CharField(max_length=32, unique=True)
    shared_at = models.DateTimeField(auto_now_add=True)
    verified_at = models.DateTimeField(null=True, blank=True)
    is_verified = models.BooleanField(default=False)
    platform = models.CharField(
        max_length=20,
        choices=[
            ("twitter", "Twitter"),
            ("facebook", "Facebook"),
            ("linkedin", "LinkedIn"),
            ("email", "Email"),
            ("other", "Other"),
        ],
        default="twitter",
    )

    class Meta:
        ordering = ["-shared_at"]
        indexes = [
            models.Index(fields=["user", "material"]),
            models.Index(fields=["share_token"]),
        ]

    def __str__(self):
        return f"{self.user.username} - {self.material.title}"

    def save(self, *args, **kwargs):
        if not self.share_token:
            self.share_token = "".join(random.choices(string.ascii_letters + string.digits, k=32))
        super().save(*args, **kwargs)
=======
class VirtualClassroom(models.Model):
    """Model for storing virtual classroom instances."""

    name = models.CharField(max_length=200)
    teacher = models.ForeignKey(User, on_delete=models.CASCADE, related_name="virtual_classrooms")
    course = models.ForeignKey(
        Course, on_delete=models.CASCADE, related_name="virtual_classrooms", null=True, blank=True
    )
    is_active = models.BooleanField(default=True)
    created_at = models.DateTimeField(auto_now_add=True)
    updated_at = models.DateTimeField(auto_now=True)
    max_students = models.PositiveIntegerField(default=30)

    class Meta:
        ordering = ["-created_at"]

    def __str__(self) -> str:
        return f"{self.name} - {self.teacher.username}"


class VirtualClassroomCustomization(models.Model):
    """Model for storing virtual classroom customization settings."""

    classroom = models.OneToOneField(VirtualClassroom, on_delete=models.CASCADE, related_name="customization_settings")
    wall_color = models.CharField(max_length=7, default="#E6E2D7")  # Hex color
    floor_color = models.CharField(max_length=7, default="#C7B299")  # Hex color
    desk_color = models.CharField(max_length=7, default="#8B4513")  # Hex color
    chair_color = models.CharField(max_length=7, default="#4B0082")  # Hex color
    board_color = models.CharField(max_length=7, default="#005C53")  # Hex color
    number_of_rows = models.PositiveIntegerField(default=5)
    desks_per_row = models.PositiveIntegerField(default=6)
    has_plants = models.BooleanField(default=True)
    has_windows = models.BooleanField(default=True)
    has_bookshelf = models.BooleanField(default=True)
    has_clock = models.BooleanField(default=True)
    has_carpet = models.BooleanField(default=True)
    created_at = models.DateTimeField(auto_now_add=True)
    updated_at = models.DateTimeField(auto_now=True)

    def __str__(self):
        return f"Customization for {self.classroom.name}"

    class Meta:
        verbose_name = "Virtual Classroom Customization"
        verbose_name_plural = "Virtual Classroom Customizations"


class VirtualClassroomParticipant(models.Model):
    """Model for tracking active participants in a virtual classroom."""

    user = models.ForeignKey(User, on_delete=models.CASCADE)
    classroom = models.ForeignKey(VirtualClassroom, on_delete=models.CASCADE)
    joined_at = models.DateTimeField(auto_now_add=True)
    last_active = models.DateTimeField(auto_now=True)
    seat_id = models.CharField(max_length=20, blank=True, default="")

    class Meta:
        unique_together = ("classroom", "user")

    def __str__(self):
        return f"{self.user.username} in {self.classroom.name}"

    def to_dict(self):
        return {
            "username": self.user.username,
            "full_name": f"{self.user.first_name} {self.user.last_name}",
            "joined_at": self.joined_at.isoformat(),
            "seat_id": self.seat_id,
            "last_active": self.last_active.isoformat(),
        }


class VirtualClassroomWhiteboard(models.Model):
    """Model to store whiteboard data for each virtual classroom"""

    classroom = models.OneToOneField(VirtualClassroom, on_delete=models.CASCADE, related_name="whiteboard")
    canvas_data = models.JSONField(default=dict, blank=True)
    background_image = models.TextField(blank=True, default="")
    last_updated = models.DateTimeField(auto_now=True)
    created_at = models.DateTimeField(default=timezone.now)
    last_updated_by = models.ForeignKey(User, on_delete=models.SET_NULL, null=True, blank=True)

    def __str__(self):
        return f"Whiteboard for {self.classroom.name}"

    class Meta:
        ordering = ["-last_updated"]
        verbose_name = "Virtual Classroom Whiteboard"
        verbose_name_plural = "Virtual Classroom Whiteboards"
>>>>>>> 9058b5cf
<|MERGE_RESOLUTION|>--- conflicted
+++ resolved
@@ -3103,7 +3103,6 @@
         return f"Response by {self.user.username} to {self.question.text}"
 
 
-<<<<<<< HEAD
 class ShareUnlock(models.Model):
     """Track user shares and unlocked content."""
 
@@ -3139,7 +3138,6 @@
         if not self.share_token:
             self.share_token = "".join(random.choices(string.ascii_letters + string.digits, k=32))
         super().save(*args, **kwargs)
-=======
 class VirtualClassroom(models.Model):
     """Model for storing virtual classroom instances."""
 
@@ -3228,5 +3226,4 @@
     class Meta:
         ordering = ["-last_updated"]
         verbose_name = "Virtual Classroom Whiteboard"
-        verbose_name_plural = "Virtual Classroom Whiteboards"
->>>>>>> 9058b5cf
+        verbose_name_plural = "Virtual Classroom Whiteboards"