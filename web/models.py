import os
import random
import string
import time
import uuid
from io import BytesIO

from allauth.account.signals import user_signed_up
from django.conf import settings
from django.contrib.auth.models import User
from django.core.exceptions import ValidationError
from django.core.files.base import ContentFile
from django.core.mail import send_mail
from django.core.validators import MaxValueValidator, MinValueValidator
from django.db import models
from django.db.models.signals import post_save
from django.dispatch import receiver
from django.urls import reverse
from django.utils import timezone
from django.utils.text import slugify
from django.utils.translation import gettext_lazy as _
from markdownx.models import MarkdownxField
from PIL import Image


class Notification(models.Model):
    NOTIFICATION_TYPES = [
        ("info", "Information"),
        ("success", "Success"),
        ("warning", "Warning"),
        ("error", "Error"),
    ]

    user = models.ForeignKey(User, on_delete=models.CASCADE, related_name="notifications")
    title = models.CharField(max_length=200)
    message = models.TextField()
    notification_type = models.CharField(max_length=10, choices=NOTIFICATION_TYPES, default="info")
    read = models.BooleanField(default=False)
    created_at = models.DateTimeField(auto_now_add=True)
    updated_at = models.DateTimeField(auto_now=True)

    class Meta:
        ordering = ["-created_at"]

    def __str__(self):
        return f"{self.title} - {self.user.username}"


class Profile(models.Model):
    user = models.OneToOneField(User, on_delete=models.CASCADE)
    bio = models.TextField(max_length=500, blank=True)
    expertise = models.CharField(max_length=200, blank=True)
    avatar = models.ImageField(upload_to="avatars/", blank=True, default="")
    is_teacher = models.BooleanField(default=False)
    referral_code = models.CharField(max_length=20, unique=True, blank=True)
    referred_by = models.ForeignKey("self", on_delete=models.SET_NULL, null=True, blank=True, related_name="referrals")
    referral_earnings = models.DecimalField(max_digits=10, decimal_places=2, default=0)
    stripe_account_id = models.CharField(max_length=100, blank=True)
    stripe_account_status = models.CharField(
        max_length=20,
        choices=[
            ("pending", "Pending"),
            ("verified", "Verified"),
            ("rejected", "Rejected"),
        ],
        default="pending",
        blank=True,
    )
    commission_rate = models.DecimalField(
        max_digits=5,
        decimal_places=2,
        default=10.00,
        help_text="Commission rate in percentage (e.g., 10.00 for 10%)",
        blank=True,
    )
    created_at = models.DateTimeField(auto_now_add=True)
    updated_at = models.DateTimeField(auto_now=True)

    def __str__(self):
        return f"{self.user.username}'s profile"

    def save(self, *args, **kwargs):
        if not self.referral_code:
            self.referral_code = self.generate_referral_code()
        if self.avatar:
            img = Image.open(self.avatar)
            if img.mode != "RGB":
                img = img.convert("RGB")
            # Resize to a square avatar
            size = (200, 200)
            img = img.resize(size, Image.Resampling.LANCZOS)
            # Save the resized image
            buffer = BytesIO()
            img.save(buffer, format="JPEG", quality=90)
            # Update the ImageField
            file_name = self.avatar.name
            self.avatar.delete(save=False)  # Delete old image
            self.avatar.save(file_name, ContentFile(buffer.getvalue()), save=False)
        super().save(*args, **kwargs)

    def generate_referral_code(self):
        """Generate a unique referral code."""
        max_attempts = 10
        attempt = 0

        while attempt < max_attempts:
            code = "".join(random.choices(string.ascii_uppercase + string.digits, k=8))
            if not Profile.objects.filter(referral_code=code).exists():
                return code
            attempt += 1

        # If we've exhausted our attempts, generate a truly unique code using timestamp
        timestamp = int(time.time())
        code = f"{timestamp:x}".upper()[:8]
        return code

    @property
    def total_referrals(self):
        """Return the total number of successful referrals."""
        return self.referrals.count()

    def add_referral_earnings(self, amount):
        """Add referral earnings to the user's balance."""
        self.referral_earnings = self.referral_earnings + amount
        self.save()

    @property
    def can_receive_payments(self):
        return self.is_teacher and self.stripe_account_id and self.stripe_account_status == "verified"


class Subject(models.Model):
    name = models.CharField(max_length=100, unique=True)
    slug = models.SlugField(unique=True)
    description = models.TextField(blank=True)
    icon = models.CharField(max_length=50, help_text="Font Awesome icon class", blank=True)
    order = models.IntegerField(default=0)
    created_at = models.DateTimeField(auto_now_add=True)
    updated_at = models.DateTimeField(auto_now=True)

    class Meta:
        ordering = ["order", "name"]

    def __str__(self):
        return self.name

    def save(self, *args, **kwargs):
        if not self.slug:
            self.slug = slugify(self.name)
        super().save(*args, **kwargs)


class WebRequest(models.Model):
    ip_address = models.CharField(max_length=100, blank=True, default="")
    user = models.CharField(max_length=150, blank=True, default="")
    created = models.DateTimeField(auto_now_add=True)
    modified = models.DateTimeField(auto_now=True)
    agent = models.TextField(blank=True, default="")
    count = models.BigIntegerField(default=1)
    path = models.CharField(max_length=255, blank=True, default="")
    referer = models.CharField(max_length=255, blank=True, default="")
    course = models.ForeignKey("Course", on_delete=models.CASCADE, related_name="web_requests", null=True, blank=True)

    def __str__(self):
        return f"{self.path} - {self.count} views"


class Course(models.Model):
    STATUS_CHOICES = [
        ("draft", "Draft"),
        ("published", "Published"),
        ("archived", "Archived"),
    ]

    title = models.CharField(max_length=200)
    slug = models.SlugField(unique=True, max_length=200)
    image = models.ImageField(
        upload_to="course_images", help_text="Course image (will be resized to 300x300 pixels)", blank=True
    )
    teacher = models.ForeignKey(User, on_delete=models.CASCADE, related_name="courses_teaching")
    description = MarkdownxField()
    learning_objectives = MarkdownxField()
    prerequisites = MarkdownxField(blank=True)
    price = models.DecimalField(max_digits=10, decimal_places=2)
    allow_individual_sessions = models.BooleanField(
        default=False, help_text="Allow students to register for individual sessions"
    )
    invite_only = models.BooleanField(
        default=False, help_text="If enabled, students can only enroll with an invitation"
    )
    status = models.CharField(max_length=10, choices=STATUS_CHOICES, default="draft")
    max_students = models.IntegerField(validators=[MinValueValidator(1)])
    created_at = models.DateTimeField(auto_now_add=True)
    updated_at = models.DateTimeField(auto_now=True)

    subject = models.ForeignKey(
        Subject,
        on_delete=models.PROTECT,
        related_name="courses",
    )

    level = models.CharField(
        max_length=20,
        choices=[
            ("beginner", "Beginner"),
            ("intermediate", "Intermediate"),
            ("advanced", "Advanced"),
        ],
        default="beginner",
    )
    tags = models.CharField(max_length=200, blank=True, help_text="Comma-separated tags")
    is_featured = models.BooleanField(default=False)

    def save(self, *args, **kwargs):
        if not self.slug:
            base_slug = slugify(self.title)
            slug = base_slug
            counter = 1
            while Course.objects.filter(slug=slug).exists():
                slug = f"{base_slug}-{counter}"
                counter += 1
            self.slug = slug

        # Handle image resizing
        if self.image:
            img = Image.open(self.image)
            # Convert to RGB if necessary
            if img.mode != "RGB":
                img = img.convert("RGB")
            # Crop image to a square format
            width, height = img.size
            min_dim = min(width, height)
            left = (width - min_dim) / 2
            top = (height - min_dim) / 2
            right = (width + min_dim) / 2
            bottom = (height + min_dim) / 2
            img = img.crop((left, top, right, bottom))
            # Resize the image to 300x300 pixels
            img = img.resize((500, 500), Image.Resampling.LANCZOS)
            # Save the resized image
            buffer = BytesIO()
            img.save(buffer, format="JPEG", quality=90)
            # Update the ImageField
            file_name = self.image.name
            self.image.delete(save=False)  # Delete old image
            self.image.save(file_name, ContentFile(buffer.getvalue()), save=False)

        super().save(*args, **kwargs)

    def __str__(self):
        return self.title

    @property
    def available_spots(self):
        return self.max_students - self.enrollments.count()

    @property
    def average_rating(self):
        reviews = self.reviews.all()
        if not reviews:
            return 0
        return sum(review.rating for review in reviews) / len(reviews)


class Session(models.Model):
    course = models.ForeignKey(Course, on_delete=models.CASCADE, related_name="sessions")
    title = models.CharField(max_length=200)
    description = models.TextField()
    start_time = models.DateTimeField()
    end_time = models.DateTimeField()
    is_virtual = models.BooleanField(default=True)
    meeting_link = models.URLField(blank=True)
    meeting_id = models.CharField(max_length=100, blank=True)
    location = models.CharField(max_length=200, blank=True)
    price = models.DecimalField(
        max_digits=10, decimal_places=2, null=True, blank=True, help_text="Price for individual session registration"
    )
    created_at = models.DateTimeField(auto_now_add=True)
    updated_at = models.DateTimeField(auto_now=True)

    # Rollover fields
    enable_rollover = models.BooleanField(
        default=False, help_text="Enable automatic date rollover if no students are enrolled"
    )
    rollover_pattern = models.CharField(
        max_length=20,
        choices=[
            ("daily", "Daily"),
            ("weekly", "Weekly"),
            ("monthly", "Monthly"),
        ],
        default="weekly",
        blank=True,
        help_text="How often to roll over the session dates",
    )
    original_start_time = models.DateTimeField(
        null=True, blank=True, help_text="Original start time before any rollovers"
    )
    original_end_time = models.DateTimeField(null=True, blank=True, help_text="Original end time before any rollovers")
    is_rolled_over = models.BooleanField(default=False, help_text="Whether this session has been rolled over")
    teacher_confirmed = models.BooleanField(
        default=False, help_text="Whether the teacher has confirmed the rolled over dates"
    )

    class Meta:
        ordering = ["start_time"]

    def __str__(self):
        return f"{self.course.title} - {self.title}"

    def save(self, *args, **kwargs):
        # Store original times when first created
        if not self.pk and not self.original_start_time and not self.original_end_time:
            self.original_start_time = self.start_time
            self.original_end_time = self.end_time

        # Handle virtual meeting creation/updates
        is_new = self._state.adding
        old_instance = None if is_new else Session.objects.get(pk=self.pk)

        # First save to get the ID
        super().save(*args, **kwargs)

        if self.is_virtual:
            from .calendar_sync import create_calendar_event, update_calendar_event

            if is_new:
                event_id = create_calendar_event(self)
                if event_id:
                    self.meeting_id = event_id
                    # Update without triggering save() again
                    Session.objects.filter(pk=self.pk).update(meeting_id=event_id)
            elif old_instance and (
                old_instance.start_time != self.start_time
                or old_instance.end_time != self.end_time
                or old_instance.title != self.title
            ):
                update_calendar_event(self)

    def roll_forward(self):
        """Roll the session forward based on the rollover pattern."""
        if not self.enable_rollover or self.teacher_confirmed:
            return False

        now = timezone.now()
        if self.start_time > now:
            return False  # Don't roll forward future sessions

        # Calculate new dates based on pattern
        if self.rollover_pattern == "daily":
            days_to_add = 1
        elif self.rollover_pattern == "weekly":
            days_to_add = 7
        else:  # monthly
            days_to_add = 30

        # Calculate time difference between start and end
        duration = self.end_time - self.start_time

        # Roll forward until we get a future date
        while self.start_time <= now:
            self.start_time += timezone.timedelta(days=days_to_add)
            self.end_time = self.start_time + duration

        self.is_rolled_over = True
        self.teacher_confirmed = False
        return True

    def delete(self, *args, **kwargs):
        # Delete associated calendar event if exists
        if self.is_virtual and self.meeting_id:
            from .calendar_sync import delete_calendar_event

            delete_calendar_event(self)
        super().delete(*args, **kwargs)


class CourseMaterial(models.Model):
    MATERIAL_TYPES = [
        ("video", "Video"),
        ("image", "Image"),
        ("document", "Document"),
        ("presentation", "Presentation"),
        ("exercise", "Exercise"),
        ("quiz", "Quiz"),
        ("assignment", "Assignment"),  # Add 'assignment' as a valid choice
        ("other", "Other"),
    ]

    course = models.ForeignKey(Course, on_delete=models.CASCADE, related_name="materials")
    title = models.CharField(max_length=200)
    description = models.TextField(blank=True)
    material_type = models.CharField(max_length=20, choices=MATERIAL_TYPES)
    file = models.FileField(upload_to="course_materials/", blank=True)
    external_url = models.URLField(blank=True, help_text="URL for external content like YouTube videos")
    session = models.ForeignKey(
        Session,
        on_delete=models.SET_NULL,
        null=True,
        blank=True,
        related_name="materials",
    )
    order = models.PositiveIntegerField(default=0)
    is_downloadable = models.BooleanField(default=True)
    requires_enrollment = models.BooleanField(
        default=True, help_text="If True, only enrolled students can access full content"
    )
    created_at = models.DateTimeField(auto_now_add=True)
    updated_at = models.DateTimeField(auto_now=True)

    class Meta:
        ordering = ["order", "created_at"]

    def __str__(self):
        return f"{self.course.title} - {self.title}"

    def clean(self):
        if not self.file and not self.external_url:
            raise ValidationError("Either a file or external URL must be provided")
        if self.file and self.external_url:
            raise ValidationError("Cannot have both file and external URL")

    def save(self, *args, **kwargs):
        self.full_clean()
        super().save(*args, **kwargs)

    @property
    def file_extension(self):
        if self.file:
            return os.path.splitext(self.file.name)[1].lower()
        return ""

    @property
    def file_size(self):
        if not self.file:
            return 0
        try:
            return self.file.size
        except FileNotFoundError:
            return 0

    @property
    def preview_content(self):
        """Returns limited content for non-enrolled users"""
        if self.material_type == "video":
            return self.title
        elif self.material_type == "image":
            return self.title
        return self.title


class Enrollment(models.Model):
    STATUS_CHOICES = [
        ("pending", "Pending"),
        ("approved", "Approved"),
        ("rejected", "Rejected"),
        ("completed", "Completed"),
    ]

    student = models.ForeignKey(User, on_delete=models.CASCADE, related_name="enrollments")
    course = models.ForeignKey(Course, on_delete=models.CASCADE, related_name="enrollments")
    status = models.CharField(max_length=10, choices=STATUS_CHOICES, default="pending")
    enrollment_date = models.DateTimeField(auto_now_add=True)
    completion_date = models.DateTimeField(null=True, blank=True)
    payment_intent_id = models.CharField(max_length=100, blank=True, default="")

    class Meta:
        unique_together = ["student", "course"]

    def __str__(self):
        return f"{self.student.username} - {self.course.title}"


class SessionAttendance(models.Model):
    STATUS_CHOICES = [
        ("present", "Present"),
        ("absent", "Absent"),
        ("excused", "Excused"),
        ("late", "Late"),
    ]

    session = models.ForeignKey(Session, on_delete=models.CASCADE, related_name="attendances")
    student = models.ForeignKey(User, on_delete=models.CASCADE, related_name="session_attendances")
    status = models.CharField(max_length=10, choices=STATUS_CHOICES, default="absent")
    notes = models.TextField(blank=True)
    created_at = models.DateTimeField(auto_now_add=True)
    updated_at = models.DateTimeField(auto_now=True)

    class Meta:
        unique_together = ["session", "student"]

    def __str__(self):
        return f"{self.student.username} - {self.session.title} ({self.status})"


class CourseProgress(models.Model):
    enrollment = models.OneToOneField(Enrollment, on_delete=models.CASCADE, related_name="progress")
    completed_sessions = models.ManyToManyField(Session, related_name="completed_by")
    last_accessed = models.DateTimeField(auto_now=True)
    notes = models.TextField(blank=True)

    @property
    def completion_percentage(self):
        total_sessions = self.enrollment.course.sessions.count()
        if total_sessions == 0:
            return 0
        completed = self.completed_sessions.count()
        return int((completed / total_sessions) * 100)

    @property
    def attendance_rate(self):
        total_past_sessions = self.enrollment.course.sessions.filter(start_time__lt=timezone.now()).count()
        if total_past_sessions == 0:
            return 100
        attended = SessionAttendance.objects.filter(
            student=self.enrollment.student,
            session__course=self.enrollment.course,
            status__in=["present", "late"],
        ).count()
        return int((attended / total_past_sessions) * 100)

    def __str__(self):
        return f"{self.enrollment.student.username}'s progress in {self.enrollment.course.title}"


class EducationalVideo(models.Model):
    """Model for educational videos shared by users."""

    title = models.CharField(max_length=200)
    description = models.TextField()
    video_url = models.URLField(help_text="URL for external content like YouTube videos")
    category = models.ForeignKey(Subject, on_delete=models.PROTECT, related_name="educational_videos")
    uploader = models.ForeignKey(User, on_delete=models.CASCADE, related_name="educational_videos")
    uploaded_at = models.DateTimeField(auto_now_add=True)

    class Meta:
        verbose_name = "Educational Video"
        verbose_name_plural = "Educational Videos"
        ordering = ["-uploaded_at"]

    def __str__(self):
        return self.title


class Achievement(models.Model):
    TYPES = [
        ("attendance", "Perfect Attendance"),
        ("completion", "Course Completion"),
        ("participation", "Active Participation"),
        ("excellence", "Academic Excellence"),
        ("quiz", "High Quiz Score"),
        ("streak", "Daily Learning Streak"),
    ]

    student = models.ForeignKey(User, on_delete=models.CASCADE, related_name="achievements")
    # Making Course optional for streak badges and quiz
    course = models.ForeignKey(Course, on_delete=models.CASCADE, related_name="achievements", null=True, blank=True)
    achievement_type = models.CharField(max_length=20, choices=TYPES)
    title = models.CharField(max_length=200)
    description = models.TextField()
    awarded_at = models.DateTimeField(auto_now_add=True)
    # Fields for icon-Based badges:
    badge_icon = models.CharField(
        max_length=100, blank=True, help_text="Icon class for the badge (e.g., 'fas fa-trophy')"
    )
    # Fields for criteria-based badges:(100% for course completion, 90 for quiz, 7 or 30 for streak)
    criteria_threshold = models.PositiveIntegerField(
        null=True, blank=True, help_text="Optional threshold required to earn this badge"
    )

    def __str__(self):
        return f"{self.student.username} - {self.title}"


class Review(models.Model):
    student = models.ForeignKey(User, on_delete=models.CASCADE, related_name="reviews_given")
    course = models.ForeignKey(Course, on_delete=models.CASCADE, related_name="reviews")
    rating = models.IntegerField(validators=[MinValueValidator(1), MaxValueValidator(5)])
    comment = models.TextField()
    created_at = models.DateTimeField(auto_now_add=True)
    updated_at = models.DateTimeField(auto_now=True)

    class Meta:
        unique_together = ["student", "course"]

    def __str__(self):
        return f"{self.student.username}'s review of {self.course.title}"


class Payment(models.Model):
    STATUS_CHOICES = [
        ("pending", "Pending"),
        ("completed", "Completed"),
        ("failed", "Failed"),
        ("refunded", "Refunded"),
    ]

    enrollment = models.ForeignKey(
        Enrollment,
        on_delete=models.CASCADE,
        related_name="payments",
        help_text="The enrollment this payment is associated with",
    )
    session = models.ForeignKey(
        Session,
        on_delete=models.SET_NULL,
        null=True,
        blank=True,
        related_name="payments",
        help_text="Specific session this payment is for, if any",
    )
    amount = models.DecimalField(max_digits=10, decimal_places=2)
    currency = models.CharField(max_length=3, default="USD")
    stripe_payment_intent_id = models.CharField(max_length=100, unique=True)
    status = models.CharField(max_length=10, choices=STATUS_CHOICES, default="pending")
    created_at = models.DateTimeField(auto_now_add=True)
    updated_at = models.DateTimeField(auto_now=True)

    def __str__(self):
        if self.session:
            return f"Payment for {self.enrollment} - {self.session.title}"
        return f"Payment for {self.enrollment}"


class ForumCategory(models.Model):
    """Categories for organizing forum discussions."""

    name = models.CharField(max_length=100)
    description = models.TextField()
    slug = models.SlugField(unique=True)
    icon = models.CharField(max_length=50, help_text="Font Awesome icon class")
    order = models.IntegerField(default=0)
    created_at = models.DateTimeField(auto_now_add=True)
    updated_at = models.DateTimeField(auto_now=True)

    class Meta:
        verbose_name_plural = "Forum Categories"
        ordering = ["order", "name"]

    def __str__(self):
        return self.name

    def save(self, *args, **kwargs):
        if not self.slug:
            self.slug = slugify(self.name)
        super().save(*args, **kwargs)


class ForumTopic(models.Model):
    """Individual forum topics/threads."""

    title = models.CharField(max_length=200)
    content = models.TextField()
    category = models.ForeignKey(ForumCategory, on_delete=models.CASCADE, related_name="topics")
    author = models.ForeignKey(User, on_delete=models.CASCADE, related_name="forum_topics")
    is_pinned = models.BooleanField(default=False)
    is_locked = models.BooleanField(default=False)
    views = models.IntegerField(default=0)
    created_at = models.DateTimeField(auto_now_add=True)
    updated_at = models.DateTimeField(auto_now=True)

    class Meta:
        ordering = ["-is_pinned", "-created_at"]

    def __str__(self):
        return self.title


class ForumReply(models.Model):
    """Replies to forum topics."""

    topic = models.ForeignKey(ForumTopic, on_delete=models.CASCADE, related_name="replies")
    author = models.ForeignKey(User, on_delete=models.CASCADE, related_name="forum_replies")
    content = models.TextField()
    is_solution = models.BooleanField(default=False)
    created_at = models.DateTimeField(auto_now_add=True)
    updated_at = models.DateTimeField(auto_now=True)

    class Meta:
        verbose_name_plural = "Forum Replies"
        ordering = ["created_at"]

    def __str__(self):
        return f"Reply by {self.author.username} on {self.topic.title}"


class PeerConnection(models.Model):
    """Connections between users for networking."""

    STATUS_CHOICES = [
        ("pending", "Pending"),
        ("accepted", "Accepted"),
        ("rejected", "Rejected"),
        ("blocked", "Blocked"),
    ]

    sender = models.ForeignKey(User, on_delete=models.CASCADE, related_name="sent_connections")
    receiver = models.ForeignKey(User, on_delete=models.CASCADE, related_name="received_connections")
    status = models.CharField(max_length=10, choices=STATUS_CHOICES, default="pending")
    created_at = models.DateTimeField(auto_now_add=True)
    updated_at = models.DateTimeField(auto_now=True)

    class Meta:
        unique_together = ["sender", "receiver"]

    def __str__(self):
        return f"{self.sender.username} -> {self.receiver.username} ({self.status})"


class PeerMessage(models.Model):
    """Direct messages between connected peers."""

    sender = models.ForeignKey(User, on_delete=models.CASCADE, related_name="sent_messages")
    receiver = models.ForeignKey(User, on_delete=models.CASCADE, related_name="received_messages")
    content = models.TextField()
    is_read = models.BooleanField(default=False)
    created_at = models.DateTimeField(auto_now_add=True)

    class Meta:
        ordering = ["-created_at"]

    def __str__(self):
        return f"Message from {self.sender.username} to {self.receiver.username}"


class StudyGroup(models.Model):
    """Study groups for collaborative learning."""

    name = models.CharField(max_length=200)
    description = models.TextField()
    course = models.ForeignKey(Course, on_delete=models.CASCADE, related_name="study_groups")
    creator = models.ForeignKey(User, on_delete=models.CASCADE, related_name="created_groups")
    members = models.ManyToManyField(User, related_name="joined_groups")
    max_members = models.IntegerField(default=10)
    is_private = models.BooleanField(default=False)
    created_at = models.DateTimeField(auto_now_add=True)
    updated_at = models.DateTimeField(auto_now=True)

    def __str__(self):
        return self.name


@receiver(post_save, sender=User)
def create_user_profile(sender, instance, created, **kwargs):
    """Create a Profile instance when a new User is created."""
    if created and not hasattr(instance, "profile"):
        Profile.objects.create(user=instance)


@receiver(post_save, sender=User)
def save_user_profile(sender, instance, **kwargs):
    """Save the Profile instance when the User is saved."""
    if hasattr(instance, "profile"):
        instance.profile.save()
    else:
        Profile.objects.create(user=instance)


class BlogPost(models.Model):
    STATUS_CHOICES = [
        ("draft", "Draft"),
        ("published", "Published"),
        ("archived", "Archived"),
    ]

    title = models.CharField(max_length=200)
    slug = models.SlugField(unique=True, max_length=200)
    author = models.ForeignKey(User, on_delete=models.CASCADE, related_name="blog_posts")
    content = MarkdownxField()
    excerpt = models.TextField(blank=True)
    featured_image = models.ImageField(
        upload_to="blog/images/", blank=True, help_text="Featured image for the blog post"
    )
    status = models.CharField(max_length=10, choices=STATUS_CHOICES, default="draft")
    tags = models.CharField(
        max_length=200, blank=True, help_text="Comma-separated tags (e.g., 'python, django, web development')"
    )
    created_at = models.DateTimeField(auto_now_add=True)
    updated_at = models.DateTimeField(auto_now=True)
    published_at = models.DateTimeField(null=True, blank=True)

    class Meta:
        ordering = ["-published_at", "-created_at"]

    def __str__(self):
        return self.title

    def save(self, *args, **kwargs):
        if not self.slug:
            self.slug = slugify(self.title)
        if self.status == "published" and not self.published_at:
            self.published_at = timezone.now()
        super().save(*args, **kwargs)

    @property
    def reading_time(self):
        """Estimate reading time in minutes."""
        words_per_minute = 200
        word_count = len(self.content.split())
        minutes = word_count / words_per_minute
        return max(1, round(minutes))


class BlogComment(models.Model):
    post = models.ForeignKey(BlogPost, on_delete=models.CASCADE, related_name="comments")
    author = models.ForeignKey(User, on_delete=models.CASCADE, related_name="blog_comments")
    content = models.TextField()
    parent = models.ForeignKey("self", null=True, blank=True, on_delete=models.CASCADE, related_name="replies")
    is_approved = models.BooleanField(default=False)
    created_at = models.DateTimeField(auto_now_add=True)
    updated_at = models.DateTimeField(auto_now=True)

    class Meta:
        ordering = ["created_at"]

    def __str__(self):
        return f"Comment by {self.author.username} on {self.post.title}"


class SuccessStory(models.Model):
    STATUS_CHOICES = [
        ("published", "Published"),
        ("archived", "Archived"),
    ]
    title = models.CharField(max_length=200)
    slug = models.SlugField(unique=True, max_length=200)
    author = models.ForeignKey(User, on_delete=models.CASCADE, related_name="success_stories")
    content = MarkdownxField()
    excerpt = models.TextField(blank=True)
    featured_image = models.ImageField(
        upload_to="success_stories/images/", blank=True, help_text="Featured image for the success story"
    )
    status = models.CharField(max_length=10, choices=STATUS_CHOICES, default="published")
    created_at = models.DateTimeField(auto_now_add=True)
    updated_at = models.DateTimeField(auto_now=True)
    published_at = models.DateTimeField(null=True, blank=True)

    class Meta:
        ordering = ["-published_at", "-created_at"]
        verbose_name = "Success Story"
        verbose_name_plural = "Success Stories"

    def __str__(self):
        return self.title

    def save(self, *args, **kwargs):
        if not self.slug:
            self.slug = slugify(self.title)
        if self.status == "published" and not self.published_at:
            self.published_at = timezone.now()
        super().save(*args, **kwargs)

    def get_absolute_url(self):
        return reverse("success_story_detail", kwargs={"slug": self.slug})

    @property
    def reading_time(self):
        """Estimate reading time in minutes."""
        words_per_minute = 200
        word_count = len(self.content.split())
        minutes = word_count / words_per_minute
        return max(1, round(minutes))


@receiver(user_signed_up)
def set_user_type(sender, request, user, **kwargs):
    """Set the user type (teacher/student) when they sign up."""
    is_teacher = request.POST.get("is_teacher") == "on"
    profile = user.profile
    profile.is_teacher = is_teacher
    profile.save()


class Cart(models.Model):
    user = models.OneToOneField(
        settings.AUTH_USER_MODEL,
        on_delete=models.CASCADE,
        related_name="cart",
        null=True,
        blank=True,
    )
    session_key = models.CharField(max_length=40, blank=True, default="")
    created_at = models.DateTimeField(auto_now_add=True)
    updated_at = models.DateTimeField(auto_now=True)

    class Meta:
        constraints = [
            models.CheckConstraint(
                check=models.Q(user__isnull=False) | models.Q(session_key__gt=""),
                name="cart_user_or_session_key",
            )
        ]

    @property
    def item_count(self):
        return self.items.count()

    @property
    def has_goods(self):
        return self.items.filter(goods__isnull=False).exists()

    @property
    def total(self):
        return sum(item.final_price for item in self.items.all())

    def __str__(self):
        if self.user:
            return f"Cart for {self.user.username}"
        return "Anonymous cart"


class Storefront(models.Model):
    teacher = models.OneToOneField(
        settings.AUTH_USER_MODEL, on_delete=models.CASCADE, related_name="storefront", verbose_name="Teacher Profile"
    )
    name = models.CharField(
        max_length=100, unique=True, help_text="Display name for your store", default="Default Store Name"
    )
    description = models.TextField(blank=True, help_text="Describe your store for customers")
    logo = models.ImageField(upload_to="store_logos/", blank=True, help_text="Recommended size: 200x200px")
    store_slug = models.SlugField(unique=True, blank=True, help_text="Auto-generated URL-friendly identifier")
    is_active = models.BooleanField(default=True, help_text="Enable/disable public visibility of your store")
    created_at = models.DateTimeField(auto_now_add=True)
    updated_at = models.DateTimeField(auto_now=True)

    def save(self, *args, **kwargs):
        if not self.store_slug:
            self.store_slug = self._generate_unique_slug()
        super().save(*args, **kwargs)

    def _generate_unique_slug(self):
        base_slug = slugify(self.name)
        unique_slug = base_slug
        count = 1
        while Storefront.objects.filter(store_slug=unique_slug).exists():
            unique_slug = f"{base_slug}-{count}"
            count += 1
        return unique_slug

    def __str__(self):
        return f"{self.name} (by {self.teacher.username})"


class Goods(models.Model):
    PRODUCT_TYPE_CHOICES = [
        ("physical", "Physical Product"),
        ("digital", "Digital Download"),
    ]

    name = models.CharField(max_length=100, help_text="Product title (e.g., 'Algebra Basics Workbook')")
    description = models.TextField(help_text="Detailed product description")
    price = models.DecimalField(max_digits=10, decimal_places=2, help_text="Price in USD")
    discount_price = models.DecimalField(
        max_digits=10, decimal_places=2, blank=True, null=True, help_text="Discounted price (optional)"
    )
    stock = models.PositiveIntegerField(blank=True, null=True, help_text="Leave blank for digital products")
    product_type = models.CharField(max_length=10, choices=PRODUCT_TYPE_CHOICES, default="physical")
    file = models.FileField(upload_to="digital_goods/", blank=True, help_text="Required for digital products")
    category = models.CharField(max_length=100, blank=True, help_text="e.g., 'Books', 'Course Materials'")
    images = models.ManyToManyField("ProductImage", related_name="goods_images", blank=True)
    storefront = models.ForeignKey(Storefront, on_delete=models.CASCADE, related_name="goods")
    is_available = models.BooleanField(default=True, help_text="Show/hide product from store")
    sku = models.CharField(
        max_length=50, unique=True, blank=True, null=True, help_text="Inventory tracking ID (auto-generated)"
    )
    slug = models.SlugField(unique=True, blank=True)
    created_at = models.DateTimeField(auto_now_add=True)
    updated_at = models.DateTimeField(auto_now=True)
    
    @property
    def image_url(self):
        """Return the URL of the first product image, or a default image if none exists."""
        # Get images using the related name "goods_images" from ProductImage model
        first_image = self.goods_images.first()
        if first_image and first_image.image:
            return first_image.image.url
        # Return a default placeholder image
        return '/static/images/placeholder.png'

    def clean(self):
        # Validate discount logic
        if self.discount_price and self.discount_price >= self.price:
            raise ValidationError("Discount price must be lower than original price.")

        # Validate digital product constraints
        if self.product_type == "digital":
            if self.stock is not None:
                raise ValidationError("Digital products cannot have stock quantities.")
            if not self.file:
                raise ValidationError("Digital products require a file upload.")

        # Validate physical product constraints
        if self.product_type == "physical" and self.stock is None:
            raise ValidationError("Physical products must have a stock quantity.")

    def save(self, *args, **kwargs):
        if not self.sku:
            self.sku = f"{slugify(self.name[:20])}-{self.id}"
        if not self.slug:
            base_slug = slugify(self.name)
            slug = base_slug
            counter = 1
            while Goods.objects.filter(slug=slug).exists():
                slug = f"{base_slug}-{counter}"
                counter += 1
            self.slug = slug
        super().save(*args, **kwargs)

    def __str__(self):
        return f"{self.name} (${self.price})"


class CartItem(models.Model):
    cart = models.ForeignKey(Cart, on_delete=models.CASCADE, related_name="items")
    course = models.ForeignKey(Course, on_delete=models.CASCADE, null=True, blank=True, related_name="cart_items")
    session = models.ForeignKey(Session, on_delete=models.CASCADE, null=True, blank=True, related_name="cart_items")
    goods = models.ForeignKey(Goods, on_delete=models.CASCADE, null=True, blank=True, related_name="cart_items")
    created_at = models.DateTimeField(auto_now_add=True)
    updated_at = models.DateTimeField(auto_now=True)

    class Meta:
        unique_together = [
            ("cart", "course"),
            ("cart", "session"),
            ("cart", "goods"),
        ]

    def clean(self):
        if not self.course and not self.session and not self.goods:
            raise ValidationError("Either a course, session, or goods must be selected")
        if (self.course and self.session) or (self.course and self.goods) or (self.session and self.goods):
            raise ValidationError("Cannot select more than one type of item")

    def save(self, *args, **kwargs):
        self.full_clean()
        super().save(*args, **kwargs)

    @property
    def price(self):
        if self.course:
            return self.course.price
        if self.session:
            return self.session.price or 0
        if self.goods:
            return self.goods.price
        return 0

    @property
    def final_price(self):
        if self.goods and self.goods.discount_price:  # Check for discount
            return self.goods.discount_price
        return self.price  # Fallback to original price

    def __str__(self):
        if self.course:
            return f"{self.course.title} in cart for {self.cart}"
        if self.session:
            return f"{self.session.title} in cart for {self.cart}"
        if self.goods:
            return f"{self.goods.name} in cart for {self.cart}"
        return "Unknown item in cart"


# Constants
ENROLLMENT_STATUS_CHOICES = [
    ("pending", "Pending"),
    ("approved", "Approved"),
    ("rejected", "Rejected"),
    ("cancelled", "Cancelled"),
]


class SessionEnrollment(models.Model):
    """Model for tracking enrollments in individual sessions."""

    student = models.ForeignKey(User, on_delete=models.CASCADE, related_name="session_enrollments")
    session = models.ForeignKey(Session, on_delete=models.CASCADE, related_name="enrollments")
    status = models.CharField(max_length=20, choices=ENROLLMENT_STATUS_CHOICES, default="pending")
    payment_intent_id = models.CharField(max_length=100, blank=True, default="")
    created_at = models.DateTimeField(auto_now_add=True)
    updated_at = models.DateTimeField(auto_now=True)

    class Meta:
        unique_together = ["student", "session"]
        ordering = ["-created_at"]

    def __str__(self):
        return f"{self.student.email} - {self.session.title}"


class EventCalendar(models.Model):
    title = models.CharField(max_length=200)
    description = models.TextField(blank=True)
    creator = models.ForeignKey(User, on_delete=models.CASCADE, related_name="created_calendars")
    created_at = models.DateTimeField(auto_now_add=True)
    month = models.IntegerField()  # 0-11 for Jan-Dec
    year = models.IntegerField()
    share_token = models.CharField(max_length=32, unique=True)  # For sharing the calendar

    def save(self, *args, **kwargs):
        if not self.share_token:
            self.share_token = "".join(random.choices(string.ascii_letters + string.digits, k=32))
        super().save(*args, **kwargs)

    def __str__(self):
        return f"{self.title} - {self.month + 1}/{self.year}"

    @property
    def unique_participants_count(self):
        """Count unique participants by name"""
        return self.time_slots.values("name").distinct().count()


class TimeSlot(models.Model):
    calendar = models.ForeignKey(EventCalendar, on_delete=models.CASCADE, related_name="time_slots")
    name = models.CharField(max_length=100)
    day = models.IntegerField()  # 1-31
    start_time = models.TimeField()
    end_time = models.TimeField()
    created_at = models.DateTimeField(auto_now_add=True)

    class Meta:
        unique_together = ["calendar", "name", "day"]  # One slot per person per day

    def __str__(self):
        return f"{self.name} - Day {self.day} ({self.start_time}-{self.end_time})"


class SearchLog(models.Model):
    query = models.CharField(max_length=255)
    results_count = models.IntegerField()
    user = models.ForeignKey(User, on_delete=models.SET_NULL, null=True, blank=True)
    created_at = models.DateTimeField(auto_now_add=True)
    filters_applied = models.JSONField(default=dict, blank=True)
    search_type = models.CharField(
        max_length=20,
        choices=[("course", "Course Search"), ("material", "Material Search"), ("forum", "Forum Search")],
        default="course",
    )

    class Meta:
        ordering = ["-created_at"]

    def __str__(self):
        return f"{self.query} ({self.results_count} results)"


class Challenge(models.Model):
    title = models.CharField(max_length=200)
    description = models.TextField()
    week_number = models.PositiveIntegerField(unique=True)
    start_date = models.DateField()
    end_date = models.DateField()

    def __str__(self):
        return f"Week {self.week_number}: {self.title}"


class ChallengeSubmission(models.Model):
    user = models.ForeignKey(User, on_delete=models.CASCADE)
    challenge = models.ForeignKey(Challenge, on_delete=models.CASCADE)
    submission_text = models.TextField()
    submitted_at = models.DateTimeField(auto_now_add=True)

    def __str__(self):
        return f"{self.user.username}'s submission for Week {self.challenge.week_number}"


class ProductImage(models.Model):
    goods = models.ForeignKey(Goods, on_delete=models.CASCADE, related_name="goods_images")
    image = models.ImageField(upload_to="goods_images/", help_text="Product display image")
    alt_text = models.CharField(max_length=125, blank=True, help_text="Accessibility description for screen readers")

    def __str__(self):
        return f"Image for {self.goods.name}"


class Order(models.Model):
    STATUS_CHOICES = [
        ("draft", "Draft"),
        ("pending", "Pending Payment"),
        ("processing", "Processing"),
        ("shipped", "Shipped"),
        ("completed", "Completed"),
        ("cancelled", "Cancelled"),
        ("refunded", "Refunded"),
    ]

    user = models.ForeignKey(settings.AUTH_USER_MODEL, on_delete=models.PROTECT, related_name="orders")
    storefront = models.ForeignKey(Storefront, on_delete=models.CASCADE, related_name="orders", null=True, blank=True)
    total_price = models.DecimalField(max_digits=10, decimal_places=2, editable=False)
    status = models.CharField(max_length=10, choices=STATUS_CHOICES, default="draft")
    shipping_address = models.JSONField(blank=True, null=True, help_text="Structured shipping details")
    tracking_number = models.CharField(max_length=100, blank=True)
    terms_accepted = models.BooleanField(default=False, help_text="User accepted terms during checkout")
    created_at = models.DateTimeField(auto_now_add=True)
    updated_at = models.DateTimeField(auto_now=True)

    def save(self, *args, **kwargs):
        is_new = self.pk is None  # Check if it's a new order
        super().save(*args, **kwargs)  # Save first to generate an ID

        if is_new and not self.tracking_number:
            self.tracking_number = self.generate_tracking_number()
            super().save(update_fields=["tracking_number"])

    def generate_tracking_number(self):
        return f"TRACK-{self.pk}-{int(time.time())}-{uuid.uuid4().hex[:6].upper()}"

    def __str__(self):
        return f"Order #{self.id} ({self.user.email})"

    def notify_user(self):
        subject = f"Order #{self.id} Status Update"
        message = f"Your order status is now: {self.get_status_display()}"
        send_mail(subject, message, settings.DEFAULT_FROM_EMAIL, [self.user.email], fail_silently=False)


class OrderItem(models.Model):
    order = models.ForeignKey(Order, on_delete=models.CASCADE, related_name="items")
    goods = models.ForeignKey(Goods, on_delete=models.PROTECT, verbose_name="Product")
    quantity = models.PositiveIntegerField(default=1)
    price_at_purchase = models.DecimalField(max_digits=10, decimal_places=2, editable=False)
    discounted_price_at_purchase = models.DecimalField(
        max_digits=10, decimal_places=2, blank=True, null=True, editable=False
    )

    class Meta:
        unique_together = [("order", "goods")]
        verbose_name = "Order Line Item"

    def __str__(self):
        return f"{self.quantity}x {self.goods.name}"


class TeamGoal(models.Model):
    """A goal that team members work together to achieve."""

    title = models.CharField(max_length=200)
    description = models.TextField()
    creator = models.ForeignKey(User, on_delete=models.CASCADE, related_name="created_goals")
    deadline = models.DateTimeField(null=True, blank=True)
    created_at = models.DateTimeField(auto_now_add=True)
    updated_at = models.DateTimeField(auto_now=True)

    STATUS_CHOICES = [("active", "Active"), ("completed", "Completed"), ("cancelled", "Cancelled")]
    status = models.CharField(max_length=20, choices=STATUS_CHOICES, default="active")

    def __str__(self):
        return self.title

    @property
    def completion_percentage(self):
        """Calculate the percentage of members who have completed the goal."""
        total_members = self.members.count()
        if total_members == 0:
            return 0
        completed_members = self.members.filter(completed=True).count()
        return int((completed_members / total_members) * 100)


class TeamGoalMember(models.Model):
    """Represents a member of a team goal."""

    team_goal = models.ForeignKey(TeamGoal, on_delete=models.CASCADE, related_name="members")
    user = models.ForeignKey(User, on_delete=models.CASCADE)
    joined_at = models.DateTimeField(auto_now_add=True)
    completed = models.BooleanField(default=False)
    completed_at = models.DateTimeField(null=True, blank=True)

    ROLE_CHOICES = [("leader", "Team Leader"), ("member", "Team Member")]
    role = models.CharField(max_length=20, choices=ROLE_CHOICES, default="member")

    class Meta:
        unique_together = ["team_goal", "user"]

    def __str__(self):
        return f"{self.user.username} - {self.team_goal.title}"

    def mark_completed(self):
        """Mark this member's participation as completed."""
        self.completed = True
        self.completed_at = timezone.now()
        self.save()

        Notification.objects.create(
            user=self.team_goal.creator,
            title="Goal Progress Update",
            message=f"{self.user.get_full_name() or self.user.username} completed'{self.team_goal.title}'",
            notification_type="success",
        )


class TeamInvite(models.Model):
    """Invitation to join a team goal."""

    goal = models.ForeignKey(TeamGoal, on_delete=models.CASCADE, related_name="invites")
    sender = models.ForeignKey(User, on_delete=models.CASCADE, related_name="sent_invites")
    recipient = models.ForeignKey(User, on_delete=models.CASCADE, related_name="received_invites")
    created_at = models.DateTimeField(auto_now_add=True)
    responded_at = models.DateTimeField(null=True, blank=True)

    STATUS_CHOICES = [("pending", "Pending"), ("accepted", "Accepted"), ("declined", "Declined")]
    status = models.CharField(max_length=20, choices=STATUS_CHOICES, default="pending")

    class Meta:
        unique_together = ["goal", "recipient"]

    def __str__(self):
        return f"Invite to {self.goal.title} for {self.recipient.username}"

    def save(self, *args, **kwargs):
        created = not self.pk
        super().save(*args, **kwargs)

        if created and self.status == "pending":
            Notification.objects.create(
                user=self.recipient,
                title="New Team Invitation",
                message=f"Invited to '{self.goal.title}' by {self.sender.get_full_name() or self.sender.username}",
                notification_type="info",
            )

        # Create notification when invite is accepted
        if not created and self.status == "accepted":
            Notification.objects.create(
                user=self.sender,
                title="Team Invitation Accepted",
                message=f"{self.recipient.get_full_name() or self.recipient.username} has accepted your invitation",
                notification_type="success",
            )


def validate_image_size(image):
    """Validate that the image file is not too large."""
    file_size = image.size
    limit_mb = 2
    if file_size > limit_mb * 1024 * 1024:
        raise ValidationError(f"Image file is too large. Size should not exceed {limit_mb} MB.")


def validate_image_extension(image):
    """Validate that the file is a valid image type."""
    import os

    ext = os.path.splitext(image.name)[1]
    valid_extensions = [".jpg", ".jpeg", ".png", ".gif"]
    if ext.lower() not in valid_extensions:
        raise ValidationError("Unsupported file type. Please use JPEG, PNG, or GIF images.")


class Meme(models.Model):
    title = models.CharField(max_length=200, blank=False, help_text=_("A descriptive title for the meme"))
    subject = models.ForeignKey(
        Subject,
        on_delete=models.SET_NULL,
        related_name="memes",
        null=True,
        blank=False,
        help_text=_("The educational subject this meme relates to"),
    )
    caption = models.TextField(help_text=_("The text content of the meme"), blank=True)
    image = models.ImageField(
        upload_to="memes/",
        validators=[validate_image_size, validate_image_extension],
        help_text=_("Upload a meme image (JPG, PNG, or GIF, max 2MB)"),
    )
    uploader = models.ForeignKey(settings.AUTH_USER_MODEL, on_delete=models.SET_NULL, related_name="memes", null=True)
    created_at = models.DateTimeField(auto_now_add=True)
    updated_at = models.DateTimeField(auto_now=True)

    def __str__(self):
        return self.title

    class Meta:
        ordering = ["-created_at"]
        indexes = [models.Index(fields=["-created_at"]), models.Index(fields=["subject"])]
        verbose_name = _("Meme")
        verbose_name_plural = _("Memes")


class Donation(models.Model):
    """Model for storing donation information."""

    DONATION_TYPES = (
        ("one_time", "One-time Donation"),
        ("subscription", "Monthly Subscription"),
    )

    DONATION_STATUS = (
        ("pending", "Pending"),
        ("completed", "Completed"),
        ("failed", "Failed"),
        ("refunded", "Refunded"),
        ("cancelled", "Cancelled"),
    )

    user = models.ForeignKey(User, on_delete=models.SET_NULL, null=True, blank=True, related_name="donations")
    email = models.EmailField()
    amount = models.DecimalField(max_digits=10, decimal_places=2)
    donation_type = models.CharField(max_length=20, choices=DONATION_TYPES)
    status = models.CharField(max_length=20, choices=DONATION_STATUS, default="pending")
    stripe_payment_intent_id = models.CharField(max_length=100, blank=True, default="")
    stripe_subscription_id = models.CharField(max_length=100, blank=True, default="")
    stripe_customer_id = models.CharField(max_length=100, blank=True, default="")
    message = models.TextField(blank=True)
    anonymous = models.BooleanField(default=False)
    created_at = models.DateTimeField(auto_now_add=True)
    updated_at = models.DateTimeField(auto_now=True)

    def __str__(self):
        return f"{self.email} - {self.amount} ({self.get_donation_type_display()})"

    class Meta:
        ordering = ["-created_at"]

    @property
    def is_recurring(self):
        return self.donation_type == "subscription"

    @property
    def display_name(self):
        if self.anonymous:
            return "Anonymous"
        if self.user:
            return self.user.get_full_name() or self.user.username
        return self.email.split("@")[0]  # Use part before @ in email


class Certificate(models.Model):
    # Certificate Model
    certificate_id = models.UUIDField(default=uuid.uuid4, editable=False, unique=True)
    completion_date = models.DateField(auto_now_add=True)
    course = models.ForeignKey(
        "web.Course", on_delete=models.CASCADE, related_name="certificates", null=True, blank=True
    )
    user = models.ForeignKey(settings.AUTH_USER_MODEL, on_delete=models.CASCADE, related_name="certificates")

    # New fields added as per feedback
    created_at = models.DateTimeField(auto_now_add=True)
    modified_at = models.DateTimeField(auto_now=True)

    def __str__(self):
        course_title = self.course.title if self.course else "No Course"
        return f"Certificate for {self.user.username} - {course_title}"

    def clean(self):
        """Validate that the user has completed the course."""
        from django.core.exceptions import ValidationError

        if self.course and self.user:
            # Check if the user is enrolled in the course
            enrollment = Enrollment.objects.filter(student=self.user, course=self.course, status="completed").exists()

            if not enrollment:
                raise ValidationError("User has not completed this course.")

    def save(self, *args, **kwargs):
        self.full_clean()
        super().save(*args, **kwargs)


class ProgressTracker(models.Model):
    user = models.ForeignKey(User, on_delete=models.CASCADE, related_name="progress_trackers")
    title = models.CharField(max_length=100)
    description = models.TextField(blank=True)
    current_value = models.IntegerField(default=0)
    target_value = models.IntegerField()
    color = models.CharField(
        max_length=20,
        default="blue-600",
        choices=[
            ("blue-600", "Primary"),
            ("green-600", "Success"),
            ("yellow-600", "Warning"),
            ("red-600", "Danger"),
            ("gray-600", "Secondary"),
        ],
    )
    public = models.BooleanField(default=True)
    embed_code = models.CharField(max_length=36, unique=True, editable=False)
    created_at = models.DateTimeField(auto_now_add=True)
    updated_at = models.DateTimeField(auto_now=True)

    def save(self, *args, **kwargs):
        if not self.embed_code:
            import uuid

            self.embed_code = str(uuid.uuid4())
        super().save(*args, **kwargs)

    @property
    def percentage(self):
        if self.target_value == 0:
            return 0
        return min(100, int((self.current_value / self.target_value) * 100))

    def __str__(self):
        return f"{self.title} ({self.percentage}%)"


class LearningStreak(models.Model):
    user = models.OneToOneField(settings.AUTH_USER_MODEL, on_delete=models.CASCADE, related_name="learning_streak")
    current_streak = models.IntegerField(default=0)
    longest_streak = models.IntegerField(default=0)
    last_engagement = models.DateField(null=True, blank=True)

    def update_streak(self):
        today = timezone.now().date()
        # Check if last engagement is in the future
        if self.last_engagement and self.last_engagement > today:
            # Treat future date as invalid and reset the streak
            self.current_streak = 1
        # If first engagement or gap > 1 day, reset streak to 1
        elif not self.last_engagement or (today - self.last_engagement).days > 1:
            self.current_streak = 1
        # If last engagement was yesterday, increment streak
        elif (today - self.last_engagement).days == 1:
            self.current_streak += 1
        # Else (if already engaged today), do nothing to the streak count

        # Update the last engagement to today
        self.last_engagement = today
        # Update longest streak if current is higher
        if self.current_streak > self.longest_streak:
            self.longest_streak = self.current_streak
        self.save()

    def __str__(self):
        return f"{self.user.username} - Current: {self.current_streak}, Longest: {self.longest_streak}"


<<<<<<< HEAD
class SocialShareDiscount(models.Model):
    """Model for tracking course share discounts on social media."""
    
    PLATFORM_CHOICES = [
        ("twitter", "Twitter"),
        ("facebook", "Facebook"),
        ("linkedin", "LinkedIn"),
    ]
    
    STATUS_CHOICES = [
        ("pending", "Pending Verification"),
        ("verified", "Verified"),
        ("expired", "Expired"),
        ("used", "Used"),
    ]
    
    user = models.ForeignKey(User, on_delete=models.CASCADE, related_name="social_share_discounts")
    course = models.ForeignKey(Course, on_delete=models.CASCADE, related_name="social_share_discounts")
    platform = models.CharField(max_length=20, choices=PLATFORM_CHOICES)
    share_url = models.URLField(help_text="URL of the shared post")
    verification_token = models.CharField(max_length=50, unique=True)
    discount_amount = models.DecimalField(max_digits=10, decimal_places=2, default=5.00)
    status = models.CharField(max_length=20, choices=STATUS_CHOICES, default="pending")
    created_at = models.DateTimeField(auto_now_add=True)
    verified_at = models.DateTimeField(null=True, blank=True)
    expires_at = models.DateTimeField(null=True, blank=True)
    used_at = models.DateTimeField(null=True, blank=True)
    
    class Meta:
        unique_together = [("user", "course", "platform")]
        verbose_name = "Social Share Discount"
        verbose_name_plural = "Social Share Discounts"
    
    def __str__(self):
        return f"{self.user.username} - {self.course.title} - {self.platform}"
    
    def save(self, *args, **kwargs):
        if not self.verification_token:
            import uuid
            self.verification_token = uuid.uuid4().hex[:20]
        
        if not self.expires_at:
            from django.utils import timezone
            self.expires_at = timezone.now() + timezone.timedelta(days=7)
            
        super().save(*args, **kwargs)
        
    def mark_as_verified(self):
        """Mark the social share as verified and save."""
        from django.utils import timezone
        self.status = "verified"
        self.verified_at = timezone.now()
        self.save()
        
    def mark_as_used(self):
        """Mark the discount as used and save."""
        from django.utils import timezone
        self.status = "used"
        self.used_at = timezone.now()
        self.save()
        
    def is_valid(self):
        """Check if the discount is still valid to use."""
        from django.utils import timezone
        if self.status != "verified":
            return False
        if self.expires_at and self.expires_at < timezone.now():
            self.status = "expired"
            self.save()
            return False
        return True
=======
class Quiz(models.Model):
    """Model for storing custom quizzes created by users."""

    STATUS_CHOICES = [("draft", "Draft"), ("published", "Published"), ("private", "Private")]

    title = models.CharField(max_length=200)
    description = models.TextField(blank=True)
    creator = models.ForeignKey(User, on_delete=models.CASCADE, related_name="created_quizzes")
    subject = models.ForeignKey(Subject, on_delete=models.PROTECT, related_name="quizzes")
    status = models.CharField(max_length=10, choices=STATUS_CHOICES, default="draft")
    created_at = models.DateTimeField(auto_now_add=True)
    updated_at = models.DateTimeField(auto_now=True)
    share_code = models.CharField(
        max_length=8, unique=True, blank=True, null=True, help_text="Unique code for sharing the quiz"
    )
    allow_anonymous = models.BooleanField(
        default=False, help_text="If enabled, users don't need to log in to take this quiz"
    )
    show_correct_answers = models.BooleanField(default=False, help_text="Show correct answers after quiz completion")
    randomize_questions = models.BooleanField(default=False, help_text="Randomize the order of questions")
    time_limit = models.PositiveIntegerField(null=True, blank=True, help_text="Time limit in minutes (optional)")
    max_attempts = models.PositiveIntegerField(
        null=True, blank=True, help_text="Maximum number of attempts allowed (leave blank for unlimited)"
    )
    passing_score = models.PositiveIntegerField(default=70, help_text="Minimum percentage required to pass the quiz")

    class Meta:
        verbose_name_plural = "Quizzes"
        ordering = ["-created_at"]

    def __str__(self):
        return self.title

    def save(self, *args, **kwargs):
        # Generate a unique share code if not provided
        if not self.share_code:
            import random
            import string

            while True:
                code = "".join(random.choices(string.ascii_uppercase + string.digits, k=8))
                if not Quiz.objects.filter(share_code=code).exists():
                    self.share_code = code
                    break
        super().save(*args, **kwargs)

    def get_absolute_url(self):
        from django.urls import reverse

        return reverse("quiz_detail", kwargs={"pk": self.pk})

    @property
    def question_count(self):
        return self.questions.count()

    @property
    def completion_count(self):
        return self.user_quizzes.filter(completed=True).count()


class QuizQuestion(models.Model):
    """Model for storing quiz questions."""

    QUESTION_TYPES = [("multiple", "Multiple Choice"), ("true_false", "True/False"), ("short", "Short Answer")]

    quiz = models.ForeignKey(Quiz, on_delete=models.CASCADE, related_name="questions")
    text = models.TextField()
    question_type = models.CharField(max_length=10, choices=QUESTION_TYPES, default="multiple")
    explanation = models.TextField(blank=True, help_text="Explanation of the correct answer")
    points = models.PositiveIntegerField(default=1)
    order = models.PositiveIntegerField(default=0)
    image = models.ImageField(upload_to="quiz_questions/", blank=True, default="")

    class Meta:
        ordering = ["order"]

    def __str__(self):
        return f"{self.text[:50]}{'...' if len(self.text) > 50 else ''}"


class QuizOption(models.Model):
    """Model for storing answer options for quiz questions."""

    question = models.ForeignKey(QuizQuestion, on_delete=models.CASCADE, related_name="options")
    text = models.CharField(max_length=255)
    is_correct = models.BooleanField(default=False)
    order = models.PositiveIntegerField(default=0)

    class Meta:
        ordering = ["order"]

    def __str__(self):
        return self.text


class UserQuiz(models.Model):
    """Model for tracking user quiz attempts and responses"""

    quiz = models.ForeignKey(Quiz, on_delete=models.CASCADE, related_name="user_quizzes")
    user = models.ForeignKey(User, on_delete=models.CASCADE, related_name="quiz_attempts", null=True, blank=True)
    anonymous_id = models.CharField(
        max_length=36, blank=True, default="", help_text="Identifier for non-logged-in users"
    )
    score = models.PositiveIntegerField(default=0)
    max_score = models.PositiveIntegerField(default=0)
    completed = models.BooleanField(default=False)
    start_time = models.DateTimeField(auto_now_add=True)
    end_time = models.DateTimeField(null=True, blank=True)
    answers = models.JSONField(default=dict, blank=True, help_text="JSON storing the user's answers and question IDs")

    class Meta:
        ordering = ["-start_time"]
        verbose_name_plural = "User quiz attempts"

    def __str__(self):
        user_str = self.user.username if self.user else f"Anonymous ({self.anonymous_id})"
        return f"{user_str} - {self.quiz.title}"

    def calculate_score(self):
        """Calculate the score based on answers."""
        score = 0
        max_score = 0

        for q_id, answer_data in self.answers.items():
            try:
                question = QuizQuestion.objects.get(id=q_id)
                max_score += question.points

                if question.question_type == "multiple":
                    # Check if selected options match correct options
                    correct_options = set(question.options.filter(is_correct=True).values_list("id", flat=True))
                    selected_options = set(answer_data.get("selected_options", []))
                    if correct_options == selected_options:
                        score += question.points
                elif question.question_type == "true_false":
                    # For true/false, there should be only one correct option
                    correct_option = question.options.filter(is_correct=True).first()
                    if correct_option and str(correct_option.id) == str(answer_data.get("selected_option")):
                        score += question.points
                elif question.question_type == "short":
                    # Short answers require manual grading in this implementation
                    # We could implement auto-grading logic here for simple cases
                    pass
            except QuizQuestion.DoesNotExist:
                pass

        self.score = score
        self.max_score = max_score
        self.save()

    def complete_quiz(self):
        """Mark the quiz as completed and calculate final score."""
        from django.utils import timezone

        self.completed = True
        self.end_time = timezone.now()
        self.calculate_score()
        self.save()

    @property
    def duration(self):
        """Return the duration of the quiz attempt as a formatted string."""
        if self.start_time and self.end_time:
            # Calculate duration in seconds
            duration_seconds = (self.end_time - self.start_time).total_seconds()

            # Format the duration
            if duration_seconds < 60:
                # Show with decimal precision for small durations
                if duration_seconds < 10:
                    return f"{duration_seconds:.1f}s"
                return f"{int(duration_seconds)}s"

            minutes, seconds = divmod(int(duration_seconds), 60)
            if minutes < 60:
                return f"{minutes}m {seconds}s"

            hours, minutes = divmod(minutes, 60)
            return f"{hours}h {minutes}m {seconds}s"
        elif self.start_time and not self.end_time and self.completed:
            # If completed but no end_time, use current time
            from django.utils import timezone

            duration_seconds = (timezone.now() - self.start_time).total_seconds()

            # Format the duration
            if duration_seconds < 60:
                # Show with decimal precision for small durations
                if duration_seconds < 10:
                    return f"{duration_seconds:.1f}s"
                return f"{int(duration_seconds)}s"

            minutes, seconds = divmod(int(duration_seconds), 60)
            if minutes < 60:
                return f"{minutes}m {seconds}s"

            hours, minutes = divmod(minutes, 60)
            return f"{hours}h {minutes}m {seconds}s"
        return "N/A"

    @property
    def status(self):
        """Return the status of the quiz attempt."""
        if not self.completed:
            return "in_progress"

        # Check if there's a passing score defined on the quiz
        passing_score = getattr(self.quiz, "passing_score", 0)
        if passing_score and self.score >= passing_score:
            return "passed"
        else:
            return "failed"

    def get_status_display(self):
        """Return a human-readable status."""
        if self.status == "passed":
            return "Passed"
        elif self.status == "failed":
            return "Failed"
        else:
            return "In Progress"

    @property
    def created_at(self):
        """Alias for start_time for template compatibility."""
        return self.start_time
>>>>>>> 2ccca069
<|MERGE_RESOLUTION|>--- conflicted
+++ resolved
@@ -1530,7 +1530,6 @@
         return f"{self.user.username} - Current: {self.current_streak}, Longest: {self.longest_streak}"
 
 
-<<<<<<< HEAD
 class SocialShareDiscount(models.Model):
     """Model for tracking course share discounts on social media."""
     
@@ -1602,7 +1601,7 @@
             self.save()
             return False
         return True
-=======
+
 class Quiz(models.Model):
     """Model for storing custom quizzes created by users."""
 
@@ -1828,5 +1827,4 @@
     @property
     def created_at(self):
         """Alias for start_time for template compatibility."""
-        return self.start_time
->>>>>>> 2ccca069
+        return self.start_time