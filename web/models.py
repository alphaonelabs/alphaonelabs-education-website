import os
import random
import string
import time
import uuid
from datetime import datetime, timedelta
from io import BytesIO
from urllib.parse import parse_qs, urlparse

from allauth.account.signals import user_signed_up
from django.conf import settings
from django.contrib.auth.models import User
from django.core.exceptions import ValidationError
from django.core.files.base import ContentFile
from django.core.mail import send_mail
from django.core.validators import MaxValueValidator, MinValueValidator
from django.db import models
from django.db.models import Avg
from django.db.models.signals import post_save
from django.dispatch import receiver
from django.urls import reverse
from django.utils import timezone
from django.utils.text import slugify
from django.utils.translation import gettext_lazy as _
from markdownx.models import MarkdownxField
from PIL import Image

from web.utils import calculate_and_update_user_streak


class Notification(models.Model):
    NOTIFICATION_TYPES = [
        ("info", "Information"),
        ("success", "Success"),
        ("warning", "Warning"),
        ("error", "Error"),
    ]

    user = models.ForeignKey(User, on_delete=models.CASCADE, related_name="notifications")
    title = models.CharField(max_length=200)
    message = models.TextField()
    notification_type = models.CharField(max_length=10, choices=NOTIFICATION_TYPES, default="info")
    read = models.BooleanField(default=False)
    created_at = models.DateTimeField(auto_now_add=True)
    updated_at = models.DateTimeField(auto_now=True)

    class Meta:
        ordering = ["-created_at"]

    def __str__(self):
        return f"{self.title} - {self.user.username}"


class Profile(models.Model):
    user = models.OneToOneField(User, on_delete=models.CASCADE)
    bio = models.TextField(max_length=500, blank=True)
    expertise = models.CharField(max_length=200, blank=True)
    # Avatar fields
    avatar = models.ImageField(upload_to="avatars", blank=True, default="")
    custom_avatar = models.OneToOneField(
        "Avatar", on_delete=models.SET_NULL, null=True, blank=True, related_name="profile"
    )
    is_teacher = models.BooleanField(default=False)
    is_social_media_manager = models.BooleanField(default=False)
    discord_username = models.CharField(max_length=50, blank=True, help_text="Your Discord username (e.g., User#1234)")
    slack_username = models.CharField(max_length=50, blank=True, help_text="Your Slack username")
    github_username = models.CharField(max_length=50, blank=True, help_text="Your GitHub username (without @)")
    referral_code = models.CharField(max_length=20, unique=True, blank=True)
    referred_by = models.ForeignKey("self", on_delete=models.SET_NULL, null=True, blank=True, related_name="referrals")
    referral_earnings = models.DecimalField(max_digits=10, decimal_places=2, default=0)
    stripe_account_id = models.CharField(max_length=100, blank=True)
    stripe_account_status = models.CharField(
        max_length=20,
        choices=[
            ("pending", "Pending"),
            ("verified", "Verified"),
            ("rejected", "Rejected"),
        ],
        default="pending",
        blank=True,
    )
    commission_rate = models.DecimalField(
        max_digits=5,
        decimal_places=2,
        default=10.00,
        help_text="Commission rate in percentage (e.g., 10.00 for 10%)",
        blank=True,
    )
    created_at = models.DateTimeField(auto_now_add=True)
    updated_at = models.DateTimeField(auto_now=True)
    is_profile_public = models.BooleanField(
        default=False, help_text="Toggle to make your profile public so your details and stats are visible."
    )
    how_did_you_hear_about_us = models.TextField(
        blank=True, help_text="How did you hear about us? You can enter text or a link."
    )

    def __str__(self):
        visibility = "Public" if self.is_profile_public else "Private"
        return f"{self.user.username}'s profile ({visibility})"

    def save(self, *args, **kwargs):
        if not self.referral_code:
            self.referral_code = self.generate_referral_code()
        # Skip image processing for SVG files
        super().save(*args, **kwargs)

    def generate_referral_code(self):
        """Generate a unique referral code."""
        max_attempts = 10
        attempt = 0

        while attempt < max_attempts:
            code = "".join(random.choices(string.ascii_uppercase + string.digits, k=8))
            if not Profile.objects.filter(referral_code=code).exists():
                return code
            attempt += 1

        # If we've exhausted our attempts, generate a truly unique code using timestamp
        timestamp = int(time.time())
        code = f"{timestamp:x}".upper()[:8]
        return code

    @property
    def total_referrals(self):
        """Return the total number of successful referrals."""
        return self.referrals.count()

    def add_referral_earnings(self, amount):
        """Add referral earnings to the user's balance."""
        self.referral_earnings = self.referral_earnings + amount
        self.save()

    @property
    def can_receive_payments(self):
        return self.is_teacher and self.stripe_account_id and self.stripe_account_status == "verified"


class Avatar(models.Model):
    style = models.CharField(max_length=50, default="circle")
    background_color = models.CharField(max_length=7, default="#FFFFFF")
    top = models.CharField(max_length=50, default="short_flat")
    eyebrows = models.CharField(max_length=50, default="default")
    eyes = models.CharField(max_length=50, default="default")
    nose = models.CharField(max_length=50, default="default")
    mouth = models.CharField(max_length=50, default="default")
    facial_hair = models.CharField(max_length=50, default="none")
    skin_color = models.CharField(max_length=50, default="light")
    hair_color = models.CharField(max_length=7, default="#000000")
    accessory = models.CharField(max_length=50, default="none")
    clothing = models.CharField(max_length=50, default="hoodie")
    clothing_color = models.CharField(max_length=7, default="#0000FF")
    svg = models.TextField(blank=True, help_text="Stored SVG string of the custom avatar")
    created_at = models.DateTimeField(auto_now_add=True)
    updated_at = models.DateTimeField(auto_now=True)

    def __str__(self):
        return f"Avatar for {self.profile.user.username if hasattr(self, 'profile') and self.profile else 'No Profile'}"

    def save(self, *args, **kwargs):
        from python_avatars import (
            AccessoryType,
        )
        from python_avatars import Avatar as PythonAvatar
        from python_avatars import (
            AvatarStyle,
            ClothingType,
            EyebrowType,
            EyeType,
            FacialHairType,
            HairType,
            MouthType,
            NoseType,
            SkinColor,
        )

        # Create avatar using python_avatars
        avatar = PythonAvatar(
            style=getattr(AvatarStyle, self.style.upper(), AvatarStyle.CIRCLE),
            background_color=self.background_color,
            top=getattr(HairType, self.top.upper(), HairType.SHORT_FLAT),
            eyebrows=getattr(EyebrowType, self.eyebrows.upper(), EyebrowType.DEFAULT),
            eyes=getattr(EyeType, self.eyes.upper(), EyeType.DEFAULT),
            nose=getattr(NoseType, self.nose.upper(), NoseType.DEFAULT),
            mouth=getattr(MouthType, self.mouth.upper(), MouthType.DEFAULT),
            facial_hair=getattr(FacialHairType, self.facial_hair.upper(), FacialHairType.NONE),
            skin_color=getattr(SkinColor, self.skin_color.upper(), SkinColor.LIGHT),
            hair_color=self.hair_color,
            accessory=getattr(AccessoryType, self.accessory.upper(), AccessoryType.NONE),
            clothing=getattr(ClothingType, self.clothing.upper(), ClothingType.HOODIE),
            clothing_color=self.clothing_color,
        )

        # Save SVG string
        self.svg = avatar.render()
        super().save(*args, **kwargs)


class Subject(models.Model):
    name = models.CharField(max_length=100, unique=True)
    slug = models.SlugField(unique=True)
    description = models.TextField(blank=True)
    icon = models.CharField(max_length=50, help_text="Font Awesome icon class", blank=True)
    order = models.IntegerField(default=0)
    created_at = models.DateTimeField(auto_now_add=True)
    updated_at = models.DateTimeField(auto_now=True)

    class Meta:
        ordering = ["order", "name"]

    def __str__(self):
        return self.name

    def save(self, *args, **kwargs):
        if not self.slug:
            self.slug = slugify(self.name)
        super().save(*args, **kwargs)


class WebRequest(models.Model):
    ip_address = models.CharField(max_length=100, blank=True, default="")
    user = models.CharField(max_length=150, blank=True, default="")
    created = models.DateTimeField(auto_now_add=True)
    modified = models.DateTimeField(auto_now=True)
    agent = models.TextField(blank=True, default="")
    count = models.BigIntegerField(default=1)
    path = models.CharField(max_length=255, blank=True, default="")
    referer = models.CharField(max_length=255, blank=True, default="")
    course = models.ForeignKey("Course", on_delete=models.CASCADE, related_name="web_requests", null=True, blank=True)

    def __str__(self):
        return f"{self.path} - {self.count} views"


class Course(models.Model):
    STATUS_CHOICES = [
        ("draft", "Draft"),
        ("published", "Published"),
        ("archived", "Archived"),
    ]

    title = models.CharField(max_length=200)
    slug = models.SlugField(unique=True, max_length=200)
    image = models.ImageField(
        upload_to="course_images", help_text="Course image (will be resized to 300x300 pixels)", blank=True
    )
    teacher = models.ForeignKey(User, on_delete=models.CASCADE, related_name="courses_teaching")
    description = MarkdownxField()
    learning_objectives = MarkdownxField()
    prerequisites = MarkdownxField(blank=True)
    price = models.DecimalField(max_digits=10, decimal_places=2)
    allow_individual_sessions = models.BooleanField(
        default=False, help_text="Allow students to register for individual sessions"
    )
    invite_only = models.BooleanField(
        default=False, help_text="If enabled, students can only enroll with an invitation"
    )
    status = models.CharField(max_length=10, choices=STATUS_CHOICES, default="draft")
    max_students = models.IntegerField(validators=[MinValueValidator(1)])
    created_at = models.DateTimeField(auto_now_add=True)
    updated_at = models.DateTimeField(auto_now=True)

    subject = models.ForeignKey(
        Subject,
        on_delete=models.PROTECT,
        related_name="courses",
    )

    level = models.CharField(
        max_length=20,
        choices=[
            ("beginner", "Beginner"),
            ("intermediate", "Intermediate"),
            ("advanced", "Advanced"),
        ],
        default="beginner",
    )
    tags = models.CharField(max_length=200, blank=True, help_text="Comma-separated tags")
    is_featured = models.BooleanField(default=False)

    def save(self, *args, **kwargs):
        if not self.slug:
            base_slug = slugify(self.title)
            slug = base_slug
            counter = 1
            while Course.objects.filter(slug=slug).exists():
                slug = f"{base_slug}-{counter}"
                counter += 1
            self.slug = slug

        # Handle image resizing
        if self.image:
            img = Image.open(self.image)
            # Convert to RGB if necessary
            if img.mode != "RGB":
                img = img.convert("RGB")
            # Crop image to a square format
            width, height = img.size
            min_dim = min(width, height)
            left = (width - min_dim) / 2
            top = (height - min_dim) / 2
            right = (width + min_dim) / 2
            bottom = (height + min_dim) / 2
            img = img.crop((left, top, right, bottom))
            # Resize the image to 300x300 pixels
            img = img.resize((500, 500), Image.Resampling.LANCZOS)
            # Save the resized image
            buffer = BytesIO()
            img.save(buffer, format="JPEG", quality=90)
            # Update the ImageField
            file_name = self.image.name
            self.image.delete(save=False)  # Delete old image
            self.image.save(file_name, ContentFile(buffer.getvalue()), save=False)

        super().save(*args, **kwargs)

    def delete(self, *args, **kwargs):
        if self.image:
            self.image.delete(save=False)
        super().delete(*args, **kwargs)

    def __str__(self):
        return self.title

    @property
    def available_spots(self):
        return self.max_students - self.enrollments.count()

    @property
    def average_rating(self):
        avg = float(self.reviews.aggregate(avg=Avg("rating"))["avg"] or 0)
        return round(avg, 2)


class Session(models.Model):
    course = models.ForeignKey(Course, on_delete=models.CASCADE, related_name="sessions")
    title = models.CharField(max_length=200)
    description = models.TextField()
    start_time = models.DateTimeField()
    end_time = models.DateTimeField()
    is_virtual = models.BooleanField(default=True)
    meeting_link = models.URLField(blank=True)
    meeting_id = models.CharField(max_length=100, blank=True)
    location = models.CharField(max_length=200, blank=True)
    price = models.DecimalField(
        max_digits=10, decimal_places=2, null=True, blank=True, help_text="Price for individual session registration"
    )
    created_at = models.DateTimeField(auto_now_add=True)
    updated_at = models.DateTimeField(auto_now=True)

    # Rollover fields
    enable_rollover = models.BooleanField(
        default=False, help_text="Enable automatic date rollover if no students are enrolled"
    )
    rollover_pattern = models.CharField(
        max_length=20,
        choices=[
            ("daily", "Daily"),
            ("weekly", "Weekly"),
            ("monthly", "Monthly"),
        ],
        default="weekly",
        blank=True,
        help_text="How often to roll over the session dates",
    )
    original_start_time = models.DateTimeField(
        null=True, blank=True, help_text="Original start time before any rollovers"
    )
    original_end_time = models.DateTimeField(null=True, blank=True, help_text="Original end time before any rollovers")
    is_rolled_over = models.BooleanField(default=False, help_text="Whether this session has been rolled over")
    teacher_confirmed = models.BooleanField(
        default=False, help_text="Whether the teacher has confirmed the rolled over dates"
    )
    latitude = models.DecimalField(
        blank=True,
        decimal_places=6,
        help_text="Latitude coordinate for mapping",
        max_digits=9,
        null=True,
        validators=[MinValueValidator(-90), MaxValueValidator(90)],
    )
    longitude = models.DecimalField(
        blank=True,
        decimal_places=6,
        help_text="Longitude coordinate for mapping",
        max_digits=9,
        null=True,
        validators=[MinValueValidator(-180), MaxValueValidator(180)],
    )
    teaching_style = models.CharField(
        max_length=20,
        choices=[
            ("lecture", "Lecture Based"),
            ("student-centered", "Student Centered"),
            ("hybrid", "Hybrid Learning"),
            ("practical", "Practical Learning"),
        ],
        default="hybrid",
        blank=True,
        help_text="What is the teachng style of session",
    )

    class Meta:
        ordering = ["start_time"]

    def __str__(self):
        return f"{self.course.title} - {self.title}"

    def save(self, *args, **kwargs):
        # Store original times when first created
        # calculate the lat and longitiude dynamically

        if self.location and (self.latitude is None or self.longitude is None):
            self.fetch_coordinates()

        if not self.pk and not self.original_start_time and not self.original_end_time:
            self.original_start_time = self.start_time
            self.original_end_time = self.end_time

        # Handle virtual meeting creation/updates
        is_new = self._state.adding
        old_instance = None if is_new else Session.objects.get(pk=self.pk)

        # First save to get the ID
        super().save(*args, **kwargs)

        if self.is_virtual:
            from .calendar_sync import create_calendar_event, update_calendar_event

            if is_new:
                event_id = create_calendar_event(self)
                if event_id:
                    self.meeting_id = event_id
                    # Update without triggering save() again
                    Session.objects.filter(pk=self.pk).update(meeting_id=event_id)
            elif old_instance and (
                old_instance.start_time != self.start_time
                or old_instance.end_time != self.end_time
                or old_instance.title != self.title
            ):
                update_calendar_event(self)

    def roll_forward(self):
        """Roll the session forward based on the rollover pattern."""
        if not self.enable_rollover or self.teacher_confirmed:
            return False

        now = timezone.now()
        if self.start_time > now:
            return False  # Don't roll forward future sessions

        # Calculate new dates based on pattern
        if self.rollover_pattern == "daily":
            days_to_add = 1
        elif self.rollover_pattern == "weekly":
            days_to_add = 7
        else:  # monthly
            days_to_add = 30

        # Calculate time difference between start and end
        duration = self.end_time - self.start_time

        # Roll forward until we get a future date
        while self.start_time <= now:
            self.start_time += timezone.timedelta(days=days_to_add)
            self.end_time = self.start_time + duration

        self.is_rolled_over = True
        self.teacher_confirmed = False
        return True

    def delete(self, *args, **kwargs):
        # Delete associated calendar event if exists
        if self.is_virtual and self.meeting_id:
            from .calendar_sync import delete_calendar_event

            delete_calendar_event(self)
        super().delete(*args, **kwargs)

    def fetch_coordinates(self):
        """Fetch latitude and longitude using OpenStreetMap's Nominatim API."""
        from .utils import geocode_address

        if not self.location:
            return
        try:
            coordinates = geocode_address(self.location)
            if coordinates:
                self.latitude, self.longitude = coordinates
                print("location store:", self.latitude, self.longitude)
            else:
                print(
                    f"Skipping session {self.id} due to invalid coordinates:",
                    f"lat={self.latitude}, \n lng={self.longitude}",
                )
        except Exception as e:
            import logging

            logger = logging.getLogger(__name__)
            logger.error("Error geocoding session %s location '%s': %s", self.id, self.location, str(e))

    def is_live(self):
        """Returns True if the session is live right now."""
        now = timezone.now()
        return self.start_time <= now <= self.end_time

    def get_absolute_url(self):
        return reverse("course_detail", kwargs={"slug": self.course.slug})


class CourseMaterial(models.Model):
    MATERIAL_TYPES = [
        ("video", "Video"),
        ("image", "Image"),
        ("document", "Document"),
        ("presentation", "Presentation"),
        ("exercise", "Exercise"),
        ("quiz", "Quiz"),
        ("assignment", "Assignment"),  # Add 'assignment' as a valid choice
        ("other", "Other"),
    ]

    course = models.ForeignKey(Course, on_delete=models.CASCADE, related_name="materials")
    title = models.CharField(max_length=200)
    description = models.TextField(blank=True)
    material_type = models.CharField(max_length=20, choices=MATERIAL_TYPES)
    file = models.FileField(upload_to="course_materials/", blank=True)
    external_url = models.URLField(blank=True, help_text="URL for external content like YouTube videos")
    session = models.ForeignKey(
        Session,
        on_delete=models.SET_NULL,
        null=True,
        blank=True,
        related_name="materials",
    )
    order = models.PositiveIntegerField(default=0)
    is_downloadable = models.BooleanField(default=True)
    requires_enrollment = models.BooleanField(
        default=True, help_text="If True, only enrolled students can access full content"
    )
    created_at = models.DateTimeField(auto_now_add=True)
    updated_at = models.DateTimeField(auto_now=True)

    # New fields for assignment deadlines and reminder tracking
    due_date = models.DateTimeField(null=True, blank=True, help_text="Deadline for assignment submission")
    reminder_sent = models.BooleanField(default=False, help_text="Whether an early reminder has been sent")
    final_reminder_sent = models.BooleanField(default=False, help_text="Whether a final reminder has been sent")

    class Meta:
        ordering = ["order", "created_at"]

    def __str__(self):
        return f"{self.course.title} - {self.title}"

    def clean(self):
        if not self.file and not self.external_url:
            raise ValidationError("Either a file or external URL must be provided")
        if self.file and self.external_url:
            raise ValidationError("Cannot have both file and external URL")

    def save(self, *args, **kwargs):
        self.full_clean()
        super().save(*args, **kwargs)

    @property
    def file_extension(self):
        if self.file:
            return os.path.splitext(self.file.name)[1].lower()
        return ""

    @property
    def file_size(self):
        if not self.file:
            return 0
        try:
            return self.file.size
        except FileNotFoundError:
            return 0

    @property
    def preview_content(self):
        """Returns limited content for non-enrolled users"""
        if self.material_type == "video":
            return self.title
        elif self.material_type == "image":
            return self.title
        return self.title


class Enrollment(models.Model):
    STATUS_CHOICES = [
        ("pending", "Pending"),
        ("approved", "Approved"),
        ("rejected", "Rejected"),
        ("completed", "Completed"),
    ]

    student = models.ForeignKey(User, on_delete=models.CASCADE, related_name="enrollments")
    course = models.ForeignKey(Course, on_delete=models.CASCADE, related_name="enrollments")
    status = models.CharField(max_length=10, choices=STATUS_CHOICES, default="pending")
    enrollment_date = models.DateTimeField(auto_now_add=True)
    completion_date = models.DateTimeField(null=True, blank=True)
    payment_intent_id = models.CharField(max_length=100, blank=True, default="")

    class Meta:
        unique_together = ["student", "course"]

    def __str__(self):
        return f"{self.student.username} - {self.course.title}"


class SessionAttendance(models.Model):
    STATUS_CHOICES = [
        ("present", "Present"),
        ("absent", "Absent"),
        ("excused", "Excused"),
        ("late", "Late"),
    ]

    session = models.ForeignKey(Session, on_delete=models.CASCADE, related_name="attendances")
    student = models.ForeignKey(User, on_delete=models.CASCADE, related_name="session_attendances")
    status = models.CharField(max_length=10, choices=STATUS_CHOICES, default="absent")
    notes = models.TextField(blank=True)
    created_at = models.DateTimeField(auto_now_add=True)
    updated_at = models.DateTimeField(auto_now=True)

    class Meta:
        unique_together = ["session", "student"]

    def __str__(self):
        return f"{self.student.username} - {self.session.title} ({self.status})"


class CourseProgress(models.Model):
    enrollment = models.OneToOneField(Enrollment, on_delete=models.CASCADE, related_name="progress")
    completed_sessions = models.ManyToManyField(Session, related_name="completed_by")
    last_accessed = models.DateTimeField(auto_now=True)
    notes = models.TextField(blank=True)

    @property
    def completion_percentage(self):
        total_sessions = self.enrollment.course.sessions.count()
        if total_sessions == 0:
            return 0
        completed = self.completed_sessions.count()
        return int((completed / total_sessions) * 100)

    @property
    def attendance_rate(self):
        total_past_sessions = self.enrollment.course.sessions.filter(start_time__lt=timezone.now()).count()
        if total_past_sessions == 0:
            return 100
        attended = SessionAttendance.objects.filter(
            student=self.enrollment.student,
            session__course=self.enrollment.course,
            status__in=["present", "late"],
        ).count()
        return int((attended / total_past_sessions) * 100)

    def __str__(self):
        return f"{self.enrollment.student.username}'s progress in {self.enrollment.course.title}"


class EducationalVideo(models.Model):
    """Model for educational videos shared by users."""

    title = models.CharField(max_length=200)
    description = models.TextField(blank=True, help_text="Optional - describe what viewers will learn from this video")
    video_url = models.URLField(help_text="URL for external content like YouTube videos")
    category = models.ForeignKey(Subject, on_delete=models.PROTECT, related_name="educational_videos")
    uploader = models.ForeignKey(
        User,
        on_delete=models.CASCADE,
        related_name="educational_videos",
        null=True,
        blank=True,
        help_text="User who uploaded the video. If null, the submission is considered anonymous.",
    )
    uploaded_at = models.DateTimeField(auto_now_add=True)

    class Meta:
        verbose_name = "Educational Video"
        verbose_name_plural = "Educational Videos"
        ordering = ["-uploaded_at"]

    def __str__(self):
        return self.title

    @property
    def thumbnail_url(self):
        """
        Build the URL for YouTube's high-quality default thumbnail.
        Returns None if this isn't a YouTube video.
        """
        vid = self.youtube_id
        if vid:
            return f"https://img.youtube.com/vi/{vid}/hqdefault.jpg"
        return None

    @property
    def youtube_id(self):
        """
        Extract the YouTube video ID, whether it's a long or short URL.
        Returns None if not a YouTube link.
        """
        parsed = urlparse(self.video_url)
        host = parsed.netloc.lower()

        # youtu.be/<id>
        if host in ("youtu.be", "www.youtu.be"):
            return parsed.path.lstrip("/")

        # youtube.com/watch?v=<id>
        if host in ("youtube.com", "www.youtube.com"):
            try:
                return parse_qs(parsed.query).get("v", [None])[0]
            except Exception:
                return None

        return None


class Achievement(models.Model):
    TYPES = [
        ("attendance", "Perfect Attendance"),
        ("completion", "Course Completion"),
        ("participation", "Active Participation"),
        ("excellence", "Academic Excellence"),
        ("quiz", "High Quiz Score"),
        ("streak", "Daily Learning Streak"),
    ]

    BADGE_ICONS = [
        ("fas fa-trophy", "Trophy"),
        ("fas fa-medal", "Medal"),
        ("fas fa-award", "Award"),
        ("fas fa-star", "Star"),
        ("fas fa-certificate", "Certificate"),
        ("fas fa-graduation-cap", "Graduation Cap"),
    ]

    student = models.ForeignKey(User, on_delete=models.CASCADE, related_name="achievements")
    course = models.ForeignKey(Course, on_delete=models.CASCADE, related_name="achievements", null=True, blank=True)
    achievement_type = models.CharField(max_length=20, choices=TYPES)
    title = models.CharField(max_length=200)
    description = models.TextField()
    awarded_at = models.DateTimeField(auto_now_add=True)
    badge_icon = models.CharField(
        max_length=100, blank=True, help_text="Icon class for the badge (e.g., 'fas fa-trophy')"
    )
    criteria_threshold = models.PositiveIntegerField(
        null=True, blank=True, help_text="Optional threshold required to earn this badge"
    )

    def __str__(self):
        return f"{self.student.username} - {self.title}"


class Review(models.Model):
    student = models.ForeignKey(User, on_delete=models.CASCADE, related_name="reviews_given")
    course = models.ForeignKey(Course, on_delete=models.CASCADE, related_name="reviews")
    rating = models.IntegerField(validators=[MinValueValidator(1), MaxValueValidator(5)])
    comment = models.TextField()
    created_at = models.DateTimeField(auto_now_add=True)
    updated_at = models.DateTimeField(auto_now=True)
    is_featured = models.BooleanField(default=False, db_index=True)

    class Meta:
        unique_together = ["student", "course"]

    def __str__(self):
        return f"{self.student.username}'s review of {self.course.title}"


class Payment(models.Model):
    STATUS_CHOICES = [
        ("pending", "Pending"),
        ("completed", "Completed"),
        ("failed", "Failed"),
        ("refunded", "Refunded"),
    ]

    enrollment = models.ForeignKey(
        Enrollment,
        on_delete=models.CASCADE,
        related_name="payments",
        help_text="The enrollment this payment is associated with",
    )
    session = models.ForeignKey(
        Session,
        on_delete=models.SET_NULL,
        null=True,
        blank=True,
        related_name="payments",
        help_text="Specific session this payment is for, if any",
    )
    amount = models.DecimalField(max_digits=10, decimal_places=2)
    currency = models.CharField(max_length=3, default="USD")
    stripe_payment_intent_id = models.CharField(max_length=100, unique=True)
    status = models.CharField(max_length=10, choices=STATUS_CHOICES, default="pending")
    created_at = models.DateTimeField(auto_now_add=True)
    updated_at = models.DateTimeField(auto_now=True)

    def __str__(self):
        if self.session:
            return f"Payment for {self.enrollment} - {self.session.title}"
        return f"Payment for {self.enrollment}"


class ForumCategory(models.Model):
    """Categories for organizing forum discussions."""

    name = models.CharField(max_length=100)
    description = models.TextField()
    slug = models.SlugField(unique=True)
    icon = models.CharField(max_length=50, help_text="Font Awesome icon class")
    order = models.IntegerField(default=0)
    created_at = models.DateTimeField(auto_now_add=True)
    updated_at = models.DateTimeField(auto_now=True)

    class Meta:
        verbose_name_plural = "Forum Categories"
        ordering = ["order", "name"]

    def __str__(self):
        return self.name

    def save(self, *args, **kwargs):
        if not self.slug:
            self.slug = slugify(self.name)
        super().save(*args, **kwargs)


class ForumTopic(models.Model):
    """Individual forum topics/threads."""

    title = models.CharField(max_length=200)
    content = models.TextField()
    category = models.ForeignKey(ForumCategory, on_delete=models.CASCADE, related_name="topics")
    author = models.ForeignKey(User, on_delete=models.CASCADE, related_name="forum_topics")
    is_pinned = models.BooleanField(default=False)
    is_locked = models.BooleanField(default=False)
    github_issue_url = models.URLField(blank=True, default="", help_text="Link to related GitHub issue")
    github_milestone_url = models.URLField(blank=True, default="", help_text="Link to related GitHub milestone")
    views = models.IntegerField(default=0)
    created_at = models.DateTimeField(auto_now_add=True)
    updated_at = models.DateTimeField(auto_now=True)

    # Add these methods to the ForumTopic class
    def upvote_count(self):
        """Return the number of upvotes for this topic."""
        return self.votes.filter(vote_type="up").count()

    def downvote_count(self):
        """Return the number of downvotes for this topic."""
        return self.votes.filter(vote_type="down").count()

    def vote_score(self):
        """Return the total vote score (upvotes - downvotes)."""
        return self.upvote_count() - self.downvote_count()

    def user_vote(self, user):
        """Return the user's vote type for this topic, or None if not voted."""
        if not user.is_authenticated:
            return None
        try:
            vote = self.votes.get(user=user)
            return vote.vote_type
        except ForumVote.DoesNotExist:
            return None

    class Meta:
        ordering = ["-is_pinned", "-created_at"]

    def __str__(self):
        return self.title


class ForumReply(models.Model):
    """Replies to forum topics."""

    topic = models.ForeignKey(ForumTopic, on_delete=models.CASCADE, related_name="replies")
    author = models.ForeignKey(User, on_delete=models.CASCADE, related_name="forum_replies")
    content = models.TextField()
    is_solution = models.BooleanField(default=False)
    created_at = models.DateTimeField(auto_now_add=True)
    updated_at = models.DateTimeField(auto_now=True)

    # Add the same methods to the ForumReply class
    def upvote_count(self):
        """Return the number of upvotes for this reply."""
        return self.votes.filter(vote_type="up").count()

    def downvote_count(self):
        """Return the number of downvotes for this reply."""
        return self.votes.filter(vote_type="down").count()

    def vote_score(self):
        """Return the total vote score (upvotes - downvotes)."""
        return self.upvote_count() - self.downvote_count()

    def user_vote(self, user):
        """Return the user's vote type for this reply, or None if not voted."""
        if not user.is_authenticated:
            return None
        try:
            vote = self.votes.get(user=user)
            return vote.vote_type
        except ForumVote.DoesNotExist:
            return None

    class Meta:
        verbose_name_plural = "Forum Replies"
        ordering = ["created_at"]

    def __str__(self):
        return f"Reply by {self.author.username} on {self.topic.title}"


class PeerConnection(models.Model):
    """Connections between users for networking."""

    STATUS_CHOICES = [
        ("pending", "Pending"),
        ("accepted", "Accepted"),
        ("rejected", "Rejected"),
        ("blocked", "Blocked"),
    ]

    sender = models.ForeignKey(User, on_delete=models.CASCADE, related_name="sent_connections")
    receiver = models.ForeignKey(User, on_delete=models.CASCADE, related_name="received_connections")
    status = models.CharField(max_length=10, choices=STATUS_CHOICES, default="pending")
    created_at = models.DateTimeField(auto_now_add=True)
    updated_at = models.DateTimeField(auto_now=True)

    class Meta:
        unique_together = ["sender", "receiver"]

    def __str__(self):
        return f"{self.sender.username} -> {self.receiver.username} ({self.status})"


class PeerMessage(models.Model):
    """Direct messages between connected."""

    sender = models.ForeignKey(User, on_delete=models.CASCADE, related_name="sent_messages")
    receiver = models.ForeignKey(User, on_delete=models.CASCADE, related_name="received_messages")
    content = models.TextField()
    encrypted_key = models.TextField(blank=True, default="")  # Using default empty string instead of null
    is_read = models.BooleanField(default=False)
    read_at = models.DateTimeField(null=True, blank=True)
    starred = models.BooleanField(default=False)
    created_at = models.DateTimeField(auto_now_add=True)

    class Meta:
        ordering = ["-created_at"]

    def __str__(self):
        return f"Message from {self.sender.username} to {self.receiver.username}"

    def save(self, *args, **kwargs):
        if self.read_at and not self.is_read:
            self.is_read = True
        elif self.is_read and not self.read_at:
            self.read_at = timezone.now()
        super().save(*args, **kwargs)


class StudyGroup(models.Model):
    """Study groups for collaborative learning."""

    name = models.CharField(max_length=200)
    description = models.TextField()
    course = models.ForeignKey(Course, on_delete=models.CASCADE, related_name="study_groups")
    creator = models.ForeignKey(User, on_delete=models.CASCADE, related_name="created_groups")
    members = models.ManyToManyField(User, related_name="joined_groups", blank=True)
    max_members = models.IntegerField(default=10)
    is_private = models.BooleanField(default=False)
    created_at = models.DateTimeField(auto_now_add=True)
    updated_at = models.DateTimeField(auto_now=True)

    def __str__(self):
        return self.name

    def can_add_member(self):
        return self.members.count() < self.max_members

    def add_member(self, user):
        if self.can_add_member():
            self.members.add(user)
            return True
        return False

    def is_full(self):
        return self.members.count() >= self.max_members


class StudyGroupInvite(models.Model):
    """Invitations to join study groups."""

    id = models.UUIDField(primary_key=True, default=uuid.uuid4, editable=False)
    group = models.ForeignKey(StudyGroup, on_delete=models.CASCADE, related_name="invites")
    sender = models.ForeignKey(User, on_delete=models.CASCADE, related_name="sent_group_invites")
    recipient = models.ForeignKey(User, on_delete=models.CASCADE, related_name="received_group_invites")
    created_at = models.DateTimeField(auto_now_add=True)
    responded_at = models.DateTimeField(null=True, blank=True)
    STATUS_CHOICES = [("pending", "Pending"), ("accepted", "Accepted"), ("declined", "Declined")]
    status = models.CharField(max_length=20, choices=STATUS_CHOICES, default="pending")

    class Meta:
        unique_together = ["group", "recipient"]

    def __str__(self):
        return f"Invitation to {self.group.name} for {self.recipient.username}"

    def accept(self):
        """Accept the invitation and add the recipient to the study group."""
        self.status = "accepted"
        self.responded_at = timezone.now()
        self.save()
        member_added = self.group.add_member(self.recipient)
        if not member_added:
            # Group is full, create notification or handle this case
            Notification.objects.create(
                user=self.recipient,
                title="Group Full",
                message=f"Could not join {self.group.name} as it's already full",
                notification_type="warning",
            )

    def decline(self):
        """Decline the invitation."""
        self.status = "declined"
        self.responded_at = timezone.now()
        self.save()


@receiver(post_save, sender=User)
def create_user_profile(sender, instance, created, **kwargs):
    """Create a Profile instance when a new User is created."""
    if created and not hasattr(instance, "profile"):
        Profile.objects.create(user=instance)


@receiver(post_save, sender=User)
def save_user_profile(sender, instance, **kwargs):
    """Save the Profile instance when the User is saved."""
    if hasattr(instance, "profile"):
        instance.profile.save()
    else:
        Profile.objects.create(user=instance)


class BlogPost(models.Model):
    STATUS_CHOICES = [
        ("draft", "Draft"),
        ("published", "Published"),
        ("archived", "Archived"),
    ]

    title = models.CharField(max_length=200)
    slug = models.SlugField(unique=True, max_length=200)
    author = models.ForeignKey(User, on_delete=models.CASCADE, related_name="blog_posts")
    content = MarkdownxField()
    excerpt = models.TextField(blank=True)
    featured_image = models.ImageField(
        upload_to="blog/images/", blank=True, help_text="Featured image for the blog post"
    )
    status = models.CharField(max_length=10, choices=STATUS_CHOICES, default="draft")
    tags = models.CharField(
        max_length=200, blank=True, help_text="Comma-separated tags (e.g., 'python, django, web development')"
    )
    created_at = models.DateTimeField(auto_now_add=True)
    updated_at = models.DateTimeField(auto_now=True)
    published_at = models.DateTimeField(null=True, blank=True)

    class Meta:
        ordering = ["-published_at", "-created_at"]

    def __str__(self):
        return self.title

    def save(self, *args, **kwargs):
        if not self.slug:
            self.slug = slugify(self.title)
        if self.status == "published" and not self.published_at:
            self.published_at = timezone.now()
        super().save(*args, **kwargs)

    @property
    def reading_time(self):
        """Estimate reading time in minutes."""
        words_per_minute = 200
        word_count = len(self.content.split())
        minutes = word_count / words_per_minute
        return max(1, round(minutes))


class BlogComment(models.Model):
    post = models.ForeignKey(BlogPost, on_delete=models.CASCADE, related_name="comments")
    author = models.ForeignKey(User, on_delete=models.CASCADE, related_name="blog_comments")
    content = models.TextField()
    parent = models.ForeignKey("self", null=True, blank=True, on_delete=models.CASCADE, related_name="replies")
    is_approved = models.BooleanField(default=False)
    created_at = models.DateTimeField(auto_now_add=True)
    updated_at = models.DateTimeField(auto_now=True)

    class Meta:
        ordering = ["created_at"]

    def __str__(self):
        return f"Comment by {self.author.username} on {self.post.title}"


class SuccessStory(models.Model):
    STATUS_CHOICES = [
        ("published", "Published"),
        ("archived", "Archived"),
    ]
    title = models.CharField(max_length=200)
    slug = models.SlugField(unique=True, max_length=200)
    author = models.ForeignKey(User, on_delete=models.CASCADE, related_name="success_stories")
    content = MarkdownxField()
    excerpt = models.TextField(blank=True)
    featured_image = models.ImageField(
        upload_to="success_stories/images/", blank=True, help_text="Featured image for the success story"
    )
    status = models.CharField(max_length=10, choices=STATUS_CHOICES, default="published")
    created_at = models.DateTimeField(auto_now_add=True)
    updated_at = models.DateTimeField(auto_now=True)
    published_at = models.DateTimeField(null=True, blank=True)

    class Meta:
        ordering = ["-published_at", "-created_at"]
        verbose_name = "Success Story"
        verbose_name_plural = "Success Stories"

    def __str__(self):
        return self.title

    def save(self, *args, **kwargs):
        if not self.slug:
            self.slug = slugify(self.title)
        if self.status == "published" and not self.published_at:
            self.published_at = timezone.now()
        super().save(*args, **kwargs)

    def get_absolute_url(self):
        return reverse("success_story_detail", kwargs={"slug": self.slug})

    @property
    def reading_time(self):
        """Estimate reading time in minutes."""
        words_per_minute = 200
        word_count = len(self.content.split())
        minutes = word_count / words_per_minute
        return max(1, round(minutes))


@receiver(user_signed_up)
def set_user_type(sender, request, user, **kwargs):
    """Set the user type (teacher/student) when they sign up."""
    is_teacher = request.POST.get("is_teacher") == "on"
    profile = user.profile
    profile.is_teacher = is_teacher
    profile.save()


class Cart(models.Model):
    user = models.OneToOneField(
        settings.AUTH_USER_MODEL,
        on_delete=models.CASCADE,
        related_name="cart",
        null=True,
        blank=True,
    )
    session_key = models.CharField(max_length=40, blank=True, default="")
    created_at = models.DateTimeField(auto_now_add=True)
    updated_at = models.DateTimeField(auto_now=True)

    class Meta:
        constraints = [
            models.CheckConstraint(
                check=models.Q(user__isnull=False) | models.Q(session_key__gt=""),
                name="cart_user_or_session_key",
            )
        ]

    @property
    def item_count(self):
        return self.items.count()

    @property
    def has_goods(self):
        return self.items.filter(goods__isnull=False).exists()

    @property
    def total(self):
        return sum(item.final_price for item in self.items.all())

    def __str__(self):
        if self.user:
            return f"Cart for {self.user.username}"
        return "Anonymous cart"


class Storefront(models.Model):
    teacher = models.OneToOneField(
        settings.AUTH_USER_MODEL, on_delete=models.CASCADE, related_name="storefront", verbose_name="Teacher Profile"
    )
    name = models.CharField(
        max_length=100, unique=True, help_text="Display name for your store", default="Default Store Name"
    )
    description = models.TextField(blank=True, help_text="Describe your store for customers")
    logo = models.ImageField(upload_to="store_logos/", blank=True, help_text="Recommended size: 200x200px")
    store_slug = models.SlugField(unique=True, blank=True, help_text="Auto-generated URL-friendly identifier")
    is_active = models.BooleanField(default=True, help_text="Enable/disable public visibility of your store")
    created_at = models.DateTimeField(auto_now_add=True)
    updated_at = models.DateTimeField(auto_now=True)

    def save(self, *args, **kwargs):
        if not self.store_slug:
            self.store_slug = self._generate_unique_slug()
        super().save(*args, **kwargs)

    def _generate_unique_slug(self):
        base_slug = slugify(self.name)
        unique_slug = base_slug
        count = 1
        while Storefront.objects.filter(store_slug=unique_slug).exists():
            unique_slug = f"{base_slug}-{count}"
            count += 1
        return unique_slug

    def __str__(self):
        return f"{self.name} (by {self.teacher.username})"


class Goods(models.Model):
    PRODUCT_TYPE_CHOICES = [
        ("physical", "Physical Product"),
        ("digital", "Digital Download"),
    ]

    name = models.CharField(max_length=100, help_text="Product title (e.g., 'Algebra Basics Workbook')")
    description = models.TextField(help_text="Detailed product description")
    price = models.DecimalField(max_digits=10, decimal_places=2, help_text="Price in USD")
    discount_price = models.DecimalField(
        max_digits=10, decimal_places=2, blank=True, null=True, help_text="Discounted price (optional)"
    )
    stock = models.PositiveIntegerField(blank=True, null=True, help_text="Leave blank for digital products")
    product_type = models.CharField(max_length=10, choices=PRODUCT_TYPE_CHOICES, default="physical")
    file = models.FileField(upload_to="digital_goods/", blank=True, help_text="Required for digital products")
    category = models.CharField(max_length=100, blank=True, help_text="e.g., 'Books', 'Course Materials'")
    images = models.ManyToManyField("ProductImage", related_name="goods_images", blank=True)
    storefront = models.ForeignKey(Storefront, on_delete=models.CASCADE, related_name="goods")
    is_available = models.BooleanField(default=True, help_text="Show/hide product from store")
    is_reward = models.BooleanField(default=False, help_text="Can be unlocked as achievement reward")
    featured = models.BooleanField(default=False, help_text="Mark this product as featured")  # New field
    points_required = models.PositiveIntegerField(
        blank=True, null=True, help_text="Points needed to unlock this reward"
    )
    sku = models.CharField(
        max_length=50, unique=True, blank=True, null=True, help_text="Inventory tracking ID (auto-generated)"
    )
    slug = models.SlugField(unique=True, blank=True)
    created_at = models.DateTimeField(auto_now_add=True)
    updated_at = models.DateTimeField(auto_now=True)

    @property
    def image_url(self):
        """Return the URL of the first product image, or a default image if none exists."""
        # Get images using the related name "goods_images" from ProductImage model
        first_image = self.goods_images.first()
        if first_image and first_image.image:
            return first_image.image.url
        # Return a default placeholder image
        return "/static/images/placeholder.png"

    @property
    def image(self):
        first_image = self.goods_images.first()
        if first_image and first_image.image:
            return first_image.image.url
        # Return a default placeholder image
        return "/static/images/placeholder.png"

    def clean(self):
        # Validate discount logic
        if self.discount_price and self.discount_price >= self.price:
            raise ValidationError("Discount price must be lower than original price.")

        # Validate digital product constraints
        if self.product_type == "digital":
            if self.stock is not None:
                raise ValidationError("Digital products cannot have stock quantities.")
            if not self.file:
                raise ValidationError("Digital products require a file upload.")

        # Validate physical product constraints
        if self.product_type == "physical" and self.stock is None:
            raise ValidationError("Physical products must have a stock quantity.")

        # Validate reward items
        if self.is_reward and (self.points_required is None or self.points_required <= 0):
            raise ValidationError("Reward items must have a positive 'points_required' value.")

    def save(self, *args, **kwargs):
        if not self.sku:
            self.sku = f"{slugify(self.name[:20])}-{self.id}"
        if not self.slug:
            base_slug = slugify(self.name)
            slug = base_slug
            counter = 1
            while Goods.objects.filter(slug=slug).exists():
                slug = f"{base_slug}-{counter}"
                counter += 1
            self.slug = slug
        super().save(*args, **kwargs)

    def __str__(self):
        return f"{self.name} (${self.price})"


class CartItem(models.Model):
    cart = models.ForeignKey(Cart, on_delete=models.CASCADE, related_name="items")
    course = models.ForeignKey(Course, on_delete=models.CASCADE, null=True, blank=True, related_name="cart_items")
    session = models.ForeignKey(Session, on_delete=models.CASCADE, null=True, blank=True, related_name="cart_items")
    goods = models.ForeignKey(Goods, on_delete=models.CASCADE, null=True, blank=True, related_name="cart_items")
    created_at = models.DateTimeField(auto_now_add=True)
    updated_at = models.DateTimeField(auto_now=True)

    class Meta:
        unique_together = [
            ("cart", "course"),
            ("cart", "session"),
            ("cart", "goods"),
        ]

    def clean(self):
        if not self.course and not self.session and not self.goods:
            raise ValidationError("Either a course, session, or goods must be selected")
        if (self.course and self.session) or (self.course and self.goods) or (self.session and self.goods):
            raise ValidationError("Cannot select more than one type of item")

    def save(self, *args, **kwargs):
        self.full_clean()
        super().save(*args, **kwargs)

    @property
    def price(self):
        if self.course:
            return self.course.price
        if self.session:
            return self.session.price or 0
        if self.goods:
            return self.goods.price
        return 0

    @property
    def final_price(self):
        if self.goods and self.goods.discount_price:  # Check for discount
            return self.goods.discount_price
        return self.price  # Fallback to original price

    def __str__(self):
        if self.course:
            return f"{self.course.title} in cart for {self.cart}"
        if self.session:
            return f"{self.session.title} in cart for {self.cart}"
        if self.goods:
            return f"{self.goods.name} in cart for {self.cart}"
        return "Unknown item in cart"


# Constants
ENROLLMENT_STATUS_CHOICES = [
    ("pending", "Pending"),
    ("approved", "Approved"),
    ("rejected", "Rejected"),
    ("cancelled", "Cancelled"),
]


class SessionEnrollment(models.Model):
    """Model for tracking enrollments in individual sessions."""

    student = models.ForeignKey(User, on_delete=models.CASCADE, related_name="session_enrollments")
    session = models.ForeignKey(Session, on_delete=models.CASCADE, related_name="enrollments")
    status = models.CharField(max_length=20, choices=ENROLLMENT_STATUS_CHOICES, default="pending")
    payment_intent_id = models.CharField(max_length=100, blank=True, default="")
    created_at = models.DateTimeField(auto_now_add=True)
    updated_at = models.DateTimeField(auto_now=True)

    class Meta:
        unique_together = ["student", "session"]
        ordering = ["-created_at"]

    def __str__(self):
        return f"{self.student.email} - {self.session.title}"


class EventCalendar(models.Model):
    title = models.CharField(max_length=200)
    description = models.TextField(blank=True)
    creator = models.ForeignKey(User, on_delete=models.CASCADE, related_name="created_calendars")
    created_at = models.DateTimeField(auto_now_add=True)
    month = models.IntegerField()  # 0-11 for Jan-Dec
    year = models.IntegerField()
    share_token = models.CharField(max_length=32, unique=True)  # For sharing the calendar

    def save(self, *args, **kwargs):
        if not self.share_token:
            self.share_token = "".join(random.choices(string.ascii_letters + string.digits, k=32))
        super().save(*args, **kwargs)

    def __str__(self):
        return f"{self.title} - {self.month + 1}/{self.year}"

    @property
    def unique_participants_count(self):
        """Count unique participants by name"""
        return self.time_slots.values("name").distinct().count()


class TimeSlot(models.Model):
    calendar = models.ForeignKey(EventCalendar, on_delete=models.CASCADE, related_name="time_slots")
    name = models.CharField(max_length=100)
    day = models.IntegerField()  # 1-31
    start_time = models.TimeField()
    end_time = models.TimeField()
    created_at = models.DateTimeField(auto_now_add=True)

    class Meta:
        unique_together = ["calendar", "name", "day"]  # One slot per person per day

    def __str__(self):
        return f"{self.name} - Day {self.day} ({self.start_time}-{self.end_time})"


class SearchLog(models.Model):
    query = models.CharField(max_length=255)
    results_count = models.IntegerField()
    user = models.ForeignKey(User, on_delete=models.SET_NULL, null=True, blank=True)
    created_at = models.DateTimeField(auto_now_add=True)
    filters_applied = models.JSONField(default=dict, blank=True)
    search_type = models.CharField(
        max_length=20,
        choices=[("course", "Course Search"), ("material", "Material Search"), ("forum", "Forum Search")],
        default="course",
    )

    class Meta:
        ordering = ["-created_at"]

    def __str__(self):
        return f"{self.query} ({self.results_count} results)"


class Challenge(models.Model):
    # defining two types of models
    CHALLENGE_TYPE_CHOICES = [
        ("weekly", "Weekly Challenge"),
        ("one_time", "One-time Challenge"),
    ]

    title = models.CharField(max_length=200)
    description = models.TextField()
    challenge_type = models.CharField(max_length=10, choices=CHALLENGE_TYPE_CHOICES, default="weekly")
    week_number = models.PositiveIntegerField(null=True, blank=True)
    start_date = models.DateField()
    end_date = models.DateField()

    class Meta:
        constraints = [
            models.UniqueConstraint(
                fields=["week_number"],
                condition=models.Q(challenge_type="weekly"),
                name="unique_week_number_for_weekly_challenges",
            )
        ]

    def __str__(self):
        if self.challenge_type == "weekly":
            return f"Week {self.week_number}: {self.title}"
        return f"One-time: {self.title}"

    def clean(self):
        super().clean()
        if self.challenge_type == "weekly" and not self.week_number:
            raise ValidationError({"week_number": "Week number is required for weekly challenges."})


class ChallengeSubmission(models.Model):
    user = models.ForeignKey(User, on_delete=models.CASCADE)
    challenge = models.ForeignKey(Challenge, on_delete=models.CASCADE)
    submission_text = models.TextField()
    submitted_at = models.DateTimeField(auto_now_add=True)
    points_awarded = models.PositiveIntegerField(default=10)

    class Meta:
        unique_together = ["user", "challenge"]

    def __str__(self):
        if self.challenge.challenge_type == "weekly":
            return f"{self.user.username}'s submission for Week {self.challenge.week_number}"
        return f"{self.user.username}'s submission for {self.challenge.title}"

    def save(self, *args, **kwargs):
        is_new = self.pk is None
        from django.db import transaction

        with transaction.atomic():
            super().save(*args, **kwargs)

            if is_new:
                # Add regular points for completing the challenge
                Points.objects.create(
                    user=self.user,
                    challenge=self.challenge,
                    amount=self.points_awarded,
                    reason=f"Completed challenge: Week {self.challenge.week_number}",
                    point_type="regular",
                )

                # Calculate and update streak with error handling
                try:
                    calculate_and_update_user_streak(self.user, self.challenge)
                except Exception as e:
                    # Log the error but don't prevent submission from being saved
                    import logging

                    logger = logging.getLogger(__name__)
                    logger.error(f"Error calculating streak for user {self.user.id}: {e}")


class Points(models.Model):
    user = models.ForeignKey(User, on_delete=models.CASCADE, related_name="points")
    challenge = models.ForeignKey(
        "Challenge", on_delete=models.CASCADE, null=True, blank=True, related_name="points_awarded"
    )
    amount = models.PositiveIntegerField(default=0)
    reason = models.CharField(max_length=255, help_text="Reason for awarding points")
    point_type = models.CharField(
        max_length=20,
        default="regular",
        choices=[("regular", "Regular Points"), ("streak", "Streak Points"), ("bonus", "Bonus Points")],
    )
    awarded_at = models.DateTimeField(auto_now_add=True)
    current_streak = models.PositiveIntegerField(null=True, blank=True)
    updated_at = models.DateTimeField(auto_now=True)

    def __str__(self):
        return f"{self.user.username}: {self.amount} points for {self.reason}"

    class Meta:
        verbose_name_plural = "Points"
        indexes = [
            models.Index(fields=["user", "awarded_at"]),
            models.Index(fields=["awarded_at"]),
        ]

    @classmethod
    def add_points(cls, user, amount, reason, point_type="regular", challenge=None):
        """Atomic method to add points to a user"""
        from django.db import transaction

        with transaction.atomic():
            return cls.objects.create(
                user=user, challenge=challenge, amount=amount, reason=reason, point_type=point_type
            )

    @classmethod
    def get_user_points_summary(cls, user, period=None):
        """Get summary of user points by period (daily, weekly, monthly, or all-time)"""
        import datetime

        from django.db.models import Sum
        from django.utils import timezone

        query = cls.objects.filter(user=user)

        if period == "daily":
            today = timezone.now().date()
            query = query.filter(awarded_at__date=today)
        elif period == "weekly":
            today = timezone.now().date()
            start_of_week = today - datetime.timedelta(days=today.weekday())
            query = query.filter(awarded_at__date__gte=start_of_week)
        elif period == "monthly":
            today = timezone.now().date()
            start_of_month = today.replace(day=1)
            query = query.filter(awarded_at__date__gte=start_of_month)

        return query.aggregate(total=Sum("amount"))["total"] or 0


class ProductImage(models.Model):
    goods = models.ForeignKey(Goods, on_delete=models.CASCADE, related_name="goods_images")
    image = models.ImageField(upload_to="goods_images/", help_text="Product display image")
    alt_text = models.CharField(max_length=125, blank=True, help_text="Accessibility description for screen readers")

    def __str__(self):
        return f"Image for {self.goods.name}"


class Order(models.Model):
    STATUS_CHOICES = [
        ("draft", "Draft"),
        ("pending", "Pending Payment"),
        ("processing", "Processing"),
        ("shipped", "Shipped"),
        ("completed", "Completed"),
        ("cancelled", "Cancelled"),
        ("refunded", "Refunded"),
    ]

    user = models.ForeignKey(settings.AUTH_USER_MODEL, on_delete=models.PROTECT, related_name="orders")
    storefront = models.ForeignKey(Storefront, on_delete=models.CASCADE, related_name="orders", null=True, blank=True)
    total_price = models.DecimalField(max_digits=10, decimal_places=2, editable=False)
    status = models.CharField(max_length=10, choices=STATUS_CHOICES, default="draft")
    shipping_address = models.JSONField(blank=True, null=True, help_text="Structured shipping details")
    tracking_number = models.CharField(max_length=100, blank=True)
    terms_accepted = models.BooleanField(default=False, help_text="User accepted terms during checkout")
    created_at = models.DateTimeField(auto_now_add=True)
    updated_at = models.DateTimeField(auto_now=True)

    def save(self, *args, **kwargs):
        is_new = self.pk is None  # Check if it's a new order
        super().save(*args, **kwargs)  # Save first to generate an ID

        if is_new and not self.tracking_number:
            self.tracking_number = self.generate_tracking_number()
            super().save(update_fields=["tracking_number"])

    def generate_tracking_number(self):
        return f"TRACK-{self.pk}-{int(time.time())}-{uuid.uuid4().hex[:6].upper()}"

    def __str__(self):
        return f"Order #{self.id} ({self.user.email})"

    def notify_user(self):
        subject = f"Order #{self.id} Status Update"
        message = f"Your order status is now: {self.get_status_display()}"
        send_mail(subject, message, settings.DEFAULT_FROM_EMAIL, [self.user.email], fail_silently=False)


class OrderItem(models.Model):
    order = models.ForeignKey(Order, on_delete=models.CASCADE, related_name="items")
    goods = models.ForeignKey(Goods, on_delete=models.PROTECT, verbose_name="Product")
    quantity = models.PositiveIntegerField(default=1)
    price_at_purchase = models.DecimalField(max_digits=10, decimal_places=2, editable=False)
    discounted_price_at_purchase = models.DecimalField(
        max_digits=10, decimal_places=2, blank=True, null=True, editable=False
    )

    class Meta:
        unique_together = [("order", "goods")]
        verbose_name = "Order Line Item"

    def __str__(self):
        return f"{self.quantity}x {self.goods.name}"


class TeamGoal(models.Model):
    """A goal that team members work together to achieve."""

    title = models.CharField(max_length=200)
    description = models.TextField()
    creator = models.ForeignKey(User, on_delete=models.CASCADE, related_name="created_goals")
    deadline = models.DateTimeField(null=True, blank=True)
    created_at = models.DateTimeField(auto_now_add=True)
    updated_at = models.DateTimeField(auto_now=True)

    STATUS_CHOICES = [("active", "Active"), ("completed", "Completed"), ("cancelled", "Cancelled")]
    status = models.CharField(max_length=20, choices=STATUS_CHOICES, default="active")

    def __str__(self):
        return self.title

    @property
    def completion_percentage(self):
        """Calculate the percentage of members who have completed the goal."""
        total_members = self.members.count()
        if total_members == 0:
            return 0
        completed_members = self.members.filter(completed=True).count()
        return int((completed_members / total_members) * 100)


class TeamGoalMember(models.Model):
    """Represents a member of a team goal."""

    team_goal = models.ForeignKey(TeamGoal, on_delete=models.CASCADE, related_name="members")
    user = models.ForeignKey(User, on_delete=models.CASCADE)
    joined_at = models.DateTimeField(auto_now_add=True)
    completed = models.BooleanField(default=False)
    completed_at = models.DateTimeField(null=True, blank=True)
    completion_image = models.ImageField(upload_to="proof_images/", blank=True)
    completion_link = models.URLField(max_length=200, blank=True)
    completion_notes = models.TextField(blank=True)
    ROLE_CHOICES = [("leader", "Team Leader"), ("member", "Team Member")]
    role = models.CharField(max_length=20, choices=ROLE_CHOICES, default="member")

    class Meta:
        unique_together = ["team_goal", "user"]

    def __str__(self):
        return f"{self.user.username} - {self.team_goal.title}"

    def mark_completed(self):
        """Mark this member's participation as completed."""
        self.completed = True
        self.completed_at = timezone.now()
        self.save()

        Notification.objects.create(
            user=self.team_goal.creator,
            title="Goal Progress Update",
            message=f"{self.user.get_full_name() or self.user.username} completed'{self.team_goal.title}'",
            notification_type="success",
        )


class TeamInvite(models.Model):
    """Invitation to join a team goal."""

    goal = models.ForeignKey(TeamGoal, on_delete=models.CASCADE, related_name="invites")
    sender = models.ForeignKey(User, on_delete=models.CASCADE, related_name="sent_invites")
    recipient = models.ForeignKey(User, on_delete=models.CASCADE, related_name="received_invites")
    created_at = models.DateTimeField(auto_now_add=True)
    responded_at = models.DateTimeField(null=True, blank=True)

    STATUS_CHOICES = [("pending", "Pending"), ("accepted", "Accepted"), ("declined", "Declined")]
    status = models.CharField(max_length=20, choices=STATUS_CHOICES, default="pending")

    class Meta:
        unique_together = ["goal", "recipient"]

    def __str__(self):
        return f"Invite to {self.goal.title} for {self.recipient.username}"

    def save(self, *args, **kwargs):
        created = not self.pk
        super().save(*args, **kwargs)

        if created and self.status == "pending":
            Notification.objects.create(
                user=self.recipient,
                title="New Team Invitation",
                message=f"Invited to '{self.goal.title}' by {self.sender.get_full_name() or self.sender.username}",
                notification_type="info",
            )

        # Create notification when invite is accepted
        if not created and self.status == "accepted":
            Notification.objects.create(
                user=self.sender,
                title="Team Invitation Accepted",
                message=f"{self.recipient.get_full_name() or self.recipient.username} has accepted your invitation",
                notification_type="success",
            )


def validate_image_size(image):
    """Validate that the image file is not too large."""
    file_size = image.size
    limit_mb = 2
    if file_size > limit_mb * 1024 * 1024:
        raise ValidationError(f"Image file is too large. Size should not exceed {limit_mb} MB.")


def validate_image_extension(image):
    """Validate that the file is a valid image type."""
    import os

    ext = os.path.splitext(image.name)[1]
    valid_extensions = [".jpg", ".jpeg", ".png", ".gif"]
    if ext.lower() not in valid_extensions:
        raise ValidationError("Unsupported file type. Please use JPEG, PNG, or GIF images.")


class Meme(models.Model):
    title = models.CharField(max_length=200, blank=False, help_text=_("A descriptive title for the meme"))
    subject = models.ForeignKey(
        Subject,
        on_delete=models.SET_NULL,
        related_name="memes",
        null=True,
        blank=False,
        help_text=_("The educational subject this meme relates to"),
    )
    caption = models.TextField(help_text=_("The text content of the meme"), blank=True)
    image = models.ImageField(
        upload_to="memes/",
        validators=[validate_image_size, validate_image_extension],
        help_text=_("Upload a meme image (JPG, PNG, or GIF, max 2MB)"),
    )
    uploader = models.ForeignKey(settings.AUTH_USER_MODEL, on_delete=models.SET_NULL, related_name="memes", null=True)
    created_at = models.DateTimeField(auto_now_add=True)
    updated_at = models.DateTimeField(auto_now=True)
    slug = models.SlugField(max_length=255, unique=True, blank=True)

    def __str__(self):
        return self.title

    def save(self, *args, **kwargs) -> None:
        if not self.slug:
            self.slug = slugify(self.title)
            # it has to be unique
            original_slug = self.slug
            counter = 1
            while Meme.objects.filter(slug=self.slug).exists():
                self.slug = f"{original_slug}-{counter}"
                counter += 1
        super().save(*args, **kwargs)

    class Meta:
        ordering = ["-created_at"]
        indexes = [models.Index(fields=["-created_at"]), models.Index(fields=["subject"])]
        verbose_name = _("Meme")
        verbose_name_plural = _("Memes")


class Donation(models.Model):
    """Model for storing donation information."""

    DONATION_TYPES = (
        ("one_time", "One-time Donation"),
        ("subscription", "Monthly Subscription"),
    )

    DONATION_STATUS = (
        ("pending", "Pending"),
        ("completed", "Completed"),
        ("failed", "Failed"),
        ("refunded", "Refunded"),
        ("cancelled", "Cancelled"),
    )

    user = models.ForeignKey(User, on_delete=models.SET_NULL, null=True, blank=True, related_name="donations")
    email = models.EmailField()
    amount = models.DecimalField(max_digits=10, decimal_places=2)
    donation_type = models.CharField(max_length=20, choices=DONATION_TYPES)
    status = models.CharField(max_length=20, choices=DONATION_STATUS, default="pending")
    stripe_payment_intent_id = models.CharField(max_length=100, blank=True, default="")
    stripe_subscription_id = models.CharField(max_length=100, blank=True, default="")
    stripe_customer_id = models.CharField(max_length=100, blank=True, default="")
    message = models.TextField(blank=True)
    anonymous = models.BooleanField(default=False)
    award_points = models.BooleanField(default=True, help_text="Award points to user for donation")
    points_multiplier = models.DecimalField(
        decimal_places=2, max_digits=5, default=1.0, help_text="Points per dollar multiplier"
    )
    created_at = models.DateTimeField(auto_now_add=True)
    updated_at = models.DateTimeField(auto_now=True)

    def __str__(self):
        return f"{self.email} - {self.amount} ({self.get_donation_type_display()})"

    class Meta:
        ordering = ["-created_at"]

    @property
    def is_recurring(self):
        return self.donation_type == "subscription"

    @property
    def display_name(self):
        if self.anonymous:
            return "Anonymous"
        if self.user:
            return self.user.get_full_name() or self.user.username
        return self.email.split("@")[0]  # Use part before @ in email


class Badge(models.Model):
    BADGE_TYPES = [
        ("challenge", "Challenge Completion"),
        ("course", "Course Completion"),
        ("achievement", "Special Achievement"),
        ("teacher_awarded", "Teacher Awarded"),
    ]
    name = models.CharField(max_length=100)
    description = models.TextField()
    image = models.ImageField(upload_to="badges/")
    badge_type = models.CharField(max_length=20, choices=BADGE_TYPES)
    course = models.ForeignKey(Course, on_delete=models.CASCADE, null=True, blank=True, related_name="badges")
    challenge = models.ForeignKey(Challenge, on_delete=models.CASCADE, null=True, blank=True, related_name="badges")
    created_by = models.ForeignKey(User, on_delete=models.CASCADE, related_name="created_badges")
    is_active = models.BooleanField(default=True)
    criteria = models.JSONField(default=dict, blank=True)
    created_at = models.DateTimeField(auto_now_add=True)
    updated_at = models.DateTimeField(auto_now=True)

    def __str__(self):
        return self.name

    def save(self, *args, **kwargs):
        if self.image:
            img = Image.open(self.image)
            if img.mode != "RGB":
                img = img.convert("RGB")
            img = img.resize((200, 200), Image.Resampling.LANCZOS)
            buffer = BytesIO()
            img.save(buffer, format="PNG", quality=90)
            file_name = self.image.name
            self.image.delete(save=False)
            self.image.save(file_name, ContentFile(buffer.getvalue()), save=False)
        super().save(*args, **kwargs)

    class Meta:
        ordering = ["badge_type", "name"]


class UserBadge(models.Model):
    AWARD_METHODS = [
        ("challenge_completion", "Challenge Completion"),
        ("course_completion", "Course Completion"),
        ("teacher_awarded", "Teacher Awarded"),
        ("system_awarded", "System Awarded"),
    ]
    user = models.ForeignKey(User, on_delete=models.CASCADE, related_name="badges")
    badge = models.ForeignKey(Badge, on_delete=models.CASCADE, related_name="awarded_to")
    award_method = models.CharField(max_length=20, choices=AWARD_METHODS)
    awarded_at = models.DateTimeField(auto_now_add=True)
    challenge_submission = models.ForeignKey(
        ChallengeSubmission, on_delete=models.SET_NULL, null=True, blank=True, related_name="badges"
    )
    course_enrollment = models.ForeignKey(
        Enrollment, on_delete=models.SET_NULL, null=True, blank=True, related_name="badges"
    )
    awarded_by = models.ForeignKey(
        User, on_delete=models.SET_NULL, null=True, blank=True, related_name="awarded_badges"
    )
    award_message = models.TextField(blank=True)

    def __str__(self):
        return f"{self.user.username} - {self.badge.name}"

    class Meta:
        unique_together = ["user", "badge"]
        ordering = ["-awarded_at"]


@receiver(post_save, sender=ChallengeSubmission)
def award_challenge_badge(sender, instance, created, **kwargs):
    if created:
        challenge_badges = Badge.objects.filter(challenge=instance.challenge, badge_type="challenge", is_active=True)
        for badge in challenge_badges:
            if not UserBadge.objects.filter(user=instance.user, badge=badge).exists():
                UserBadge.objects.create(
                    user=instance.user, badge=badge, award_method="challenge_completion", challenge_submission=instance
                )
                Notification.objects.create(
                    user=instance.user,
                    title=f"New Badge: {badge.name}",
                    message=f"Congrats! You've earned {badge.name} for completing {instance.challenge.title}",
                    notification_type="success",
                )


@receiver(post_save, sender=Enrollment)
def award_course_completion_badge(sender, instance, **kwargs):
    if instance.status == "completed":
        course_badges = Badge.objects.filter(course=instance.course, badge_type="course", is_active=True)
        for badge in course_badges:
            if not UserBadge.objects.filter(user=instance.student, badge=badge).exists():
                UserBadge.objects.create(
                    user=instance.student, badge=badge, award_method="course_completion", course_enrollment=instance
                )
                Notification.objects.create(
                    user=instance.student,
                    title=f"New Badge: {badge.name}",
                    message=f"Congrats! You've earned {badge.name} for completing {instance.course.title}",
                    notification_type="success",
                )


def award_badge_to_student(badge_id, student_id, teacher_id, message=""):
    try:
        badge = Badge.objects.get(id=badge_id)
        student = User.objects.get(id=student_id)
        teacher = User.objects.get(id=teacher_id)
        if not teacher.profile.is_teacher:
            return None
        if UserBadge.objects.filter(user=student, badge=badge).exists():
            return None
        user_badge = UserBadge.objects.create(
            user=student, badge=badge, award_method="teacher_awarded", awarded_by=teacher, award_message=message
        )
        Notification.objects.create(
            user=student,
            title=f"New Badge: {badge.name}",
            message=f"You were awarded {badge.name} by {teacher.username}. {message}",
            notification_type="success",
        )
        return user_badge
    except (Badge.DoesNotExist, User.DoesNotExist):
        return None


def get_user_badges(self):
    return UserBadge.objects.filter(user=self.user)


Profile.get_user_badges = get_user_badges


class Certificate(models.Model):
    # Certificate Model
    certificate_id = models.UUIDField(default=uuid.uuid4, editable=False, unique=True)
    completion_date = models.DateField(auto_now_add=True)
    course = models.ForeignKey(
        "web.Course", on_delete=models.CASCADE, related_name="certificates", null=True, blank=True
    )
    user = models.ForeignKey(settings.AUTH_USER_MODEL, on_delete=models.CASCADE, related_name="certificates")

    # New fields added as per feedback
    created_at = models.DateTimeField(auto_now_add=True)
    modified_at = models.DateTimeField(auto_now=True)

    def __str__(self):
        course_title = self.course.title if self.course else "No Course"
        return f"Certificate for {self.user.username} - {course_title}"

    def clean(self):
        """Validate that the user has completed the course."""
        from django.core.exceptions import ValidationError

        if self.course and self.user:
            # Check if the user is enrolled in the course
            enrollment = Enrollment.objects.filter(student=self.user, course=self.course, status="completed").exists()

            if not enrollment:
                raise ValidationError("User has not completed this course.")

    def save(self, *args, **kwargs):
        self.full_clean()
        super().save(*args, **kwargs)


class ProgressTracker(models.Model):
    user = models.ForeignKey(User, on_delete=models.CASCADE, related_name="progress_trackers")
    title = models.CharField(max_length=100)
    description = models.TextField(blank=True)
    current_value = models.IntegerField(default=0)
    target_value = models.IntegerField()
    color = models.CharField(
        max_length=20,
        default="blue-600",
        choices=[
            ("blue-600", "Primary"),
            ("green-600", "Success"),
            ("yellow-600", "Warning"),
            ("red-600", "Danger"),
            ("gray-600", "Secondary"),
        ],
    )
    public = models.BooleanField(default=True)
    embed_code = models.CharField(max_length=36, unique=True, editable=False)
    created_at = models.DateTimeField(auto_now_add=True)
    updated_at = models.DateTimeField(auto_now=True)

    def save(self, *args, **kwargs):
        if not self.embed_code:
            import uuid

            self.embed_code = str(uuid.uuid4())
        super().save(*args, **kwargs)

    @property
    def percentage(self):
        if self.target_value == 0:
            return 0
        return min(100, int((self.current_value / self.target_value) * 100))

    def __str__(self):
        return f"{self.title} ({self.percentage}%)"


class LearningStreak(models.Model):
    user = models.OneToOneField(settings.AUTH_USER_MODEL, on_delete=models.CASCADE, related_name="learning_streak")
    current_streak = models.IntegerField(default=0)
    longest_streak = models.IntegerField(default=0)
    last_engagement = models.DateField(null=True, blank=True)

    def update_streak(self):
        today = timezone.now().date()
        # Check if last engagement is in the future
        if self.last_engagement and self.last_engagement > today:
            # Treat future date as invalid and reset the streak
            self.current_streak = 1
        # If first engagement or gap > 1 day, reset streak to 1
        elif not self.last_engagement or (today - self.last_engagement).days > 1:
            self.current_streak = 1
        # If last engagement was yesterday, increment streak
        elif (today - self.last_engagement).days == 1:
            self.current_streak += 1
        # Else (if already engaged today), do nothing to the streak count

        # Update the last engagement to today
        self.last_engagement = today
        # Update longest streak if current is higher
        if self.current_streak > self.longest_streak:
            self.longest_streak = self.current_streak
        self.save()

    def __str__(self):
        return f"{self.user.username} - Current: {self.current_streak}, Longest: {self.longest_streak}"


class Quiz(models.Model):
    """Model for storing custom quizzes created by users."""

    STATUS_CHOICES = [("draft", "Draft"), ("published", "Published"), ("private", "Private")]

    title = models.CharField(max_length=200)
    description = models.TextField(blank=True)
    creator = models.ForeignKey(User, on_delete=models.CASCADE, related_name="created_quizzes")
    subject = models.ForeignKey(Subject, on_delete=models.PROTECT, related_name="quizzes")
    status = models.CharField(max_length=10, choices=STATUS_CHOICES, default="draft")
    created_at = models.DateTimeField(auto_now_add=True)
    updated_at = models.DateTimeField(auto_now=True)
    share_code = models.CharField(
        max_length=8, unique=True, blank=True, null=True, help_text="Unique code for sharing the quiz"
    )
    allow_anonymous = models.BooleanField(
        default=False, help_text="If enabled, users don't need to log in to take this quiz"
    )
    show_correct_answers = models.BooleanField(default=False, help_text="Show correct answers after quiz completion")
    randomize_questions = models.BooleanField(default=False, help_text="Randomize the order of questions")
    time_limit = models.PositiveIntegerField(null=True, blank=True, help_text="Time limit in minutes (optional)")
    max_attempts = models.PositiveIntegerField(
        null=True, blank=True, help_text="Maximum number of attempts allowed (leave blank for unlimited)"
    )
    passing_score = models.PositiveIntegerField(default=70, help_text="Minimum percentage required to pass the quiz")

    class Meta:
        verbose_name_plural = "Quizzes"
        ordering = ["-created_at"]

    def __str__(self):
        return self.title

    def save(self, *args, **kwargs):
        # Generate a unique share code if not provided
        if not self.share_code:
            import random
            import string

            while True:
                code = "".join(random.choices(string.ascii_uppercase + string.digits, k=8))
                if not Quiz.objects.filter(share_code=code).exists():
                    self.share_code = code
                    break
        super().save(*args, **kwargs)

    def get_absolute_url(self):
        from django.urls import reverse

        return reverse("quiz_detail", kwargs={"pk": self.pk})

    @property
    def question_count(self):
        return self.questions.count()

    @property
    def completion_count(self):
        return self.user_quizzes.filter(completed=True).count()


class QuizQuestion(models.Model):
    """Model for storing quiz questions."""

    QUESTION_TYPES = [("multiple", "Multiple Choice"), ("true_false", "True/False"), ("short", "Short Answer")]

    quiz = models.ForeignKey(Quiz, on_delete=models.CASCADE, related_name="questions")
    text = models.TextField()
    question_type = models.CharField(max_length=10, choices=QUESTION_TYPES, default="multiple")
    explanation = models.TextField(blank=True, help_text="Explanation of the correct answer")
    points = models.PositiveIntegerField(default=1)
    order = models.PositiveIntegerField(default=0)
    image = models.ImageField(upload_to="quiz_questions/", blank=True, default="")

    class Meta:
        ordering = ["order"]

    def __str__(self):
        return f"{self.text[:50]}{'...' if len(self.text) > 50 else ''}"


class QuizOption(models.Model):
    """Model for storing answer options for quiz questions."""

    question = models.ForeignKey(QuizQuestion, on_delete=models.CASCADE, related_name="options")
    text = models.CharField(max_length=255)
    is_correct = models.BooleanField(default=False)
    order = models.PositiveIntegerField(default=0)

    class Meta:
        ordering = ["order"]

    def __str__(self):
        return self.text


class UserQuiz(models.Model):
    """Model for tracking user quiz attempts and responses"""

    quiz = models.ForeignKey(Quiz, on_delete=models.CASCADE, related_name="user_quizzes")
    user = models.ForeignKey(User, on_delete=models.CASCADE, related_name="quiz_attempts", null=True, blank=True)
    anonymous_id = models.CharField(
        max_length=36, blank=True, default="", help_text="Identifier for non-logged-in users"
    )
    score = models.PositiveIntegerField(default=0)
    max_score = models.PositiveIntegerField(default=0)
    completed = models.BooleanField(default=False)
    start_time = models.DateTimeField(auto_now_add=True)
    end_time = models.DateTimeField(null=True, blank=True)
    answers = models.JSONField(default=dict, blank=True, help_text="JSON storing the user's answers and question IDs")

    class Meta:
        ordering = ["-start_time"]
        verbose_name_plural = "User quiz attempts"

    def __str__(self):
        user_str = self.user.username if self.user else f"Anonymous ({self.anonymous_id})"
        return f"{user_str} - {self.quiz.title}"

    def calculate_score(self):
        """Calculate the score based on answers."""
        score = 0
        max_score = 0

        for q_id, answer_data in self.answers.items():
            try:
                question = QuizQuestion.objects.get(id=q_id)
                max_score += question.points

                if question.question_type == "multiple":
                    # Check if selected options match correct options
                    correct_options = set(question.options.filter(is_correct=True).values_list("id", flat=True))
                    selected_options = set(answer_data.get("selected_options", []))
                    if correct_options == selected_options:
                        score += question.points
                elif question.question_type == "true_false":
                    # For true/false, there should be only one correct option
                    correct_option = question.options.filter(is_correct=True).first()
                    if correct_option and str(correct_option.id) == str(answer_data.get("selected_option")):
                        score += question.points
                elif question.question_type == "short":
                    # Short answers require manual grading in this implementation
                    # We could implement auto-grading logic here for simple cases
                    pass
            except QuizQuestion.DoesNotExist:
                pass

        self.score = score
        self.max_score = max_score
        self.save()

    def complete_quiz(self):
        """Mark the quiz as completed and calculate final score."""
        from django.utils import timezone

        self.completed = True
        self.end_time = timezone.now()
        self.calculate_score()
        self.save()

    @property
    def duration(self):
        """Return the duration of the quiz attempt as a formatted string."""
        if self.start_time and self.end_time:
            # Calculate duration in seconds
            duration_seconds = (self.end_time - self.start_time).total_seconds()

            # Format the duration
            if duration_seconds < 60:
                # Show with decimal precision for small durations
                if duration_seconds < 10:
                    return f"{duration_seconds:.1f}s"
                return f"{int(duration_seconds)}s"

            minutes, seconds = divmod(int(duration_seconds), 60)
            if minutes < 60:
                return f"{minutes}m {seconds}s"

            hours, minutes = divmod(minutes, 60)
            return f"{hours}h {minutes}m {seconds}s"
        elif self.start_time and not self.end_time and self.completed:
            # If completed but no end_time, use current time
            from django.utils import timezone

            duration_seconds = (timezone.now() - self.start_time).total_seconds()

            # Format the duration
            if duration_seconds < 60:
                # Show with decimal precision for small durations
                if duration_seconds < 10:
                    return f"{duration_seconds:.1f}s"
                return f"{int(duration_seconds)}s"

            minutes, seconds = divmod(int(duration_seconds), 60)
            if minutes < 60:
                return f"{minutes}m {seconds}s"

            hours, minutes = divmod(minutes, 60)
            return f"{hours}h {minutes}m {seconds}s"
        return "N/A"

    @property
    def status(self):
        """Return the status of the quiz attempt."""
        if not self.completed:
            return "in_progress"

        # Check if there's a passing score defined on the quiz
        passing_score = getattr(self.quiz, "passing_score", 0)
        if passing_score and self.score >= passing_score:
            return "passed"
        else:
            return "failed"

    def get_status_display(self):
        """Return a human-readable status."""
        if self.status == "passed":
            return "Passed"
        elif self.status == "failed":
            return "Failed"
        else:
            return "In Progress"

    @property
    def created_at(self):
        """Alias for start_time for template compatibility."""
        return self.start_time


class WaitingRoom(models.Model):
    """Model for storing waiting room requests.

    Can be used for two purposes:
    1. Waiting for a new course to be created on a subject/topic (creator, title, subject, topics are set)
    2. Waiting for the next session of an existing course (course is set)
    """

    STATUS_CHOICES = [("open", "Open"), ("closed", "Closed"), ("fulfilled", "Fulfilled")]

    # For waiting for new courses
    title = models.CharField(max_length=200, blank=True)
    description = models.TextField(blank=True)
    subject = models.CharField(max_length=100, blank=True)
    topics = models.TextField(help_text="Comma-separated list of topics", blank=True)
    creator = models.ForeignKey(
        User, on_delete=models.CASCADE, related_name="created_waiting_rooms", null=True, blank=True
    )
    fulfilled_course = models.ForeignKey(
        "Course", on_delete=models.SET_NULL, null=True, blank=True, related_name="fulfilled_waiting_rooms"
    )

    # For waiting for next session of existing course
    course = models.ForeignKey(
        "Course",
        on_delete=models.CASCADE,
        null=True,
        blank=True,
        related_name="session_waiting_rooms",
        help_text="For waiting for next session of an existing course",
    )

    # Common fields
    participants = models.ManyToManyField(User, related_name="joined_waiting_rooms", blank=True)
    status = models.CharField(max_length=10, choices=STATUS_CHOICES, default="open")
    created_at = models.DateTimeField(auto_now_add=True)
    updated_at = models.DateTimeField(auto_now=True)

    class Meta:
        ordering = ["-created_at"]

    def __str__(self):
        if self.course:
            return f"Waiting room for next session of {self.course.title}"
        return self.title or "Untitled Waiting Room"

    def participant_count(self):
        """Return the number of participants in the waiting room."""
        return self.participants.count()

    def topic_list(self):
        """Return the list of topics as a list."""
        if not self.topics:
            return []
        return [topic.strip() for topic in self.topics.split(",") if topic.strip()]

    def get_next_session(self):
        """Get the next upcoming session for this course (if waiting for existing course)."""
        if not self.course:
            return None
        from django.utils import timezone

        return self.course.sessions.filter(start_time__gt=timezone.now()).order_by("start_time").first()

    def mark_as_fulfilled(self, course=None):
        """Mark the waiting room as fulfilled and notify participants."""
        self.status = "fulfilled"
        self.save()

        if course:
            from .notifications import notify_waiting_room_fulfilled

            notify_waiting_room_fulfilled(self, course)

    def close_waiting_room(self):
        """Close the waiting room."""
        self.status = "closed"
        self.save()


class GradeableLink(models.Model):
    """Model for storing links that users want to get grades on."""

    LINK_TYPES = [
        ("pr", "Pull Request"),
        ("article", "Article"),
        ("website", "Website"),
        ("project", "Project"),
        ("other", "Other"),
    ]

    title = models.CharField(max_length=200)
    url = models.URLField()
    description = models.TextField(blank=True)
    user = models.ForeignKey(User, on_delete=models.CASCADE, related_name="submitted_links")
    link_type = models.CharField(max_length=20, choices=LINK_TYPES, default="other")
    created_at = models.DateTimeField(auto_now_add=True)
    updated_at = models.DateTimeField(auto_now=True)

    class Meta:
        ordering = ["-created_at"]

    def __str__(self):
        return self.title

    def get_absolute_url(self):
        return reverse("gradeable_link_detail", kwargs={"pk": self.pk})

    @property
    def average_grade(self):
        """Calculate the average numeric grade."""
        grades = self.grades.all()
        if not grades:
            return None
        return sum(grade.numeric_grade for grade in grades) / grades.count()

    @property
    def average_letter_grade(self):
        """Convert the average numeric grade back to a letter grade."""
        avg = self.average_grade
        if avg is None:
            return "No grades yet"

        if avg >= 4.0:
            return "A+"
        elif avg >= 3.7:
            return "A"
        elif avg >= 3.3:
            return "A-"
        elif avg >= 3.0:
            return "B+"
        elif avg >= 2.7:
            return "B"
        elif avg >= 2.3:
            return "B-"
        elif avg >= 2.0:
            return "C+"
        elif avg >= 1.7:
            return "C"
        elif avg >= 1.3:
            return "C-"
        elif avg >= 1.0:
            return "D"
        else:
            return "F"

    @property
    def grade_count(self):
        """Return the number of grades."""
        return self.grades.count()

    @property
    def grade_distribution(self):
        """Return a dictionary with the distribution of letter grades."""
        grades = self.grades.all()
        distribution = {}

        # Initialize with all possible grades
        for grade_code, grade_name in LinkGrade.GRADE_CHOICES:
            # Group by main letter for simplicity (A+, A, A- all grouped as A)
            main_letter = grade_code[0]
            distribution[main_letter] = distribution.get(main_letter, 0)

        # Count actual grades
        for grade in grades:
            main_letter = grade.grade[0]
            distribution[main_letter] = distribution.get(main_letter, 0) + 1

        # Sort by grade letter (A, B, C, D, F)
        return {k: v for k, v in sorted(distribution.items())}


class LinkGrade(models.Model):
    """Model for storing grades on links."""

    GRADE_CHOICES = [
        ("A+", "A+"),
        ("A", "A"),
        ("A-", "A-"),
        ("B+", "B+"),
        ("B", "B"),
        ("B-", "B-"),
        ("C+", "C+"),
        ("C", "C"),
        ("C-", "C-"),
        ("D", "D"),
        ("F", "F"),
    ]

    GRADE_VALUES = {
        "A+": 4.3,
        "A": 4.0,
        "A-": 3.7,
        "B+": 3.3,
        "B": 3.0,
        "B-": 2.7,
        "C+": 2.3,
        "C": 2.0,
        "C-": 1.7,
        "D": 1.0,
        "F": 0.0,
    }

    link = models.ForeignKey(GradeableLink, on_delete=models.CASCADE, related_name="grades")
    user = models.ForeignKey(User, on_delete=models.CASCADE, related_name="given_grades")
    grade = models.CharField(max_length=2, choices=GRADE_CHOICES)
    comment = models.TextField(blank=True)
    created_at = models.DateTimeField(auto_now_add=True)

    class Meta:
        unique_together = ["link", "user"]  # One grade per user per link
        ordering = ["-created_at"]

    def __str__(self):
        return f"{self.user.username} graded {self.link.title} with {self.grade}"

    @property
    def numeric_grade(self):
        """Convert letter grade to numeric value."""
        return self.GRADE_VALUES.get(self.grade, 0.0)

    def clean(self):
        """Validate that comments are provided for lower grades."""
        if self.grade not in ["A+", "A"] and not self.comment:
            raise ValidationError("A comment is required for grades below A.")


class PeerChallenge(models.Model):
    """Model for challenges between users for quizzes or tasks."""

    STATUS_CHOICES = [
        ("active", "Active"),
        ("completed", "Completed"),
        ("cancelled", "Cancelled"),
    ]

    quiz = models.ForeignKey(Quiz, on_delete=models.CASCADE, related_name="peer_challenges")
    creator = models.ForeignKey(User, on_delete=models.CASCADE, related_name="created_challenges")
    title = models.CharField(max_length=200)
    description = models.TextField(blank=True)
    expires_at = models.DateTimeField(null=True, blank=True)
    status = models.CharField(max_length=10, choices=STATUS_CHOICES, default="active")
    created_at = models.DateTimeField(auto_now_add=True)
    updated_at = models.DateTimeField(auto_now=True)

    class Meta:
        ordering = ["-created_at"]
        verbose_name = "Peer Challenge"
        verbose_name_plural = "Peer Challenges"

    def __str__(self):
        return f"{self.title} by {self.creator.username}"

    @property
    def is_expired(self):
        """Check if the challenge has expired."""
        if self.expires_at and timezone.now() > self.expires_at:
            return True
        return False

    @property
    def total_participants(self):
        """Get the total number of participants in this challenge."""
        return self.invitations.filter(status__in=["accepted", "completed"]).count() + 1  # +1 for creator

    @property
    def leaderboard(self):
        """Get sorted list of participants by score."""
        participants = []

        # Add creator's best attempt
        creator_attempts = (
            UserQuiz.objects.filter(quiz=self.quiz, user=self.creator, completed=True, start_time__gte=self.created_at)
            .order_by("-score")
            .first()
        )

        if creator_attempts:
            participants.append(
                {
                    "user": self.creator,
                    "score": creator_attempts.score,
                    "max_score": creator_attempts.max_score,
                    "completion_time": creator_attempts.end_time,
                    "is_creator": True,
                }
            )

        # Add invited participants' best attempts
        for invitation in self.invitations.filter(status="completed"):
            participant_attempt = invitation.user_quiz
            if participant_attempt and participant_attempt.completed:
                participants.append(
                    {
                        "user": invitation.participant,
                        "score": participant_attempt.score,
                        "max_score": participant_attempt.max_score,
                        "completion_time": participant_attempt.end_time,
                        "is_creator": False,
                    }
                )

        # Sort by score (descending) and completion time (ascending)
        return sorted(participants, key=lambda x: (-x["score"], x["completion_time"]))


class PeerChallengeInvitation(models.Model):
    """Model for invitations to peer challenges."""

    STATUS_CHOICES = [
        ("pending", "Pending"),
        ("accepted", "Accepted"),
        ("completed", "Completed"),
        ("declined", "Declined"),
        ("expired", "Expired"),
    ]

    challenge = models.ForeignKey(PeerChallenge, on_delete=models.CASCADE, related_name="invitations")
    participant = models.ForeignKey(User, on_delete=models.CASCADE, related_name="challenge_invitations")
    status = models.CharField(max_length=10, choices=STATUS_CHOICES, default="pending")
    user_quiz = models.ForeignKey(
        UserQuiz, on_delete=models.SET_NULL, null=True, blank=True, related_name="challenge_invitation"
    )
    message = models.TextField(blank=True)
    created_at = models.DateTimeField(auto_now_add=True)
    updated_at = models.DateTimeField(auto_now=True)

    class Meta:
        ordering = ["-created_at"]
        unique_together = ["challenge", "participant"]

    def __str__(self):
        return f"{self.challenge.title} invitation for {self.participant.username}"

    def accept(self):
        """Accept the challenge invitation."""
        self.status = "accepted"
        self.save()

        # Create notification for challenge creator
        Notification.objects.create(
            user=self.challenge.creator,
            title="Challenge Accepted",
            message=f"{self.participant.username} has accepted your challenge: {self.challenge.title}",
            notification_type="info",
        )

    def decline(self):
        """Decline the challenge invitation."""
        self.status = "declined"
        self.save()

        # Create notification for challenge creator
        Notification.objects.create(
            user=self.challenge.creator,
            title="Challenge Declined",
            message=f"{self.participant.username} has declined your challenge: {self.challenge.title}",
            notification_type="info",
        )

    def complete(self, user_quiz):
        """Mark the challenge as completed."""
        self.status = "completed"
        self.user_quiz = user_quiz
        self.save()

        # Create notification for challenge creator
        Notification.objects.create(
            user=self.challenge.creator,
            title="Challenge Completed",
            message=f"{self.participant.username} has completed your challenge: {self.challenge.title}",
            notification_type="success",
        )


class NoteHistory(models.Model):
    """Model for tracking changes to teacher notes on enrollments."""

    enrollment = models.ForeignKey(Enrollment, on_delete=models.CASCADE, related_name="note_history")
    content = models.TextField()
    created_by = models.ForeignKey(User, on_delete=models.CASCADE, related_name="note_history_entries")
    created_at = models.DateTimeField(auto_now_add=True)
    updated_at = models.DateTimeField(auto_now=True)

    class Meta:
        ordering = ["-created_at"]

    def __str__(self):
        return f"{self.created_by.username} updated notes for {self.enrollment.student.username}"


class NotificationPreference(models.Model):
    user = models.OneToOneField(User, on_delete=models.CASCADE, related_name="notification_preferences")
    reminder_days_before = models.IntegerField(default=3, help_text="Days before deadline to send first reminder")
    reminder_hours_before = models.IntegerField(default=24, help_text="Hours before deadline to send final reminder")
    email_notifications = models.BooleanField(default=True)
    in_app_notifications = models.BooleanField(default=True)

    def __str__(self):
        return f"Notification preferences for {self.user.username}"


class FeatureVote(models.Model):
    VOTE_CHOICES = (
        ("up", "Thumbs Up"),
        ("down", "Thumbs Down"),
    )

    feature_id = models.CharField(max_length=100)
    user = models.ForeignKey(settings.AUTH_USER_MODEL, on_delete=models.CASCADE, null=True, blank=True)
    ip_address = models.GenericIPAddressField(null=True, blank=True)
    vote = models.CharField(max_length=4, choices=VOTE_CHOICES)
    created_at = models.DateTimeField(auto_now_add=True)

    class Meta:
        indexes = [
            models.Index(fields=["feature_id", "user"], name="web_feature_feature_9fbd0b_idx"),
            models.Index(fields=["feature_id", "ip_address"], name="web_feature_feature_988c48_idx"),
        ]
        verbose_name = "Feature Vote"
        verbose_name_plural = "Feature Votes"
        constraints = [
            models.UniqueConstraint(
                fields=["feature_id", "user"],
                name="unique_user_feature_vote",
                condition=models.Q(user__isnull=False),
            ),
            models.UniqueConstraint(
                fields=["feature_id", "ip_address"],
                name="unique_ip_feature_vote",
                condition=models.Q(ip_address__isnull=False),
            ),
        ]

    def clean(self):
        """Validate that a user or IP address hasn't already voted on this feature."""
        if not self.feature_id:
            raise ValidationError({"feature_id": "Feature ID is required"})

        if not self.vote:
            raise ValidationError({"vote": "Vote is required"})

        if not self.user and not self.ip_address:
            raise ValidationError("Either user or IP address must be provided")

        if self.user and self.ip_address:
            raise ValidationError("Cannot provide both user and IP address")

        if self.user:
            # Check for existing user vote
            existing_vote = (
                FeatureVote.objects.filter(feature_id=self.feature_id, user=self.user).exclude(pk=self.pk).first()
            )
            if existing_vote:
                raise ValidationError(
                    {"user": f"User has already voted on this feature with a {existing_vote.get_vote_display()}"}
                )
        elif self.ip_address:
            # Check for existing IP vote
            existing_vote = (
                FeatureVote.objects.filter(feature_id=self.feature_id, ip_address=self.ip_address, user__isnull=True)
                .exclude(pk=self.pk)
                .first()
            )
            if existing_vote:
                raise ValidationError(
                    {
                        "ip_address": (
                            f"IP address has already voted on this feature with a "
                            f"{existing_vote.get_vote_display()}"
                        )
                    }
                )

    def save(self, *args, **kwargs):
        """Ensure clean() is called before saving."""
        self.full_clean()
        super().save(*args, **kwargs)

    def __str__(self):
        voter = self.user.username if self.user else self.ip_address
        return f"{self.get_vote_display()} for {self.feature_id} by {voter}"


class MembershipPlan(models.Model):
    BILLING_PERIOD_CHOICES = [
        ("monthly", "Monthly"),
        ("yearly", "Yearly"),
    ]

    name = models.CharField(max_length=100)
    slug = models.SlugField(max_length=100, unique=True)
    description = models.TextField(blank=True)
    features = models.JSONField(default=list)
    price_monthly = models.DecimalField(max_digits=10, decimal_places=2)
    price_yearly = models.DecimalField(max_digits=10, decimal_places=2)
    billing_period = models.CharField(max_length=10, choices=BILLING_PERIOD_CHOICES, default="monthly")
    stripe_monthly_price_id = models.CharField(max_length=100, blank=True)
    stripe_yearly_price_id = models.CharField(max_length=100, blank=True)
    is_active = models.BooleanField(default=True)
    is_popular = models.BooleanField(default=False)
    order = models.PositiveIntegerField(default=0)
    created_at = models.DateTimeField(auto_now_add=True)
    updated_at = models.DateTimeField(auto_now=True)

    def save(self, *args, **kwargs):
        if not self.slug:
            self.slug = slugify(self.name)
        super().save(*args, **kwargs)

    @property
    def yearly_savings(self):
        if self.price_monthly and self.price_yearly:
            monthly_total = self.price_monthly * 12
            savings = monthly_total - self.price_yearly
            if savings > 0:
                return int((savings / monthly_total) * 100)
        return 0

    def __str__(self):
        return f"{self.name} - ${self.price_monthly}/month or ${self.price_yearly}/year"


class UserMembership(models.Model):
    STATUS_CHOICES = [
        ("active", "Active"),
        ("past_due", "Past Due"),
        ("canceled", "Canceled"),
        ("trialing", "Trialing"),
        ("unpaid", "Unpaid"),
        ("incomplete", "Incomplete"),
        ("expired", "Expired"),
    ]

    BILLING_PERIOD_CHOICES = [
        ("monthly", "Monthly"),
        ("yearly", "Yearly"),
    ]

    user = models.OneToOneField("auth.User", on_delete=models.CASCADE, related_name="membership")
    plan = models.ForeignKey(MembershipPlan, on_delete=models.PROTECT, related_name="user_memberships")
    stripe_customer_id = models.CharField(max_length=100, blank=True)
    stripe_subscription_id = models.CharField(max_length=100, blank=True)
    status = models.CharField(max_length=20, choices=STATUS_CHOICES, default="active")
    billing_period = models.CharField(max_length=10, choices=BILLING_PERIOD_CHOICES, default="monthly")
    start_date = models.DateTimeField(default=timezone.now)
    end_date = models.DateTimeField(null=True, blank=True)
    cancel_at_period_end = models.BooleanField(default=False)
    created_at = models.DateTimeField(auto_now_add=True)
    updated_at = models.DateTimeField(auto_now=True)

    @property
    def is_active(self):
        active_statuses = ["active", "trialing"]
        return self.status in active_statuses and (self.end_date is None or self.end_date > timezone.now())

    @property
    def is_canceled(self):
        return self.status == "canceled" or self.cancel_at_period_end

    @property
    def days_until_expiration(self):
        if not self.end_date:
            return None
        now = timezone.now()
        if now > self.end_date:
            return -1
        return (self.end_date - now).days

    def get_next_billing_date(self):
        if self.end_date:
            return self.end_date
        return None

    def __str__(self):
        return f"{self.user.email} - {self.plan.name} ({self.status})"


class MembershipSubscriptionEvent(models.Model):
    EVENT_TYPE_CHOICES = [
        ("created", "Created"),
        ("updated", "Updated"),
        ("canceled", "Canceled"),
        ("payment_succeeded", "Payment Succeeded"),
        ("payment_failed", "Payment Failed"),
        ("reactivated", "Reactivated"),
    ]

    user = models.ForeignKey("auth.User", on_delete=models.CASCADE, related_name="membership_events")
    membership = models.ForeignKey(UserMembership, on_delete=models.SET_NULL, null=True, related_name="events")
    event_type = models.CharField(max_length=50, choices=EVENT_TYPE_CHOICES)
    stripe_event_id = models.CharField(max_length=100, blank=True)
    data = models.JSONField(default=dict, blank=True)
    created_at = models.DateTimeField(auto_now_add=True)

    class Meta:
        ordering = ["-created_at"]

    def __str__(self):
        return f"{self.event_type} - {self.user.email} - {self.created_at}"


class ScheduledPost(models.Model):
    content = models.CharField(max_length=280)
    image = models.ImageField(upload_to="scheduled_posts/", blank=True)
    scheduled_time = models.DateTimeField()
    posted = models.BooleanField(default=False)
    posted_at = models.DateTimeField(null=True, blank=True)

    def __str__(self):
        return self.content


class ForumVote(models.Model):
    """Model for storing votes on forum topics and replies."""

    VOTE_TYPES = [
        ("up", "Upvote"),
        ("down", "Downvote"),
    ]

    user = models.ForeignKey(User, on_delete=models.CASCADE, related_name="forum_votes")
    topic = models.ForeignKey("ForumTopic", on_delete=models.CASCADE, related_name="votes", null=True, blank=True)
    reply = models.ForeignKey("ForumReply", on_delete=models.CASCADE, related_name="votes", null=True, blank=True)
    vote_type = models.CharField(max_length=4, choices=VOTE_TYPES)
    created_at = models.DateTimeField(auto_now_add=True)
    updated_at = models.DateTimeField(auto_now=True)

    class Meta:
        unique_together = [("user", "topic"), ("user", "reply")]
        constraints = [
            models.CheckConstraint(
                check=(
                    models.Q(topic__isnull=False, reply__isnull=True)
                    | models.Q(topic__isnull=True, reply__isnull=False)
                ),
                name="vote_topic_xor_reply",
            )
        ]

    def __str__(self):
        if self.topic:
            return f"{self.user.username} {self.vote_type}voted topic #{self.topic.id}"
        elif self.reply:
            return f"{self.user.username} {self.vote_type}voted reply #{self.reply.id}"
        return f"{self.user.username} cast a vote"


def default_valid_until() -> datetime:
    return timezone.now() + timedelta(days=30)


class Discount(models.Model):
    user = models.ForeignKey(User, on_delete=models.CASCADE)
    course = models.ForeignKey(Course, on_delete=models.CASCADE)
    code = models.CharField(max_length=20, unique=True)
    discount_percentage = models.DecimalField(max_digits=5, decimal_places=2, default=5.00)
    valid_from = models.DateTimeField(default=timezone.now)
    valid_until = models.DateTimeField(default=default_valid_until)
    used = models.BooleanField(default=False)

    def __str__(self):
        return f"{self.code} for {self.user.username} on {self.course.title}"


class VideoRequest(models.Model):
    """Model for users to request educational videos on specific topics."""

    title = models.CharField(max_length=200, help_text="Short title describing the requested video")
    description = models.TextField(help_text="Detailed description of what you'd like to learn from this video")
    category = models.ForeignKey(Subject, on_delete=models.PROTECT, related_name="video_requests")
    requester = models.ForeignKey(User, on_delete=models.CASCADE, related_name="video_requests")
    created_at = models.DateTimeField(auto_now_add=True)
    status = models.CharField(
        max_length=20,
        choices=[
            ("pending", "Pending"),
            ("approved", "Approved"),
            ("fulfilled", "Fulfilled"),
            ("rejected", "Rejected"),
        ],
        default="pending",
    )
    fulfilled_by = models.ForeignKey(
        EducationalVideo,
        on_delete=models.SET_NULL,
        related_name="fulfilling_requests",
        null=True,
        blank=True,
        help_text="Educational video that fulfills this request",
    )

    class Meta:
        verbose_name = "Video Request"
        verbose_name_plural = "Video Requests"
        ordering = ["-created_at"]

    def __str__(self) -> str:
        return self.title


class Survey(models.Model):
    title = models.CharField(max_length=200)
    author = models.ForeignKey(User, on_delete=models.SET_NULL, blank=True, null=True)  # Added null=True
    created_at = models.DateTimeField(auto_now_add=True)

    def __str__(self):
        return self.title


class Question(models.Model):
    QUESTION_TYPES = [
        ("mcq", "Multiple Choice"),
        ("checkbox", "Checkbox (Multiple Answers)"),
        ("text", "Text Answer"),
        ("true_false", "True/False"),
        ("scale", "Scale Rating"),
    ]

    survey = models.ForeignKey("Survey", on_delete=models.CASCADE)
    text = models.TextField()
    type = models.CharField(max_length=20, choices=QUESTION_TYPES, default="mcq")
    required = models.BooleanField(default=True)
    scale_min = models.IntegerField(default=1)
    scale_max = models.IntegerField(default=5)

    def __str__(self):
        return self.text


class Choice(models.Model):
    question = models.ForeignKey("Question", on_delete=models.CASCADE)
    text = models.CharField(max_length=200)

    def __str__(self):
        return self.text


class Response(models.Model):
    user = models.ForeignKey(User, on_delete=models.CASCADE)
    question = models.ForeignKey("Question", on_delete=models.CASCADE)
    choice = models.ForeignKey("Choice", on_delete=models.CASCADE, blank=True, null=True)
    text_answer = models.TextField(blank=True)
    created_at = models.DateTimeField(auto_now_add=True)

    def __str__(self):
        return f"Response by {self.user.username} to {self.question.text}"


<<<<<<< HEAD
class FlashcardDeck(models.Model):
    """Model for flashcard decks."""

    name = models.CharField(max_length=200)
    description = models.TextField(blank=True)
    creator = models.ForeignKey(User, on_delete=models.CASCADE, related_name="flashcard_decks")
    is_public = models.BooleanField(default=False, help_text="Make this deck visible to other users")
    slug = models.SlugField(unique=True, blank=True)
    created_at = models.DateTimeField(auto_now_add=True)
    updated_at = models.DateTimeField(auto_now=True)

    class Meta:
        ordering = ["-updated_at"]

    def __str__(self):
        return self.name

    def save(self, *args, **kwargs):
        if not self.slug:
            self.slug = slugify(self.name)
            # Ensure slug is unique
            original_slug = self.slug
            counter = 1
            while FlashcardDeck.objects.filter(slug=self.slug).exists():
                self.slug = f"{original_slug}-{counter}"
                counter += 1
        super().save(*args, **kwargs)

    def get_absolute_url(self):
        return reverse("flashcard_deck_detail", kwargs={"slug": self.slug})

    @property
    def card_count(self):
        return self.flashcards.count()


class Flashcard(models.Model):
    """Model for individual flashcards within a deck."""

    deck = models.ForeignKey(FlashcardDeck, on_delete=models.CASCADE, related_name="flashcards")
    front_text = models.TextField(help_text="Question or term")
    back_text = models.TextField(help_text="Answer or definition")
    order = models.PositiveIntegerField(default=0, help_text="Order of card in deck")
    created_at = models.DateTimeField(auto_now_add=True)
    updated_at = models.DateTimeField(auto_now=True)

    class Meta:
        ordering = ["order", "created_at"]

    def __str__(self):
        return f"{self.deck.name} - Card {self.order}"
=======
class VirtualClassroom(models.Model):
    """Model for storing virtual classroom instances."""

    name = models.CharField(max_length=200)
    teacher = models.ForeignKey(User, on_delete=models.CASCADE, related_name="virtual_classrooms")
    course = models.ForeignKey(
        Course, on_delete=models.CASCADE, related_name="virtual_classrooms", null=True, blank=True
    )
    is_active = models.BooleanField(default=True)
    created_at = models.DateTimeField(auto_now_add=True)
    updated_at = models.DateTimeField(auto_now=True)
    max_students = models.PositiveIntegerField(default=30)

    class Meta:
        ordering = ["-created_at"]

    def __str__(self) -> str:
        return f"{self.name} - {self.teacher.username}"


class VirtualClassroomCustomization(models.Model):
    """Model for storing virtual classroom customization settings."""

    classroom = models.OneToOneField(VirtualClassroom, on_delete=models.CASCADE, related_name="customization_settings")
    wall_color = models.CharField(max_length=7, default="#E6E2D7")  # Hex color
    floor_color = models.CharField(max_length=7, default="#C7B299")  # Hex color
    desk_color = models.CharField(max_length=7, default="#8B4513")  # Hex color
    chair_color = models.CharField(max_length=7, default="#4B0082")  # Hex color
    board_color = models.CharField(max_length=7, default="#005C53")  # Hex color
    number_of_rows = models.PositiveIntegerField(default=5)
    desks_per_row = models.PositiveIntegerField(default=6)
    has_plants = models.BooleanField(default=True)
    has_windows = models.BooleanField(default=True)
    has_bookshelf = models.BooleanField(default=True)
    has_clock = models.BooleanField(default=True)
    has_carpet = models.BooleanField(default=True)
    created_at = models.DateTimeField(auto_now_add=True)
    updated_at = models.DateTimeField(auto_now=True)

    def __str__(self):
        return f"Customization for {self.classroom.name}"

    class Meta:
        verbose_name = "Virtual Classroom Customization"
        verbose_name_plural = "Virtual Classroom Customizations"


class VirtualClassroomParticipant(models.Model):
    """Model for tracking active participants in a virtual classroom."""

    user = models.ForeignKey(User, on_delete=models.CASCADE)
    classroom = models.ForeignKey(VirtualClassroom, on_delete=models.CASCADE)
    joined_at = models.DateTimeField(auto_now_add=True)
    last_active = models.DateTimeField(auto_now=True)
    seat_id = models.CharField(max_length=20, blank=True, default="")

    class Meta:
        unique_together = ("classroom", "user")

    def __str__(self):
        return f"{self.user.username} in {self.classroom.name}"

    def to_dict(self):
        return {
            "username": self.user.username,
            "full_name": f"{self.user.first_name} {self.user.last_name}",
            "joined_at": self.joined_at.isoformat(),
            "seat_id": self.seat_id,
            "last_active": self.last_active.isoformat(),
        }


class VirtualClassroomWhiteboard(models.Model):
    """Model to store whiteboard data for each virtual classroom"""

    classroom = models.OneToOneField(VirtualClassroom, on_delete=models.CASCADE, related_name="whiteboard")
    canvas_data = models.JSONField(default=dict, blank=True)
    background_image = models.TextField(blank=True, default="")
    last_updated = models.DateTimeField(auto_now=True)
    created_at = models.DateTimeField(default=timezone.now)
    last_updated_by = models.ForeignKey(User, on_delete=models.SET_NULL, null=True, blank=True)

    def __str__(self):
        return f"Whiteboard for {self.classroom.name}"

    class Meta:
        ordering = ["-last_updated"]
        verbose_name = "Virtual Classroom Whiteboard"
        verbose_name_plural = "Virtual Classroom Whiteboards"
>>>>>>> 40cc6e73
<|MERGE_RESOLUTION|>--- conflicted
+++ resolved
@@ -3087,7 +3087,6 @@
         return f"Response by {self.user.username} to {self.question.text}"
 
 
-<<<<<<< HEAD
 class FlashcardDeck(models.Model):
     """Model for flashcard decks."""
 
@@ -3139,7 +3138,7 @@
 
     def __str__(self):
         return f"{self.deck.name} - Card {self.order}"
-=======
+
 class VirtualClassroom(models.Model):
     """Model for storing virtual classroom instances."""
 
@@ -3228,5 +3227,4 @@
     class Meta:
         ordering = ["-last_updated"]
         verbose_name = "Virtual Classroom Whiteboard"
-        verbose_name_plural = "Virtual Classroom Whiteboards"
->>>>>>> 40cc6e73
+        verbose_name_plural = "Virtual Classroom Whiteboards"