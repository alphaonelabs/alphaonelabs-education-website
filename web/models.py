import os
import random
import string
import time
import uuid
from io import BytesIO

from allauth.account.signals import user_signed_up
from django.conf import settings
from django.contrib.auth.models import User
from django.core.exceptions import ValidationError
from django.core.files.base import ContentFile
from django.core.mail import send_mail
from django.core.validators import MaxValueValidator, MinValueValidator
from django.db import models
from django.db.models.signals import post_save
from django.dispatch import receiver
from django.urls import reverse
from django.utils import timezone
from django.utils.text import slugify
from django.utils.translation import gettext_lazy as _
from markdownx.models import MarkdownxField
from PIL import Image


class Notification(models.Model):
    NOTIFICATION_TYPES = [
        ("info", "Information"),
        ("success", "Success"),
        ("warning", "Warning"),
        ("error", "Error"),
    ]

    user = models.ForeignKey(User, on_delete=models.CASCADE, related_name="notifications")
    title = models.CharField(max_length=200)
    message = models.TextField()
    notification_type = models.CharField(max_length=10, choices=NOTIFICATION_TYPES, default="info")
    read = models.BooleanField(default=False)
    created_at = models.DateTimeField(auto_now_add=True)
    updated_at = models.DateTimeField(auto_now=True)

    class Meta:
        ordering = ["-created_at"]

    def __str__(self):
        return f"{self.title} - {self.user.username}"


class Profile(models.Model):
    user = models.OneToOneField(User, on_delete=models.CASCADE)
    bio = models.TextField(max_length=500, blank=True)
    expertise = models.CharField(max_length=200, blank=True)
    avatar = models.ImageField(upload_to="avatars/", blank=True, default="")
    is_teacher = models.BooleanField(default=False)
    referral_code = models.CharField(max_length=20, unique=True, blank=True)
    referred_by = models.ForeignKey("self", on_delete=models.SET_NULL, null=True, blank=True, related_name="referrals")
    referral_earnings = models.DecimalField(max_digits=10, decimal_places=2, default=0)
    stripe_account_id = models.CharField(max_length=100, blank=True)
    stripe_account_status = models.CharField(
        max_length=20,
        choices=[
            ("pending", "Pending"),
            ("verified", "Verified"),
            ("rejected", "Rejected"),
        ],
        default="pending",
        blank=True,
    )
    commission_rate = models.DecimalField(
        max_digits=5,
        decimal_places=2,
        default=10.00,
        help_text="Commission rate in percentage (e.g., 10.00 for 10%)",
        blank=True,
    )
    created_at = models.DateTimeField(auto_now_add=True)
    updated_at = models.DateTimeField(auto_now=True)
    is_profile_public = models.BooleanField(
        default=False, help_text="Toggle to make your profile public so your details and stats are visible."
    )
    how_did_you_hear_about_us = models.TextField(
        blank=True, help_text="How did you hear about us? You can enter text or a link."
    )

    def __str__(self):
        visibility = "Public" if self.is_profile_public else "Private"
        return f"{self.user.username}'s profile ({visibility})"

    def save(self, *args, **kwargs):
        if not self.referral_code:
            self.referral_code = self.generate_referral_code()
        if self.avatar:
            img = Image.open(self.avatar)
            if img.mode != "RGB":
                img = img.convert("RGB")
            # Resize to a square avatar
            size = (200, 200)
            img = img.resize(size, Image.Resampling.LANCZOS)
            # Save the resized image
            buffer = BytesIO()
            img.save(buffer, format="JPEG", quality=90)
            # Update the ImageField
            file_name = self.avatar.name
            self.avatar.delete(save=False)  # Delete old image
            self.avatar.save(file_name, ContentFile(buffer.getvalue()), save=False)
        super().save(*args, **kwargs)

    def generate_referral_code(self):
        """Generate a unique referral code."""
        max_attempts = 10
        attempt = 0

        while attempt < max_attempts:
            code = "".join(random.choices(string.ascii_uppercase + string.digits, k=8))
            if not Profile.objects.filter(referral_code=code).exists():
                return code
            attempt += 1

        # If we've exhausted our attempts, generate a truly unique code using timestamp
        timestamp = int(time.time())
        code = f"{timestamp:x}".upper()[:8]
        return code

    @property
    def total_referrals(self):
        """Return the total number of successful referrals."""
        return self.referrals.count()

    def add_referral_earnings(self, amount):
        """Add referral earnings to the user's balance."""
        self.referral_earnings = self.referral_earnings + amount
        self.save()

    @property
    def can_receive_payments(self):
        return self.is_teacher and self.stripe_account_id and self.stripe_account_status == "verified"


class Subject(models.Model):
    name = models.CharField(max_length=100, unique=True)
    slug = models.SlugField(unique=True)
    description = models.TextField(blank=True)
    icon = models.CharField(max_length=50, help_text="Font Awesome icon class", blank=True)
    order = models.IntegerField(default=0)
    created_at = models.DateTimeField(auto_now_add=True)
    updated_at = models.DateTimeField(auto_now=True)

    class Meta:
        ordering = ["order", "name"]

    def __str__(self):
        return self.name

    def save(self, *args, **kwargs):
        if not self.slug:
            self.slug = slugify(self.name)
        super().save(*args, **kwargs)


class WebRequest(models.Model):
    ip_address = models.CharField(max_length=100, blank=True, default="")
    user = models.CharField(max_length=150, blank=True, default="")
    created = models.DateTimeField(auto_now_add=True)
    modified = models.DateTimeField(auto_now=True)
    agent = models.TextField(blank=True, default="")
    count = models.BigIntegerField(default=1)
    path = models.CharField(max_length=255, blank=True, default="")
    referer = models.CharField(max_length=255, blank=True, default="")
    course = models.ForeignKey("Course", on_delete=models.CASCADE, related_name="web_requests", null=True, blank=True)

    def __str__(self):
        return f"{self.path} - {self.count} views"


class Course(models.Model):
    STATUS_CHOICES = [
        ("draft", "Draft"),
        ("published", "Published"),
        ("archived", "Archived"),
    ]

    title = models.CharField(max_length=200)
    slug = models.SlugField(unique=True, max_length=200)
    image = models.ImageField(
        upload_to="course_images", help_text="Course image (will be resized to 300x300 pixels)", blank=True
    )
    teacher = models.ForeignKey(User, on_delete=models.CASCADE, related_name="courses_teaching")
    description = MarkdownxField()
    learning_objectives = MarkdownxField()
    prerequisites = MarkdownxField(blank=True)
    price = models.DecimalField(max_digits=10, decimal_places=2)
    allow_individual_sessions = models.BooleanField(
        default=False, help_text="Allow students to register for individual sessions"
    )
    invite_only = models.BooleanField(
        default=False, help_text="If enabled, students can only enroll with an invitation"
    )
    status = models.CharField(max_length=10, choices=STATUS_CHOICES, default="draft")
    max_students = models.IntegerField(validators=[MinValueValidator(1)])
    created_at = models.DateTimeField(auto_now_add=True)
    updated_at = models.DateTimeField(auto_now=True)

    subject = models.ForeignKey(
        Subject,
        on_delete=models.PROTECT,
        related_name="courses",
    )

    level = models.CharField(
        max_length=20,
        choices=[
            ("beginner", "Beginner"),
            ("intermediate", "Intermediate"),
            ("advanced", "Advanced"),
        ],
        default="beginner",
    )
    tags = models.CharField(max_length=200, blank=True, help_text="Comma-separated tags")
    is_featured = models.BooleanField(default=False)

    def save(self, *args, **kwargs):
        if not self.slug:
            base_slug = slugify(self.title)
            slug = base_slug
            counter = 1
            while Course.objects.filter(slug=slug).exists():
                slug = f"{base_slug}-{counter}"
                counter += 1
            self.slug = slug

        # Handle image resizing
        if self.image:
            img = Image.open(self.image)
            # Convert to RGB if necessary
            if img.mode != "RGB":
                img = img.convert("RGB")
            # Crop image to a square format
            width, height = img.size
            min_dim = min(width, height)
            left = (width - min_dim) / 2
            top = (height - min_dim) / 2
            right = (width + min_dim) / 2
            bottom = (height + min_dim) / 2
            img = img.crop((left, top, right, bottom))
            # Resize the image to 300x300 pixels
            img = img.resize((500, 500), Image.Resampling.LANCZOS)
            # Save the resized image
            buffer = BytesIO()
            img.save(buffer, format="JPEG", quality=90)
            # Update the ImageField
            file_name = self.image.name
            self.image.delete(save=False)  # Delete old image
            self.image.save(file_name, ContentFile(buffer.getvalue()), save=False)

        super().save(*args, **kwargs)

    def __str__(self):
        return self.title

    @property
    def available_spots(self):
        return self.max_students - self.enrollments.count()

    @property
    def average_rating(self):
        reviews = self.reviews.all()
        if not reviews:
            return 0
        return sum(review.rating for review in reviews) / len(reviews)


class Session(models.Model):
    course = models.ForeignKey(Course, on_delete=models.CASCADE, related_name="sessions")
    title = models.CharField(max_length=200)
    description = models.TextField()
    start_time = models.DateTimeField()
    end_time = models.DateTimeField()
    is_virtual = models.BooleanField(default=True)
    meeting_link = models.URLField(blank=True)
    meeting_id = models.CharField(max_length=100, blank=True)
    location = models.CharField(max_length=200, blank=True)
    price = models.DecimalField(
        max_digits=10, decimal_places=2, null=True, blank=True, help_text="Price for individual session registration"
    )
    created_at = models.DateTimeField(auto_now_add=True)
    updated_at = models.DateTimeField(auto_now=True)

    # Rollover fields
    enable_rollover = models.BooleanField(
        default=False, help_text="Enable automatic date rollover if no students are enrolled"
    )
    rollover_pattern = models.CharField(
        max_length=20,
        choices=[
            ("daily", "Daily"),
            ("weekly", "Weekly"),
            ("monthly", "Monthly"),
        ],
        default="weekly",
        blank=True,
        help_text="How often to roll over the session dates",
    )
    original_start_time = models.DateTimeField(
        null=True, blank=True, help_text="Original start time before any rollovers"
    )
    original_end_time = models.DateTimeField(null=True, blank=True, help_text="Original end time before any rollovers")
    is_rolled_over = models.BooleanField(default=False, help_text="Whether this session has been rolled over")
    teacher_confirmed = models.BooleanField(
        default=False, help_text="Whether the teacher has confirmed the rolled over dates"
    )

    class Meta:
        ordering = ["start_time"]

    def __str__(self):
        return f"{self.course.title} - {self.title}"

    def save(self, *args, **kwargs):
        # Store original times when first created
        if not self.pk and not self.original_start_time and not self.original_end_time:
            self.original_start_time = self.start_time
            self.original_end_time = self.end_time

        # Handle virtual meeting creation/updates
        is_new = self._state.adding
        old_instance = None if is_new else Session.objects.get(pk=self.pk)

        # First save to get the ID
        super().save(*args, **kwargs)

        if self.is_virtual:
            from .calendar_sync import create_calendar_event, update_calendar_event

            if is_new:
                event_id = create_calendar_event(self)
                if event_id:
                    self.meeting_id = event_id
                    # Update without triggering save() again
                    Session.objects.filter(pk=self.pk).update(meeting_id=event_id)
            elif old_instance and (
                old_instance.start_time != self.start_time
                or old_instance.end_time != self.end_time
                or old_instance.title != self.title
            ):
                update_calendar_event(self)

    def roll_forward(self):
        """Roll the session forward based on the rollover pattern."""
        if not self.enable_rollover or self.teacher_confirmed:
            return False

        now = timezone.now()
        if self.start_time > now:
            return False  # Don't roll forward future sessions

        # Calculate new dates based on pattern
        if self.rollover_pattern == "daily":
            days_to_add = 1
        elif self.rollover_pattern == "weekly":
            days_to_add = 7
        else:  # monthly
            days_to_add = 30

        # Calculate time difference between start and end
        duration = self.end_time - self.start_time

        # Roll forward until we get a future date
        while self.start_time <= now:
            self.start_time += timezone.timedelta(days=days_to_add)
            self.end_time = self.start_time + duration

        self.is_rolled_over = True
        self.teacher_confirmed = False
        return True

    def delete(self, *args, **kwargs):
        # Delete associated calendar event if exists
        if self.is_virtual and self.meeting_id:
            from .calendar_sync import delete_calendar_event

            delete_calendar_event(self)
        super().delete(*args, **kwargs)


class CourseMaterial(models.Model):
    MATERIAL_TYPES = [
        ("video", "Video"),
        ("image", "Image"),
        ("document", "Document"),
        ("presentation", "Presentation"),
        ("exercise", "Exercise"),
        ("quiz", "Quiz"),
        ("assignment", "Assignment"),  # Add 'assignment' as a valid choice
        ("other", "Other"),
    ]

    course = models.ForeignKey(Course, on_delete=models.CASCADE, related_name="materials")
    title = models.CharField(max_length=200)
    description = models.TextField(blank=True)
    material_type = models.CharField(max_length=20, choices=MATERIAL_TYPES)
    file = models.FileField(upload_to="course_materials/", blank=True)
    external_url = models.URLField(blank=True, help_text="URL for external content like YouTube videos")
    session = models.ForeignKey(
        Session,
        on_delete=models.SET_NULL,
        null=True,
        blank=True,
        related_name="materials",
    )
    order = models.PositiveIntegerField(default=0)
    is_downloadable = models.BooleanField(default=True)
    requires_enrollment = models.BooleanField(
        default=True, help_text="If True, only enrolled students can access full content"
    )
    created_at = models.DateTimeField(auto_now_add=True)
    updated_at = models.DateTimeField(auto_now=True)

    class Meta:
        ordering = ["order", "created_at"]

    def __str__(self):
        return f"{self.course.title} - {self.title}"

    def clean(self):
        if not self.file and not self.external_url:
            raise ValidationError("Either a file or external URL must be provided")
        if self.file and self.external_url:
            raise ValidationError("Cannot have both file and external URL")

    def save(self, *args, **kwargs):
        self.full_clean()
        super().save(*args, **kwargs)

    @property
    def file_extension(self):
        if self.file:
            return os.path.splitext(self.file.name)[1].lower()
        return ""

    @property
    def file_size(self):
        if not self.file:
            return 0
        try:
            return self.file.size
        except FileNotFoundError:
            return 0

    @property
    def preview_content(self):
        """Returns limited content for non-enrolled users"""
        if self.material_type == "video":
            return self.title
        elif self.material_type == "image":
            return self.title
        return self.title


class Enrollment(models.Model):
    STATUS_CHOICES = [
        ("pending", "Pending"),
        ("approved", "Approved"),
        ("rejected", "Rejected"),
        ("completed", "Completed"),
    ]

    student = models.ForeignKey(User, on_delete=models.CASCADE, related_name="enrollments")
    course = models.ForeignKey(Course, on_delete=models.CASCADE, related_name="enrollments")
    status = models.CharField(max_length=10, choices=STATUS_CHOICES, default="pending")
    enrollment_date = models.DateTimeField(auto_now_add=True)
    completion_date = models.DateTimeField(null=True, blank=True)
    payment_intent_id = models.CharField(max_length=100, blank=True, default="")

    class Meta:
        unique_together = ["student", "course"]

    def __str__(self):
        return f"{self.student.username} - {self.course.title}"


class SessionAttendance(models.Model):
    STATUS_CHOICES = [
        ("present", "Present"),
        ("absent", "Absent"),
        ("excused", "Excused"),
        ("late", "Late"),
    ]

    session = models.ForeignKey(Session, on_delete=models.CASCADE, related_name="attendances")
    student = models.ForeignKey(User, on_delete=models.CASCADE, related_name="session_attendances")
    status = models.CharField(max_length=10, choices=STATUS_CHOICES, default="absent")
    notes = models.TextField(blank=True)
    created_at = models.DateTimeField(auto_now_add=True)
    updated_at = models.DateTimeField(auto_now=True)

    class Meta:
        unique_together = ["session", "student"]

    def __str__(self):
        return f"{self.student.username} - {self.session.title} ({self.status})"


class CourseProgress(models.Model):
    enrollment = models.OneToOneField(Enrollment, on_delete=models.CASCADE, related_name="progress")
    completed_sessions = models.ManyToManyField(Session, related_name="completed_by")
    last_accessed = models.DateTimeField(auto_now=True)
    notes = models.TextField(blank=True)

    @property
    def completion_percentage(self):
        total_sessions = self.enrollment.course.sessions.count()
        if total_sessions == 0:
            return 0
        completed = self.completed_sessions.count()
        return int((completed / total_sessions) * 100)

    @property
    def attendance_rate(self):
        total_past_sessions = self.enrollment.course.sessions.filter(start_time__lt=timezone.now()).count()
        if total_past_sessions == 0:
            return 100
        attended = SessionAttendance.objects.filter(
            student=self.enrollment.student,
            session__course=self.enrollment.course,
            status__in=["present", "late"],
        ).count()
        return int((attended / total_past_sessions) * 100)

    def __str__(self):
        return f"{self.enrollment.student.username}'s progress in {self.enrollment.course.title}"


class EducationalVideo(models.Model):
    """Model for educational videos shared by users."""

    title = models.CharField(max_length=200)
    description = models.TextField()
    video_url = models.URLField(help_text="URL for external content like YouTube videos")
    category = models.ForeignKey(Subject, on_delete=models.PROTECT, related_name="educational_videos")
    uploader = models.ForeignKey(User, on_delete=models.CASCADE, related_name="educational_videos")
    uploaded_at = models.DateTimeField(auto_now_add=True)

    class Meta:
        verbose_name = "Educational Video"
        verbose_name_plural = "Educational Videos"
        ordering = ["-uploaded_at"]

    def __str__(self):
        return self.title


class Achievement(models.Model):
    TYPES = [
        ("attendance", "Perfect Attendance"),
        ("completion", "Course Completion"),
        ("participation", "Active Participation"),
        ("excellence", "Academic Excellence"),
        ("quiz", "High Quiz Score"),
        ("streak", "Daily Learning Streak"),
    ]

    student = models.ForeignKey(User, on_delete=models.CASCADE, related_name="achievements")
    # Making Course optional for streak badges and quiz
    course = models.ForeignKey(Course, on_delete=models.CASCADE, related_name="achievements", null=True, blank=True)
    achievement_type = models.CharField(max_length=20, choices=TYPES)
    title = models.CharField(max_length=200)
    description = models.TextField()
    awarded_at = models.DateTimeField(auto_now_add=True)
    # Fields for icon-Based badges:
    badge_icon = models.CharField(
        max_length=100, blank=True, help_text="Icon class for the badge (e.g., 'fas fa-trophy')"
    )
    # Fields for criteria-based badges:(100% for course completion, 90 for quiz, 7 or 30 for streak)
    criteria_threshold = models.PositiveIntegerField(
        null=True, blank=True, help_text="Optional threshold required to earn this badge"
    )

    def __str__(self):
        return f"{self.student.username} - {self.title}"


class Review(models.Model):
    student = models.ForeignKey(User, on_delete=models.CASCADE, related_name="reviews_given")
    course = models.ForeignKey(Course, on_delete=models.CASCADE, related_name="reviews")
    rating = models.IntegerField(validators=[MinValueValidator(1), MaxValueValidator(5)])
    comment = models.TextField()
    created_at = models.DateTimeField(auto_now_add=True)
    updated_at = models.DateTimeField(auto_now=True)

    class Meta:
        unique_together = ["student", "course"]

    def __str__(self):
        return f"{self.student.username}'s review of {self.course.title}"


class Payment(models.Model):
    STATUS_CHOICES = [
        ("pending", "Pending"),
        ("completed", "Completed"),
        ("failed", "Failed"),
        ("refunded", "Refunded"),
    ]

    enrollment = models.ForeignKey(
        Enrollment,
        on_delete=models.CASCADE,
        related_name="payments",
        help_text="The enrollment this payment is associated with",
    )
    session = models.ForeignKey(
        Session,
        on_delete=models.SET_NULL,
        null=True,
        blank=True,
        related_name="payments",
        help_text="Specific session this payment is for, if any",
    )
    amount = models.DecimalField(max_digits=10, decimal_places=2)
    currency = models.CharField(max_length=3, default="USD")
    stripe_payment_intent_id = models.CharField(max_length=100, unique=True)
    status = models.CharField(max_length=10, choices=STATUS_CHOICES, default="pending")
    created_at = models.DateTimeField(auto_now_add=True)
    updated_at = models.DateTimeField(auto_now=True)

    def __str__(self):
        if self.session:
            return f"Payment for {self.enrollment} - {self.session.title}"
        return f"Payment for {self.enrollment}"


class ForumCategory(models.Model):
    """Categories for organizing forum discussions."""

    name = models.CharField(max_length=100)
    description = models.TextField()
    slug = models.SlugField(unique=True)
    icon = models.CharField(max_length=50, help_text="Font Awesome icon class")
    order = models.IntegerField(default=0)
    created_at = models.DateTimeField(auto_now_add=True)
    updated_at = models.DateTimeField(auto_now=True)

    class Meta:
        verbose_name_plural = "Forum Categories"
        ordering = ["order", "name"]

    def __str__(self):
        return self.name

    def save(self, *args, **kwargs):
        if not self.slug:
            self.slug = slugify(self.name)
        super().save(*args, **kwargs)


class ForumTopic(models.Model):
    """Individual forum topics/threads."""

    title = models.CharField(max_length=200)
    content = models.TextField()
    category = models.ForeignKey(ForumCategory, on_delete=models.CASCADE, related_name="topics")
    author = models.ForeignKey(User, on_delete=models.CASCADE, related_name="forum_topics")
    is_pinned = models.BooleanField(default=False)
    is_locked = models.BooleanField(default=False)
    views = models.IntegerField(default=0)
    created_at = models.DateTimeField(auto_now_add=True)
    updated_at = models.DateTimeField(auto_now=True)

    class Meta:
        ordering = ["-is_pinned", "-created_at"]

    def __str__(self):
        return self.title


class ForumReply(models.Model):
    """Replies to forum topics."""

    topic = models.ForeignKey(ForumTopic, on_delete=models.CASCADE, related_name="replies")
    author = models.ForeignKey(User, on_delete=models.CASCADE, related_name="forum_replies")
    content = models.TextField()
    is_solution = models.BooleanField(default=False)
    created_at = models.DateTimeField(auto_now_add=True)
    updated_at = models.DateTimeField(auto_now=True)

    class Meta:
        verbose_name_plural = "Forum Replies"
        ordering = ["created_at"]

    def __str__(self):
        return f"Reply by {self.author.username} on {self.topic.title}"


class PeerConnection(models.Model):
    """Connections between users for networking."""

    STATUS_CHOICES = [
        ("pending", "Pending"),
        ("accepted", "Accepted"),
        ("rejected", "Rejected"),
        ("blocked", "Blocked"),
    ]

    sender = models.ForeignKey(User, on_delete=models.CASCADE, related_name="sent_connections")
    receiver = models.ForeignKey(User, on_delete=models.CASCADE, related_name="received_connections")
    status = models.CharField(max_length=10, choices=STATUS_CHOICES, default="pending")
    created_at = models.DateTimeField(auto_now_add=True)
    updated_at = models.DateTimeField(auto_now=True)

    class Meta:
        unique_together = ["sender", "receiver"]

    def __str__(self):
        return f"{self.sender.username} -> {self.receiver.username} ({self.status})"


class PeerMessage(models.Model):
    """Direct messages between connected."""

    sender = models.ForeignKey(User, on_delete=models.CASCADE, related_name="sent_messages")
    receiver = models.ForeignKey(User, on_delete=models.CASCADE, related_name="received_messages")
    content = models.TextField()
    is_read = models.BooleanField(default=False)
    created_at = models.DateTimeField(auto_now_add=True)

    class Meta:
        ordering = ["-created_at"]

    def __str__(self):
        return f"Message from {self.sender.username} to {self.receiver.username}"


class StudyGroup(models.Model):
    """Study groups for collaborative learning."""

    name = models.CharField(max_length=200)
    description = models.TextField()
    course = models.ForeignKey(Course, on_delete=models.CASCADE, related_name="study_groups")
    creator = models.ForeignKey(User, on_delete=models.CASCADE, related_name="created_groups")
    members = models.ManyToManyField(User, related_name="joined_groups")
    max_members = models.IntegerField(default=10)
    is_private = models.BooleanField(default=False)
    created_at = models.DateTimeField(auto_now_add=True)
    updated_at = models.DateTimeField(auto_now=True)

    def __str__(self):
        return self.name


@receiver(post_save, sender=User)
def create_user_profile(sender, instance, created, **kwargs):
    """Create a Profile instance when a new User is created."""
    if created and not hasattr(instance, "profile"):
        Profile.objects.create(user=instance)


@receiver(post_save, sender=User)
def save_user_profile(sender, instance, **kwargs):
    """Save the Profile instance when the User is saved."""
    if hasattr(instance, "profile"):
        instance.profile.save()
    else:
        Profile.objects.create(user=instance)


class BlogPost(models.Model):
    STATUS_CHOICES = [
        ("draft", "Draft"),
        ("published", "Published"),
        ("archived", "Archived"),
    ]

    title = models.CharField(max_length=200)
    slug = models.SlugField(unique=True, max_length=200)
    author = models.ForeignKey(User, on_delete=models.CASCADE, related_name="blog_posts")
    content = MarkdownxField()
    excerpt = models.TextField(blank=True)
    featured_image = models.ImageField(
        upload_to="blog/images/", blank=True, help_text="Featured image for the blog post"
    )
    status = models.CharField(max_length=10, choices=STATUS_CHOICES, default="draft")
    tags = models.CharField(
        max_length=200, blank=True, help_text="Comma-separated tags (e.g., 'python, django, web development')"
    )
    created_at = models.DateTimeField(auto_now_add=True)
    updated_at = models.DateTimeField(auto_now=True)
    published_at = models.DateTimeField(null=True, blank=True)

    class Meta:
        ordering = ["-published_at", "-created_at"]

    def __str__(self):
        return self.title

    def save(self, *args, **kwargs):
        if not self.slug:
            self.slug = slugify(self.title)
        if self.status == "published" and not self.published_at:
            self.published_at = timezone.now()
        super().save(*args, **kwargs)

    @property
    def reading_time(self):
        """Estimate reading time in minutes."""
        words_per_minute = 200
        word_count = len(self.content.split())
        minutes = word_count / words_per_minute
        return max(1, round(minutes))


class BlogComment(models.Model):
    post = models.ForeignKey(BlogPost, on_delete=models.CASCADE, related_name="comments")
    author = models.ForeignKey(User, on_delete=models.CASCADE, related_name="blog_comments")
    content = models.TextField()
    parent = models.ForeignKey("self", null=True, blank=True, on_delete=models.CASCADE, related_name="replies")
    is_approved = models.BooleanField(default=False)
    created_at = models.DateTimeField(auto_now_add=True)
    updated_at = models.DateTimeField(auto_now=True)

    class Meta:
        ordering = ["created_at"]

    def __str__(self):
        return f"Comment by {self.author.username} on {self.post.title}"


class SuccessStory(models.Model):
    STATUS_CHOICES = [
        ("published", "Published"),
        ("archived", "Archived"),
    ]
    title = models.CharField(max_length=200)
    slug = models.SlugField(unique=True, max_length=200)
    author = models.ForeignKey(User, on_delete=models.CASCADE, related_name="success_stories")
    content = MarkdownxField()
    excerpt = models.TextField(blank=True)
    featured_image = models.ImageField(
        upload_to="success_stories/images/", blank=True, help_text="Featured image for the success story"
    )
    status = models.CharField(max_length=10, choices=STATUS_CHOICES, default="published")
    created_at = models.DateTimeField(auto_now_add=True)
    updated_at = models.DateTimeField(auto_now=True)
    published_at = models.DateTimeField(null=True, blank=True)

    class Meta:
        ordering = ["-published_at", "-created_at"]
        verbose_name = "Success Story"
        verbose_name_plural = "Success Stories"

    def __str__(self):
        return self.title

    def save(self, *args, **kwargs):
        if not self.slug:
            self.slug = slugify(self.title)
        if self.status == "published" and not self.published_at:
            self.published_at = timezone.now()
        super().save(*args, **kwargs)

    def get_absolute_url(self):
        return reverse("success_story_detail", kwargs={"slug": self.slug})

    @property
    def reading_time(self):
        """Estimate reading time in minutes."""
        words_per_minute = 200
        word_count = len(self.content.split())
        minutes = word_count / words_per_minute
        return max(1, round(minutes))


@receiver(user_signed_up)
def set_user_type(sender, request, user, **kwargs):
    """Set the user type (teacher/student) when they sign up."""
    is_teacher = request.POST.get("is_teacher") == "on"
    profile = user.profile
    profile.is_teacher = is_teacher
    profile.save()


class Cart(models.Model):
    user = models.OneToOneField(
        settings.AUTH_USER_MODEL,
        on_delete=models.CASCADE,
        related_name="cart",
        null=True,
        blank=True,
    )
    session_key = models.CharField(max_length=40, blank=True, default="")
    created_at = models.DateTimeField(auto_now_add=True)
    updated_at = models.DateTimeField(auto_now=True)

    class Meta:
        constraints = [
            models.CheckConstraint(
                check=models.Q(user__isnull=False) | models.Q(session_key__gt=""),
                name="cart_user_or_session_key",
            )
        ]

    @property
    def item_count(self):
        return self.items.count()

    @property
    def has_goods(self):
        return self.items.filter(goods__isnull=False).exists()

    @property
    def total(self):
        return sum(item.final_price for item in self.items.all())

    def __str__(self):
        if self.user:
            return f"Cart for {self.user.username}"
        return "Anonymous cart"


class Storefront(models.Model):
    teacher = models.OneToOneField(
        settings.AUTH_USER_MODEL, on_delete=models.CASCADE, related_name="storefront", verbose_name="Teacher Profile"
    )
    name = models.CharField(
        max_length=100, unique=True, help_text="Display name for your store", default="Default Store Name"
    )
    description = models.TextField(blank=True, help_text="Describe your store for customers")
    logo = models.ImageField(upload_to="store_logos/", blank=True, help_text="Recommended size: 200x200px")
    store_slug = models.SlugField(unique=True, blank=True, help_text="Auto-generated URL-friendly identifier")
    is_active = models.BooleanField(default=True, help_text="Enable/disable public visibility of your store")
    created_at = models.DateTimeField(auto_now_add=True)
    updated_at = models.DateTimeField(auto_now=True)

    def save(self, *args, **kwargs):
        if not self.store_slug:
            self.store_slug = self._generate_unique_slug()
        super().save(*args, **kwargs)

    def _generate_unique_slug(self):
        base_slug = slugify(self.name)
        unique_slug = base_slug
        count = 1
        while Storefront.objects.filter(store_slug=unique_slug).exists():
            unique_slug = f"{base_slug}-{count}"
            count += 1
        return unique_slug

    def __str__(self):
        return f"{self.name} (by {self.teacher.username})"


class Goods(models.Model):
    PRODUCT_TYPE_CHOICES = [
        ("physical", "Physical Product"),
        ("digital", "Digital Download"),
    ]

    name = models.CharField(max_length=100, help_text="Product title (e.g., 'Algebra Basics Workbook')")
    description = models.TextField(help_text="Detailed product description")
    price = models.DecimalField(max_digits=10, decimal_places=2, help_text="Price in USD")
    discount_price = models.DecimalField(
        max_digits=10, decimal_places=2, blank=True, null=True, help_text="Discounted price (optional)"
    )
    stock = models.PositiveIntegerField(blank=True, null=True, help_text="Leave blank for digital products")
    product_type = models.CharField(max_length=10, choices=PRODUCT_TYPE_CHOICES, default="physical")
    file = models.FileField(upload_to="digital_goods/", blank=True, help_text="Required for digital products")
    category = models.CharField(max_length=100, blank=True, help_text="e.g., 'Books', 'Course Materials'")
    images = models.ManyToManyField("ProductImage", related_name="goods_images", blank=True)
    storefront = models.ForeignKey(Storefront, on_delete=models.CASCADE, related_name="goods")
    is_available = models.BooleanField(default=True, help_text="Show/hide product from store")
    sku = models.CharField(
        max_length=50, unique=True, blank=True, null=True, help_text="Inventory tracking ID (auto-generated)"
    )
    slug = models.SlugField(unique=True, blank=True)
    created_at = models.DateTimeField(auto_now_add=True)
    updated_at = models.DateTimeField(auto_now=True)

    @property
    def image_url(self):
        """Return the URL of the first product image, or a default image if none exists."""
        # Get images using the related name "goods_images" from ProductImage model
        first_image = self.goods_images.first()
        if first_image and first_image.image:
            return first_image.image.url
        # Return a default placeholder image
        return "/static/images/placeholder.png"

    @property
    def image(self):
        first_image = self.goods_images.first()
        if first_image and first_image.image:
            return first_image.image.url
        # Return a default placeholder image
        return "/static/images/placeholder.png"

    def clean(self):
        # Validate discount logic
        if self.discount_price and self.discount_price >= self.price:
            raise ValidationError("Discount price must be lower than original price.")

        # Validate digital product constraints
        if self.product_type == "digital":
            if self.stock is not None:
                raise ValidationError("Digital products cannot have stock quantities.")
            if not self.file:
                raise ValidationError("Digital products require a file upload.")

        # Validate physical product constraints
        if self.product_type == "physical" and self.stock is None:
            raise ValidationError("Physical products must have a stock quantity.")

    def save(self, *args, **kwargs):
        if not self.sku:
            self.sku = f"{slugify(self.name[:20])}-{self.id}"
        if not self.slug:
            base_slug = slugify(self.name)
            slug = base_slug
            counter = 1
            while Goods.objects.filter(slug=slug).exists():
                slug = f"{base_slug}-{counter}"
                counter += 1
            self.slug = slug
        super().save(*args, **kwargs)

    def __str__(self):
        return f"{self.name} (${self.price})"


class CartItem(models.Model):
    cart = models.ForeignKey(Cart, on_delete=models.CASCADE, related_name="items")
    course = models.ForeignKey(Course, on_delete=models.CASCADE, null=True, blank=True, related_name="cart_items")
    session = models.ForeignKey(Session, on_delete=models.CASCADE, null=True, blank=True, related_name="cart_items")
    goods = models.ForeignKey(Goods, on_delete=models.CASCADE, null=True, blank=True, related_name="cart_items")
    created_at = models.DateTimeField(auto_now_add=True)
    updated_at = models.DateTimeField(auto_now=True)

    class Meta:
        unique_together = [
            ("cart", "course"),
            ("cart", "session"),
            ("cart", "goods"),
        ]

    def clean(self):
        if not self.course and not self.session and not self.goods:
            raise ValidationError("Either a course, session, or goods must be selected")
        if (self.course and self.session) or (self.course and self.goods) or (self.session and self.goods):
            raise ValidationError("Cannot select more than one type of item")

    def save(self, *args, **kwargs):
        self.full_clean()
        super().save(*args, **kwargs)

    @property
    def price(self):
        if self.course:
            return self.course.price
        if self.session:
            return self.session.price or 0
        if self.goods:
            return self.goods.price
        return 0

    @property
    def final_price(self):
        if self.goods and self.goods.discount_price:  # Check for discount
            return self.goods.discount_price
        return self.price  # Fallback to original price

    def __str__(self):
        if self.course:
            return f"{self.course.title} in cart for {self.cart}"
        if self.session:
            return f"{self.session.title} in cart for {self.cart}"
        if self.goods:
            return f"{self.goods.name} in cart for {self.cart}"
        return "Unknown item in cart"


# Constants
ENROLLMENT_STATUS_CHOICES = [
    ("pending", "Pending"),
    ("approved", "Approved"),
    ("rejected", "Rejected"),
    ("cancelled", "Cancelled"),
]


class SessionEnrollment(models.Model):
    """Model for tracking enrollments in individual sessions."""

    student = models.ForeignKey(User, on_delete=models.CASCADE, related_name="session_enrollments")
    session = models.ForeignKey(Session, on_delete=models.CASCADE, related_name="enrollments")
    status = models.CharField(max_length=20, choices=ENROLLMENT_STATUS_CHOICES, default="pending")
    payment_intent_id = models.CharField(max_length=100, blank=True, default="")
    created_at = models.DateTimeField(auto_now_add=True)
    updated_at = models.DateTimeField(auto_now=True)

    class Meta:
        unique_together = ["student", "session"]
        ordering = ["-created_at"]

    def __str__(self):
        return f"{self.student.email} - {self.session.title}"


class EventCalendar(models.Model):
    title = models.CharField(max_length=200)
    description = models.TextField(blank=True)
    creator = models.ForeignKey(User, on_delete=models.CASCADE, related_name="created_calendars")
    created_at = models.DateTimeField(auto_now_add=True)
    month = models.IntegerField()  # 0-11 for Jan-Dec
    year = models.IntegerField()
    share_token = models.CharField(max_length=32, unique=True)  # For sharing the calendar

    def save(self, *args, **kwargs):
        if not self.share_token:
            self.share_token = "".join(random.choices(string.ascii_letters + string.digits, k=32))
        super().save(*args, **kwargs)

    def __str__(self):
        return f"{self.title} - {self.month + 1}/{self.year}"

    @property
    def unique_participants_count(self):
        """Count unique participants by name"""
        return self.time_slots.values("name").distinct().count()


class TimeSlot(models.Model):
    calendar = models.ForeignKey(EventCalendar, on_delete=models.CASCADE, related_name="time_slots")
    name = models.CharField(max_length=100)
    day = models.IntegerField()  # 1-31
    start_time = models.TimeField()
    end_time = models.TimeField()
    created_at = models.DateTimeField(auto_now_add=True)

    class Meta:
        unique_together = ["calendar", "name", "day"]  # One slot per person per day

    def __str__(self):
        return f"{self.name} - Day {self.day} ({self.start_time}-{self.end_time})"


class SearchLog(models.Model):
    query = models.CharField(max_length=255)
    results_count = models.IntegerField()
    user = models.ForeignKey(User, on_delete=models.SET_NULL, null=True, blank=True)
    created_at = models.DateTimeField(auto_now_add=True)
    filters_applied = models.JSONField(default=dict, blank=True)
    search_type = models.CharField(
        max_length=20,
        choices=[("course", "Course Search"), ("material", "Material Search"), ("forum", "Forum Search")],
        default="course",
    )

    class Meta:
        ordering = ["-created_at"]

    def __str__(self):
        return f"{self.query} ({self.results_count} results)"


class Challenge(models.Model):
    title = models.CharField(max_length=200)
    description = models.TextField()
    week_number = models.PositiveIntegerField(unique=True)
    start_date = models.DateField()
    end_date = models.DateField()

    def __str__(self):
        return f"Week {self.week_number}: {self.title}"


class ChallengeSubmission(models.Model):
    user = models.ForeignKey(User, on_delete=models.CASCADE)
    challenge = models.ForeignKey(Challenge, on_delete=models.CASCADE)
    submission_text = models.TextField()
    submitted_at = models.DateTimeField(auto_now_add=True)

    def __str__(self):
        return f"{self.user.username}'s submission for Week {self.challenge.week_number}"


class ProductImage(models.Model):
    goods = models.ForeignKey(Goods, on_delete=models.CASCADE, related_name="goods_images")
    image = models.ImageField(upload_to="goods_images/", help_text="Product display image")
    alt_text = models.CharField(max_length=125, blank=True, help_text="Accessibility description for screen readers")

    def __str__(self):
        return f"Image for {self.goods.name}"


class Order(models.Model):
    STATUS_CHOICES = [
        ("draft", "Draft"),
        ("pending", "Pending Payment"),
        ("processing", "Processing"),
        ("shipped", "Shipped"),
        ("completed", "Completed"),
        ("cancelled", "Cancelled"),
        ("refunded", "Refunded"),
    ]

    user = models.ForeignKey(settings.AUTH_USER_MODEL, on_delete=models.PROTECT, related_name="orders")
    storefront = models.ForeignKey(Storefront, on_delete=models.CASCADE, related_name="orders", null=True, blank=True)
    total_price = models.DecimalField(max_digits=10, decimal_places=2, editable=False)
    status = models.CharField(max_length=10, choices=STATUS_CHOICES, default="draft")
    shipping_address = models.JSONField(blank=True, null=True, help_text="Structured shipping details")
    tracking_number = models.CharField(max_length=100, blank=True)
    terms_accepted = models.BooleanField(default=False, help_text="User accepted terms during checkout")
    created_at = models.DateTimeField(auto_now_add=True)
    updated_at = models.DateTimeField(auto_now=True)

    def save(self, *args, **kwargs):
        is_new = self.pk is None  # Check if it's a new order
        super().save(*args, **kwargs)  # Save first to generate an ID

        if is_new and not self.tracking_number:
            self.tracking_number = self.generate_tracking_number()
            super().save(update_fields=["tracking_number"])

    def generate_tracking_number(self):
        return f"TRACK-{self.pk}-{int(time.time())}-{uuid.uuid4().hex[:6].upper()}"

    def __str__(self):
        return f"Order #{self.id} ({self.user.email})"

    def notify_user(self):
        subject = f"Order #{self.id} Status Update"
        message = f"Your order status is now: {self.get_status_display()}"
        send_mail(subject, message, settings.DEFAULT_FROM_EMAIL, [self.user.email], fail_silently=False)


class OrderItem(models.Model):
    order = models.ForeignKey(Order, on_delete=models.CASCADE, related_name="items")
    goods = models.ForeignKey(Goods, on_delete=models.PROTECT, verbose_name="Product")
    quantity = models.PositiveIntegerField(default=1)
    price_at_purchase = models.DecimalField(max_digits=10, decimal_places=2, editable=False)
    discounted_price_at_purchase = models.DecimalField(
        max_digits=10, decimal_places=2, blank=True, null=True, editable=False
    )

    class Meta:
        unique_together = [("order", "goods")]
        verbose_name = "Order Line Item"

    def __str__(self):
        return f"{self.quantity}x {self.goods.name}"


class TeamGoal(models.Model):
    """A goal that team members work together to achieve."""

    title = models.CharField(max_length=200)
    description = models.TextField()
    creator = models.ForeignKey(User, on_delete=models.CASCADE, related_name="created_goals")
    deadline = models.DateTimeField(null=True, blank=True)
    created_at = models.DateTimeField(auto_now_add=True)
    updated_at = models.DateTimeField(auto_now=True)

    STATUS_CHOICES = [("active", "Active"), ("completed", "Completed"), ("cancelled", "Cancelled")]
    status = models.CharField(max_length=20, choices=STATUS_CHOICES, default="active")

    def __str__(self):
        return self.title

    @property
    def completion_percentage(self):
        """Calculate the percentage of members who have completed the goal."""
        total_members = self.members.count()
        if total_members == 0:
            return 0
        completed_members = self.members.filter(completed=True).count()
        return int((completed_members / total_members) * 100)


class TeamGoalMember(models.Model):
    """Represents a member of a team goal."""

    team_goal = models.ForeignKey(TeamGoal, on_delete=models.CASCADE, related_name="members")
    user = models.ForeignKey(User, on_delete=models.CASCADE)
    joined_at = models.DateTimeField(auto_now_add=True)
    completed = models.BooleanField(default=False)
    completed_at = models.DateTimeField(null=True, blank=True)

    ROLE_CHOICES = [("leader", "Team Leader"), ("member", "Team Member")]
    role = models.CharField(max_length=20, choices=ROLE_CHOICES, default="member")

    class Meta:
        unique_together = ["team_goal", "user"]

    def __str__(self):
        return f"{self.user.username} - {self.team_goal.title}"

    def mark_completed(self):
        """Mark this member's participation as completed."""
        self.completed = True
        self.completed_at = timezone.now()
        self.save()

        Notification.objects.create(
            user=self.team_goal.creator,
            title="Goal Progress Update",
            message=f"{self.user.get_full_name() or self.user.username} completed'{self.team_goal.title}'",
            notification_type="success",
        )


class TeamInvite(models.Model):
    """Invitation to join a team goal."""

    goal = models.ForeignKey(TeamGoal, on_delete=models.CASCADE, related_name="invites")
    sender = models.ForeignKey(User, on_delete=models.CASCADE, related_name="sent_invites")
    recipient = models.ForeignKey(User, on_delete=models.CASCADE, related_name="received_invites")
    created_at = models.DateTimeField(auto_now_add=True)
    responded_at = models.DateTimeField(null=True, blank=True)

    STATUS_CHOICES = [("pending", "Pending"), ("accepted", "Accepted"), ("declined", "Declined")]
    status = models.CharField(max_length=20, choices=STATUS_CHOICES, default="pending")

    class Meta:
        unique_together = ["goal", "recipient"]

    def __str__(self):
        return f"Invite to {self.goal.title} for {self.recipient.username}"

    def save(self, *args, **kwargs):
        created = not self.pk
        super().save(*args, **kwargs)

        if created and self.status == "pending":
            Notification.objects.create(
                user=self.recipient,
                title="New Team Invitation",
                message=f"Invited to '{self.goal.title}' by {self.sender.get_full_name() or self.sender.username}",
                notification_type="info",
            )

        # Create notification when invite is accepted
        if not created and self.status == "accepted":
            Notification.objects.create(
                user=self.sender,
                title="Team Invitation Accepted",
                message=f"{self.recipient.get_full_name() or self.recipient.username} has accepted your invitation",
                notification_type="success",
            )


def validate_image_size(image):
    """Validate that the image file is not too large."""
    file_size = image.size
    limit_mb = 2
    if file_size > limit_mb * 1024 * 1024:
        raise ValidationError(f"Image file is too large. Size should not exceed {limit_mb} MB.")


def validate_image_extension(image):
    """Validate that the file is a valid image type."""
    import os

    ext = os.path.splitext(image.name)[1]
    valid_extensions = [".jpg", ".jpeg", ".png", ".gif"]
    if ext.lower() not in valid_extensions:
        raise ValidationError("Unsupported file type. Please use JPEG, PNG, or GIF images.")


class Meme(models.Model):
    title = models.CharField(max_length=200, blank=False, help_text=_("A descriptive title for the meme"))
    subject = models.ForeignKey(
        Subject,
        on_delete=models.SET_NULL,
        related_name="memes",
        null=True,
        blank=False,
        help_text=_("The educational subject this meme relates to"),
    )
    caption = models.TextField(help_text=_("The text content of the meme"), blank=True)
    image = models.ImageField(
        upload_to="memes/",
        validators=[validate_image_size, validate_image_extension],
        help_text=_("Upload a meme image (JPG, PNG, or GIF, max 2MB)"),
    )
    uploader = models.ForeignKey(settings.AUTH_USER_MODEL, on_delete=models.SET_NULL, related_name="memes", null=True)
    created_at = models.DateTimeField(auto_now_add=True)
    updated_at = models.DateTimeField(auto_now=True)

    def __str__(self):
        return self.title

    class Meta:
        ordering = ["-created_at"]
        indexes = [models.Index(fields=["-created_at"]), models.Index(fields=["subject"])]
        verbose_name = _("Meme")
        verbose_name_plural = _("Memes")


class Donation(models.Model):
    """Model for storing donation information."""

    DONATION_TYPES = (
        ("one_time", "One-time Donation"),
        ("subscription", "Monthly Subscription"),
    )

    DONATION_STATUS = (
        ("pending", "Pending"),
        ("completed", "Completed"),
        ("failed", "Failed"),
        ("refunded", "Refunded"),
        ("cancelled", "Cancelled"),
    )

    user = models.ForeignKey(User, on_delete=models.SET_NULL, null=True, blank=True, related_name="donations")
    email = models.EmailField()
    amount = models.DecimalField(max_digits=10, decimal_places=2)
    donation_type = models.CharField(max_length=20, choices=DONATION_TYPES)
    status = models.CharField(max_length=20, choices=DONATION_STATUS, default="pending")
    stripe_payment_intent_id = models.CharField(max_length=100, blank=True, default="")
    stripe_subscription_id = models.CharField(max_length=100, blank=True, default="")
    stripe_customer_id = models.CharField(max_length=100, blank=True, default="")
    message = models.TextField(blank=True)
    anonymous = models.BooleanField(default=False)
    created_at = models.DateTimeField(auto_now_add=True)
    updated_at = models.DateTimeField(auto_now=True)

    def __str__(self):
        return f"{self.email} - {self.amount} ({self.get_donation_type_display()})"

    class Meta:
        ordering = ["-created_at"]

    @property
    def is_recurring(self):
        return self.donation_type == "subscription"

    @property
    def display_name(self):
        if self.anonymous:
            return "Anonymous"
        if self.user:
            return self.user.get_full_name() or self.user.username
        return self.email.split("@")[0]  # Use part before @ in email


<<<<<<< HEAD
class Meetup(models.Model):
    title = models.CharField(max_length=200)
    slug = models.SlugField(unique=True, blank=True)
    description = models.TextField()
    date = models.DateTimeField()
    link = models.URLField(blank=True)
    location = models.CharField(max_length=255, blank=True)
    event_type = models.CharField(
        choices=[("online", "Online"), ("in_person", "In Person")], default="online", max_length=10
    )
    creator = models.ForeignKey(User, on_delete=models.CASCADE)  # Creator field
    created_at = models.DateTimeField(auto_now_add=True)
    updated_at = models.DateTimeField(auto_now=True)

    def clean(self):
        super().clean()

        # Validate that link is provided for online meetups
        if self.event_type == "online" and not self.link:
            raise ValidationError("Online meetups require a meeting link")

        # Validate that location is provided for in-person meetups
        if self.event_type == "in_person" and not self.location:
            raise ValidationError("In-person meetups require a location")

    def save(self, *args, **kwargs):
        self.full_clean()  # Call full_clean to enforce validation
        if not self.slug:
            self.slug = slugify(self.title)
            while Meetup.objects.filter(slug=self.slug).exists():
                self.slug = f"{self.slug}-{Meetup.objects.filter(slug__startswith=self.slug).count() + 1}"
        super().save(*args, **kwargs)

    def __str__(self):
        return self.title

    def can_edit(self, user):
        """Check if the given user can edit this meetup."""
        return user == self.creator or user.is_staff
=======
class Badge(models.Model):
    BADGE_TYPES = [
        ("challenge", "Challenge Completion"),
        ("course", "Course Completion"),
        ("achievement", "Special Achievement"),
        ("teacher_awarded", "Teacher Awarded"),
    ]
    name = models.CharField(max_length=100)
    description = models.TextField()
    image = models.ImageField(upload_to="badges/")
    badge_type = models.CharField(max_length=20, choices=BADGE_TYPES)
    course = models.ForeignKey(Course, on_delete=models.CASCADE, null=True, blank=True, related_name="badges")
    challenge = models.ForeignKey(Challenge, on_delete=models.CASCADE, null=True, blank=True, related_name="badges")
    created_by = models.ForeignKey(User, on_delete=models.CASCADE, related_name="created_badges")
    is_active = models.BooleanField(default=True)
    criteria = models.JSONField(default=dict, blank=True)
    created_at = models.DateTimeField(auto_now_add=True)
    updated_at = models.DateTimeField(auto_now=True)

    def __str__(self):
        return self.name

    def save(self, *args, **kwargs):
        if self.image:
            img = Image.open(self.image)
            if img.mode != "RGB":
                img = img.convert("RGB")
            img = img.resize((200, 200), Image.Resampling.LANCZOS)
            buffer = BytesIO()
            img.save(buffer, format="PNG", quality=90)
            file_name = self.image.name
            self.image.delete(save=False)
            self.image.save(file_name, ContentFile(buffer.getvalue()), save=False)
        super().save(*args, **kwargs)

    class Meta:
        ordering = ["badge_type", "name"]


class UserBadge(models.Model):
    AWARD_METHODS = [
        ("challenge_completion", "Challenge Completion"),
        ("course_completion", "Course Completion"),
        ("teacher_awarded", "Teacher Awarded"),
        ("system_awarded", "System Awarded"),
    ]
    user = models.ForeignKey(User, on_delete=models.CASCADE, related_name="badges")
    badge = models.ForeignKey(Badge, on_delete=models.CASCADE, related_name="awarded_to")
    award_method = models.CharField(max_length=20, choices=AWARD_METHODS)
    awarded_at = models.DateTimeField(auto_now_add=True)
    challenge_submission = models.ForeignKey(
        ChallengeSubmission, on_delete=models.SET_NULL, null=True, blank=True, related_name="badges"
    )
    course_enrollment = models.ForeignKey(
        Enrollment, on_delete=models.SET_NULL, null=True, blank=True, related_name="badges"
    )
    awarded_by = models.ForeignKey(
        User, on_delete=models.SET_NULL, null=True, blank=True, related_name="awarded_badges"
    )
    award_message = models.TextField(blank=True)

    def __str__(self):
        return f"{self.user.username} - {self.badge.name}"

    class Meta:
        unique_together = ["user", "badge"]
        ordering = ["-awarded_at"]


@receiver(post_save, sender=ChallengeSubmission)
def award_challenge_badge(sender, instance, created, **kwargs):
    if created:
        challenge_badges = Badge.objects.filter(challenge=instance.challenge, badge_type="challenge", is_active=True)
        for badge in challenge_badges:
            if not UserBadge.objects.filter(user=instance.user, badge=badge).exists():
                UserBadge.objects.create(
                    user=instance.user, badge=badge, award_method="challenge_completion", challenge_submission=instance
                )
                Notification.objects.create(
                    user=instance.user,
                    title=f"New Badge: {badge.name}",
                    message=f"Congrats! You've earned {badge.name} for completing {instance.challenge.title}",
                    notification_type="success",
                )


@receiver(post_save, sender=Enrollment)
def award_course_completion_badge(sender, instance, **kwargs):
    if instance.status == "completed":
        course_badges = Badge.objects.filter(course=instance.course, badge_type="course", is_active=True)
        for badge in course_badges:
            if not UserBadge.objects.filter(user=instance.student, badge=badge).exists():
                UserBadge.objects.create(
                    user=instance.student, badge=badge, award_method="course_completion", course_enrollment=instance
                )
                Notification.objects.create(
                    user=instance.student,
                    title=f"New Badge: {badge.name}",
                    message=f"Congrats! You've earned {badge.name} for completing {instance.course.title}",
                    notification_type="success",
                )


def award_badge_to_student(badge_id, student_id, teacher_id, message=""):
    try:
        badge = Badge.objects.get(id=badge_id)
        student = User.objects.get(id=student_id)
        teacher = User.objects.get(id=teacher_id)
        if not teacher.profile.is_teacher:
            return None
        if UserBadge.objects.filter(user=student, badge=badge).exists():
            return None
        user_badge = UserBadge.objects.create(
            user=student, badge=badge, award_method="teacher_awarded", awarded_by=teacher, award_message=message
        )
        Notification.objects.create(
            user=student,
            title=f"New Badge: {badge.name}",
            message=f"You were awarded {badge.name} by {teacher.username}. {message}",
            notification_type="success",
        )
        return user_badge
    except (Badge.DoesNotExist, User.DoesNotExist):
        return None


def get_user_badges(self):
    return UserBadge.objects.filter(user=self.user)


Profile.get_user_badges = get_user_badges
>>>>>>> 1ec6ec6d


class Certificate(models.Model):
    # Certificate Model
    certificate_id = models.UUIDField(default=uuid.uuid4, editable=False, unique=True)
    completion_date = models.DateField(auto_now_add=True)
    course = models.ForeignKey(
        "web.Course", on_delete=models.CASCADE, related_name="certificates", null=True, blank=True
    )
    user = models.ForeignKey(settings.AUTH_USER_MODEL, on_delete=models.CASCADE, related_name="certificates")

    # New fields added as per feedback
    created_at = models.DateTimeField(auto_now_add=True)
    modified_at = models.DateTimeField(auto_now=True)

    def __str__(self):
        course_title = self.course.title if self.course else "No Course"
        return f"Certificate for {self.user.username} - {course_title}"

    def clean(self):
        """Validate that the user has completed the course."""
        from django.core.exceptions import ValidationError

        if self.course and self.user:
            # Check if the user is enrolled in the course
            enrollment = Enrollment.objects.filter(student=self.user, course=self.course, status="completed").exists()

            if not enrollment:
                raise ValidationError("User has not completed this course.")

    def save(self, *args, **kwargs):
        self.full_clean()
        super().save(*args, **kwargs)


class ProgressTracker(models.Model):
    user = models.ForeignKey(User, on_delete=models.CASCADE, related_name="progress_trackers")
    title = models.CharField(max_length=100)
    description = models.TextField(blank=True)
    current_value = models.IntegerField(default=0)
    target_value = models.IntegerField()
    color = models.CharField(
        max_length=20,
        default="blue-600",
        choices=[
            ("blue-600", "Primary"),
            ("green-600", "Success"),
            ("yellow-600", "Warning"),
            ("red-600", "Danger"),
            ("gray-600", "Secondary"),
        ],
    )
    public = models.BooleanField(default=True)
    embed_code = models.CharField(max_length=36, unique=True, editable=False)
    created_at = models.DateTimeField(auto_now_add=True)
    updated_at = models.DateTimeField(auto_now=True)

    def save(self, *args, **kwargs):
        if not self.embed_code:
            import uuid

            self.embed_code = str(uuid.uuid4())
        super().save(*args, **kwargs)

    @property
    def percentage(self):
        if self.target_value == 0:
            return 0
        return min(100, int((self.current_value / self.target_value) * 100))

    def __str__(self):
        return f"{self.title} ({self.percentage}%)"


class LearningStreak(models.Model):
    user = models.OneToOneField(settings.AUTH_USER_MODEL, on_delete=models.CASCADE, related_name="learning_streak")
    current_streak = models.IntegerField(default=0)
    longest_streak = models.IntegerField(default=0)
    last_engagement = models.DateField(null=True, blank=True)

    def update_streak(self):
        today = timezone.now().date()
        # Check if last engagement is in the future
        if self.last_engagement and self.last_engagement > today:
            # Treat future date as invalid and reset the streak
            self.current_streak = 1
        # If first engagement or gap > 1 day, reset streak to 1
        elif not self.last_engagement or (today - self.last_engagement).days > 1:
            self.current_streak = 1
        # If last engagement was yesterday, increment streak
        elif (today - self.last_engagement).days == 1:
            self.current_streak += 1
        # Else (if already engaged today), do nothing to the streak count

        # Update the last engagement to today
        self.last_engagement = today
        # Update longest streak if current is higher
        if self.current_streak > self.longest_streak:
            self.longest_streak = self.current_streak
        self.save()

    def __str__(self):
        return f"{self.user.username} - Current: {self.current_streak}, Longest: {self.longest_streak}"


class Quiz(models.Model):
    """Model for storing custom quizzes created by users."""

    STATUS_CHOICES = [("draft", "Draft"), ("published", "Published"), ("private", "Private")]

    title = models.CharField(max_length=200)
    description = models.TextField(blank=True)
    creator = models.ForeignKey(User, on_delete=models.CASCADE, related_name="created_quizzes")
    subject = models.ForeignKey(Subject, on_delete=models.PROTECT, related_name="quizzes")
    status = models.CharField(max_length=10, choices=STATUS_CHOICES, default="draft")
    created_at = models.DateTimeField(auto_now_add=True)
    updated_at = models.DateTimeField(auto_now=True)
    share_code = models.CharField(
        max_length=8, unique=True, blank=True, null=True, help_text="Unique code for sharing the quiz"
    )
    allow_anonymous = models.BooleanField(
        default=False, help_text="If enabled, users don't need to log in to take this quiz"
    )
    show_correct_answers = models.BooleanField(default=False, help_text="Show correct answers after quiz completion")
    randomize_questions = models.BooleanField(default=False, help_text="Randomize the order of questions")
    time_limit = models.PositiveIntegerField(null=True, blank=True, help_text="Time limit in minutes (optional)")
    max_attempts = models.PositiveIntegerField(
        null=True, blank=True, help_text="Maximum number of attempts allowed (leave blank for unlimited)"
    )
    passing_score = models.PositiveIntegerField(default=70, help_text="Minimum percentage required to pass the quiz")

    class Meta:
        verbose_name_plural = "Quizzes"
        ordering = ["-created_at"]

    def __str__(self):
        return self.title

    def save(self, *args, **kwargs):
        # Generate a unique share code if not provided
        if not self.share_code:
            import random
            import string

            while True:
                code = "".join(random.choices(string.ascii_uppercase + string.digits, k=8))
                if not Quiz.objects.filter(share_code=code).exists():
                    self.share_code = code
                    break
        super().save(*args, **kwargs)

    def get_absolute_url(self):
        from django.urls import reverse

        return reverse("quiz_detail", kwargs={"pk": self.pk})

    @property
    def question_count(self):
        return self.questions.count()

    @property
    def completion_count(self):
        return self.user_quizzes.filter(completed=True).count()


class QuizQuestion(models.Model):
    """Model for storing quiz questions."""

    QUESTION_TYPES = [("multiple", "Multiple Choice"), ("true_false", "True/False"), ("short", "Short Answer")]

    quiz = models.ForeignKey(Quiz, on_delete=models.CASCADE, related_name="questions")
    text = models.TextField()
    question_type = models.CharField(max_length=10, choices=QUESTION_TYPES, default="multiple")
    explanation = models.TextField(blank=True, help_text="Explanation of the correct answer")
    points = models.PositiveIntegerField(default=1)
    order = models.PositiveIntegerField(default=0)
    image = models.ImageField(upload_to="quiz_questions/", blank=True, default="")

    class Meta:
        ordering = ["order"]

    def __str__(self):
        return f"{self.text[:50]}{'...' if len(self.text) > 50 else ''}"


class QuizOption(models.Model):
    """Model for storing answer options for quiz questions."""

    question = models.ForeignKey(QuizQuestion, on_delete=models.CASCADE, related_name="options")
    text = models.CharField(max_length=255)
    is_correct = models.BooleanField(default=False)
    order = models.PositiveIntegerField(default=0)

    class Meta:
        ordering = ["order"]

    def __str__(self):
        return self.text


class UserQuiz(models.Model):
    """Model for tracking user quiz attempts and responses"""

    quiz = models.ForeignKey(Quiz, on_delete=models.CASCADE, related_name="user_quizzes")
    user = models.ForeignKey(User, on_delete=models.CASCADE, related_name="quiz_attempts", null=True, blank=True)
    anonymous_id = models.CharField(
        max_length=36, blank=True, default="", help_text="Identifier for non-logged-in users"
    )
    score = models.PositiveIntegerField(default=0)
    max_score = models.PositiveIntegerField(default=0)
    completed = models.BooleanField(default=False)
    start_time = models.DateTimeField(auto_now_add=True)
    end_time = models.DateTimeField(null=True, blank=True)
    answers = models.JSONField(default=dict, blank=True, help_text="JSON storing the user's answers and question IDs")

    class Meta:
        ordering = ["-start_time"]
        verbose_name_plural = "User quiz attempts"

    def __str__(self):
        user_str = self.user.username if self.user else f"Anonymous ({self.anonymous_id})"
        return f"{user_str} - {self.quiz.title}"

    def calculate_score(self):
        """Calculate the score based on answers."""
        score = 0
        max_score = 0

        for q_id, answer_data in self.answers.items():
            try:
                question = QuizQuestion.objects.get(id=q_id)
                max_score += question.points

                if question.question_type == "multiple":
                    # Check if selected options match correct options
                    correct_options = set(question.options.filter(is_correct=True).values_list("id", flat=True))
                    selected_options = set(answer_data.get("selected_options", []))
                    if correct_options == selected_options:
                        score += question.points
                elif question.question_type == "true_false":
                    # For true/false, there should be only one correct option
                    correct_option = question.options.filter(is_correct=True).first()
                    if correct_option and str(correct_option.id) == str(answer_data.get("selected_option")):
                        score += question.points
                elif question.question_type == "short":
                    # Short answers require manual grading in this implementation
                    # We could implement auto-grading logic here for simple cases
                    pass
            except QuizQuestion.DoesNotExist:
                pass

        self.score = score
        self.max_score = max_score
        self.save()

    def complete_quiz(self):
        """Mark the quiz as completed and calculate final score."""
        from django.utils import timezone

        self.completed = True
        self.end_time = timezone.now()
        self.calculate_score()
        self.save()

    @property
    def duration(self):
        """Return the duration of the quiz attempt as a formatted string."""
        if self.start_time and self.end_time:
            # Calculate duration in seconds
            duration_seconds = (self.end_time - self.start_time).total_seconds()

            # Format the duration
            if duration_seconds < 60:
                # Show with decimal precision for small durations
                if duration_seconds < 10:
                    return f"{duration_seconds:.1f}s"
                return f"{int(duration_seconds)}s"

            minutes, seconds = divmod(int(duration_seconds), 60)
            if minutes < 60:
                return f"{minutes}m {seconds}s"

            hours, minutes = divmod(minutes, 60)
            return f"{hours}h {minutes}m {seconds}s"
        elif self.start_time and not self.end_time and self.completed:
            # If completed but no end_time, use current time
            from django.utils import timezone

            duration_seconds = (timezone.now() - self.start_time).total_seconds()

            # Format the duration
            if duration_seconds < 60:
                # Show with decimal precision for small durations
                if duration_seconds < 10:
                    return f"{duration_seconds:.1f}s"
                return f"{int(duration_seconds)}s"

            minutes, seconds = divmod(int(duration_seconds), 60)
            if minutes < 60:
                return f"{minutes}m {seconds}s"

            hours, minutes = divmod(minutes, 60)
            return f"{hours}h {minutes}m {seconds}s"
        return "N/A"

    @property
    def status(self):
        """Return the status of the quiz attempt."""
        if not self.completed:
            return "in_progress"

        # Check if there's a passing score defined on the quiz
        passing_score = getattr(self.quiz, "passing_score", 0)
        if passing_score and self.score >= passing_score:
            return "passed"
        else:
            return "failed"

    def get_status_display(self):
        """Return a human-readable status."""
        if self.status == "passed":
            return "Passed"
        elif self.status == "failed":
            return "Failed"
        else:
            return "In Progress"

    @property
    def created_at(self):
        """Alias for start_time for template compatibility."""
        return self.start_time


class GradeableLink(models.Model):
    """Model for storing links that users want to get grades on."""

    LINK_TYPES = [
        ("pr", "Pull Request"),
        ("article", "Article"),
        ("website", "Website"),
        ("project", "Project"),
        ("other", "Other"),
    ]

    title = models.CharField(max_length=200)
    url = models.URLField()
    description = models.TextField(blank=True)
    user = models.ForeignKey(User, on_delete=models.CASCADE, related_name="submitted_links")
    link_type = models.CharField(max_length=20, choices=LINK_TYPES, default="other")
    created_at = models.DateTimeField(auto_now_add=True)
    updated_at = models.DateTimeField(auto_now=True)

    class Meta:
        ordering = ["-created_at"]

    def __str__(self):
        return self.title

    def get_absolute_url(self):
        return reverse("gradeable_link_detail", kwargs={"pk": self.pk})

    @property
    def average_grade(self):
        """Calculate the average numeric grade."""
        grades = self.grades.all()
        if not grades:
            return None
        return sum(grade.numeric_grade for grade in grades) / grades.count()

    @property
    def average_letter_grade(self):
        """Convert the average numeric grade back to a letter grade."""
        avg = self.average_grade
        if avg is None:
            return "No grades yet"

        if avg >= 4.0:
            return "A+"
        elif avg >= 3.7:
            return "A"
        elif avg >= 3.3:
            return "A-"
        elif avg >= 3.0:
            return "B+"
        elif avg >= 2.7:
            return "B"
        elif avg >= 2.3:
            return "B-"
        elif avg >= 2.0:
            return "C+"
        elif avg >= 1.7:
            return "C"
        elif avg >= 1.3:
            return "C-"
        elif avg >= 1.0:
            return "D"
        else:
            return "F"

    @property
    def grade_count(self):
        """Return the number of grades."""
        return self.grades.count()

    @property
    def grade_distribution(self):
        """Return a dictionary with the distribution of letter grades."""
        grades = self.grades.all()
        distribution = {}

        # Initialize with all possible grades
        for grade_code, grade_name in LinkGrade.GRADE_CHOICES:
            # Group by main letter for simplicity (A+, A, A- all grouped as A)
            main_letter = grade_code[0]
            distribution[main_letter] = distribution.get(main_letter, 0)

        # Count actual grades
        for grade in grades:
            main_letter = grade.grade[0]
            distribution[main_letter] = distribution.get(main_letter, 0) + 1

        # Sort by grade letter (A, B, C, D, F)
        return {k: v for k, v in sorted(distribution.items())}


class LinkGrade(models.Model):
    """Model for storing grades on links."""

    GRADE_CHOICES = [
        ("A+", "A+"),
        ("A", "A"),
        ("A-", "A-"),
        ("B+", "B+"),
        ("B", "B"),
        ("B-", "B-"),
        ("C+", "C+"),
        ("C", "C"),
        ("C-", "C-"),
        ("D", "D"),
        ("F", "F"),
    ]

    GRADE_VALUES = {
        "A+": 4.3,
        "A": 4.0,
        "A-": 3.7,
        "B+": 3.3,
        "B": 3.0,
        "B-": 2.7,
        "C+": 2.3,
        "C": 2.0,
        "C-": 1.7,
        "D": 1.0,
        "F": 0.0,
    }

    link = models.ForeignKey(GradeableLink, on_delete=models.CASCADE, related_name="grades")
    user = models.ForeignKey(User, on_delete=models.CASCADE, related_name="given_grades")
    grade = models.CharField(max_length=2, choices=GRADE_CHOICES)
    comment = models.TextField(blank=True)
    created_at = models.DateTimeField(auto_now_add=True)

    class Meta:
        unique_together = ["link", "user"]  # One grade per user per link
        ordering = ["-created_at"]

    def __str__(self):
        return f"{self.user.username} graded {self.link.title} with {self.grade}"

    @property
    def numeric_grade(self):
        """Convert letter grade to numeric value."""
        return self.GRADE_VALUES.get(self.grade, 0.0)

    def clean(self):
        """Validate that comments are provided for lower grades."""
        if self.grade not in ["A+", "A"] and not self.comment:
            raise ValidationError("A comment is required for grades below A.")


class PeerChallenge(models.Model):
    """Model for challenges between users for quizzes or tasks."""

    STATUS_CHOICES = [
        ("active", "Active"),
        ("completed", "Completed"),
        ("cancelled", "Cancelled"),
    ]

    quiz = models.ForeignKey(Quiz, on_delete=models.CASCADE, related_name="peer_challenges")
    creator = models.ForeignKey(User, on_delete=models.CASCADE, related_name="created_challenges")
    title = models.CharField(max_length=200)
    description = models.TextField(blank=True)
    expires_at = models.DateTimeField(null=True, blank=True)
    status = models.CharField(max_length=10, choices=STATUS_CHOICES, default="active")
    created_at = models.DateTimeField(auto_now_add=True)
    updated_at = models.DateTimeField(auto_now=True)

    class Meta:
        ordering = ["-created_at"]
        verbose_name = "Peer Challenge"
        verbose_name_plural = "Peer Challenges"

    def __str__(self):
        return f"{self.title} by {self.creator.username}"

    @property
    def is_expired(self):
        """Check if the challenge has expired."""
        if self.expires_at and timezone.now() > self.expires_at:
            return True
        return False

    @property
    def total_participants(self):
        """Get the total number of participants in this challenge."""
        return self.invitations.filter(status__in=["accepted", "completed"]).count() + 1  # +1 for creator

    @property
    def leaderboard(self):
        """Get sorted list of participants by score."""
        participants = []

        # Add creator's best attempt
        creator_attempts = (
            UserQuiz.objects.filter(quiz=self.quiz, user=self.creator, completed=True, start_time__gte=self.created_at)
            .order_by("-score")
            .first()
        )

        if creator_attempts:
            participants.append(
                {
                    "user": self.creator,
                    "score": creator_attempts.score,
                    "max_score": creator_attempts.max_score,
                    "completion_time": creator_attempts.end_time,
                    "is_creator": True,
                }
            )

        # Add invited participants' best attempts
        for invitation in self.invitations.filter(status="completed"):
            participant_attempt = invitation.user_quiz
            if participant_attempt and participant_attempt.completed:
                participants.append(
                    {
                        "user": invitation.participant,
                        "score": participant_attempt.score,
                        "max_score": participant_attempt.max_score,
                        "completion_time": participant_attempt.end_time,
                        "is_creator": False,
                    }
                )

        # Sort by score (descending) and completion time (ascending)
        return sorted(participants, key=lambda x: (-x["score"], x["completion_time"]))


class PeerChallengeInvitation(models.Model):
    """Model for invitations to peer challenges."""

    STATUS_CHOICES = [
        ("pending", "Pending"),
        ("accepted", "Accepted"),
        ("completed", "Completed"),
        ("declined", "Declined"),
        ("expired", "Expired"),
    ]

    challenge = models.ForeignKey(PeerChallenge, on_delete=models.CASCADE, related_name="invitations")
    participant = models.ForeignKey(User, on_delete=models.CASCADE, related_name="challenge_invitations")
    status = models.CharField(max_length=10, choices=STATUS_CHOICES, default="pending")
    user_quiz = models.ForeignKey(
        UserQuiz, on_delete=models.SET_NULL, null=True, blank=True, related_name="challenge_invitation"
    )
    message = models.TextField(blank=True)
    created_at = models.DateTimeField(auto_now_add=True)
    updated_at = models.DateTimeField(auto_now=True)

    class Meta:
        ordering = ["-created_at"]
        unique_together = ["challenge", "participant"]

    def __str__(self):
        return f"{self.challenge.title} invitation for {self.participant.username}"

    def accept(self):
        """Accept the challenge invitation."""
        self.status = "accepted"
        self.save()

        # Create notification for challenge creator
        Notification.objects.create(
            user=self.challenge.creator,
            title="Challenge Accepted",
            message=f"{self.participant.username} has accepted your challenge: {self.challenge.title}",
            notification_type="info",
        )

    def decline(self):
        """Decline the challenge invitation."""
        self.status = "declined"
        self.save()

        # Create notification for challenge creator
        Notification.objects.create(
            user=self.challenge.creator,
            title="Challenge Declined",
            message=f"{self.participant.username} has declined your challenge: {self.challenge.title}",
            notification_type="info",
        )

    def complete(self, user_quiz):
        """Mark the challenge as completed."""
        self.status = "completed"
        self.user_quiz = user_quiz
        self.save()

        # Create notification for challenge creator
        Notification.objects.create(
            user=self.challenge.creator,
            title="Challenge Completed",
            message=f"{self.participant.username} has completed your challenge: {self.challenge.title}",
            notification_type="success",
        )<|MERGE_RESOLUTION|>--- conflicted
+++ resolved
@@ -1442,7 +1442,6 @@
         return self.email.split("@")[0]  # Use part before @ in email
 
 
-<<<<<<< HEAD
 class Meetup(models.Model):
     title = models.CharField(max_length=200)
     slug = models.SlugField(unique=True, blank=True)
@@ -1482,7 +1481,6 @@
     def can_edit(self, user):
         """Check if the given user can edit this meetup."""
         return user == self.creator or user.is_staff
-=======
 class Badge(models.Model):
     BADGE_TYPES = [
         ("challenge", "Challenge Completion"),
@@ -1614,7 +1612,6 @@
 
 
 Profile.get_user_badges = get_user_badges
->>>>>>> 1ec6ec6d
 
 
 class Certificate(models.Model):
