import os
import random
import string
import time
import uuid
from io import BytesIO

from allauth.account.signals import user_signed_up
from django.conf import settings
from django.contrib.auth.models import User
from django.core.exceptions import ValidationError
from django.core.files.base import ContentFile
from django.core.mail import send_mail
from django.core.validators import MaxValueValidator, MinValueValidator
from django.db import models
from django.db.models.signals import post_save
from django.dispatch import receiver
from django.urls import reverse
from django.utils import timezone
from django.utils.text import slugify
from django.utils.translation import gettext_lazy as _
from markdownx.models import MarkdownxField
from PIL import Image

from web.utils import calculate_and_update_user_streak


class Notification(models.Model):
    NOTIFICATION_TYPES = [
        ("info", "Information"),
        ("success", "Success"),
        ("warning", "Warning"),
        ("error", "Error"),
    ]

    user = models.ForeignKey(User, on_delete=models.CASCADE, related_name="notifications")
    title = models.CharField(max_length=200)
    message = models.TextField()
    notification_type = models.CharField(max_length=10, choices=NOTIFICATION_TYPES, default="info")
    read = models.BooleanField(default=False)
    created_at = models.DateTimeField(auto_now_add=True)
    updated_at = models.DateTimeField(auto_now=True)

    class Meta:
        ordering = ["-created_at"]

    def __str__(self):
        return f"{self.title} - {self.user.username}"


class Profile(models.Model):
    user = models.OneToOneField(User, on_delete=models.CASCADE)
    bio = models.TextField(max_length=500, blank=True)
    expertise = models.CharField(max_length=200, blank=True)
    # Avatar fields
    avatar = models.ImageField(upload_to="avatars", blank=True, default="")
    custom_avatar = models.OneToOneField(
        "Avatar", on_delete=models.SET_NULL, null=True, blank=True, related_name="profile"
    )
    is_teacher = models.BooleanField(default=False)
    referral_code = models.CharField(max_length=20, unique=True, blank=True)
    referred_by = models.ForeignKey("self", on_delete=models.SET_NULL, null=True, blank=True, related_name="referrals")
    referral_earnings = models.DecimalField(max_digits=10, decimal_places=2, default=0)
    stripe_account_id = models.CharField(max_length=100, blank=True)
    stripe_account_status = models.CharField(
        max_length=20,
        choices=[
            ("pending", "Pending"),
            ("verified", "Verified"),
            ("rejected", "Rejected"),
        ],
        default="pending",
        blank=True,
    )
    commission_rate = models.DecimalField(
        max_digits=5,
        decimal_places=2,
        default=10.00,
        help_text="Commission rate in percentage (e.g., 10.00 for 10%)",
        blank=True,
    )
    created_at = models.DateTimeField(auto_now_add=True)
    updated_at = models.DateTimeField(auto_now=True)
    is_profile_public = models.BooleanField(
        default=False, help_text="Toggle to make your profile public so your details and stats are visible."
    )
    how_did_you_hear_about_us = models.TextField(
        blank=True, help_text="How did you hear about us? You can enter text or a link."
    )

    def __str__(self):
        visibility = "Public" if self.is_profile_public else "Private"
        return f"{self.user.username}'s profile ({visibility})"

    def save(self, *args, **kwargs):
        if not self.referral_code:
            self.referral_code = self.generate_referral_code()
        # Skip image processing for SVG files
        super().save(*args, **kwargs)

    def generate_referral_code(self):
        """Generate a unique referral code."""
        max_attempts = 10
        attempt = 0

        while attempt < max_attempts:
            code = "".join(random.choices(string.ascii_uppercase + string.digits, k=8))
            if not Profile.objects.filter(referral_code=code).exists():
                return code
            attempt += 1

        # If we've exhausted our attempts, generate a truly unique code using timestamp
        timestamp = int(time.time())
        code = f"{timestamp:x}".upper()[:8]
        return code

    @property
    def total_referrals(self):
        """Return the total number of successful referrals."""
        return self.referrals.count()

    def add_referral_earnings(self, amount):
        """Add referral earnings to the user's balance."""
        self.referral_earnings = self.referral_earnings + amount
        self.save()

    @property
    def can_receive_payments(self):
        return self.is_teacher and self.stripe_account_id and self.stripe_account_status == "verified"


class Avatar(models.Model):
    style = models.CharField(max_length=50, default="circle")
    background_color = models.CharField(max_length=7, default="#FFFFFF")
    top = models.CharField(max_length=50, default="short_flat")
    eyebrows = models.CharField(max_length=50, default="default")
    eyes = models.CharField(max_length=50, default="default")
    nose = models.CharField(max_length=50, default="default")
    mouth = models.CharField(max_length=50, default="default")
    facial_hair = models.CharField(max_length=50, default="none")
    skin_color = models.CharField(max_length=50, default="light")
    hair_color = models.CharField(max_length=7, default="#000000")
    accessory = models.CharField(max_length=50, default="none")
    clothing = models.CharField(max_length=50, default="hoodie")
    clothing_color = models.CharField(max_length=7, default="#0000FF")
    svg = models.TextField(blank=True, help_text="Stored SVG string of the custom avatar")
    created_at = models.DateTimeField(auto_now_add=True)
    updated_at = models.DateTimeField(auto_now=True)

    def __str__(self):
        return f"Avatar for {self.profile.user.username if hasattr(self, 'profile') and self.profile else 'No Profile'}"

    def save(self, *args, **kwargs):
        from python_avatars import (
            AccessoryType,
        )
        from python_avatars import Avatar as PythonAvatar
        from python_avatars import (
            AvatarStyle,
            ClothingType,
            EyebrowType,
            EyeType,
            FacialHairType,
            HairType,
            MouthType,
            NoseType,
            SkinColor,
        )

        # Create avatar using python_avatars
        avatar = PythonAvatar(
            style=getattr(AvatarStyle, self.style.upper(), AvatarStyle.CIRCLE),
            background_color=self.background_color,
            top=getattr(HairType, self.top.upper(), HairType.SHORT_FLAT),
            eyebrows=getattr(EyebrowType, self.eyebrows.upper(), EyebrowType.DEFAULT),
            eyes=getattr(EyeType, self.eyes.upper(), EyeType.DEFAULT),
            nose=getattr(NoseType, self.nose.upper(), NoseType.DEFAULT),
            mouth=getattr(MouthType, self.mouth.upper(), MouthType.DEFAULT),
            facial_hair=getattr(FacialHairType, self.facial_hair.upper(), FacialHairType.NONE),
            skin_color=getattr(SkinColor, self.skin_color.upper(), SkinColor.LIGHT),
            hair_color=self.hair_color,
            accessory=getattr(AccessoryType, self.accessory.upper(), AccessoryType.NONE),
            clothing=getattr(ClothingType, self.clothing.upper(), ClothingType.HOODIE),
            clothing_color=self.clothing_color,
        )

        # Save SVG string
        self.svg = avatar.render()
        super().save(*args, **kwargs)


class Subject(models.Model):
    name = models.CharField(max_length=100, unique=True)
    slug = models.SlugField(unique=True)
    description = models.TextField(blank=True)
    icon = models.CharField(max_length=50, help_text="Font Awesome icon class", blank=True)
    order = models.IntegerField(default=0)
    created_at = models.DateTimeField(auto_now_add=True)
    updated_at = models.DateTimeField(auto_now=True)

    class Meta:
        ordering = ["order", "name"]

    def __str__(self):
        return self.name

    def save(self, *args, **kwargs):
        if not self.slug:
            self.slug = slugify(self.name)
        super().save(*args, **kwargs)


class WebRequest(models.Model):
    ip_address = models.CharField(max_length=100, blank=True, default="")
    user = models.CharField(max_length=150, blank=True, default="")
    created = models.DateTimeField(auto_now_add=True)
    modified = models.DateTimeField(auto_now=True)
    agent = models.TextField(blank=True, default="")
    count = models.BigIntegerField(default=1)
    path = models.CharField(max_length=255, blank=True, default="")
    referer = models.CharField(max_length=255, blank=True, default="")
    course = models.ForeignKey("Course", on_delete=models.CASCADE, related_name="web_requests", null=True, blank=True)

    def __str__(self):
        return f"{self.path} - {self.count} views"


class Course(models.Model):
    STATUS_CHOICES = [
        ("draft", "Draft"),
        ("published", "Published"),
        ("archived", "Archived"),
    ]

    title = models.CharField(max_length=200)
    slug = models.SlugField(unique=True, max_length=200)
    image = models.ImageField(
        upload_to="course_images", help_text="Course image (will be resized to 300x300 pixels)", blank=True
    )
    teacher = models.ForeignKey(User, on_delete=models.CASCADE, related_name="courses_teaching")
    description = MarkdownxField()
    learning_objectives = MarkdownxField()
    prerequisites = MarkdownxField(blank=True)
    price = models.DecimalField(max_digits=10, decimal_places=2)
    allow_individual_sessions = models.BooleanField(
        default=False, help_text="Allow students to register for individual sessions"
    )
    invite_only = models.BooleanField(
        default=False, help_text="If enabled, students can only enroll with an invitation"
    )
    status = models.CharField(max_length=10, choices=STATUS_CHOICES, default="draft")
    max_students = models.IntegerField(validators=[MinValueValidator(1)])
    created_at = models.DateTimeField(auto_now_add=True)
    updated_at = models.DateTimeField(auto_now=True)

    subject = models.ForeignKey(
        Subject,
        on_delete=models.PROTECT,
        related_name="courses",
    )

    level = models.CharField(
        max_length=20,
        choices=[
            ("beginner", "Beginner"),
            ("intermediate", "Intermediate"),
            ("advanced", "Advanced"),
        ],
        default="beginner",
    )
    tags = models.CharField(max_length=200, blank=True, help_text="Comma-separated tags")
    is_featured = models.BooleanField(default=False)

    def save(self, *args, **kwargs):
        if not self.slug:
            base_slug = slugify(self.title)
            slug = base_slug
            counter = 1
            while Course.objects.filter(slug=slug).exists():
                slug = f"{base_slug}-{counter}"
                counter += 1
            self.slug = slug

        # Handle image resizing
        if self.image:
            img = Image.open(self.image)
            # Convert to RGB if necessary
            if img.mode != "RGB":
                img = img.convert("RGB")
            # Crop image to a square format
            width, height = img.size
            min_dim = min(width, height)
            left = (width - min_dim) / 2
            top = (height - min_dim) / 2
            right = (width + min_dim) / 2
            bottom = (height + min_dim) / 2
            img = img.crop((left, top, right, bottom))
            # Resize the image to 300x300 pixels
            img = img.resize((500, 500), Image.Resampling.LANCZOS)
            # Save the resized image
            buffer = BytesIO()
            img.save(buffer, format="JPEG", quality=90)
            # Update the ImageField
            file_name = self.image.name
            self.image.delete(save=False)  # Delete old image
            self.image.save(file_name, ContentFile(buffer.getvalue()), save=False)

        super().save(*args, **kwargs)

    def __str__(self):
        return self.title

    @property
    def available_spots(self):
        return self.max_students - self.enrollments.count()

    @property
    def average_rating(self):
        reviews = self.reviews.all()
        if not reviews:
            return 0
        return sum(review.rating for review in reviews) / len(reviews)


class Session(models.Model):
    course = models.ForeignKey(Course, on_delete=models.CASCADE, related_name="sessions")
    title = models.CharField(max_length=200)
    description = models.TextField()
    start_time = models.DateTimeField()
    end_time = models.DateTimeField()
    is_virtual = models.BooleanField(default=True)
    meeting_link = models.URLField(blank=True)
    meeting_id = models.CharField(max_length=100, blank=True)
    location = models.CharField(max_length=200, blank=True)
    price = models.DecimalField(
        max_digits=10, decimal_places=2, null=True, blank=True, help_text="Price for individual session registration"
    )
    created_at = models.DateTimeField(auto_now_add=True)
    updated_at = models.DateTimeField(auto_now=True)

    # Rollover fields
    enable_rollover = models.BooleanField(
        default=False, help_text="Enable automatic date rollover if no students are enrolled"
    )
    rollover_pattern = models.CharField(
        max_length=20,
        choices=[
            ("daily", "Daily"),
            ("weekly", "Weekly"),
            ("monthly", "Monthly"),
        ],
        default="weekly",
        blank=True,
        help_text="How often to roll over the session dates",
    )
    original_start_time = models.DateTimeField(
        null=True, blank=True, help_text="Original start time before any rollovers"
    )
    original_end_time = models.DateTimeField(null=True, blank=True, help_text="Original end time before any rollovers")
    is_rolled_over = models.BooleanField(default=False, help_text="Whether this session has been rolled over")
    teacher_confirmed = models.BooleanField(
        default=False, help_text="Whether the teacher has confirmed the rolled over dates"
    )

    class Meta:
        ordering = ["start_time"]

    def __str__(self):
        return f"{self.course.title} - {self.title}"

    def save(self, *args, **kwargs):
        # Store original times when first created
        if not self.pk and not self.original_start_time and not self.original_end_time:
            self.original_start_time = self.start_time
            self.original_end_time = self.end_time

        # Handle virtual meeting creation/updates
        is_new = self._state.adding
        old_instance = None if is_new else Session.objects.get(pk=self.pk)

        # First save to get the ID
        super().save(*args, **kwargs)

        if self.is_virtual:
            from .calendar_sync import create_calendar_event, update_calendar_event

            if is_new:
                event_id = create_calendar_event(self)
                if event_id:
                    self.meeting_id = event_id
                    # Update without triggering save() again
                    Session.objects.filter(pk=self.pk).update(meeting_id=event_id)
            elif old_instance and (
                old_instance.start_time != self.start_time
                or old_instance.end_time != self.end_time
                or old_instance.title != self.title
            ):
                update_calendar_event(self)

    def roll_forward(self):
        """Roll the session forward based on the rollover pattern."""
        if not self.enable_rollover or self.teacher_confirmed:
            return False

        now = timezone.now()
        if self.start_time > now:
            return False  # Don't roll forward future sessions

        # Calculate new dates based on pattern
        if self.rollover_pattern == "daily":
            days_to_add = 1
        elif self.rollover_pattern == "weekly":
            days_to_add = 7
        else:  # monthly
            days_to_add = 30

        # Calculate time difference between start and end
        duration = self.end_time - self.start_time

        # Roll forward until we get a future date
        while self.start_time <= now:
            self.start_time += timezone.timedelta(days=days_to_add)
            self.end_time = self.start_time + duration

        self.is_rolled_over = True
        self.teacher_confirmed = False
        return True

    def delete(self, *args, **kwargs):
        # Delete associated calendar event if exists
        if self.is_virtual and self.meeting_id:
            from .calendar_sync import delete_calendar_event

            delete_calendar_event(self)
        super().delete(*args, **kwargs)


class CourseMaterial(models.Model):
    MATERIAL_TYPES = [
        ("video", "Video"),
        ("image", "Image"),
        ("document", "Document"),
        ("presentation", "Presentation"),
        ("exercise", "Exercise"),
        ("quiz", "Quiz"),
        ("assignment", "Assignment"),  # Add 'assignment' as a valid choice
        ("other", "Other"),
    ]

    course = models.ForeignKey(Course, on_delete=models.CASCADE, related_name="materials")
    title = models.CharField(max_length=200)
    description = models.TextField(blank=True)
    material_type = models.CharField(max_length=20, choices=MATERIAL_TYPES)
    file = models.FileField(upload_to="course_materials/", blank=True)
    external_url = models.URLField(blank=True, help_text="URL for external content like YouTube videos")
    session = models.ForeignKey(
        Session,
        on_delete=models.SET_NULL,
        null=True,
        blank=True,
        related_name="materials",
    )
    order = models.PositiveIntegerField(default=0)
    is_downloadable = models.BooleanField(default=True)
    requires_enrollment = models.BooleanField(
        default=True, help_text="If True, only enrolled students can access full content"
    )
    created_at = models.DateTimeField(auto_now_add=True)
    updated_at = models.DateTimeField(auto_now=True)

    # New fields for assignment deadlines and reminder tracking
    due_date = models.DateTimeField(null=True, blank=True, help_text="Deadline for assignment submission")
    reminder_sent = models.BooleanField(default=False, help_text="Whether an early reminder has been sent")
    final_reminder_sent = models.BooleanField(default=False, help_text="Whether a final reminder has been sent")

    class Meta:
        ordering = ["order", "created_at"]

    def __str__(self):
        return f"{self.course.title} - {self.title}"

    def clean(self):
        if not self.file and not self.external_url:
            raise ValidationError("Either a file or external URL must be provided")
        if self.file and self.external_url:
            raise ValidationError("Cannot have both file and external URL")

    def save(self, *args, **kwargs):
        self.full_clean()
        super().save(*args, **kwargs)

    @property
    def file_extension(self):
        if self.file:
            return os.path.splitext(self.file.name)[1].lower()
        return ""

    @property
    def file_size(self):
        if not self.file:
            return 0
        try:
            return self.file.size
        except FileNotFoundError:
            return 0

    @property
    def preview_content(self):
        """Returns limited content for non-enrolled users"""
        if self.material_type == "video":
            return self.title
        elif self.material_type == "image":
            return self.title
        return self.title


class Enrollment(models.Model):
    STATUS_CHOICES = [
        ("pending", "Pending"),
        ("approved", "Approved"),
        ("rejected", "Rejected"),
        ("completed", "Completed"),
    ]

    student = models.ForeignKey(User, on_delete=models.CASCADE, related_name="enrollments")
    course = models.ForeignKey(Course, on_delete=models.CASCADE, related_name="enrollments")
    status = models.CharField(max_length=10, choices=STATUS_CHOICES, default="pending")
    enrollment_date = models.DateTimeField(auto_now_add=True)
    completion_date = models.DateTimeField(null=True, blank=True)
    payment_intent_id = models.CharField(max_length=100, blank=True, default="")

    class Meta:
        unique_together = ["student", "course"]

    def __str__(self):
        return f"{self.student.username} - {self.course.title}"


class SessionAttendance(models.Model):
    STATUS_CHOICES = [
        ("present", "Present"),
        ("absent", "Absent"),
        ("excused", "Excused"),
        ("late", "Late"),
    ]

    session = models.ForeignKey(Session, on_delete=models.CASCADE, related_name="attendances")
    student = models.ForeignKey(User, on_delete=models.CASCADE, related_name="session_attendances")
    status = models.CharField(max_length=10, choices=STATUS_CHOICES, default="absent")
    notes = models.TextField(blank=True)
    created_at = models.DateTimeField(auto_now_add=True)
    updated_at = models.DateTimeField(auto_now=True)

    class Meta:
        unique_together = ["session", "student"]

    def __str__(self):
        return f"{self.student.username} - {self.session.title} ({self.status})"


class CourseProgress(models.Model):
    enrollment = models.OneToOneField(Enrollment, on_delete=models.CASCADE, related_name="progress")
    completed_sessions = models.ManyToManyField(Session, related_name="completed_by")
    last_accessed = models.DateTimeField(auto_now=True)
    notes = models.TextField(blank=True)

    @property
    def completion_percentage(self):
        total_sessions = self.enrollment.course.sessions.count()
        if total_sessions == 0:
            return 0
        completed = self.completed_sessions.count()
        return int((completed / total_sessions) * 100)

    @property
    def attendance_rate(self):
        total_past_sessions = self.enrollment.course.sessions.filter(start_time__lt=timezone.now()).count()
        if total_past_sessions == 0:
            return 100
        attended = SessionAttendance.objects.filter(
            student=self.enrollment.student,
            session__course=self.enrollment.course,
            status__in=["present", "late"],
        ).count()
        return int((attended / total_past_sessions) * 100)

    def __str__(self):
        return f"{self.enrollment.student.username}'s progress in {self.enrollment.course.title}"


class EducationalVideo(models.Model):
    """Model for educational videos shared by users."""

    title = models.CharField(max_length=200)
    description = models.TextField()
    video_url = models.URLField(help_text="URL for external content like YouTube videos")
    category = models.ForeignKey(Subject, on_delete=models.PROTECT, related_name="educational_videos")
    uploader = models.ForeignKey(User, on_delete=models.CASCADE, related_name="educational_videos")
    uploaded_at = models.DateTimeField(auto_now_add=True)

    class Meta:
        verbose_name = "Educational Video"
        verbose_name_plural = "Educational Videos"
        ordering = ["-uploaded_at"]

    def __str__(self):
        return self.title


class Achievement(models.Model):
    TYPES = [
        ("attendance", "Perfect Attendance"),
        ("completion", "Course Completion"),
        ("participation", "Active Participation"),
        ("excellence", "Academic Excellence"),
        ("quiz", "High Quiz Score"),
        ("streak", "Daily Learning Streak"),
    ]

    BADGE_ICONS = [
        ("fas fa-trophy", "Trophy"),
        ("fas fa-medal", "Medal"),
        ("fas fa-award", "Award"),
        ("fas fa-star", "Star"),
        ("fas fa-certificate", "Certificate"),
        ("fas fa-graduation-cap", "Graduation Cap"),
    ]

    student = models.ForeignKey(User, on_delete=models.CASCADE, related_name="achievements")
    course = models.ForeignKey(Course, on_delete=models.CASCADE, related_name="achievements", null=True, blank=True)
    achievement_type = models.CharField(max_length=20, choices=TYPES)
    title = models.CharField(max_length=200)
    description = models.TextField()
    awarded_at = models.DateTimeField(auto_now_add=True)
    badge_icon = models.CharField(
        max_length=100, blank=True, help_text="Icon class for the badge (e.g., 'fas fa-trophy')"
    )
    criteria_threshold = models.PositiveIntegerField(
        null=True, blank=True, help_text="Optional threshold required to earn this badge"
    )

    def __str__(self):
        return f"{self.student.username} - {self.title}"


class Review(models.Model):
    student = models.ForeignKey(User, on_delete=models.CASCADE, related_name="reviews_given")
    course = models.ForeignKey(Course, on_delete=models.CASCADE, related_name="reviews")
    rating = models.IntegerField(validators=[MinValueValidator(1), MaxValueValidator(5)])
    comment = models.TextField()
    created_at = models.DateTimeField(auto_now_add=True)
    updated_at = models.DateTimeField(auto_now=True)

    class Meta:
        unique_together = ["student", "course"]

    def __str__(self):
        return f"{self.student.username}'s review of {self.course.title}"


class Payment(models.Model):
    STATUS_CHOICES = [
        ("pending", "Pending"),
        ("completed", "Completed"),
        ("failed", "Failed"),
        ("refunded", "Refunded"),
    ]

    enrollment = models.ForeignKey(
        Enrollment,
        on_delete=models.CASCADE,
        related_name="payments",
        help_text="The enrollment this payment is associated with",
    )
    session = models.ForeignKey(
        Session,
        on_delete=models.SET_NULL,
        null=True,
        blank=True,
        related_name="payments",
        help_text="Specific session this payment is for, if any",
    )
    amount = models.DecimalField(max_digits=10, decimal_places=2)
    currency = models.CharField(max_length=3, default="USD")
    stripe_payment_intent_id = models.CharField(max_length=100, unique=True)
    status = models.CharField(max_length=10, choices=STATUS_CHOICES, default="pending")
    created_at = models.DateTimeField(auto_now_add=True)
    updated_at = models.DateTimeField(auto_now=True)

    def __str__(self):
        if self.session:
            return f"Payment for {self.enrollment} - {self.session.title}"
        return f"Payment for {self.enrollment}"


class ForumCategory(models.Model):
    """Categories for organizing forum discussions."""

    name = models.CharField(max_length=100)
    description = models.TextField()
    slug = models.SlugField(unique=True)
    icon = models.CharField(max_length=50, help_text="Font Awesome icon class")
    order = models.IntegerField(default=0)
    created_at = models.DateTimeField(auto_now_add=True)
    updated_at = models.DateTimeField(auto_now=True)

    class Meta:
        verbose_name_plural = "Forum Categories"
        ordering = ["order", "name"]

    def __str__(self):
        return self.name

    def save(self, *args, **kwargs):
        if not self.slug:
            self.slug = slugify(self.name)
        super().save(*args, **kwargs)


class ForumTopic(models.Model):
    """Individual forum topics/threads."""

    title = models.CharField(max_length=200)
    content = models.TextField()
    category = models.ForeignKey(ForumCategory, on_delete=models.CASCADE, related_name="topics")
    author = models.ForeignKey(User, on_delete=models.CASCADE, related_name="forum_topics")
    is_pinned = models.BooleanField(default=False)
    is_locked = models.BooleanField(default=False)
    views = models.IntegerField(default=0)
    created_at = models.DateTimeField(auto_now_add=True)
    updated_at = models.DateTimeField(auto_now=True)

    class Meta:
        ordering = ["-is_pinned", "-created_at"]

    def __str__(self):
        return self.title


class ForumReply(models.Model):
    """Replies to forum topics."""

    topic = models.ForeignKey(ForumTopic, on_delete=models.CASCADE, related_name="replies")
    author = models.ForeignKey(User, on_delete=models.CASCADE, related_name="forum_replies")
    content = models.TextField()
    is_solution = models.BooleanField(default=False)
    created_at = models.DateTimeField(auto_now_add=True)
    updated_at = models.DateTimeField(auto_now=True)

    class Meta:
        verbose_name_plural = "Forum Replies"
        ordering = ["created_at"]

    def __str__(self):
        return f"Reply by {self.author.username} on {self.topic.title}"


class PeerConnection(models.Model):
    """Connections between users for networking."""

    STATUS_CHOICES = [
        ("pending", "Pending"),
        ("accepted", "Accepted"),
        ("rejected", "Rejected"),
        ("blocked", "Blocked"),
    ]

    sender = models.ForeignKey(User, on_delete=models.CASCADE, related_name="sent_connections")
    receiver = models.ForeignKey(User, on_delete=models.CASCADE, related_name="received_connections")
    status = models.CharField(max_length=10, choices=STATUS_CHOICES, default="pending")
    created_at = models.DateTimeField(auto_now_add=True)
    updated_at = models.DateTimeField(auto_now=True)

    class Meta:
        unique_together = ["sender", "receiver"]

    def __str__(self):
        return f"{self.sender.username} -> {self.receiver.username} ({self.status})"


class PeerMessage(models.Model):
    """Direct messages between connected."""

    sender = models.ForeignKey(User, on_delete=models.CASCADE, related_name="sent_messages")
    receiver = models.ForeignKey(User, on_delete=models.CASCADE, related_name="received_messages")
    content = models.TextField()
    is_read = models.BooleanField(default=False)
    created_at = models.DateTimeField(auto_now_add=True)

    class Meta:
        ordering = ["-created_at"]

    def __str__(self):
        return f"Message from {self.sender.username} to {self.receiver.username}"


class StudyGroup(models.Model):
    """Study groups for collaborative learning."""

    name = models.CharField(max_length=200)
    description = models.TextField()
    course = models.ForeignKey(Course, on_delete=models.CASCADE, related_name="study_groups")
    creator = models.ForeignKey(User, on_delete=models.CASCADE, related_name="created_groups")
    members = models.ManyToManyField(User, related_name="joined_groups", blank=True)
    max_members = models.IntegerField(default=10)
    is_private = models.BooleanField(default=False)
    created_at = models.DateTimeField(auto_now_add=True)
    updated_at = models.DateTimeField(auto_now=True)

    def __str__(self):
        return self.name

    def can_add_member(self):
        return self.members.count() < self.max_members

    def add_member(self, user):
        if self.can_add_member():
            self.members.add(user)
            return True
        return False

    def is_full(self):
        return self.members.count() >= self.max_members


class StudyGroupInvite(models.Model):
    """Invitations to join study groups."""

    id = models.UUIDField(primary_key=True, default=uuid.uuid4, editable=False)
    group = models.ForeignKey(StudyGroup, on_delete=models.CASCADE, related_name="invites")
    sender = models.ForeignKey(User, on_delete=models.CASCADE, related_name="sent_group_invites")
    recipient = models.ForeignKey(User, on_delete=models.CASCADE, related_name="received_group_invites")
    created_at = models.DateTimeField(auto_now_add=True)
    responded_at = models.DateTimeField(null=True, blank=True)
    STATUS_CHOICES = [("pending", "Pending"), ("accepted", "Accepted"), ("declined", "Declined")]
    status = models.CharField(max_length=20, choices=STATUS_CHOICES, default="pending")

    class Meta:
        unique_together = ["group", "recipient"]

    def __str__(self):
        return f"Invitation to {self.group.name} for {self.recipient.username}"

    def accept(self):
        """Accept the invitation and add the recipient to the study group."""
        self.status = "accepted"
        self.responded_at = timezone.now()
        self.save()
        member_added = self.group.add_member(self.recipient)
        if not member_added:
            # Group is full, create notification or handle this case
            Notification.objects.create(
                user=self.recipient,
                title="Group Full",
                message=f"Could not join {self.group.name} as it's already full",
                notification_type="warning",
            )

    def decline(self):
        """Decline the invitation."""
        self.status = "declined"
        self.responded_at = timezone.now()
        self.save()


@receiver(post_save, sender=User)
def create_user_profile(sender, instance, created, **kwargs):
    """Create a Profile instance when a new User is created."""
    if created and not hasattr(instance, "profile"):
        Profile.objects.create(user=instance)


@receiver(post_save, sender=User)
def save_user_profile(sender, instance, **kwargs):
    """Save the Profile instance when the User is saved."""
    if hasattr(instance, "profile"):
        instance.profile.save()
    else:
        Profile.objects.create(user=instance)


class BlogPost(models.Model):
    STATUS_CHOICES = [
        ("draft", "Draft"),
        ("published", "Published"),
        ("archived", "Archived"),
    ]

    title = models.CharField(max_length=200)
    slug = models.SlugField(unique=True, max_length=200)
    author = models.ForeignKey(User, on_delete=models.CASCADE, related_name="blog_posts")
    content = MarkdownxField()
    excerpt = models.TextField(blank=True)
    featured_image = models.ImageField(
        upload_to="blog/images/", blank=True, help_text="Featured image for the blog post"
    )
    status = models.CharField(max_length=10, choices=STATUS_CHOICES, default="draft")
    tags = models.CharField(
        max_length=200, blank=True, help_text="Comma-separated tags (e.g., 'python, django, web development')"
    )
    created_at = models.DateTimeField(auto_now_add=True)
    updated_at = models.DateTimeField(auto_now=True)
    published_at = models.DateTimeField(null=True, blank=True)

    class Meta:
        ordering = ["-published_at", "-created_at"]

    def __str__(self):
        return self.title

    def save(self, *args, **kwargs):
        if not self.slug:
            self.slug = slugify(self.title)
        if self.status == "published" and not self.published_at:
            self.published_at = timezone.now()
        super().save(*args, **kwargs)

    @property
    def reading_time(self):
        """Estimate reading time in minutes."""
        words_per_minute = 200
        word_count = len(self.content.split())
        minutes = word_count / words_per_minute
        return max(1, round(minutes))


class BlogComment(models.Model):
    post = models.ForeignKey(BlogPost, on_delete=models.CASCADE, related_name="comments")
    author = models.ForeignKey(User, on_delete=models.CASCADE, related_name="blog_comments")
    content = models.TextField()
    parent = models.ForeignKey("self", null=True, blank=True, on_delete=models.CASCADE, related_name="replies")
    is_approved = models.BooleanField(default=False)
    created_at = models.DateTimeField(auto_now_add=True)
    updated_at = models.DateTimeField(auto_now=True)

    class Meta:
        ordering = ["created_at"]

    def __str__(self):
        return f"Comment by {self.author.username} on {self.post.title}"


class SuccessStory(models.Model):
    STATUS_CHOICES = [
        ("published", "Published"),
        ("archived", "Archived"),
    ]
    title = models.CharField(max_length=200)
    slug = models.SlugField(unique=True, max_length=200)
    author = models.ForeignKey(User, on_delete=models.CASCADE, related_name="success_stories")
    content = MarkdownxField()
    excerpt = models.TextField(blank=True)
    featured_image = models.ImageField(
        upload_to="success_stories/images/", blank=True, help_text="Featured image for the success story"
    )
    status = models.CharField(max_length=10, choices=STATUS_CHOICES, default="published")
    created_at = models.DateTimeField(auto_now_add=True)
    updated_at = models.DateTimeField(auto_now=True)
    published_at = models.DateTimeField(null=True, blank=True)

    class Meta:
        ordering = ["-published_at", "-created_at"]
        verbose_name = "Success Story"
        verbose_name_plural = "Success Stories"

    def __str__(self):
        return self.title

    def save(self, *args, **kwargs):
        if not self.slug:
            self.slug = slugify(self.title)
        if self.status == "published" and not self.published_at:
            self.published_at = timezone.now()
        super().save(*args, **kwargs)

    def get_absolute_url(self):
        return reverse("success_story_detail", kwargs={"slug": self.slug})

    @property
    def reading_time(self):
        """Estimate reading time in minutes."""
        words_per_minute = 200
        word_count = len(self.content.split())
        minutes = word_count / words_per_minute
        return max(1, round(minutes))


@receiver(user_signed_up)
def set_user_type(sender, request, user, **kwargs):
    """Set the user type (teacher/student) when they sign up."""
    is_teacher = request.POST.get("is_teacher") == "on"
    profile = user.profile
    profile.is_teacher = is_teacher
    profile.save()


class Cart(models.Model):
    user = models.OneToOneField(
        settings.AUTH_USER_MODEL,
        on_delete=models.CASCADE,
        related_name="cart",
        null=True,
        blank=True,
    )
    session_key = models.CharField(max_length=40, blank=True, default="")
    created_at = models.DateTimeField(auto_now_add=True)
    updated_at = models.DateTimeField(auto_now=True)

    class Meta:
        constraints = [
            models.CheckConstraint(
                check=models.Q(user__isnull=False) | models.Q(session_key__gt=""),
                name="cart_user_or_session_key",
            )
        ]

    @property
    def item_count(self):
        return self.items.count()

    @property
    def has_goods(self):
        return self.items.filter(goods__isnull=False).exists()

    @property
    def total(self):
        return sum(item.final_price for item in self.items.all())

    def __str__(self):
        if self.user:
            return f"Cart for {self.user.username}"
        return "Anonymous cart"


class Storefront(models.Model):
    teacher = models.OneToOneField(
        settings.AUTH_USER_MODEL, on_delete=models.CASCADE, related_name="storefront", verbose_name="Teacher Profile"
    )
    name = models.CharField(
        max_length=100, unique=True, help_text="Display name for your store", default="Default Store Name"
    )
    description = models.TextField(blank=True, help_text="Describe your store for customers")
    logo = models.ImageField(upload_to="store_logos/", blank=True, help_text="Recommended size: 200x200px")
    store_slug = models.SlugField(unique=True, blank=True, help_text="Auto-generated URL-friendly identifier")
    is_active = models.BooleanField(default=True, help_text="Enable/disable public visibility of your store")
    created_at = models.DateTimeField(auto_now_add=True)
    updated_at = models.DateTimeField(auto_now=True)

    def save(self, *args, **kwargs):
        if not self.store_slug:
            self.store_slug = self._generate_unique_slug()
        super().save(*args, **kwargs)

    def _generate_unique_slug(self):
        base_slug = slugify(self.name)
        unique_slug = base_slug
        count = 1
        while Storefront.objects.filter(store_slug=unique_slug).exists():
            unique_slug = f"{base_slug}-{count}"
            count += 1
        return unique_slug

    def __str__(self):
        return f"{self.name} (by {self.teacher.username})"


class Goods(models.Model):
    PRODUCT_TYPE_CHOICES = [
        ("physical", "Physical Product"),
        ("digital", "Digital Download"),
    ]

    name = models.CharField(max_length=100, help_text="Product title (e.g., 'Algebra Basics Workbook')")
    description = models.TextField(help_text="Detailed product description")
    price = models.DecimalField(max_digits=10, decimal_places=2, help_text="Price in USD")
    discount_price = models.DecimalField(
        max_digits=10, decimal_places=2, blank=True, null=True, help_text="Discounted price (optional)"
    )
    stock = models.PositiveIntegerField(blank=True, null=True, help_text="Leave blank for digital products")
    product_type = models.CharField(max_length=10, choices=PRODUCT_TYPE_CHOICES, default="physical")
    file = models.FileField(upload_to="digital_goods/", blank=True, help_text="Required for digital products")
    category = models.CharField(max_length=100, blank=True, help_text="e.g., 'Books', 'Course Materials'")
    images = models.ManyToManyField("ProductImage", related_name="goods_images", blank=True)
    storefront = models.ForeignKey(Storefront, on_delete=models.CASCADE, related_name="goods")
    is_available = models.BooleanField(default=True, help_text="Show/hide product from store")
    is_reward = models.BooleanField(default=False, help_text="Can be unlocked as achievement reward")
    points_required = models.PositiveIntegerField(
        blank=True, null=True, help_text="Points needed to unlock this reward"
    )
    sku = models.CharField(
        max_length=50, unique=True, blank=True, null=True, help_text="Inventory tracking ID (auto-generated)"
    )
    slug = models.SlugField(unique=True, blank=True)
    created_at = models.DateTimeField(auto_now_add=True)
    updated_at = models.DateTimeField(auto_now=True)

    @property
    def image_url(self):
        """Return the URL of the first product image, or a default image if none exists."""
        # Get images using the related name "goods_images" from ProductImage model
        first_image = self.goods_images.first()
        if first_image and first_image.image:
            return first_image.image.url
        # Return a default placeholder image
        return "/static/images/placeholder.png"

    @property
    def image(self):
        first_image = self.goods_images.first()
        if first_image and first_image.image:
            return first_image.image.url
        # Return a default placeholder image
        return "/static/images/placeholder.png"

    def clean(self):
        # Validate discount logic
        if self.discount_price and self.discount_price >= self.price:
            raise ValidationError("Discount price must be lower than original price.")

        # Validate digital product constraints
        if self.product_type == "digital":
            if self.stock is not None:
                raise ValidationError("Digital products cannot have stock quantities.")
            if not self.file:
                raise ValidationError("Digital products require a file upload.")

        # Validate physical product constraints
        if self.product_type == "physical" and self.stock is None:
            raise ValidationError("Physical products must have a stock quantity.")

        # Validate reward items
        if self.is_reward and (self.points_required is None or self.points_required <= 0):
            raise ValidationError("Reward items must have a positive 'points_required' value.")

    def save(self, *args, **kwargs):
        if not self.sku:
            self.sku = f"{slugify(self.name[:20])}-{self.id}"
        if not self.slug:
            base_slug = slugify(self.name)
            slug = base_slug
            counter = 1
            while Goods.objects.filter(slug=slug).exists():
                slug = f"{base_slug}-{counter}"
                counter += 1
            self.slug = slug
        super().save(*args, **kwargs)

    def __str__(self):
        return f"{self.name} (${self.price})"


class CartItem(models.Model):
    cart = models.ForeignKey(Cart, on_delete=models.CASCADE, related_name="items")
    course = models.ForeignKey(Course, on_delete=models.CASCADE, null=True, blank=True, related_name="cart_items")
    session = models.ForeignKey(Session, on_delete=models.CASCADE, null=True, blank=True, related_name="cart_items")
    goods = models.ForeignKey(Goods, on_delete=models.CASCADE, null=True, blank=True, related_name="cart_items")
    created_at = models.DateTimeField(auto_now_add=True)
    updated_at = models.DateTimeField(auto_now=True)

    class Meta:
        unique_together = [
            ("cart", "course"),
            ("cart", "session"),
            ("cart", "goods"),
        ]

    def clean(self):
        if not self.course and not self.session and not self.goods:
            raise ValidationError("Either a course, session, or goods must be selected")
        if (self.course and self.session) or (self.course and self.goods) or (self.session and self.goods):
            raise ValidationError("Cannot select more than one type of item")

    def save(self, *args, **kwargs):
        self.full_clean()
        super().save(*args, **kwargs)

    @property
    def price(self):
        if self.course:
            return self.course.price
        if self.session:
            return self.session.price or 0
        if self.goods:
            return self.goods.price
        return 0

    @property
    def final_price(self):
        if self.goods and self.goods.discount_price:  # Check for discount
            return self.goods.discount_price
        return self.price  # Fallback to original price

    def __str__(self):
        if self.course:
            return f"{self.course.title} in cart for {self.cart}"
        if self.session:
            return f"{self.session.title} in cart for {self.cart}"
        if self.goods:
            return f"{self.goods.name} in cart for {self.cart}"
        return "Unknown item in cart"


# Constants
ENROLLMENT_STATUS_CHOICES = [
    ("pending", "Pending"),
    ("approved", "Approved"),
    ("rejected", "Rejected"),
    ("cancelled", "Cancelled"),
]


class SessionEnrollment(models.Model):
    """Model for tracking enrollments in individual sessions."""

    student = models.ForeignKey(User, on_delete=models.CASCADE, related_name="session_enrollments")
    session = models.ForeignKey(Session, on_delete=models.CASCADE, related_name="enrollments")
    status = models.CharField(max_length=20, choices=ENROLLMENT_STATUS_CHOICES, default="pending")
    payment_intent_id = models.CharField(max_length=100, blank=True, default="")
    created_at = models.DateTimeField(auto_now_add=True)
    updated_at = models.DateTimeField(auto_now=True)

    class Meta:
        unique_together = ["student", "session"]
        ordering = ["-created_at"]

    def __str__(self):
        return f"{self.student.email} - {self.session.title}"


class EventCalendar(models.Model):
    title = models.CharField(max_length=200)
    description = models.TextField(blank=True)
    creator = models.ForeignKey(User, on_delete=models.CASCADE, related_name="created_calendars")
    created_at = models.DateTimeField(auto_now_add=True)
    month = models.IntegerField()  # 0-11 for Jan-Dec
    year = models.IntegerField()
    share_token = models.CharField(max_length=32, unique=True)  # For sharing the calendar

    def save(self, *args, **kwargs):
        if not self.share_token:
            self.share_token = "".join(random.choices(string.ascii_letters + string.digits, k=32))
        super().save(*args, **kwargs)

    def __str__(self):
        return f"{self.title} - {self.month + 1}/{self.year}"

    @property
    def unique_participants_count(self):
        """Count unique participants by name"""
        return self.time_slots.values("name").distinct().count()


class TimeSlot(models.Model):
    calendar = models.ForeignKey(EventCalendar, on_delete=models.CASCADE, related_name="time_slots")
    name = models.CharField(max_length=100)
    day = models.IntegerField()  # 1-31
    start_time = models.TimeField()
    end_time = models.TimeField()
    created_at = models.DateTimeField(auto_now_add=True)

    class Meta:
        unique_together = ["calendar", "name", "day"]  # One slot per person per day

    def __str__(self):
        return f"{self.name} - Day {self.day} ({self.start_time}-{self.end_time})"


class SearchLog(models.Model):
    query = models.CharField(max_length=255)
    results_count = models.IntegerField()
    user = models.ForeignKey(User, on_delete=models.SET_NULL, null=True, blank=True)
    created_at = models.DateTimeField(auto_now_add=True)
    filters_applied = models.JSONField(default=dict, blank=True)
    search_type = models.CharField(
        max_length=20,
        choices=[("course", "Course Search"), ("material", "Material Search"), ("forum", "Forum Search")],
        default="course",
    )

    class Meta:
        ordering = ["-created_at"]

    def __str__(self):
        return f"{self.query} ({self.results_count} results)"


class Challenge(models.Model):
    CHALLENGE_TYPE_CHOICES = [
        ("weekly", "Weekly Challenge"),
        ("one_time", "One-time Challenge"),
    ]

    title = models.CharField(max_length=200)
    description = models.TextField()
    challenge_type = models.CharField(max_length=10, choices=CHALLENGE_TYPE_CHOICES, default="weekly")
    week_number = models.PositiveIntegerField(null=True, blank=True)
    start_date = models.DateField()
    end_date = models.DateField()

    class Meta:
        constraints = [
            models.UniqueConstraint(
                fields=["week_number"],
                condition=models.Q(challenge_type="weekly"),
                name="unique_week_number_for_weekly_challenges",
            )
        ]

    def __str__(self):
        if self.challenge_type == "weekly":
            return f"Week {self.week_number}: {self.title}"
        return f"One-time: {self.title}"

    def clean(self):
        super().clean()
        if self.challenge_type == "weekly" and not self.week_number:
            raise ValidationError({"week_number": "Week number is required for weekly challenges."})


class ChallengeSubmission(models.Model):
    user = models.ForeignKey(User, on_delete=models.CASCADE)
    challenge = models.ForeignKey(Challenge, on_delete=models.CASCADE)
    submission_text = models.TextField()
    submitted_at = models.DateTimeField(auto_now_add=True)
    points_awarded = models.PositiveIntegerField(default=10)

    class Meta:
        unique_together = ["user", "challenge"]

    def __str__(self):
        if self.challenge.challenge_type == "weekly":
            return f"{self.user.username}'s submission for Week {self.challenge.week_number}"
        return f"{self.user.username}'s submission for {self.challenge.title}"

    def save(self, *args, **kwargs):
        is_new = self.pk is None
        from django.db import transaction

        with transaction.atomic():
            super().save(*args, **kwargs)

            if is_new:
                # Add regular points for completing the challenge
                Points.objects.create(
                    user=self.user,
                    challenge=self.challenge,
                    amount=self.points_awarded,
                    reason=f"Completed challenge: Week {self.challenge.week_number}",
                    point_type="regular",
                )

                # Calculate and update streak with error handling
                try:
                    calculate_and_update_user_streak(self.user, self.challenge)
                except Exception as e:
                    # Log the error but don't prevent submission from being saved
                    import logging

                    logger = logging.getLogger(__name__)
                    logger.error(f"Error calculating streak for user {self.user.id}: {e}")


class Points(models.Model):
    user = models.ForeignKey(User, on_delete=models.CASCADE, related_name="points")
    challenge = models.ForeignKey(
        "Challenge", on_delete=models.CASCADE, null=True, blank=True, related_name="points_awarded"
    )
    amount = models.PositiveIntegerField(default=0)
    reason = models.CharField(max_length=255, help_text="Reason for awarding points")
    point_type = models.CharField(
        max_length=20,
        default="regular",
        choices=[("regular", "Regular Points"), ("streak", "Streak Points"), ("bonus", "Bonus Points")],
    )
    awarded_at = models.DateTimeField(auto_now_add=True)
    current_streak = models.PositiveIntegerField(null=True, blank=True)
    updated_at = models.DateTimeField(auto_now=True)

    def __str__(self):
        return f"{self.user.username}: {self.amount} points for {self.reason}"

    class Meta:
        verbose_name_plural = "Points"
        indexes = [
            models.Index(fields=["user", "awarded_at"]),
            models.Index(fields=["awarded_at"]),
        ]

    @classmethod
    def add_points(cls, user, amount, reason, point_type="regular", challenge=None):
        """Atomic method to add points to a user"""
        from django.db import transaction

        with transaction.atomic():
            return cls.objects.create(
                user=user, challenge=challenge, amount=amount, reason=reason, point_type=point_type
            )

    @classmethod
    def get_user_points_summary(cls, user, period=None):
        """Get summary of user points by period (daily, weekly, monthly, or all-time)"""
        import datetime

        from django.db.models import Sum
        from django.utils import timezone

        query = cls.objects.filter(user=user)

        if period == "daily":
            today = timezone.now().date()
            query = query.filter(awarded_at__date=today)
        elif period == "weekly":
            today = timezone.now().date()
            start_of_week = today - datetime.timedelta(days=today.weekday())
            query = query.filter(awarded_at__date__gte=start_of_week)
        elif period == "monthly":
            today = timezone.now().date()
            start_of_month = today.replace(day=1)
            query = query.filter(awarded_at__date__gte=start_of_month)

        return query.aggregate(total=Sum("amount"))["total"] or 0


class ProductImage(models.Model):
    goods = models.ForeignKey(Goods, on_delete=models.CASCADE, related_name="goods_images")
    image = models.ImageField(upload_to="goods_images/", help_text="Product display image")
    alt_text = models.CharField(max_length=125, blank=True, help_text="Accessibility description for screen readers")

    def __str__(self):
        return f"Image for {self.goods.name}"


class Order(models.Model):
    STATUS_CHOICES = [
        ("draft", "Draft"),
        ("pending", "Pending Payment"),
        ("processing", "Processing"),
        ("shipped", "Shipped"),
        ("completed", "Completed"),
        ("cancelled", "Cancelled"),
        ("refunded", "Refunded"),
    ]

    user = models.ForeignKey(settings.AUTH_USER_MODEL, on_delete=models.PROTECT, related_name="orders")
    storefront = models.ForeignKey(Storefront, on_delete=models.CASCADE, related_name="orders", null=True, blank=True)
    total_price = models.DecimalField(max_digits=10, decimal_places=2, editable=False)
    status = models.CharField(max_length=10, choices=STATUS_CHOICES, default="draft")
    shipping_address = models.JSONField(blank=True, null=True, help_text="Structured shipping details")
    tracking_number = models.CharField(max_length=100, blank=True)
    terms_accepted = models.BooleanField(default=False, help_text="User accepted terms during checkout")
    created_at = models.DateTimeField(auto_now_add=True)
    updated_at = models.DateTimeField(auto_now=True)

    def save(self, *args, **kwargs):
        is_new = self.pk is None  # Check if it's a new order
        super().save(*args, **kwargs)  # Save first to generate an ID

        if is_new and not self.tracking_number:
            self.tracking_number = self.generate_tracking_number()
            super().save(update_fields=["tracking_number"])

    def generate_tracking_number(self):
        return f"TRACK-{self.pk}-{int(time.time())}-{uuid.uuid4().hex[:6].upper()}"

    def __str__(self):
        return f"Order #{self.id} ({self.user.email})"

    def notify_user(self):
        subject = f"Order #{self.id} Status Update"
        message = f"Your order status is now: {self.get_status_display()}"
        send_mail(subject, message, settings.DEFAULT_FROM_EMAIL, [self.user.email], fail_silently=False)


class OrderItem(models.Model):
    order = models.ForeignKey(Order, on_delete=models.CASCADE, related_name="items")
    goods = models.ForeignKey(Goods, on_delete=models.PROTECT, verbose_name="Product")
    quantity = models.PositiveIntegerField(default=1)
    price_at_purchase = models.DecimalField(max_digits=10, decimal_places=2, editable=False)
    discounted_price_at_purchase = models.DecimalField(
        max_digits=10, decimal_places=2, blank=True, null=True, editable=False
    )

    class Meta:
        unique_together = [("order", "goods")]
        verbose_name = "Order Line Item"

    def __str__(self):
        return f"{self.quantity}x {self.goods.name}"


class TeamGoal(models.Model):
    """A goal that team members work together to achieve."""

    title = models.CharField(max_length=200)
    description = models.TextField()
    creator = models.ForeignKey(User, on_delete=models.CASCADE, related_name="created_goals")
    deadline = models.DateTimeField(null=True, blank=True)
    created_at = models.DateTimeField(auto_now_add=True)
    updated_at = models.DateTimeField(auto_now=True)

    STATUS_CHOICES = [("active", "Active"), ("completed", "Completed"), ("cancelled", "Cancelled")]
    status = models.CharField(max_length=20, choices=STATUS_CHOICES, default="active")

    def __str__(self):
        return self.title

    @property
    def completion_percentage(self):
        """Calculate the percentage of members who have completed the goal."""
        total_members = self.members.count()
        if total_members == 0:
            return 0
        completed_members = self.members.filter(completed=True).count()
        return int((completed_members / total_members) * 100)


class TeamGoalMember(models.Model):
    """Represents a member of a team goal."""

    team_goal = models.ForeignKey(TeamGoal, on_delete=models.CASCADE, related_name="members")
    user = models.ForeignKey(User, on_delete=models.CASCADE)
    joined_at = models.DateTimeField(auto_now_add=True)
    completed = models.BooleanField(default=False)
    completed_at = models.DateTimeField(null=True, blank=True)

    ROLE_CHOICES = [("leader", "Team Leader"), ("member", "Team Member")]
    role = models.CharField(max_length=20, choices=ROLE_CHOICES, default="member")

    class Meta:
        unique_together = ["team_goal", "user"]

    def __str__(self):
        return f"{self.user.username} - {self.team_goal.title}"

    def mark_completed(self):
        """Mark this member's participation as completed."""
        self.completed = True
        self.completed_at = timezone.now()
        self.save()

        Notification.objects.create(
            user=self.team_goal.creator,
            title="Goal Progress Update",
            message=f"{self.user.get_full_name() or self.user.username} completed'{self.team_goal.title}'",
            notification_type="success",
        )


class TeamInvite(models.Model):
    """Invitation to join a team goal."""

    goal = models.ForeignKey(TeamGoal, on_delete=models.CASCADE, related_name="invites")
    sender = models.ForeignKey(User, on_delete=models.CASCADE, related_name="sent_invites")
    recipient = models.ForeignKey(User, on_delete=models.CASCADE, related_name="received_invites")
    created_at = models.DateTimeField(auto_now_add=True)
    responded_at = models.DateTimeField(null=True, blank=True)

    STATUS_CHOICES = [("pending", "Pending"), ("accepted", "Accepted"), ("declined", "Declined")]
    status = models.CharField(max_length=20, choices=STATUS_CHOICES, default="pending")

    class Meta:
        unique_together = ["goal", "recipient"]

    def __str__(self):
        return f"Invite to {self.goal.title} for {self.recipient.username}"

    def save(self, *args, **kwargs):
        created = not self.pk
        super().save(*args, **kwargs)

        if created and self.status == "pending":
            Notification.objects.create(
                user=self.recipient,
                title="New Team Invitation",
                message=f"Invited to '{self.goal.title}' by {self.sender.get_full_name() or self.sender.username}",
                notification_type="info",
            )

        # Create notification when invite is accepted
        if not created and self.status == "accepted":
            Notification.objects.create(
                user=self.sender,
                title="Team Invitation Accepted",
                message=f"{self.recipient.get_full_name() or self.recipient.username} has accepted your invitation",
                notification_type="success",
            )


def validate_image_size(image):
    """Validate that the image file is not too large."""
    file_size = image.size
    limit_mb = 2
    if file_size > limit_mb * 1024 * 1024:
        raise ValidationError(f"Image file is too large. Size should not exceed {limit_mb} MB.")


def validate_image_extension(image):
    """Validate that the file is a valid image type."""
    import os

    ext = os.path.splitext(image.name)[1]
    valid_extensions = [".jpg", ".jpeg", ".png", ".gif"]
    if ext.lower() not in valid_extensions:
        raise ValidationError("Unsupported file type. Please use JPEG, PNG, or GIF images.")


class Meme(models.Model):
    title = models.CharField(max_length=200, blank=False, help_text=_("A descriptive title for the meme"))
    subject = models.ForeignKey(
        Subject,
        on_delete=models.SET_NULL,
        related_name="memes",
        null=True,
        blank=False,
        help_text=_("The educational subject this meme relates to"),
    )
    caption = models.TextField(help_text=_("The text content of the meme"), blank=True)
    image = models.ImageField(
        upload_to="memes/",
        validators=[validate_image_size, validate_image_extension],
        help_text=_("Upload a meme image (JPG, PNG, or GIF, max 2MB)"),
    )
    uploader = models.ForeignKey(settings.AUTH_USER_MODEL, on_delete=models.SET_NULL, related_name="memes", null=True)
    created_at = models.DateTimeField(auto_now_add=True)
    updated_at = models.DateTimeField(auto_now=True)

    def __str__(self):
        return self.title

    class Meta:
        ordering = ["-created_at"]
        indexes = [models.Index(fields=["-created_at"]), models.Index(fields=["subject"])]
        verbose_name = _("Meme")
        verbose_name_plural = _("Memes")


class Donation(models.Model):
    """Model for storing donation information."""

    DONATION_TYPES = (
        ("one_time", "One-time Donation"),
        ("subscription", "Monthly Subscription"),
    )

    DONATION_STATUS = (
        ("pending", "Pending"),
        ("completed", "Completed"),
        ("failed", "Failed"),
        ("refunded", "Refunded"),
        ("cancelled", "Cancelled"),
    )

    user = models.ForeignKey(User, on_delete=models.SET_NULL, null=True, blank=True, related_name="donations")
    email = models.EmailField()
    amount = models.DecimalField(max_digits=10, decimal_places=2)
    donation_type = models.CharField(max_length=20, choices=DONATION_TYPES)
    status = models.CharField(max_length=20, choices=DONATION_STATUS, default="pending")
    stripe_payment_intent_id = models.CharField(max_length=100, blank=True, default="")
    stripe_subscription_id = models.CharField(max_length=100, blank=True, default="")
    stripe_customer_id = models.CharField(max_length=100, blank=True, default="")
    message = models.TextField(blank=True)
    anonymous = models.BooleanField(default=False)
    award_points = models.BooleanField(default=True, help_text="Award points to user for donation")
    points_multiplier = models.DecimalField(
        decimal_places=2, max_digits=5, default=1.0, help_text="Points per dollar multiplier"
    )
    created_at = models.DateTimeField(auto_now_add=True)
    updated_at = models.DateTimeField(auto_now=True)

    def __str__(self):
        return f"{self.email} - {self.amount} ({self.get_donation_type_display()})"

    class Meta:
        ordering = ["-created_at"]

    @property
    def is_recurring(self):
        return self.donation_type == "subscription"

    @property
    def display_name(self):
        if self.anonymous:
            return "Anonymous"
        if self.user:
            return self.user.get_full_name() or self.user.username
        return self.email.split("@")[0]  # Use part before @ in email


class Badge(models.Model):
    BADGE_TYPES = [
        ("challenge", "Challenge Completion"),
        ("course", "Course Completion"),
        ("achievement", "Special Achievement"),
        ("teacher_awarded", "Teacher Awarded"),
    ]
    name = models.CharField(max_length=100)
    description = models.TextField()
    image = models.ImageField(upload_to="badges/")
    badge_type = models.CharField(max_length=20, choices=BADGE_TYPES)
    course = models.ForeignKey(Course, on_delete=models.CASCADE, null=True, blank=True, related_name="badges")
    challenge = models.ForeignKey(Challenge, on_delete=models.CASCADE, null=True, blank=True, related_name="badges")
    created_by = models.ForeignKey(User, on_delete=models.CASCADE, related_name="created_badges")
    is_active = models.BooleanField(default=True)
    criteria = models.JSONField(default=dict, blank=True)
    created_at = models.DateTimeField(auto_now_add=True)
    updated_at = models.DateTimeField(auto_now=True)

    def __str__(self):
        return self.name

    def save(self, *args, **kwargs):
        if self.image:
            img = Image.open(self.image)
            if img.mode != "RGB":
                img = img.convert("RGB")
            img = img.resize((200, 200), Image.Resampling.LANCZOS)
            buffer = BytesIO()
            img.save(buffer, format="PNG", quality=90)
            file_name = self.image.name
            self.image.delete(save=False)
            self.image.save(file_name, ContentFile(buffer.getvalue()), save=False)
        super().save(*args, **kwargs)

    class Meta:
        ordering = ["badge_type", "name"]


class UserBadge(models.Model):
    AWARD_METHODS = [
        ("challenge_completion", "Challenge Completion"),
        ("course_completion", "Course Completion"),
        ("teacher_awarded", "Teacher Awarded"),
        ("system_awarded", "System Awarded"),
    ]
    user = models.ForeignKey(User, on_delete=models.CASCADE, related_name="badges")
    badge = models.ForeignKey(Badge, on_delete=models.CASCADE, related_name="awarded_to")
    award_method = models.CharField(max_length=20, choices=AWARD_METHODS)
    awarded_at = models.DateTimeField(auto_now_add=True)
    challenge_submission = models.ForeignKey(
        ChallengeSubmission, on_delete=models.SET_NULL, null=True, blank=True, related_name="badges"
    )
    course_enrollment = models.ForeignKey(
        Enrollment, on_delete=models.SET_NULL, null=True, blank=True, related_name="badges"
    )
    awarded_by = models.ForeignKey(
        User, on_delete=models.SET_NULL, null=True, blank=True, related_name="awarded_badges"
    )
    award_message = models.TextField(blank=True)

    def __str__(self):
        return f"{self.user.username} - {self.badge.name}"

    class Meta:
        unique_together = ["user", "badge"]
        ordering = ["-awarded_at"]


@receiver(post_save, sender=ChallengeSubmission)
def award_challenge_badge(sender, instance, created, **kwargs):
    if created:
        challenge_badges = Badge.objects.filter(challenge=instance.challenge, badge_type="challenge", is_active=True)
        for badge in challenge_badges:
            if not UserBadge.objects.filter(user=instance.user, badge=badge).exists():
                UserBadge.objects.create(
                    user=instance.user, badge=badge, award_method="challenge_completion", challenge_submission=instance
                )
                Notification.objects.create(
                    user=instance.user,
                    title=f"New Badge: {badge.name}",
                    message=f"Congrats! You've earned {badge.name} for completing {instance.challenge.title}",
                    notification_type="success",
                )


@receiver(post_save, sender=Enrollment)
def award_course_completion_badge(sender, instance, **kwargs):
    if instance.status == "completed":
        course_badges = Badge.objects.filter(course=instance.course, badge_type="course", is_active=True)
        for badge in course_badges:
            if not UserBadge.objects.filter(user=instance.student, badge=badge).exists():
                UserBadge.objects.create(
                    user=instance.student, badge=badge, award_method="course_completion", course_enrollment=instance
                )
                Notification.objects.create(
                    user=instance.student,
                    title=f"New Badge: {badge.name}",
                    message=f"Congrats! You've earned {badge.name} for completing {instance.course.title}",
                    notification_type="success",
                )


def award_badge_to_student(badge_id, student_id, teacher_id, message=""):
    try:
        badge = Badge.objects.get(id=badge_id)
        student = User.objects.get(id=student_id)
        teacher = User.objects.get(id=teacher_id)
        if not teacher.profile.is_teacher:
            return None
        if UserBadge.objects.filter(user=student, badge=badge).exists():
            return None
        user_badge = UserBadge.objects.create(
            user=student, badge=badge, award_method="teacher_awarded", awarded_by=teacher, award_message=message
        )
        Notification.objects.create(
            user=student,
            title=f"New Badge: {badge.name}",
            message=f"You were awarded {badge.name} by {teacher.username}. {message}",
            notification_type="success",
        )
        return user_badge
    except (Badge.DoesNotExist, User.DoesNotExist):
        return None


def get_user_badges(self):
    return UserBadge.objects.filter(user=self.user)


Profile.get_user_badges = get_user_badges


class Certificate(models.Model):
    # Certificate Model
    certificate_id = models.UUIDField(default=uuid.uuid4, editable=False, unique=True)
    completion_date = models.DateField(auto_now_add=True)
    course = models.ForeignKey(
        "web.Course", on_delete=models.CASCADE, related_name="certificates", null=True, blank=True
    )
    user = models.ForeignKey(settings.AUTH_USER_MODEL, on_delete=models.CASCADE, related_name="certificates")

    # New fields added as per feedback
    created_at = models.DateTimeField(auto_now_add=True)
    modified_at = models.DateTimeField(auto_now=True)

    def __str__(self):
        course_title = self.course.title if self.course else "No Course"
        return f"Certificate for {self.user.username} - {course_title}"

    def clean(self):
        """Validate that the user has completed the course."""
        from django.core.exceptions import ValidationError

        if self.course and self.user:
            # Check if the user is enrolled in the course
            enrollment = Enrollment.objects.filter(student=self.user, course=self.course, status="completed").exists()

            if not enrollment:
                raise ValidationError("User has not completed this course.")

    def save(self, *args, **kwargs):
        self.full_clean()
        super().save(*args, **kwargs)


class ProgressTracker(models.Model):
    user = models.ForeignKey(User, on_delete=models.CASCADE, related_name="progress_trackers")
    title = models.CharField(max_length=100)
    description = models.TextField(blank=True)
    current_value = models.IntegerField(default=0)
    target_value = models.IntegerField()
    color = models.CharField(
        max_length=20,
        default="blue-600",
        choices=[
            ("blue-600", "Primary"),
            ("green-600", "Success"),
            ("yellow-600", "Warning"),
            ("red-600", "Danger"),
            ("gray-600", "Secondary"),
        ],
    )
    public = models.BooleanField(default=True)
    embed_code = models.CharField(max_length=36, unique=True, editable=False)
    created_at = models.DateTimeField(auto_now_add=True)
    updated_at = models.DateTimeField(auto_now=True)

    def save(self, *args, **kwargs):
        if not self.embed_code:
            import uuid

            self.embed_code = str(uuid.uuid4())
        super().save(*args, **kwargs)

    @property
    def percentage(self):
        if self.target_value == 0:
            return 0
        return min(100, int((self.current_value / self.target_value) * 100))

    def __str__(self):
        return f"{self.title} ({self.percentage}%)"


class LearningStreak(models.Model):
    user = models.OneToOneField(settings.AUTH_USER_MODEL, on_delete=models.CASCADE, related_name="learning_streak")
    current_streak = models.IntegerField(default=0)
    longest_streak = models.IntegerField(default=0)
    last_engagement = models.DateField(null=True, blank=True)

    def update_streak(self):
        today = timezone.now().date()
        # Check if last engagement is in the future
        if self.last_engagement and self.last_engagement > today:
            # Treat future date as invalid and reset the streak
            self.current_streak = 1
        # If first engagement or gap > 1 day, reset streak to 1
        elif not self.last_engagement or (today - self.last_engagement).days > 1:
            self.current_streak = 1
        # If last engagement was yesterday, increment streak
        elif (today - self.last_engagement).days == 1:
            self.current_streak += 1
        # Else (if already engaged today), do nothing to the streak count

        # Update the last engagement to today
        self.last_engagement = today
        # Update longest streak if current is higher
        if self.current_streak > self.longest_streak:
            self.longest_streak = self.current_streak
        self.save()

    def __str__(self):
        return f"{self.user.username} - Current: {self.current_streak}, Longest: {self.longest_streak}"


class Quiz(models.Model):
    """Model for storing custom quizzes created by users."""

    STATUS_CHOICES = [("draft", "Draft"), ("published", "Published"), ("private", "Private")]

    title = models.CharField(max_length=200)
    description = models.TextField(blank=True)
    creator = models.ForeignKey(User, on_delete=models.CASCADE, related_name="created_quizzes")
    subject = models.ForeignKey(Subject, on_delete=models.PROTECT, related_name="quizzes")
    status = models.CharField(max_length=10, choices=STATUS_CHOICES, default="draft")
    created_at = models.DateTimeField(auto_now_add=True)
    updated_at = models.DateTimeField(auto_now=True)
    share_code = models.CharField(
        max_length=8, unique=True, blank=True, null=True, help_text="Unique code for sharing the quiz"
    )
    allow_anonymous = models.BooleanField(
        default=False, help_text="If enabled, users don't need to log in to take this quiz"
    )
    show_correct_answers = models.BooleanField(default=False, help_text="Show correct answers after quiz completion")
    randomize_questions = models.BooleanField(default=False, help_text="Randomize the order of questions")
    time_limit = models.PositiveIntegerField(null=True, blank=True, help_text="Time limit in minutes (optional)")
    max_attempts = models.PositiveIntegerField(
        null=True, blank=True, help_text="Maximum number of attempts allowed (leave blank for unlimited)"
    )
    passing_score = models.PositiveIntegerField(default=70, help_text="Minimum percentage required to pass the quiz")

    class Meta:
        verbose_name_plural = "Quizzes"
        ordering = ["-created_at"]

    def __str__(self):
        return self.title

    def save(self, *args, **kwargs):
        # Generate a unique share code if not provided
        if not self.share_code:
            import random
            import string

            while True:
                code = "".join(random.choices(string.ascii_uppercase + string.digits, k=8))
                if not Quiz.objects.filter(share_code=code).exists():
                    self.share_code = code
                    break
        super().save(*args, **kwargs)

    def get_absolute_url(self):
        from django.urls import reverse

        return reverse("quiz_detail", kwargs={"pk": self.pk})

    @property
    def question_count(self):
        return self.questions.count()

    @property
    def completion_count(self):
        return self.user_quizzes.filter(completed=True).count()


class QuizQuestion(models.Model):
    """Model for storing quiz questions."""

    QUESTION_TYPES = [("multiple", "Multiple Choice"), ("true_false", "True/False"), ("short", "Short Answer")]

    quiz = models.ForeignKey(Quiz, on_delete=models.CASCADE, related_name="questions")
    text = models.TextField()
    question_type = models.CharField(max_length=10, choices=QUESTION_TYPES, default="multiple")
    explanation = models.TextField(blank=True, help_text="Explanation of the correct answer")
    points = models.PositiveIntegerField(default=1)
    order = models.PositiveIntegerField(default=0)
    image = models.ImageField(upload_to="quiz_questions/", blank=True, default="")

    class Meta:
        ordering = ["order"]

    def __str__(self):
        return f"{self.text[:50]}{'...' if len(self.text) > 50 else ''}"


class QuizOption(models.Model):
    """Model for storing answer options for quiz questions."""

    question = models.ForeignKey(QuizQuestion, on_delete=models.CASCADE, related_name="options")
    text = models.CharField(max_length=255)
    is_correct = models.BooleanField(default=False)
    order = models.PositiveIntegerField(default=0)

    class Meta:
        ordering = ["order"]

    def __str__(self):
        return self.text


class UserQuiz(models.Model):
    """Model for tracking user quiz attempts and responses"""

    quiz = models.ForeignKey(Quiz, on_delete=models.CASCADE, related_name="user_quizzes")
    user = models.ForeignKey(User, on_delete=models.CASCADE, related_name="quiz_attempts", null=True, blank=True)
    anonymous_id = models.CharField(
        max_length=36, blank=True, default="", help_text="Identifier for non-logged-in users"
    )
    score = models.PositiveIntegerField(default=0)
    max_score = models.PositiveIntegerField(default=0)
    completed = models.BooleanField(default=False)
    start_time = models.DateTimeField(auto_now_add=True)
    end_time = models.DateTimeField(null=True, blank=True)
    answers = models.JSONField(default=dict, blank=True, help_text="JSON storing the user's answers and question IDs")

    class Meta:
        ordering = ["-start_time"]
        verbose_name_plural = "User quiz attempts"

    def __str__(self):
        user_str = self.user.username if self.user else f"Anonymous ({self.anonymous_id})"
        return f"{user_str} - {self.quiz.title}"

    def calculate_score(self):
        """Calculate the score based on answers."""
        score = 0
        max_score = 0

        for q_id, answer_data in self.answers.items():
            try:
                question = QuizQuestion.objects.get(id=q_id)
                max_score += question.points

                if question.question_type == "multiple":
                    # Check if selected options match correct options
                    correct_options = set(question.options.filter(is_correct=True).values_list("id", flat=True))
                    selected_options = set(answer_data.get("selected_options", []))
                    if correct_options == selected_options:
                        score += question.points
                elif question.question_type == "true_false":
                    # For true/false, there should be only one correct option
                    correct_option = question.options.filter(is_correct=True).first()
                    if correct_option and str(correct_option.id) == str(answer_data.get("selected_option")):
                        score += question.points
                elif question.question_type == "short":
                    # Short answers require manual grading in this implementation
                    # We could implement auto-grading logic here for simple cases
                    pass
            except QuizQuestion.DoesNotExist:
                pass

        self.score = score
        self.max_score = max_score
        self.save()

    def complete_quiz(self):
        """Mark the quiz as completed and calculate final score."""
        from django.utils import timezone

        self.completed = True
        self.end_time = timezone.now()
        self.calculate_score()
        self.save()

    @property
    def duration(self):
        """Return the duration of the quiz attempt as a formatted string."""
        if self.start_time and self.end_time:
            # Calculate duration in seconds
            duration_seconds = (self.end_time - self.start_time).total_seconds()

            # Format the duration
            if duration_seconds < 60:
                # Show with decimal precision for small durations
                if duration_seconds < 10:
                    return f"{duration_seconds:.1f}s"
                return f"{int(duration_seconds)}s"

            minutes, seconds = divmod(int(duration_seconds), 60)
            if minutes < 60:
                return f"{minutes}m {seconds}s"

            hours, minutes = divmod(minutes, 60)
            return f"{hours}h {minutes}m {seconds}s"
        elif self.start_time and not self.end_time and self.completed:
            # If completed but no end_time, use current time
            from django.utils import timezone

            duration_seconds = (timezone.now() - self.start_time).total_seconds()

            # Format the duration
            if duration_seconds < 60:
                # Show with decimal precision for small durations
                if duration_seconds < 10:
                    return f"{duration_seconds:.1f}s"
                return f"{int(duration_seconds)}s"

            minutes, seconds = divmod(int(duration_seconds), 60)
            if minutes < 60:
                return f"{minutes}m {seconds}s"

            hours, minutes = divmod(minutes, 60)
            return f"{hours}h {minutes}m {seconds}s"
        return "N/A"

    @property
    def status(self):
        """Return the status of the quiz attempt."""
        if not self.completed:
            return "in_progress"

        # Check if there's a passing score defined on the quiz
        passing_score = getattr(self.quiz, "passing_score", 0)
        if passing_score and self.score >= passing_score:
            return "passed"
        else:
            return "failed"

    def get_status_display(self):
        """Return a human-readable status."""
        if self.status == "passed":
            return "Passed"
        elif self.status == "failed":
            return "Failed"
        else:
            return "In Progress"

    @property
    def created_at(self):
        """Alias for start_time for template compatibility."""
        return self.start_time


class WaitingRoom(models.Model):
    """Model for storing waiting room requests for courses on specific subjects."""

    STATUS_CHOICES = [("open", "Open"), ("closed", "Closed"), ("fulfilled", "Fulfilled")]

    title = models.CharField(max_length=200)
    description = models.TextField(blank=True)
    subject = models.CharField(max_length=100)
    topics = models.TextField(help_text="Comma-separated list of topics")
    creator = models.ForeignKey(User, on_delete=models.CASCADE, related_name="created_waiting_rooms")
    participants = models.ManyToManyField(User, related_name="joined_waiting_rooms", blank=True)
    status = models.CharField(max_length=10, choices=STATUS_CHOICES, default="open")
    created_at = models.DateTimeField(auto_now_add=True)
    updated_at = models.DateTimeField(auto_now=True)
    fulfilled_course = models.ForeignKey(
        "Course", on_delete=models.SET_NULL, null=True, blank=True, related_name="fulfilled_waiting_rooms"
    )

    def __str__(self):
        return self.title


class GradeableLink(models.Model):
    """Model for storing links that users want to get grades on."""

    LINK_TYPES = [
        ("pr", "Pull Request"),
        ("article", "Article"),
        ("website", "Website"),
        ("project", "Project"),
        ("other", "Other"),
    ]

    title = models.CharField(max_length=200)
    url = models.URLField()
    description = models.TextField(blank=True)
    user = models.ForeignKey(User, on_delete=models.CASCADE, related_name="submitted_links")
    link_type = models.CharField(max_length=20, choices=LINK_TYPES, default="other")
    created_at = models.DateTimeField(auto_now_add=True)
    updated_at = models.DateTimeField(auto_now=True)

    class Meta:
        ordering = ["-created_at"]

    def __str__(self):
        return self.title

    def participant_count(self):
        """Return the number of participants in the waiting room."""
        return self.participants.count()

    def topic_list(self):
        """Return the list of topics as a list."""
        return [topic.strip() for topic in self.topics.split(",") if topic.strip()]

    def mark_as_fulfilled(self, course=None):
        """Mark the waiting room as fulfilled and notify participants."""
        self.status = "fulfilled"
        self.save()

        if course:
            from .notifications import notify_waiting_room_fulfilled

            notify_waiting_room_fulfilled(self, course)

    def get_absolute_url(self):
        return reverse("gradeable_link_detail", kwargs={"pk": self.pk})

    @property
    def average_grade(self):
        """Calculate the average numeric grade."""
        grades = self.grades.all()
        if not grades:
            return None
        return sum(grade.numeric_grade for grade in grades) / grades.count()

    @property
    def average_letter_grade(self):
        """Convert the average numeric grade back to a letter grade."""
        avg = self.average_grade
        if avg is None:
            return "No grades yet"

        if avg >= 4.0:
            return "A+"
        elif avg >= 3.7:
            return "A"
        elif avg >= 3.3:
            return "A-"
        elif avg >= 3.0:
            return "B+"
        elif avg >= 2.7:
            return "B"
        elif avg >= 2.3:
            return "B-"
        elif avg >= 2.0:
            return "C+"
        elif avg >= 1.7:
            return "C"
        elif avg >= 1.3:
            return "C-"
        elif avg >= 1.0:
            return "D"
        else:
            return "F"

    @property
    def grade_count(self):
        """Return the number of grades."""
        return self.grades.count()

    @property
    def grade_distribution(self):
        """Return a dictionary with the distribution of letter grades."""
        grades = self.grades.all()
        distribution = {}

        # Initialize with all possible grades
        for grade_code, grade_name in LinkGrade.GRADE_CHOICES:
            # Group by main letter for simplicity (A+, A, A- all grouped as A)
            main_letter = grade_code[0]
            distribution[main_letter] = distribution.get(main_letter, 0)

        # Count actual grades
        for grade in grades:
            main_letter = grade.grade[0]
            distribution[main_letter] = distribution.get(main_letter, 0) + 1

        # Sort by grade letter (A, B, C, D, F)
        return {k: v for k, v in sorted(distribution.items())}


class LinkGrade(models.Model):
    """Model for storing grades on links."""

    GRADE_CHOICES = [
        ("A+", "A+"),
        ("A", "A"),
        ("A-", "A-"),
        ("B+", "B+"),
        ("B", "B"),
        ("B-", "B-"),
        ("C+", "C+"),
        ("C", "C"),
        ("C-", "C-"),
        ("D", "D"),
        ("F", "F"),
    ]

    GRADE_VALUES = {
        "A+": 4.3,
        "A": 4.0,
        "A-": 3.7,
        "B+": 3.3,
        "B": 3.0,
        "B-": 2.7,
        "C+": 2.3,
        "C": 2.0,
        "C-": 1.7,
        "D": 1.0,
        "F": 0.0,
    }

    link = models.ForeignKey(GradeableLink, on_delete=models.CASCADE, related_name="grades")
    user = models.ForeignKey(User, on_delete=models.CASCADE, related_name="given_grades")
    grade = models.CharField(max_length=2, choices=GRADE_CHOICES)
    comment = models.TextField(blank=True)
    created_at = models.DateTimeField(auto_now_add=True)

    class Meta:
        unique_together = ["link", "user"]  # One grade per user per link
        ordering = ["-created_at"]

    def __str__(self):
        return f"{self.user.username} graded {self.link.title} with {self.grade}"

    @property
    def numeric_grade(self):
        """Convert letter grade to numeric value."""
        return self.GRADE_VALUES.get(self.grade, 0.0)

    def clean(self):
        """Validate that comments are provided for lower grades."""
        if self.grade not in ["A+", "A"] and not self.comment:
            raise ValidationError("A comment is required for grades below A.")


class PeerChallenge(models.Model):
    """Model for challenges between users for quizzes or tasks."""

    STATUS_CHOICES = [
        ("active", "Active"),
        ("completed", "Completed"),
        ("cancelled", "Cancelled"),
    ]

    quiz = models.ForeignKey(Quiz, on_delete=models.CASCADE, related_name="peer_challenges")
    creator = models.ForeignKey(User, on_delete=models.CASCADE, related_name="created_challenges")
    title = models.CharField(max_length=200)
    description = models.TextField(blank=True)
    expires_at = models.DateTimeField(null=True, blank=True)
    status = models.CharField(max_length=10, choices=STATUS_CHOICES, default="active")
    created_at = models.DateTimeField(auto_now_add=True)
    updated_at = models.DateTimeField(auto_now=True)

    class Meta:
        ordering = ["-created_at"]
        verbose_name = "Peer Challenge"
        verbose_name_plural = "Peer Challenges"

    def __str__(self):
        return f"{self.title} by {self.creator.username}"

    @property
    def is_expired(self):
        """Check if the challenge has expired."""
        if self.expires_at and timezone.now() > self.expires_at:
            return True
        return False

    @property
    def total_participants(self):
        """Get the total number of participants in this challenge."""
        return self.invitations.filter(status__in=["accepted", "completed"]).count() + 1  # +1 for creator

    @property
    def leaderboard(self):
        """Get sorted list of participants by score."""
        participants = []

        # Add creator's best attempt
        creator_attempts = (
            UserQuiz.objects.filter(quiz=self.quiz, user=self.creator, completed=True, start_time__gte=self.created_at)
            .order_by("-score")
            .first()
        )

        if creator_attempts:
            participants.append(
                {
                    "user": self.creator,
                    "score": creator_attempts.score,
                    "max_score": creator_attempts.max_score,
                    "completion_time": creator_attempts.end_time,
                    "is_creator": True,
                }
            )

        # Add invited participants' best attempts
        for invitation in self.invitations.filter(status="completed"):
            participant_attempt = invitation.user_quiz
            if participant_attempt and participant_attempt.completed:
                participants.append(
                    {
                        "user": invitation.participant,
                        "score": participant_attempt.score,
                        "max_score": participant_attempt.max_score,
                        "completion_time": participant_attempt.end_time,
                        "is_creator": False,
                    }
                )

        # Sort by score (descending) and completion time (ascending)
        return sorted(participants, key=lambda x: (-x["score"], x["completion_time"]))


class PeerChallengeInvitation(models.Model):
    """Model for invitations to peer challenges."""

    STATUS_CHOICES = [
        ("pending", "Pending"),
        ("accepted", "Accepted"),
        ("completed", "Completed"),
        ("declined", "Declined"),
        ("expired", "Expired"),
    ]

    challenge = models.ForeignKey(PeerChallenge, on_delete=models.CASCADE, related_name="invitations")
    participant = models.ForeignKey(User, on_delete=models.CASCADE, related_name="challenge_invitations")
    status = models.CharField(max_length=10, choices=STATUS_CHOICES, default="pending")
    user_quiz = models.ForeignKey(
        UserQuiz, on_delete=models.SET_NULL, null=True, blank=True, related_name="challenge_invitation"
    )
    message = models.TextField(blank=True)
    created_at = models.DateTimeField(auto_now_add=True)
    updated_at = models.DateTimeField(auto_now=True)

    class Meta:
        ordering = ["-created_at"]
        unique_together = ["challenge", "participant"]

    def __str__(self):
        return f"{self.challenge.title} invitation for {self.participant.username}"

    def accept(self):
        """Accept the challenge invitation."""
        self.status = "accepted"
        self.save()

        # Create notification for challenge creator
        Notification.objects.create(
            user=self.challenge.creator,
            title="Challenge Accepted",
            message=f"{self.participant.username} has accepted your challenge: {self.challenge.title}",
            notification_type="info",
        )

    def decline(self):
        """Decline the challenge invitation."""
        self.status = "declined"
        self.save()

        # Create notification for challenge creator
        Notification.objects.create(
            user=self.challenge.creator,
            title="Challenge Declined",
            message=f"{self.participant.username} has declined your challenge: {self.challenge.title}",
            notification_type="info",
        )

    def complete(self, user_quiz):
        """Mark the challenge as completed."""
        self.status = "completed"
        self.user_quiz = user_quiz
        self.save()

        # Create notification for challenge creator
        Notification.objects.create(
            user=self.challenge.creator,
            title="Challenge Completed",
            message=f"{self.participant.username} has completed your challenge: {self.challenge.title}",
            notification_type="success",
        )


class NoteHistory(models.Model):
    """Model for tracking changes to teacher notes on enrollments."""

    enrollment = models.ForeignKey(Enrollment, on_delete=models.CASCADE, related_name="note_history")
    content = models.TextField()
    created_by = models.ForeignKey(User, on_delete=models.CASCADE, related_name="note_history_entries")
    created_at = models.DateTimeField(auto_now_add=True)
    updated_at = models.DateTimeField(auto_now=True)

    class Meta:
        ordering = ["-created_at"]

    def __str__(self):
        return f"{self.created_by.username} updated notes for {self.enrollment.student.username}"


class NotificationPreference(models.Model):
    user = models.OneToOneField(User, on_delete=models.CASCADE, related_name="notification_preferences")
    reminder_days_before = models.IntegerField(default=3, help_text="Days before deadline to send first reminder")
    reminder_hours_before = models.IntegerField(default=24, help_text="Hours before deadline to send final reminder")
    email_notifications = models.BooleanField(default=True)
    in_app_notifications = models.BooleanField(default=True)

    def __str__(self):
        return f"Notification preferences for {self.user.username}"


<<<<<<< HEAD
class VoiceChatRoom(models.Model):
    """Model for voice chat rooms where users can communicate via encrypted audio."""

    id = models.UUIDField(primary_key=True, default=uuid.uuid4, editable=False)
    name = models.CharField(max_length=100)
    created_by = models.ForeignKey(User, on_delete=models.CASCADE, related_name="created_voice_rooms")
    created_at = models.DateTimeField(auto_now_add=True)
    participants = models.ManyToManyField(User, related_name="voice_chat_rooms", blank=True)
    is_active = models.BooleanField(default=True)

    def __str__(self):
        return self.name

    class Meta:
        ordering = ["-created_at"]


class VoiceChatParticipant(models.Model):
    user = models.ForeignKey(User, on_delete=models.CASCADE)
    room = models.ForeignKey(VoiceChatRoom, on_delete=models.CASCADE)
    joined_at = models.DateTimeField(auto_now_add=True)
    is_speaking = models.BooleanField(default=False)
    is_muted = models.BooleanField(default=False)

    class Meta:
        unique_together = ("user", "room")

    def __str__(self):
        return f"{self.user.username} in {self.room.name}"
=======
class MembershipPlan(models.Model):
    BILLING_PERIOD_CHOICES = [
        ("monthly", "Monthly"),
        ("yearly", "Yearly"),
    ]

    name = models.CharField(max_length=100)
    slug = models.SlugField(max_length=100, unique=True)
    description = models.TextField(blank=True)
    features = models.JSONField(default=list)
    price_monthly = models.DecimalField(max_digits=10, decimal_places=2)
    price_yearly = models.DecimalField(max_digits=10, decimal_places=2)
    billing_period = models.CharField(max_length=10, choices=BILLING_PERIOD_CHOICES, default="monthly")
    stripe_monthly_price_id = models.CharField(max_length=100, blank=True)
    stripe_yearly_price_id = models.CharField(max_length=100, blank=True)
    is_active = models.BooleanField(default=True)
    is_popular = models.BooleanField(default=False)
    order = models.PositiveIntegerField(default=0)
    created_at = models.DateTimeField(auto_now_add=True)
    updated_at = models.DateTimeField(auto_now=True)

    def save(self, *args, **kwargs):
        if not self.slug:
            self.slug = slugify(self.name)
        super().save(*args, **kwargs)

    @property
    def yearly_savings(self):
        if self.price_monthly and self.price_yearly:
            monthly_total = self.price_monthly * 12
            savings = monthly_total - self.price_yearly
            if savings > 0:
                return int((savings / monthly_total) * 100)
        return 0

    def __str__(self):
        return f"{self.name} - ${self.price_monthly}/month or ${self.price_yearly}/year"


class UserMembership(models.Model):
    STATUS_CHOICES = [
        ("active", "Active"),
        ("past_due", "Past Due"),
        ("canceled", "Canceled"),
        ("trialing", "Trialing"),
        ("unpaid", "Unpaid"),
        ("incomplete", "Incomplete"),
        ("expired", "Expired"),
    ]

    BILLING_PERIOD_CHOICES = [
        ("monthly", "Monthly"),
        ("yearly", "Yearly"),
    ]

    user = models.OneToOneField("auth.User", on_delete=models.CASCADE, related_name="membership")
    plan = models.ForeignKey(MembershipPlan, on_delete=models.PROTECT, related_name="user_memberships")
    stripe_customer_id = models.CharField(max_length=100, blank=True)
    stripe_subscription_id = models.CharField(max_length=100, blank=True)
    status = models.CharField(max_length=20, choices=STATUS_CHOICES, default="active")
    billing_period = models.CharField(max_length=10, choices=BILLING_PERIOD_CHOICES, default="monthly")
    start_date = models.DateTimeField(default=timezone.now)
    end_date = models.DateTimeField(null=True, blank=True)
    cancel_at_period_end = models.BooleanField(default=False)
    created_at = models.DateTimeField(auto_now_add=True)
    updated_at = models.DateTimeField(auto_now=True)

    @property
    def is_active(self):
        active_statuses = ["active", "trialing"]
        return self.status in active_statuses and (self.end_date is None or self.end_date > timezone.now())

    @property
    def is_canceled(self):
        return self.status == "canceled" or self.cancel_at_period_end

    @property
    def days_until_expiration(self):
        if not self.end_date:
            return None
        now = timezone.now()
        if now > self.end_date:
            return -1
        return (self.end_date - now).days

    def get_next_billing_date(self):
        if self.end_date:
            return self.end_date
        return None

    def __str__(self):
        return f"{self.user.email} - {self.plan.name} ({self.status})"


class MembershipSubscriptionEvent(models.Model):
    EVENT_TYPE_CHOICES = [
        ("created", "Created"),
        ("updated", "Updated"),
        ("canceled", "Canceled"),
        ("payment_succeeded", "Payment Succeeded"),
        ("payment_failed", "Payment Failed"),
        ("reactivated", "Reactivated"),
    ]

    user = models.ForeignKey("auth.User", on_delete=models.CASCADE, related_name="membership_events")
    membership = models.ForeignKey(UserMembership, on_delete=models.SET_NULL, null=True, related_name="events")
    event_type = models.CharField(max_length=50, choices=EVENT_TYPE_CHOICES)
    stripe_event_id = models.CharField(max_length=100, blank=True)
    data = models.JSONField(default=dict, blank=True)
    created_at = models.DateTimeField(auto_now_add=True)

    class Meta:
        ordering = ["-created_at"]

    def __str__(self):
        return f"{self.event_type} - {self.user.email} - {self.created_at}"
>>>>>>> 40487e39
<|MERGE_RESOLUTION|>--- conflicted
+++ resolved
@@ -2512,37 +2512,6 @@
         return f"Notification preferences for {self.user.username}"
 
 
-<<<<<<< HEAD
-class VoiceChatRoom(models.Model):
-    """Model for voice chat rooms where users can communicate via encrypted audio."""
-
-    id = models.UUIDField(primary_key=True, default=uuid.uuid4, editable=False)
-    name = models.CharField(max_length=100)
-    created_by = models.ForeignKey(User, on_delete=models.CASCADE, related_name="created_voice_rooms")
-    created_at = models.DateTimeField(auto_now_add=True)
-    participants = models.ManyToManyField(User, related_name="voice_chat_rooms", blank=True)
-    is_active = models.BooleanField(default=True)
-
-    def __str__(self):
-        return self.name
-
-    class Meta:
-        ordering = ["-created_at"]
-
-
-class VoiceChatParticipant(models.Model):
-    user = models.ForeignKey(User, on_delete=models.CASCADE)
-    room = models.ForeignKey(VoiceChatRoom, on_delete=models.CASCADE)
-    joined_at = models.DateTimeField(auto_now_add=True)
-    is_speaking = models.BooleanField(default=False)
-    is_muted = models.BooleanField(default=False)
-
-    class Meta:
-        unique_together = ("user", "room")
-
-    def __str__(self):
-        return f"{self.user.username} in {self.room.name}"
-=======
 class MembershipPlan(models.Model):
     BILLING_PERIOD_CHOICES = [
         ("monthly", "Monthly"),
@@ -2659,4 +2628,34 @@
 
     def __str__(self):
         return f"{self.event_type} - {self.user.email} - {self.created_at}"
->>>>>>> 40487e39
+
+
+class VoiceChatRoom(models.Model):
+    """Model for voice chat rooms where users can communicate via encrypted audio."""
+
+    id = models.UUIDField(primary_key=True, default=uuid.uuid4, editable=False)
+    name = models.CharField(max_length=100)
+    created_by = models.ForeignKey(User, on_delete=models.CASCADE, related_name="created_voice_rooms")
+    created_at = models.DateTimeField(auto_now_add=True)
+    participants = models.ManyToManyField(User, related_name="voice_chat_rooms", blank=True)
+    is_active = models.BooleanField(default=True)
+
+    def __str__(self):
+        return self.name
+
+    class Meta:
+        ordering = ["-created_at"]
+
+
+class VoiceChatParticipant(models.Model):
+    user = models.ForeignKey(User, on_delete=models.CASCADE)
+    room = models.ForeignKey(VoiceChatRoom, on_delete=models.CASCADE)
+    joined_at = models.DateTimeField(auto_now_add=True)
+    is_speaking = models.BooleanField(default=False)
+    is_muted = models.BooleanField(default=False)
+
+    class Meta:
+        unique_together = ("user", "room")
+
+    def __str__(self):
+        return f"{self.user.username} in {self.room.name}"