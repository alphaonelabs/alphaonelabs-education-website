import logging
from datetime import timedelta
from typing import Any, Optional

import requests
import stripe
from django.conf import settings
from django.contrib.auth import get_user_model
from django.core.cache import cache
from django.db import models
from django.utils import timezone

User = get_user_model()
logger = logging.getLogger(__name__)


def send_slack_message(message):
    """Send message to Slack webhook"""
    webhook_url = settings.SLACK_WEBHOOK_URL
    if not webhook_url:
        return False

    try:
        response = requests.post(webhook_url, json={"text": message})
        return response.status_code == 200
    except requests.exceptions.RequestException:
        return False


def format_currency(amount):
    """Format amount as currency"""
    return f"${amount:.2f}"


def get_or_create_cart(request):
    """Helper function to get or create a cart for both logged in and guest users."""
    from web.models import Cart

    if request.user.is_authenticated:
        cart, created = Cart.objects.get_or_create(user=request.user)
    else:
        session_key = request.session.session_key
        if not session_key:
            request.session.create()
            session_key = request.session.session_key
        cart, created = Cart.objects.get_or_create(session_key=session_key)
    return cart


def calculate_user_points_for_period(user, days=None):
    """Calculate points for a user within a specific period

    Args:
        user: The user to calculate points for
        days: Number of days to include (None for all-time)
    """
    from web.models import Points

    queryset = Points.objects.filter(user=user)

    if days is not None:
        period_start = timezone.now() - timedelta(days=days)
        queryset = queryset.filter(awarded_at__gte=period_start)

    return queryset.aggregate(total=models.Sum("amount"))["total"] or 0


def calculate_user_weekly_points(user):
    """Calculate weekly points for a user"""
    return calculate_user_points_for_period(user, days=7)


def calculate_user_monthly_points(user):
    """Calculate monthly points for a user"""
    return calculate_user_points_for_period(user, days=30)


def calculate_user_total_points(user):
    """Calculate total points for a user"""
    return calculate_user_points_for_period(user)


def calculate_user_streak(user):
    """Calculate current streak for a user"""
    from web.models import Points

    streak_record = (
        Points.objects.filter(user=user, point_type="streak", current_streak__isnull=False)
        .order_by("-awarded_at")
        .first()
    )

    return streak_record.current_streak if streak_record else 0


def calculate_and_update_user_streak(user, challenge):
    from django.db import transaction

    from web.models import Challenge, ChallengeSubmission, Points

    with transaction.atomic():
        # Calculate and update streak
        last_week = challenge.week_number - 1
        if last_week > 0:
            last_week_challenge = Challenge.objects.filter(week_number=last_week).first()
            if last_week_challenge:
                last_week_submission = ChallengeSubmission.objects.filter(
                    user=user, challenge=last_week_challenge
                ).exists()

                if last_week_submission:
                    # User completed consecutive weeks, calculate their current streak
                    streak_points = (
                        Points.objects.filter(user=user, point_type="streak").order_by("-awarded_at").first()
                    )

                    current_streak = 1
                    if streak_points and streak_points.current_streak:
                        current_streak = streak_points.current_streak + 1

                    # Record the updated streak
                    Points.objects.create(
                        user=user,
                        challenge=None,
                        amount=0,  # Just a record, no points awarded for the streak itself
                        reason=f"Current streak: {current_streak}",
                        point_type="streak",
                        current_streak=current_streak,
                    )

                    # Award bonus points for streak milestones
                    if current_streak > 0 and current_streak % 5 == 0:
                        bonus = current_streak // 5 * 5  # 5 points per milestone
                        Points.objects.create(
                            user=user,
                            challenge=None,
                            amount=bonus,
                            reason=f"Streak milestone bonus ({current_streak} weeks)",
                            point_type="bonus",
                        )


def get_user_global_rank(user):
    """Calculate a user's global rank based on total points."""
    from django.db.models import Sum

    from web.models import Points

    # Skip if user is a teacher or not authenticated
    if not user or not user.is_authenticated or user.profile.is_teacher:
        return None

    # Get user's points
    user_points = calculate_user_total_points(user)

    # If user has no points, they're not ranked
    if not user_points:
        return None

    # Count users with more points (excluding teachers)
    users_ahead = (
        Points.objects.filter(user__profile__is_teacher=False)
        .values("user")
        .annotate(total=Sum("amount"))
        .filter(total__gt=user_points)
        .count()
    )

    # User's rank is users ahead + 1 (tied users all get same rank)
    return users_ahead + 1


def get_user_weekly_rank(user):
    """Calculate a user's weekly rank based on points in the last 7 days."""
    from datetime import timedelta

    from django.db.models import Sum
    from django.utils import timezone

    from web.models import Points

    # Skip if user is a teacher or not authenticated
    if not user or not user.is_authenticated or user.profile.is_teacher:
        return None

    # Define time period
    one_week_ago = timezone.now() - timedelta(days=7)

    # Get user's weekly points
    user_points = calculate_user_weekly_points(user)

    # If user has no weekly points, they're not ranked
    if not user_points:
        return None

    # Count users with more weekly points (excluding teachers)
    users_ahead = (
        Points.objects.filter(awarded_at__gte=one_week_ago, user__profile__is_teacher=False)
        .values("user")
        .annotate(total=Sum("amount"))
        .filter(total__gt=user_points)
        .count()
    )

    # User's rank is users ahead + 1 (tied users all get same rank)
    return users_ahead + 1


def get_user_monthly_rank(user):
    """Calculate a user's monthly rank based on points in the last 30 days."""
    from datetime import timedelta

    from django.db.models import Sum
    from django.utils import timezone

    from web.models import Points

    # Skip if user is a teacher or not authenticated
    if not user or not user.is_authenticated or user.profile.is_teacher:
        return None

    # Define time period
    one_month_ago = timezone.now() - timedelta(days=30)

    # Get user's monthly points
    user_points = calculate_user_monthly_points(user)

    # If user has no monthly points, they're not ranked
    if not user_points:
        return None

    # Count users with more monthly points (excluding teachers)
    users_ahead = (
        Points.objects.filter(awarded_at__gte=one_month_ago, user__profile__is_teacher=False)
        .values("user")
        .annotate(total=Sum("amount"))
        .filter(total__gt=user_points)
        .count()
    )

    # User's rank is users ahead + 1 (tied users all get same rank)
    return users_ahead + 1


def get_leaderboard(current_user=None, period=None, limit=10):
    """
    Get leaderboard data based on period (None/global, weekly, or monthly)
    Returns a list of users with their points sorted by total points
    Excludes teachers from the leaderboard
    """
    from datetime import timedelta

    from django.db.models import Count, Sum
    from django.utils import timezone

    from web.models import Points, User

    # Define time periods if needed
    one_week_ago = timezone.now() - timedelta(days=7)
    one_month_ago = timezone.now() - timedelta(days=30)

    # Get leaderboard entries from database with proper sorting
    if period == "weekly":
        # Get weekly leaderboard
        leaderboard_entries = (
<<<<<<< HEAD
            Points.objects.filter(awarded_at__gte=one_week_ago, user__profile__is_teacher=False, user__profile__is_public=True)
=======
            Points.objects.filter(
                awarded_at__gte=one_week_ago, user__profile__is_teacher=False, user__profile__is_profile_public=True
            )
>>>>>>> a70c0333
            .values("user")
            .annotate(points=Sum("amount"))
            .filter(points__gt=0)
            .order_by("-points")[:limit]
        )

    elif period == "monthly":
        # Get monthly leaderboard
        leaderboard_entries = (
<<<<<<< HEAD
            Points.objects.filter(awarded_at__gte=one_month_ago, user__profile__is_teacher=False, user__profile__is_public=True)
=======
            Points.objects.filter(
                awarded_at__gte=one_month_ago, user__profile__is_teacher=False, user__profile__is_profile_public=True
            )
>>>>>>> a70c0333
            .values("user")
            .annotate(points=Sum("amount"))
            .filter(points__gt=0)
            .order_by("-points")[:limit]
        )

    else:  # Global leaderboard
        # Get global leaderboard
        leaderboard_entries = (
<<<<<<< HEAD
            Points.objects.filter(user__profile__is_teacher=False, user__profile__is_public=True)
=======
            Points.objects.filter(user__profile__is_teacher=False, user__profile__is_profile_public=True)
>>>>>>> a70c0333
            .values("user")
            .annotate(points=Sum("amount"))
            .filter(points__gt=0)
            .order_by("-points")[:limit]
        )

    # Get user IDs and fetch user data efficiently
    user_ids = [entry["user"] for entry in leaderboard_entries]
    users = {
        user.id: user
        for user in User.objects.filter(id__in=user_ids).annotate(
            challenge_count=Count("challengesubmission", distinct=True)
        )
    }

    # Prepare the final leaderboard with all necessary data
    leaderboard_data = []

    # Calculate ranks properly accounting for ties
    current_rank = 1
    prev_points = None

    for i, entry in enumerate(leaderboard_entries):
        user_id = entry["user"]
        points = entry["points"]
        user = users.get(user_id)

        if user:
            # Handle ties properly (same points = same rank)
            if prev_points is not None and points < prev_points:
                current_rank = i + 1

            # Build entry data
            entry_data = {
                "user": user,
                "rank": current_rank,  # Store calculated rank in entry
                "points": points,
                "weekly_points": calculate_user_weekly_points(user) if period != "weekly" else points,
                "monthly_points": calculate_user_monthly_points(user) if period != "monthly" else points,
                "total_points": calculate_user_total_points(user) if period is not None else points,
                "current_streak": calculate_user_streak(user),
                "challenge_count": getattr(user, "challenge_count", 0),
            }
            leaderboard_data.append(entry_data)
            prev_points = points

    # Calculate user's rank using the appropriate function
    user_rank = None
    if current_user and current_user.is_authenticated and not current_user.profile.is_teacher:
        if period == "weekly":
            user_rank = get_user_weekly_rank(current_user)
        elif period == "monthly":
            user_rank = get_user_monthly_rank(current_user)
        else:
            user_rank = get_user_global_rank(current_user)

    return leaderboard_data, user_rank


# Helper functions that would be defined elsewhere
def get_cached_leaderboard_data(user, period, limit, cache_key, cache_timeout):
    """Get leaderboard data from cache or fetch fresh data"""
    data = cache.get(cache_key)
    if data is None:
        entries, rank = get_leaderboard(user, period=period, limit=limit)
        cache.set(cache_key, (entries, rank), cache_timeout)
    else:
        entries, rank = data
    return entries, rank


def get_user_points(user):
    """Calculate points for a user with error handling"""
    try:
        return {
            "total": calculate_user_total_points(user),
            "weekly": calculate_user_weekly_points(user),
            "monthly": calculate_user_monthly_points(user),
        }
    except Exception as e:
        logger.error(f"Error calculating user points: {e}")
        return {"total": 0, "weekly": 0, "monthly": 0}


def get_cached_challenge_entries():
    """Get challenge entries from cache or fetch fresh data"""
    from web.models import ChallengeSubmission

    challenge_data = cache.get("challenge_leaderboard")
    if challenge_data is None:
        try:
            challenge_entries = (
                ChallengeSubmission.objects.select_related("user", "challenge")
                .filter(points_awarded__gt=0)
                .order_by("-points_awarded")[:10]
            )
            cache.set("challenge_leaderboard", challenge_entries, 60 * 15)
        except Exception as e:
            logger.error(f"Error retrieving challenge entries: {e}")
            challenge_entries = []
    else:
        challenge_entries = challenge_data
    return challenge_entries


def create_leaderboard_context(
    global_entries,
    weekly_entries,
    monthly_entries,
    challenge_entries,
    user_rank,
    user_weekly_rank,
    user_monthly_rank,
    user_total_points,
    user_weekly_points,
    user_monthly_points,
):
    """Create context dictionary for the leaderboard template"""
    return {
        "global_entries": global_entries,
        "weekly_entries": weekly_entries,
        "monthly_entries": monthly_entries,
        "challenge_entries": challenge_entries,
        "user_rank": user_rank,
        "user_weekly_rank": user_weekly_rank,
        "user_monthly_rank": user_monthly_rank,
        "user_total_points": user_total_points,
        "user_weekly_points": user_weekly_points,
        "user_monthly_points": user_monthly_points,
    }


def setup_stripe() -> None:
    """
    Initialize Stripe API with the secret key from settings.
    Verifies that the key is properly configured.

    Raises:
        ValueError: If STRIPE_SECRET_KEY is not configured
    """
    if not settings.STRIPE_SECRET_KEY:
        logger.warning("STRIPE_SECRET_KEY is not configured. Stripe functionality will not work properly.")
        raise ValueError("STRIPE_SECRET_KEY is not configured. Please set a valid key in settings.")

    stripe.api_key = settings.STRIPE_SECRET_KEY


def get_stripe_customer(user: "User") -> Optional["stripe.Customer"]:
    """
    Retrieve or create a Stripe customer for the given user.

    Args:
        user: The user to create or retrieve a Stripe customer for

    Returns:
        Optional[stripe.Customer]: The Stripe customer object, or None if an error occurs

    Raises:
        ValueError: If the user does not have a membership object
        stripe.error.StripeError: If there's an error with the Stripe API
    """
    try:
        setup_stripe()  # This may raise ValueError if STRIPE_SECRET_KEY is not configured

        if not user.membership.stripe_customer_id:
            # Create a new customer
            customer = stripe.Customer.create(
                email=user.email,
                name=f"{user.first_name} {user.last_name}".strip(),
                metadata={"user_id": user.id},
            )

            # Save the customer ID to the user membership
            if hasattr(user, "membership"):
                user.membership.stripe_customer_id = customer.id
                user.membership.save(update_fields=["stripe_customer_id"])
            else:
                raise ValueError(f"User {user.email} does not have a membership object")

            return customer

        # Get existing customer
        return stripe.Customer.retrieve(user.membership.stripe_customer_id)

    except stripe.error.StripeError:
        logger.exception(f"Error retrieving Stripe customer for user {user.email}")
        return None


def _attach_payment_method(customer_id: str, payment_method_id: str) -> bool:
    """
    Attach a payment method to a customer and set it as default.

    Args:
        customer_id: The Stripe customer ID
        payment_method_id: The Stripe payment method ID

    Returns:
        bool: True if successful, False otherwise

    Notes:
        - Centralizes payment method attachment logic to ensure consistency
        - Contains error handling to prevent exceptions from propagating upward
        - Logs errors for debugging purposes
    """
    try:
        # Attach payment method to customer
        stripe.PaymentMethod.attach(payment_method_id, customer=customer_id)

        # Set as default payment method
        stripe.Customer.modify(customer_id, invoice_settings={"default_payment_method": payment_method_id})

        # Log success for tracking purposes
        logger.info(f"Successfully attached payment method {payment_method_id} to customer {customer_id}")
        return True
    except stripe.error.StripeError:
        logger.exception(f"Error attaching payment method {payment_method_id} to customer {customer_id}")
        return False


def _create_new_subscription(
    customer_id: str, price_id: str, user_id: int, plan_id: int, billing_period: str
) -> "stripe.Subscription":
    """
    Create a new Stripe subscription.

    Args:
        customer_id: The Stripe customer ID
        price_id: The Stripe price ID
        user_id: The user's ID
        plan_id: The membership plan ID
        billing_period: Either "monthly" or "yearly"

    Returns:
        stripe.Subscription: The newly created subscription

    Notes:
        - Standardizes subscription creation with consistent parameters
        - Includes relevant metadata for subscription tracking
        - Uses "allow_incomplete" to handle payment issues gracefully
    """
    logger.info(f"Creating new subscription for user {user_id} with plan {plan_id} ({billing_period})")
    return stripe.Subscription.create(
        customer=customer_id,
        items=[{"price": price_id}],
        payment_behavior="allow_incomplete",
        metadata={"user_id": user_id, "plan_id": plan_id, "billing_period": billing_period},
    )


def _update_existing_subscription(subscription_id: str, price_id: str) -> "stripe.Subscription":
    """
    Update an existing Stripe subscription with a new price.

    Args:
        subscription_id: The Stripe subscription ID
        price_id: The new Stripe price ID

    Returns:
        stripe.Subscription: The updated subscription

    Notes:
        - Handles changing subscription plans without cancellation
        - Creates prorations for billing adjustments
        - Uses "allow_incomplete" to handle payment requirement scenarios
    """
    logger.info(f"Updating subscription {subscription_id} with new price {price_id}")
    return stripe.Subscription.modify(
        subscription_id,
        items=[{"price": price_id}],
        payment_behavior="allow_incomplete",
        proration_behavior="create_prorations",
    )


def create_subscription(user: "User", plan_id: int, payment_method_id: str, billing_period: str) -> dict[str, Any]:
    """
    Create a new subscription or update an existing one for the user.

    Args:
        user: The user to create/update a subscription for
        plan_id: The ID of the membership plan
        payment_method_id: The Stripe payment method ID
        billing_period: Either "monthly" or "yearly"

    Returns:
        dict: Contains 'success' (bool) and either 'error' (str) or 'subscription' (object)

    Notes:
        - This function orchestrates the entire subscription lifecycle
        - Input validation occurs early to fail fast before making API calls
        - Uses database transactions to maintain consistency across operations
        - Handles multiple subscription scenarios:
          1. User with no subscription -> create new
          2. User with active subscription -> update price
          3. User with canceled subscription -> create new
          4. User with subscription not found in Stripe -> create new
        - Error handling is comprehensive with specific error messages
        - Potential race conditions are mitigated through transaction isolation
        - The database is updated only after successful Stripe operations
    """
    from django.db import transaction

    from .models import MembershipPlan

    try:
        # Initialize Stripe API with secret key and verify configuration
        setup_stripe()

        # Validate membership plan existence
        try:
            plan = MembershipPlan.objects.get(id=plan_id)
        except MembershipPlan.DoesNotExist:
            logger.warning(f"Membership plan not found: {plan_id}")
            return {"success": False, "error": "Membership plan not found"}

        # Validate billing period option
        if billing_period not in ["monthly", "yearly"]:
            logger.warning(f"Invalid billing period: {billing_period}")
            return {"success": False, "error": "Invalid billing period"}

        # Determine appropriate price ID based on billing period
        if billing_period == "monthly":
            price_id = plan.stripe_monthly_price_id
        else:
            price_id = plan.stripe_yearly_price_id

        # Verify price configuration
        if not price_id:
            logger.warning(f"No price ID for {billing_period} billing on plan {plan_id}")
            return {"success": False, "error": f"No price ID configured for {billing_period} billing"}

        # Use transaction to maintain database consistency and prevent race conditions
        with transaction.atomic():
            # Get or create customer - this must succeed before proceeding
            customer = get_stripe_customer(user)
            if not customer:
                logger.error(f"Failed to create/retrieve Stripe customer for user {user.id}")
                return {"success": False, "error": "Failed to create or retrieve customer"}

            # Attach payment method to customer and set as default
            if not _attach_payment_method(customer.id, payment_method_id):
                logger.error(f"Failed to attach payment method {payment_method_id} for user {user.id}")
                return {"success": False, "error": "Failed to attach payment method"}

            # Handle existing subscription scenario with fresh state check
            if hasattr(user, "membership") and user.membership.stripe_subscription_id:
                # Verify subscription exists in Stripe to prevent errors
                try:
                    existing_sub = stripe.Subscription.retrieve(user.membership.stripe_subscription_id)

                    # Determine if we should update or create based on subscription status
                    if existing_sub.status not in ["canceled", "incomplete_expired"]:
                        # Update the existing subscription with new price
                        subscription = _update_existing_subscription(user.membership.stripe_subscription_id, price_id)
                        logger.info(f"Updated subscription {subscription.id} for user {user.id}")
                    else:
                        # Create new subscription for previously canceled subscription
                        subscription = _create_new_subscription(customer.id, price_id, user.id, plan.id, billing_period)
                        logger.info(
                            f"Created new subscription {subscription.id} for user {user.id} (replacing canceled sub)"
                        )
                except stripe.error.InvalidRequestError:
                    # Subscription not found in Stripe, create a new one
                    logger.warning(
                        f"Subscription {user.membership.stripe_subscription_id} not found in Stripe for user {user.id}"
                    )
                    subscription = _create_new_subscription(customer.id, price_id, user.id, plan.id, billing_period)
                    logger.info(f"Created new subscription {subscription.id} (previous not found)")
            else:
                # User has no existing subscription, create a new one
                subscription = _create_new_subscription(customer.id, price_id, user.id, plan.id, billing_period)
                logger.info(f"Created first subscription {subscription.id} for user {user.id}")

            # Update user membership with subscription details in database
            update_success = update_membership_from_subscription(user, subscription)
            if not update_success:
                logger.error(f"Failed to update membership from subscription {subscription.id} for user {user.id}")
                # We don't return an error here to avoid orphaned subscriptions
                # The subscription was created in Stripe but our DB update failed

            return {"success": True, "subscription": subscription}

    except stripe.error.CardError as e:
        # Card-specific errors have user-facing messages
        logger.exception(f"Card error for user {user.email}")
        return {"success": False, "error": str(e.user_message)}
    except stripe.error.StripeError:
        # Generic Stripe API errors
        logger.exception(f"Stripe error for user {user.email}")
        return {"success": False, "error": "An error occurred with our payment processor"}
    except Exception:
        # Catch-all for unexpected errors
        logger.exception(f"Error creating subscription for user {user.email}")
        return {"success": False, "error": "An unexpected error occurred"}


def cancel_subscription(user: "User") -> dict[str, Any]:
    """
    Cancels the user's active Stripe subscription at period end, if any.
    Return {'success': bool, 'error': str, 'subscription': stripe.Subscription?}.
    """
    from .models import MembershipSubscriptionEvent

    try:
        setup_stripe()

        if not hasattr(user, "membership") or not user.membership.stripe_subscription_id:
            return {"success": False, "error": "No active subscription found"}

        membership = user.membership

        # Cancel subscription at period end
        subscription = stripe.Subscription.modify(membership.stripe_subscription_id, cancel_at_period_end=True)

        # Update membership status
        membership.cancel_at_period_end = True
        membership.save(update_fields=["cancel_at_period_end"])

        # Record cancellation event
        MembershipSubscriptionEvent.objects.create(
            user=user,
            membership=membership,
            event_type="canceled",
            data={"subscription_id": subscription.id, "canceled_at": timezone.now().isoformat()},
        )

        return {"success": True, "subscription": subscription}

    except stripe.error.StripeError:
        logger.exception(f"Error canceling subscription for user {user.email}")
        return {"success": False, "error": "An error occurred with our payment processor"}
    except Exception:
        logger.exception(f"Error canceling subscription for user {user.email}")
        return {"success": False, "error": "An unexpected error occurred"}


def reactivate_subscription(user: "User") -> dict[str, Any]:
    """
    Reactivates a subscription that was previously scheduled for cancellation.
    Returns a dictionary with "success" and optional keys "error" or "subscription".

    Args:
        user: The user whose subscription to reactivate

    Returns:
        dict: A dictionary with 'success' (bool) and either 'error' (str) or 'subscription' (object)
    """
    from .models import MembershipSubscriptionEvent

    try:
        setup_stripe()

        if not hasattr(user, "membership") or not user.membership.stripe_subscription_id:
            return {"success": False, "error": "No subscription found"}

        membership = user.membership

        # Check if the subscription is scheduled to be canceled
        if not membership.cancel_at_period_end:
            return {"success": False, "error": "Subscription is not scheduled for cancellation"}

        # Retrieve the subscription to check its status
        subscription = stripe.Subscription.retrieve(membership.stripe_subscription_id)

        # Check if the subscription has already been fully canceled (not just scheduled for cancellation)
        if subscription.status == "canceled":
            return {"success": False, "error": "Subscription has already been fully canceled and cannot be reactivated"}

        # Reactivate subscription (only if it's still active but scheduled for cancellation)
        subscription = stripe.Subscription.modify(membership.stripe_subscription_id, cancel_at_period_end=False)

        # Update membership status
        membership.cancel_at_period_end = False
        membership.save(update_fields=["cancel_at_period_end"])

        # Record reactivation event
        MembershipSubscriptionEvent.objects.create(
            user=user,
            membership=membership,
            event_type="reactivated",
            data={"subscription_id": subscription.id, "reactivated_at": timezone.now().isoformat()},
        )

        return {"success": True, "subscription": subscription}

    except stripe.error.StripeError:
        logger.exception(f"Error reactivating subscription for user {user.email}")
        return {"success": False, "error": "An error occurred with our payment processor"}
    except Exception:
        logger.exception(f"Error reactivating subscription for user {user.email}")
        return {"success": False, "error": "An unexpected error occurred"}


def update_membership_from_subscription(user: "User", subscription: dict) -> bool:
    """
    Update the user's membership details based on the Stripe subscription.

    Args:
        user: The user whose membership is being updated
        subscription: The Stripe subscription object

    Returns:
        bool: True if update was successful, False otherwise
    """
    from .models import MembershipPlan, MembershipSubscriptionEvent, UserMembership

    try:
        # Get the subscription item
        subscription_item = subscription["items"]["data"][0]
        price_id = subscription_item["price"]["id"]

        # Find the plan based on price ID
        try:
            plan = MembershipPlan.objects.filter(
                models.Q(stripe_monthly_price_id=price_id) | models.Q(stripe_yearly_price_id=price_id)
            ).first()

            if not plan:
                logger.error(f"No plan found for price ID {price_id}")
                return False
        except Exception:
            logger.exception(f"Error finding plan for price ID {price_id}")
            return False

        # Determine billing period
        if price_id == plan.stripe_monthly_price_id:
            billing_period = "monthly"
        else:
            billing_period = "yearly"

        # Get or create user membership
        membership, created = UserMembership.objects.get_or_create(
            user=user,
            defaults={
                "plan": plan,
                "status": subscription["status"],
                "billing_period": billing_period,
                "stripe_subscription_id": subscription["id"],
                "stripe_customer_id": subscription["customer"],
            },
        )

        if not created:
            # Update existing membership
            membership.plan = plan
            membership.status = subscription["status"]
            membership.billing_period = billing_period
            membership.stripe_subscription_id = subscription["id"]
            membership.stripe_customer_id = subscription["customer"]

        # Update dates
        if subscription["status"] in ["active", "trialing"]:
            membership.start_date = timezone.datetime.fromtimestamp(
                subscription["current_period_start"], tz=timezone.utc
            )
            membership.end_date = timezone.datetime.fromtimestamp(subscription["current_period_end"], tz=timezone.utc)

        # Update cancellation status
        membership.cancel_at_period_end = subscription["cancel_at_period_end"]

        # Save changes
        membership.save()

        # Create subscription event
        event_type = "created" if created else "updated"
        MembershipSubscriptionEvent.objects.create(
            user=user,
            membership=membership,
            event_type=event_type,
            data={
                "subscription_id": subscription["id"],
                "status": subscription["status"],
                "billing_period": billing_period,
                "plan_id": plan.id,
            },
        )

        return True

    except Exception:
        logger.exception(f"Error updating membership for user {user.email}")
        return False


def geocode_address(address):
    """
    Convert a text address to latitude and longitude coordinates using Nominatim API.
    Returns a tuple of (latitude, longitude) or None if geocoding fails.
    Follows OpenStreetMap's Nominatim usage policy with built-in rate limiting.
    """
    # Rate limiting - ensure we don't exceed 1 request per second
    rate_limit_key = "nominatim_last_request"
    last_request_time = cache.get(rate_limit_key)

    if last_request_time:
        import time

        current_time = time.time()
        time_since_last_request = current_time - last_request_time

        if time_since_last_request < 1.0:
            # Sleep to maintain 1 request per second rate limit
            time.sleep(1.0 - time_since_last_request)

    if not address:
        logger.debug("Empty address provided to geocode_address")
        return None

    # Check cache first
    normalized_address = address.strip().lower()
    cache_key = f"geocode:{hash(normalized_address)}"
    cached_result = cache.get(cache_key)
    if cached_result:
        logger.debug(f"Using cached geocoding result for: {address}")
        return cached_result

    # Nominatim API URL with custom User-Agent as recommended
    url = "https://nominatim.openstreetmap.org/search"
    params = {"q": address, "format": "json", "limit": 1}

    # Headers to comply with Nominatim usage policy
    headers = {"User-Agent": "AlphaOneEducation/1.0 (support@alphaonelabs.com)"}

    try:
        # Update last request timestamp
        import time

        cache.set(rate_limit_key, time.time(), 60 * 5)  # Keep for 5 minutes
        # Use requests with custom headers and params
        response = requests.get(url, params=params, headers=headers)
        response.raise_for_status()

        data = response.json()

        if data:
            # Get the first result
            first_result = data[0]
            result = (float(first_result["lat"]), float(first_result["lon"]))

            # Cache the result for 24 hours
            cache.set(cache_key, result, 60 * 60 * 24)

            return result

        logger.warning(f"No geocoding results found for address: {address}")
        return None

    except requests.exceptions.RequestException as e:
        logger.error(f"Request error during geocoding: {e}")
        return None
    except Exception as e:
        logger.error(f"Geocoding error: {e}")
        return None<|MERGE_RESOLUTION|>--- conflicted
+++ resolved
@@ -263,13 +263,8 @@
     if period == "weekly":
         # Get weekly leaderboard
         leaderboard_entries = (
-<<<<<<< HEAD
             Points.objects.filter(awarded_at__gte=one_week_ago, user__profile__is_teacher=False, user__profile__is_public=True)
-=======
-            Points.objects.filter(
-                awarded_at__gte=one_week_ago, user__profile__is_teacher=False, user__profile__is_profile_public=True
-            )
->>>>>>> a70c0333
+
             .values("user")
             .annotate(points=Sum("amount"))
             .filter(points__gt=0)
@@ -279,13 +274,8 @@
     elif period == "monthly":
         # Get monthly leaderboard
         leaderboard_entries = (
-<<<<<<< HEAD
             Points.objects.filter(awarded_at__gte=one_month_ago, user__profile__is_teacher=False, user__profile__is_public=True)
-=======
-            Points.objects.filter(
-                awarded_at__gte=one_month_ago, user__profile__is_teacher=False, user__profile__is_profile_public=True
-            )
->>>>>>> a70c0333
+
             .values("user")
             .annotate(points=Sum("amount"))
             .filter(points__gt=0)
@@ -295,11 +285,7 @@
     else:  # Global leaderboard
         # Get global leaderboard
         leaderboard_entries = (
-<<<<<<< HEAD
             Points.objects.filter(user__profile__is_teacher=False, user__profile__is_public=True)
-=======
-            Points.objects.filter(user__profile__is_teacher=False, user__profile__is_profile_public=True)
->>>>>>> a70c0333
             .values("user")
             .annotate(points=Sum("amount"))
             .filter(points__gt=0)
