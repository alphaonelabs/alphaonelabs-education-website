import logging
from datetime import timedelta

import requests
import stripe
from django.conf import settings
from django.contrib.auth import get_user_model
from django.core.cache import cache
from django.db import models
from django.utils import timezone

<<<<<<< HEAD
User = get_user_model()
=======
>>>>>>> acb78366
logger = logging.getLogger(__name__)


def send_slack_message(message):
    """Send message to Slack webhook"""
    webhook_url = settings.SLACK_WEBHOOK_URL
    if not webhook_url:
        return False

    try:
        response = requests.post(webhook_url, json={"text": message})
        return response.status_code == 200
    except requests.exceptions.RequestException:
        return False


def format_currency(amount):
    """Format amount as currency"""
    return f"${amount:.2f}"


def get_or_create_cart(request):
    """Helper function to get or create a cart for both logged in and guest users."""
    from web.models import Cart

    if request.user.is_authenticated:
        cart, created = Cart.objects.get_or_create(user=request.user)
    else:
        session_key = request.session.session_key
        if not session_key:
            request.session.create()
            session_key = request.session.session_key
        cart, created = Cart.objects.get_or_create(session_key=session_key)
    return cart


def calculate_user_points_for_period(user, days=None):
    """Calculate points for a user within a specific period

    Args:
        user: The user to calculate points for
        days: Number of days to include (None for all-time)
    """
    from web.models import Points

    queryset = Points.objects.filter(user=user)

    if days is not None:
        period_start = timezone.now() - timedelta(days=days)
        queryset = queryset.filter(awarded_at__gte=period_start)

    return queryset.aggregate(total=models.Sum("amount"))["total"] or 0


def calculate_user_weekly_points(user):
    """Calculate weekly points for a user"""
    return calculate_user_points_for_period(user, days=7)


def calculate_user_monthly_points(user):
    """Calculate monthly points for a user"""
    return calculate_user_points_for_period(user, days=30)


def calculate_user_total_points(user):
    """Calculate total points for a user"""
    return calculate_user_points_for_period(user)


def calculate_user_streak(user):
    """Calculate current streak for a user"""
    from web.models import Points

    streak_record = (
        Points.objects.filter(user=user, point_type="streak", current_streak__isnull=False)
        .order_by("-awarded_at")
        .first()
    )

    return streak_record.current_streak if streak_record else 0


def calculate_and_update_user_streak(user, challenge):
    from django.db import transaction

    from web.models import Challenge, ChallengeSubmission, Points

    with transaction.atomic():
        # Calculate and update streak
        last_week = challenge.week_number - 1
        if last_week > 0:
            last_week_challenge = Challenge.objects.filter(week_number=last_week).first()
            if last_week_challenge:
                last_week_submission = ChallengeSubmission.objects.filter(
                    user=user, challenge=last_week_challenge
                ).exists()

                if last_week_submission:
                    # User completed consecutive weeks, calculate their current streak
                    streak_points = (
                        Points.objects.filter(user=user, point_type="streak").order_by("-awarded_at").first()
                    )

                    current_streak = 1
                    if streak_points and streak_points.current_streak:
                        current_streak = streak_points.current_streak + 1

                    # Record the updated streak
                    Points.objects.create(
                        user=user,
                        challenge=None,
                        amount=0,  # Just a record, no points awarded for the streak itself
                        reason=f"Current streak: {current_streak}",
                        point_type="streak",
                        current_streak=current_streak,
                    )

                    # Award bonus points for streak milestones
                    if current_streak > 0 and current_streak % 5 == 0:
                        bonus = current_streak // 5 * 5  # 5 points per milestone
                        Points.objects.create(
                            user=user,
                            challenge=None,
                            amount=bonus,
                            reason=f"Streak milestone bonus ({current_streak} weeks)",
                            point_type="bonus",
                        )


def get_user_global_rank(user):
    """Calculate a user's global rank based on total points."""
    from django.db.models import Sum

    from web.models import Points

    # Skip if user is a teacher or not authenticated
    if not user or not user.is_authenticated or user.profile.is_teacher:
        return None

    # Get user's points
    user_points = calculate_user_total_points(user)

    # If user has no points, they're not ranked
    if not user_points:
        return None

    # Count users with more points (excluding teachers)
    users_ahead = (
        Points.objects.filter(user__profile__is_teacher=False)
        .values("user")
        .annotate(total=Sum("amount"))
        .filter(total__gt=user_points)
        .count()
    )

    # User's rank is users ahead + 1 (tied users all get same rank)
    return users_ahead + 1


def get_user_weekly_rank(user):
    """Calculate a user's weekly rank based on points in the last 7 days."""
    from datetime import timedelta

    from django.db.models import Sum
    from django.utils import timezone

    from web.models import Points

    # Skip if user is a teacher or not authenticated
    if not user or not user.is_authenticated or user.profile.is_teacher:
        return None

    # Define time period
    one_week_ago = timezone.now() - timedelta(days=7)

    # Get user's weekly points
    user_points = calculate_user_weekly_points(user)

    # If user has no weekly points, they're not ranked
    if not user_points:
        return None

    # Count users with more weekly points (excluding teachers)
    users_ahead = (
        Points.objects.filter(awarded_at__gte=one_week_ago, user__profile__is_teacher=False)
        .values("user")
        .annotate(total=Sum("amount"))
        .filter(total__gt=user_points)
        .count()
    )

    # User's rank is users ahead + 1 (tied users all get same rank)
    return users_ahead + 1


def get_user_monthly_rank(user):
    """Calculate a user's monthly rank based on points in the last 30 days."""
    from datetime import timedelta

    from django.db.models import Sum
    from django.utils import timezone

    from web.models import Points

    # Skip if user is a teacher or not authenticated
    if not user or not user.is_authenticated or user.profile.is_teacher:
        return None

    # Define time period
    one_month_ago = timezone.now() - timedelta(days=30)

    # Get user's monthly points
    user_points = calculate_user_monthly_points(user)

    # If user has no monthly points, they're not ranked
    if not user_points:
        return None

    # Count users with more monthly points (excluding teachers)
    users_ahead = (
        Points.objects.filter(awarded_at__gte=one_month_ago, user__profile__is_teacher=False)
        .values("user")
        .annotate(total=Sum("amount"))
        .filter(total__gt=user_points)
        .count()
    )

    # User's rank is users ahead + 1 (tied users all get same rank)
    return users_ahead + 1


def get_leaderboard(current_user=None, period=None, limit=10):
    """
    Get leaderboard data based on period (None/global, weekly, or monthly)
    Returns a list of users with their points sorted by total points
    Excludes teachers from the leaderboard
    """
    from datetime import timedelta

    from django.db.models import Count, Sum
    from django.utils import timezone

    from web.models import Points, User

    # Define time periods if needed
    one_week_ago = timezone.now() - timedelta(days=7)
    one_month_ago = timezone.now() - timedelta(days=30)

    # Get leaderboard entries from database with proper sorting
    if period == "weekly":
        # Get weekly leaderboard
        leaderboard_entries = (
            Points.objects.filter(awarded_at__gte=one_week_ago, user__profile__is_teacher=False)
            .values("user")
            .annotate(points=Sum("amount"))
            .filter(points__gt=0)
            .order_by("-points")[:limit]
        )

    elif period == "monthly":
        # Get monthly leaderboard
        leaderboard_entries = (
            Points.objects.filter(awarded_at__gte=one_month_ago, user__profile__is_teacher=False)
            .values("user")
            .annotate(points=Sum("amount"))
            .filter(points__gt=0)
            .order_by("-points")[:limit]
        )

    else:  # Global leaderboard
        # Get global leaderboard
        leaderboard_entries = (
            Points.objects.filter(user__profile__is_teacher=False)
            .values("user")
            .annotate(points=Sum("amount"))
            .filter(points__gt=0)
            .order_by("-points")[:limit]
        )

    # Get user IDs and fetch user data efficiently
    user_ids = [entry["user"] for entry in leaderboard_entries]
    users = {
        user.id: user
        for user in User.objects.filter(id__in=user_ids).annotate(
            challenge_count=Count("challengesubmission", distinct=True)
        )
    }

    # Prepare the final leaderboard with all necessary data
    leaderboard_data = []

    # Calculate ranks properly accounting for ties
    current_rank = 1
    prev_points = None

    for i, entry in enumerate(leaderboard_entries):
        user_id = entry["user"]
        points = entry["points"]
        user = users.get(user_id)

        if user:
            # Handle ties properly (same points = same rank)
            if prev_points is not None and points < prev_points:
                current_rank = i + 1

            # Build entry data
            entry_data = {
                "user": user,
                "rank": current_rank,  # Store calculated rank in entry
                "points": points,
                "weekly_points": calculate_user_weekly_points(user) if period != "weekly" else points,
                "monthly_points": calculate_user_monthly_points(user) if period != "monthly" else points,
                "total_points": calculate_user_total_points(user) if period is not None else points,
                "current_streak": calculate_user_streak(user),
                "challenge_count": getattr(user, "challenge_count", 0),
            }
            leaderboard_data.append(entry_data)
            prev_points = points

    # Calculate user's rank using the appropriate function
    user_rank = None
    if current_user and current_user.is_authenticated and not current_user.profile.is_teacher:
        if period == "weekly":
            user_rank = get_user_weekly_rank(current_user)
        elif period == "monthly":
            user_rank = get_user_monthly_rank(current_user)
        else:
            user_rank = get_user_global_rank(current_user)

    return leaderboard_data, user_rank


# Helper functions that would be defined elsewhere
def get_cached_leaderboard_data(user, period, limit, cache_key, cache_timeout):
    """Get leaderboard data from cache or fetch fresh data"""
    data = cache.get(cache_key)
    if data is None:
        entries, rank = get_leaderboard(user, period=period, limit=limit)
        cache.set(cache_key, (entries, rank), cache_timeout)
    else:
        entries, rank = data
    return entries, rank


def get_user_points(user):
    """Calculate points for a user with error handling"""
    try:
        return {
            "total": calculate_user_total_points(user),
            "weekly": calculate_user_weekly_points(user),
            "monthly": calculate_user_monthly_points(user),
        }
    except Exception as e:
        logger.error(f"Error calculating user points: {e}")
        return {"total": 0, "weekly": 0, "monthly": 0}


def get_cached_challenge_entries():
    """Get challenge entries from cache or fetch fresh data"""
    from web.models import ChallengeSubmission

    challenge_data = cache.get("challenge_leaderboard")
    if challenge_data is None:
        try:
            challenge_entries = (
                ChallengeSubmission.objects.select_related("user", "challenge")
                .filter(points_awarded__gt=0)
                .order_by("-points_awarded")[:10]
            )
            cache.set("challenge_leaderboard", challenge_entries, 60 * 15)
        except Exception as e:
            logger.error(f"Error retrieving challenge entries: {e}")
            challenge_entries = []
    else:
        challenge_entries = challenge_data
    return challenge_entries


def create_leaderboard_context(
    global_entries,
    weekly_entries,
    monthly_entries,
    challenge_entries,
    user_rank,
    user_weekly_rank,
    user_monthly_rank,
    user_total_points,
    user_weekly_points,
    user_monthly_points,
):
    """Create context dictionary for the leaderboard template"""
    return {
        "global_entries": global_entries,
        "weekly_entries": weekly_entries,
        "monthly_entries": monthly_entries,
        "challenge_entries": challenge_entries,
        "user_rank": user_rank,
        "user_weekly_rank": user_weekly_rank,
        "user_monthly_rank": user_monthly_rank,
        "user_total_points": user_total_points,
        "user_weekly_points": user_weekly_points,
        "user_monthly_points": user_monthly_points,
    }


<<<<<<< HEAD
def setup_stripe():
    stripe.api_key = settings.STRIPE_SECRET_KEY


def get_stripe_customer(user):
    try:
        setup_stripe()

        if not user.membership.stripe_customer_id:
            # Create a new customer
            customer = stripe.Customer.create(
                email=user.email, name=f"{user.first_name} {user.last_name}".strip(), metadata={"user_id": user.id}
            )

            # Save the customer ID to the user membership
            if hasattr(user, "membership"):
                user.membership.stripe_customer_id = customer.id
                user.membership.save(update_fields=["stripe_customer_id"])
            else:
                raise ValueError(f"User {user.email} does not have a membership object")

            return customer

        # Get existing customer
        return stripe.Customer.retrieve(user.membership.stripe_customer_id)

    except stripe.error.StripeError as e:
        logger.error(f"Error retrieving Stripe customer for user {user.email}: {str(e)}")
        return None


def create_subscription(user, plan_id, payment_method_id, billing_period):
    from .models import MembershipPlan

    try:
        setup_stripe()

        # Get the membership plan
        try:
            plan = MembershipPlan.objects.get(id=plan_id)
        except MembershipPlan.DoesNotExist:
            return {"success": False, "error": "Membership plan not found"}

        # Validate billing period
        if billing_period not in ["monthly", "yearly"]:
            return {"success": False, "error": "Invalid billing period"}

        # Get the price ID based on billing period
        if billing_period == "monthly":
            price_id = plan.stripe_monthly_price_id
        else:
            price_id = plan.stripe_yearly_price_id

        if not price_id:
            return {"success": False, "error": f"No price ID configured for {billing_period} billing"}

        # Get or create customer
        customer = get_stripe_customer(user)
        if not customer:
            return {"success": False, "error": "Failed to create or retrieve customer"}

        # Attach payment method to customer
        stripe.PaymentMethod.attach(payment_method_id, customer=customer.id)

        # Set as default payment method
        stripe.Customer.modify(customer.id, invoice_settings={"default_payment_method": payment_method_id})

        # Check if user already has a subscription
        existing_subscription = user.membership if hasattr(user, "membership") else None

        if existing_subscription and existing_subscription.stripe_subscription_id:
            # Update existing subscription
            subscription = stripe.Subscription.modify(
                existing_subscription.stripe_subscription_id,
                items=[
                    {
                        "price": price_id,
                    }
                ],
                payment_behavior="allow_incomplete",
                proration_behavior="create_prorations",
            )
        else:
            # Create a new subscription
            subscription = stripe.Subscription.create(
                customer=customer.id,
                items=[
                    {
                        "price": price_id,
                    }
                ],
                payment_behavior="allow_incomplete",
                metadata={"user_id": user.id, "plan_id": plan.id, "billing_period": billing_period},
            )

        # Update user membership
        update_membership_from_subscription(user, subscription)

        return {"success": True, "subscription": subscription}

    except stripe.error.CardError as e:
        logger.error(f"Card error for user {user.email}: {str(e)}")
        return {"success": False, "error": str(e.user_message)}
    except stripe.error.StripeError as e:
        logger.error(f"Stripe error for user {user.email}: {str(e)}")
        return {"success": False, "error": "An error occurred with our payment processor"}
    except Exception as e:
        logger.error(f"Error creating subscription for user {user.email}: {str(e)}")
        return {"success": False, "error": "An unexpected error occurred"}


def cancel_subscription(user):
    from .models import MembershipSubscriptionEvent

    try:
        setup_stripe()

        if not hasattr(user, "membership") or not user.membership.stripe_subscription_id:
            return {"success": False, "error": "No active subscription found"}

        membership = user.membership

        # Cancel subscription at period end
        subscription = stripe.Subscription.modify(membership.stripe_subscription_id, cancel_at_period_end=True)

        # Update membership status
        membership.cancel_at_period_end = True
        membership.save(update_fields=["cancel_at_period_end"])

        # Record cancellation event
        MembershipSubscriptionEvent.objects.create(
            user=user,
            membership=membership,
            event_type="canceled",
            data={"subscription_id": subscription.id, "canceled_at": timezone.now().isoformat()},
        )

        return {"success": True, "subscription": subscription}

    except stripe.error.StripeError as e:
        logger.error(f"Error canceling subscription for user {user.email}: {str(e)}")
        return {"success": False, "error": "An error occurred with our payment processor"}
    except Exception as e:
        logger.error(f"Error canceling subscription for user {user.email}: {str(e)}")
        return {"success": False, "error": "An unexpected error occurred"}


def reactivate_subscription(user):
    from .models import MembershipSubscriptionEvent

    try:
        setup_stripe()

        if not hasattr(user, "membership") or not user.membership.stripe_subscription_id:
            return {"success": False, "error": "No subscription found"}

        membership = user.membership

        # Check if the subscription is scheduled to be canceled
        if not membership.cancel_at_period_end:
            return {"success": False, "error": "Subscription is not scheduled for cancellation"}

        # Reactivate subscription
        subscription = stripe.Subscription.modify(membership.stripe_subscription_id, cancel_at_period_end=False)

        # Update membership status
        membership.cancel_at_period_end = False
        membership.save(update_fields=["cancel_at_period_end"])

        # Record reactivation event
        MembershipSubscriptionEvent.objects.create(
            user=user,
            membership=membership,
            event_type="reactivated",
            data={"subscription_id": subscription.id, "reactivated_at": timezone.now().isoformat()},
        )

        return {"success": True, "subscription": subscription}

    except stripe.error.StripeError as e:
        logger.error(f"Error reactivating subscription for user {user.email}: {str(e)}")
        return {"success": False, "error": "An error occurred with our payment processor"}
    except Exception as e:
        logger.error(f"Error reactivating subscription for user {user.email}: {str(e)}")
        return {"success": False, "error": "An unexpected error occurred"}


def update_membership_from_subscription(user, subscription):
    from .models import MembershipPlan, MembershipSubscriptionEvent, UserMembership

    try:
        # Get the subscription item
        subscription_item = subscription["items"]["data"][0]
        price_id = subscription_item["price"]["id"]

        # Find the plan based on price ID
        try:
            plan = MembershipPlan.objects.filter(
                models.Q(stripe_monthly_price_id=price_id) | models.Q(stripe_yearly_price_id=price_id)
            ).first()

            if not plan:
                logger.error(f"No plan found for price ID {price_id}")
                return False
        except Exception as e:
            logger.error(f"Error finding plan for price ID {price_id}: {str(e)}")
            return False

        # Determine billing period
        if price_id == plan.stripe_monthly_price_id:
            billing_period = "monthly"
        else:
            billing_period = "yearly"

        # Get or create user membership
        membership, created = UserMembership.objects.get_or_create(
            user=user,
            defaults={
                "plan": plan,
                "status": subscription["status"],
                "billing_period": billing_period,
                "stripe_subscription_id": subscription["id"],
                "stripe_customer_id": subscription["customer"],
            },
        )

        if not created:
            # Update existing membership
            membership.plan = plan
            membership.status = subscription["status"]
            membership.billing_period = billing_period
            membership.stripe_subscription_id = subscription["id"]
            membership.stripe_customer_id = subscription["customer"]

        # Update dates
        if subscription["status"] in ["active", "trialing"]:
            membership.start_date = timezone.datetime.fromtimestamp(
                subscription["current_period_start"], tz=timezone.utc
            )
            membership.end_date = timezone.datetime.fromtimestamp(subscription["current_period_end"], tz=timezone.utc)

        # Update cancellation status
        membership.cancel_at_period_end = subscription["cancel_at_period_end"]

        # Save changes
        membership.save()

        # Create subscription event
        event_type = "created" if created else "updated"
        MembershipSubscriptionEvent.objects.create(
            user=user,
            membership=membership,
            event_type=event_type,
            data={
                "subscription_id": subscription["id"],
                "status": subscription["status"],
                "billing_period": billing_period,
                "plan_id": plan.id,
            },
        )

        return True

    except Exception as e:
        logger.error(f"Error updating membership for user {user.email}: {str(e)}")
        return False
=======
def geocode_address(address):
    """
    Convert a text address to latitude and longitude coordinates using Nominatim API.
    Returns a tuple of (latitude, longitude) or None if geocoding fails.
    Follows OpenStreetMap's Nominatim usage policy with built-in rate limiting.
    """
    # Rate limiting - ensure we don't exceed 1 request per second
    rate_limit_key = "nominatim_last_request"
    last_request_time = cache.get(rate_limit_key)

    if last_request_time:
        import time

        current_time = time.time()
        time_since_last_request = current_time - last_request_time

        if time_since_last_request < 1.0:
            # Sleep to maintain 1 request per second rate limit
            time.sleep(1.0 - time_since_last_request)

    if not address:
        logger.debug("Empty address provided to geocode_address")
        return None

    # Check cache first
    normalized_address = address.strip().lower()
    cache_key = f"geocode:{hash(normalized_address)}"
    cached_result = cache.get(cache_key)
    if cached_result:
        logger.debug(f"Using cached geocoding result for: {address}")
        return cached_result

    # Nominatim API URL with custom User-Agent as recommended
    url = "https://nominatim.openstreetmap.org/search"
    params = {"q": address, "format": "json", "limit": 1}

    # Headers to comply with Nominatim usage policy
    headers = {"User-Agent": "AlphaOneEducation/1.0 (support@alphaonelabs.com)"}

    try:
        # Update last request timestamp
        import time

        cache.set(rate_limit_key, time.time(), 60 * 5)  # Keep for 5 minutes
        # Use requests with custom headers and params
        response = requests.get(url, params=params, headers=headers)
        response.raise_for_status()

        data = response.json()

        if data:
            # Get the first result
            first_result = data[0]
            result = (float(first_result["lat"]), float(first_result["lon"]))

            # Cache the result for 24 hours
            cache.set(cache_key, result, 60 * 60 * 24)

            return result

        logger.warning(f"No geocoding results found for address: {address}")
        return None

    except requests.exceptions.RequestException as e:
        logger.error(f"Request error during geocoding: {e}")
        return None
    except Exception as e:
        logger.error(f"Geocoding error: {e}")
        return None
>>>>>>> acb78366
<|MERGE_RESOLUTION|>--- conflicted
+++ resolved
@@ -9,10 +9,7 @@
 from django.db import models
 from django.utils import timezone
 
-<<<<<<< HEAD
 User = get_user_model()
-=======
->>>>>>> acb78366
 logger = logging.getLogger(__name__)
 
 
@@ -418,7 +415,6 @@
     }
 
 
-<<<<<<< HEAD
 def setup_stripe():
     stripe.api_key = settings.STRIPE_SECRET_KEY
 
@@ -685,7 +681,7 @@
     except Exception as e:
         logger.error(f"Error updating membership for user {user.email}: {str(e)}")
         return False
-=======
+      
 def geocode_address(address):
     """
     Convert a text address to latitude and longitude coordinates using Nominatim API.
@@ -754,5 +750,4 @@
         return None
     except Exception as e:
         logger.error(f"Geocoding error: {e}")
-        return None
->>>>>>> acb78366
+        return None