--- conflicted
+++ resolved
@@ -410,7 +410,7 @@
 
 # GitHub API Token for fetching contributor data
 GITHUB_TOKEN = os.environ.get("GITHUB_TOKEN", "")
-<<<<<<< HEAD
+
 
 # Channel Layers Configuration
 CHANNEL_LAYERS = {
@@ -425,6 +425,4 @@
 # Allow per-environment override of secure cookie behavior (useful for staging without HTTPS).
 CSRF_COOKIE_SECURE = env.bool("CSRF_COOKIE_SECURE", default=not DEBUG)
 SESSION_COOKIE_SECURE = env.bool("SESSION_COOKIE_SECURE", default=not DEBUG)
-=======
 GITHUB_WEBHOOK_SECRET = os.environ.get("GITHUB_WEBHOOK_SECRET", "")
->>>>>>> f37ec230
