--- conflicted
+++ resolved
@@ -361,8 +361,6 @@
 USE_X_FORWARDED_HOST = True
 
 # GitHub API Token for fetching contributor data
-<<<<<<< HEAD
-# Use empty string as default to avoid errors when the token is not set
 GITHUB_TOKEN = os.environ.get("GITHUB_TOKEN", "")
 
 # NFT based specs
@@ -371,7 +369,4 @@
 WEB3_PROVIDER_URL = env.str("WEB3_PROVIDER_URL", default="")
 NFT_CONTRACT_ADDRESS = env.str("NFT_CONTRACT_ADDRESS", default="")
 ADMIN_WALLET_PRIVATE_ADDRESS = env.str("ADMIN_WALLET_PRIVATE_ADDRESS", default="")
-# note that the wallet address should match the owner wallet address of NFT contract
-=======
-GITHUB_TOKEN = os.environ.get("GITHUB_TOKEN", "")
->>>>>>> acb78366
+# note that the wallet address should match the owner wallet address of NFT contract