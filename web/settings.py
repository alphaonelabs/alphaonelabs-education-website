--- conflicted
+++ resolved
@@ -126,19 +126,6 @@
 
 TEMPLATES = [
     {
-<<<<<<< HEAD
-        'BACKEND': 'django.template.backends.django.DjangoTemplates',
-        'DIRS': [
-            os.path.join(BASE_DIR, 'templates'),  # This line is important!
-        ],
-        'APP_DIRS': True,
-        'OPTIONS': {
-            'context_processors': [
-                'django.template.context_processors.debug',
-                'django.template.context_processors.request',
-                'django.contrib.auth.context_processors.auth',
-                'django.contrib.messages.context_processors.messages',
-=======
         "BACKEND": "django.template.backends.django.DjangoTemplates",
         "DIRS": [BASE_DIR / "templates", BASE_DIR / "web/templates"],
         "APP_DIRS": True,
@@ -150,7 +137,6 @@
                 "django.contrib.messages.context_processors.messages",
                 "web.context_processors.last_modified",
                 "web.context_processors.invitation_notifications",
->>>>>>> c7ad28c1
             ],
             'libraries': {
                 'url_tags': 'ai_assistant.templatetags.url_tags',
@@ -266,12 +252,8 @@
 if not DEBUG:
     MEDIA_ROOT = "/home/alphaonelabs99282llkb/web/media"
 else:
-<<<<<<< HEAD
     MEDIA_ROOT = BASE_DIR / "media"
-=======
-    MEDIA_ROOT = os.path.join(BASE_DIR, "media")
 MEDIA_URL = "/media/"
->>>>>>> c7ad28c1
 
 DEFAULT_AUTO_FIELD = "django.db.models.BigAutoField"
 
