--- conflicted
+++ resolved
@@ -8,11 +8,8 @@
 BASE_DIR = Path(__file__).resolve().parent.parent
 load_dotenv()
 SECRET_KEY = "django-insecure-5kyff0s@l_##j3jawec5@b%!^^e(j7v)ouj4b7q6kru#o#a)o3"
-<<<<<<< HEAD
 OPENAI_API_KEY = os.environ.get('OPENAI_API_KEY', '')
 GEMINI_API_KEY = os.environ.get('GEMINI_API_KEY', '')
-=======
->>>>>>> 4d0c2e0e
 
 env = environ.Env()
 
@@ -159,12 +156,9 @@
 
 WSGI_APPLICATION = "web.wsgi.application"
 
-<<<<<<< HEAD
-=======
 # Add ASGI application configuration
 ASGI_APPLICATION = "web.asgi.application"
 
->>>>>>> 4d0c2e0e
 DATABASES = {
     "default": {
         "ENGINE": "django.db.backends.sqlite3",
