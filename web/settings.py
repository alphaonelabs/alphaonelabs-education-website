--- conflicted
+++ resolved
@@ -3,11 +3,8 @@
 from pathlib import Path
 
 import environ
-<<<<<<< HEAD
 from cryptography.fernet import Fernet
-=======
 import sentry_sdk
->>>>>>> 1fe22303
 
 BASE_DIR = Path(__file__).resolve().parent.parent
 
