from django.conf import settings
from django.conf.urls.i18n import i18n_patterns
from django.conf.urls.static import static
from django.contrib import admin
from django.contrib.auth.decorators import login_required
from django.urls import include, path

from . import admin_views, quiz_views, views
from .views import GoodsListingView, add_goods_to_cart, sales_analytics, sales_data, streak_detail

# Non-prefixed URLs
urlpatterns = [
    path("i18n/", include("django.conf.urls.i18n")),  # Language selection URLs
    path("captcha/", include("captcha.urls")),  # CAPTCHA URLs should not be language-prefixed
]

if settings.DEBUG:
    urlpatterns.append(path("__reload__/", include("django_browser_reload.urls")))  # Browser reload URLs
    urlpatterns += static(settings.STATIC_URL, document_root=settings.STATIC_ROOT)  # Add this line
    urlpatterns += static(settings.MEDIA_URL, document_root=settings.MEDIA_ROOT)

# Language-prefixed URLs
urlpatterns += i18n_patterns(
    path("", views.index, name="index"),
    path("learn/", views.learn, name="learn"),
    path("teach/", views.teach, name="teach"),
    path("about/", views.about, name="about"),
    path("certificate/<uuid:certificate_id>/", views.certificate_detail, name="certificate_detail"),
    path("certificate/generate/<int:enrollment_id>/", views.generate_certificate, name="generate_certificate"),
    path("donate/", views.donate, name="donate"),
    path("donate/payment-intent/", views.create_donation_payment_intent, name="create_donation_payment_intent"),
    path("donate/subscription/", views.create_donation_subscription, name="create_donation_subscription"),
    path("donate/success/", views.donation_success, name="donation_success"),
    path("donate/cancel/", views.donation_cancel, name="donation_cancel"),
    path("donate/webhook/", views.donation_webhook, name="donation_webhook"),
    path("blog/", views.blog_list, name="blog_list"),
    path("blog/create/", views.create_blog_post, name="create_blog_post"),
    path("blog/tag/<str:tag>/", views.blog_tag, name="blog_tag"),
    path("blog/<slug:slug>/", views.blog_detail, name="blog_detail"),
    # Success Stories URLs
    path("success-stories/", views.success_story_list, name="success_story_list"),
    path("success-stories/create/", views.create_success_story, name="create_success_story"),
    path("success-stories/<slug:slug>/", views.success_story_detail, name="success_story_detail"),
    path("success-stories/<slug:slug>/edit/", views.edit_success_story, name="edit_success_story"),
    path("success-stories/<slug:slug>/delete/", views.delete_success_story, name="delete_success_story"),
    # Authentication URLs
    path("accounts/signup/", views.signup_view, name="account_signup"),  # Our custom signup view
    path("accounts/", include("allauth.urls")),
    path("profile/", views.profile, name="profile"),
    path("accounts/profile/", views.profile, name="accounts_profile"),
    # Dashboard URLs
    path("dashboard/student/", views.student_dashboard, name="student_dashboard"),
    path("dashboard/teacher/", views.teacher_dashboard, name="teacher_dashboard"),
    path("dashboard/content/", views.content_dashboard, name="content_dashboard"),
    # Course Management
    path("courses/create/", views.create_course, name="create_course"),
    path("courses/search/", views.course_search, name="course_search"),
    path("courses/<slug:slug>/", views.course_detail, name="course_detail"),
    path("courses/<slug:course_slug>/enroll/", views.enroll_course, name="enroll_course"),
    path("courses/<slug:slug>/add-session/", views.add_session, name="add_session"),
    path("courses/<slug:slug>/edit/", views.update_course, name="update_course"),
    path("courses/<slug:slug>/toggle-status/", views.toggle_course_status, name="toggle_course_status"),
    path("sessions/<int:session_id>/edit/", views.edit_session, name="edit_session"),
    path("courses/<slug:slug>/add-review/", views.add_review, name="add_review"),
    path("courses/<slug:slug>/delete/", views.delete_course, name="delete_course"),
    path("courses/<slug:slug>/add-session/", views.add_session, name="add_session"),
    path("courses/<slug:slug>/confirm-rolled-sessions/", views.confirm_rolled_sessions, name="confirm_rolled_sessions"),
    path("courses/<slug:slug>/message-students/", views.message_enrolled_students, name="message_students"),
    path("courses/<slug:slug>/add-student/", views.add_student_to_course, name="add_student_to_course"),
    path("teachers/<int:teacher_id>/message/", views.message_teacher, name="message_teacher"),
    # Payment URLs
    path(
        "courses/<slug:slug>/create-payment-intent/",
        views.create_payment_intent,
        name="create_payment_intent",
    ),
    path("stripe-webhook/", views.stripe_webhook, name="stripe_webhook"),
    # Admin and Utilities
    path("github_update/", views.github_update, name="github_update"),
    path(f"{settings.ADMIN_URL}/dashboard/", admin_views.admin_dashboard, name="admin_dashboard"),
    path(f"{settings.ADMIN_URL}/", admin.site.urls),
    path("subjects/", views.subjects, name="subjects"),
    # Progress tracking URLs
    path(
        "sessions/<int:session_id>/attendance/",
        views.mark_session_attendance,
        name="mark_session_attendance",
    ),
    path(
        "sessions/<int:session_id>/complete/",
        views.mark_session_completed,
        name="mark_session_completed",
    ),
    path(
        "enrollment/<int:enrollment_id>/progress/",
        views.student_progress,
        name="student_progress",
    ),
    path(
        "courses/<slug:slug>/progress/",
        views.course_progress_overview,
        name="course_progress_overview",
    ),
    path(
        "courses/<slug:slug>/materials/upload/",
        views.upload_material,
        name="upload_material",
    ),
    path(
        "courses/<slug:slug>/materials/<int:material_id>/delete/",
        views.delete_material,
        name="delete_material",
    ),
    path(
        "courses/<slug:slug>/materials/<int:material_id>/download/",
        views.download_material,
        name="download_material",
    ),
    path(
        "courses/<slug:slug>/marketing/",
        views.course_marketing,
        name="course_marketing",
    ),
    path(
        "courses/<slug:slug>/analytics/",
        views.course_analytics,
        name="course_analytics",
    ),
    path("calendar/feed/", views.calendar_feed, name="calendar_feed"),
    path(
        "calendar/session/<int:session_id>/",
        views.calendar_links,
        name="calendar_links",
    ),
    path("streak/", streak_detail, name="streak_detail"),
    # Forum URLs
    path("forum/", views.forum_categories, name="forum_categories"),
    path("forum/category/create/", views.create_forum_category, name="create_forum_category"),
    path("forum/category/<slug:slug>/", views.forum_category, name="forum_category"),
    path("forum/category/<slug:category_slug>/create/", views.create_topic, name="create_topic"),
    path(
        "forum/<slug:category_slug>/<int:topic_id>/",
        views.forum_topic,
        name="forum_topic",
    ),
    path("forum/topic/<int:topic_id>/edit/", views.edit_topic, name="edit_topic"),
    path("forum/sync-milestones/", views.sync_github_milestones, name="sync_github_milestones"),
    # Peer Networking URLs
    path("peers/", views.peer_connections, name="peer_connections"),
    path(
        "peers/connect/<int:user_id>/",
        views.send_connection_request,
        name="send_connection_request",
    ),
    path(
        "peers/handle/<int:connection_id>/<str:action>/",
        views.handle_connection_request,
        name="handle_connection_request",
    ),
    path("peers/messages/<int:user_id>/", views.peer_messages, name="peer_messages"),
    # Study Groups URLs
    path("courses/<int:course_id>/groups/", views.study_groups, name="study_groups"),
    path("groups/<int:group_id>/", views.study_group_detail, name="study_group_detail"),
    path("sessions/<int:session_id>/", views.session_detail, name="session_detail"),
    path("sitemap/", views.sitemap, name="sitemap"),
    # Cart URLs
    path("cart/", views.cart_view, name="cart_view"),
    path("cart/add/course/<int:course_id>/", views.add_course_to_cart, name="add_course_to_cart"),
    path("cart/add/session/<int:session_id>/", views.add_session_to_cart, name="add_session_to_cart"),
    path("cart/remove/<int:item_id>/", views.remove_from_cart, name="remove_from_cart"),
    path("cart/payment-intent/", views.create_cart_payment_intent, name="create_cart_payment_intent"),
    path("cart/checkout/success/", views.checkout_success, name="checkout_success"),
    path("markdownx/", include("markdownx.urls")),
    # Course Invitation URLs
    path("courses/<int:course_id>/invite/", views.invite_student, name="invite_student"),
    path("terms/", views.terms, name="terms"),
    path("feedback/", views.feedback, name="feedback"),
    path("stripe/connect/onboarding/", views.stripe_connect_onboarding, name="stripe_connect_onboarding"),
    path("stripe/connect/webhook/", views.stripe_connect_webhook, name="stripe_connect_webhook"),
    path("courses/<slug:slug>/calendar/", views.get_course_calendar, name="course_calendar"),
    # Calendar URLs
    path("calendar/create/", views.create_calendar, name="create_calendar"),
    path("calendar/<str:share_token>/", views.view_calendar, name="view_calendar"),
    path("calendar/<str:share_token>/add-slot", views.add_time_slot, name="add_time_slot"),
    path("calendar/<str:share_token>/remove-slot", views.remove_time_slot, name="remove_time_slot"),
    path("calendar/<str:share_token>/data", views.get_calendar_data, name="get_calendar_data"),
    path("status/", views.system_status, name="system_status"),
    # Challenge URLs
    path("challenges/<int:week_number>/", views.challenge_detail, name="challenge_detail"),
    path("challenges/<int:week_number>/submit/", views.challenge_submit, name="challenge_submit"),
    path("current-weekly-challenge/", views.current_weekly_challenge, name="current_weekly_challenge"),
    # Educational Videos URLs
    path("fetch-video-title/", views.fetch_video_title, name="fetch_video_title"),
    path("videos/", views.educational_videos_list, name="educational_videos_list"),
    path("videos/upload/", login_required(views.upload_educational_video), name="upload_educational_video"),
    # Storefront Management
    path("store/create/", login_required(views.StorefrontCreateView.as_view()), name="storefront_create"),
    path(
        "store/<slug:store_slug>/edit/",
        login_required(views.StorefrontUpdateView.as_view()),
        name="storefront_update",
    ),
    path("storefront/<slug:store_slug>/", views.StorefrontDetailView.as_view(), name="storefront_detail"),
    # Product (Goods) Management
    path("goods/", views.GoodsListView.as_view(), name="goods_list"),
    path("goods/<int:pk>/", views.GoodsDetailView.as_view(), name="goods_detail"),
    path("store/<slug:store_slug>/goods/create/", login_required(views.GoodsCreateView.as_view()), name="goods_create"),
    path("goods/<int:pk>/edit/", views.GoodsUpdateView.as_view(), name="goods_update"),
    path("goods/delete/<int:pk>/", views.GoodsDeleteView.as_view(), name="goods_delete"),
    path("goods/add-to-cart/<int:pk>/", add_goods_to_cart, name="add_goods_to_cart"),
    path("products/", GoodsListingView.as_view(), name="goods_listing"),
    # Order Management
    path("orders/<int:pk>/", login_required(views.OrderDetailView.as_view()), name="order_detail"),
    path(
        "store/<slug:store_slug>/orders/",
        login_required(views.OrderManagementView.as_view()),
        name="store_order_management",
    ),
    path("orders/item/<int:item_id>/update-status/", views.update_order_status, name="update_order_status"),
    # Analytics
    path(
        "store/<slug:store_slug>/analytics/",
        login_required(views.StoreAnalyticsView.as_view()),
        name="store_analytics",
    ),
    path(
        "admin/merchandise-analytics/",
        login_required(views.AdminMerchAnalyticsView.as_view()),
        name="admin_merch_analytics",
    ),
    path("analytics/", sales_analytics, name="sales_analytics"),
    path("analytics/data/", sales_data, name="sales_data"),
    path("memes/", views.meme_list, name="meme_list"),
    path("memes/add/", views.add_meme, name="add_meme"),
    path("whiteboard/", views.whiteboard, name="whiteboard"),
    path("gsoc/", views.gsoc_landing_page, name="gsoc_landing_page"),
<<<<<<< HEAD
    # Group Enrollment URLs
    path('course/<int:course_id>/create-group/', views.create_group_enrollment, name='create_group_enrollment'),
    path('join-group/<str:invitation_token>/', views.join_group, name='join_group'),
    path('group/<int:group_id>/', views.group_detail, name='group_detail'),
    path('course/<int:course_id>/apply-discount/', views.apply_discount, name='apply_discount'),
    path('share-group/<str:invitation_token>/', views.share_group, name='share_group'),
    path('group/<int:group_id>/leave/', views.leave_group, name='leave_group'),
=======
    # Team Collaboration URLs
    path("teams/", views.team_goals, name="team_goals"),
    path("teams/create/", views.create_team_goal, name="create_team_goal"),
    path("teams/<int:goal_id>/", views.team_goal_detail, name="team_goal_detail"),
    path("teams/invite/<int:invite_id>/accept/", views.accept_team_invite, name="accept_team_invite"),
    path("teams/invite/<int:invite_id>/decline/", views.decline_team_invite, name="decline_team_invite"),
    path("teams/<int:goal_id>/mark-contribution/", views.mark_team_contribution, name="mark_team_contribution"),
    path("teams/<int:goal_id>/delete/", views.delete_team_goal, name="delete_team_goal"),
    path("teams/<int:goal_id>/remove-member/<int:member_id>/", views.remove_team_member, name="remove_team_member"),
    path("teams/<int:goal_id>/edit/", views.edit_team_goal, name="edit_team_goal"),
    path("trackers/", views.tracker_list, name="tracker_list"),
    path("trackers/create/", views.create_tracker, name="create_tracker"),
    path("trackers/<int:tracker_id>/", views.tracker_detail, name="tracker_detail"),
    path("trackers/<int:tracker_id>/update/", views.update_tracker, name="update_tracker"),
    path("trackers/<int:tracker_id>/progress/", views.update_progress, name="update_progress"),
    path("trackers/embed/<str:embed_code>/", views.embed_tracker, name="embed_tracker"),
    # Quiz URLs
    path("quizzes/", quiz_views.quiz_list, name="quiz_list"),
    path("quizzes/create/", quiz_views.create_quiz, name="create_quiz"),
    path("quizzes/<int:quiz_id>/", quiz_views.quiz_detail, name="quiz_detail"),
    path("quizzes/<int:quiz_id>/update/", quiz_views.update_quiz, name="update_quiz"),
    path("quizzes/<int:quiz_id>/delete/", quiz_views.delete_quiz, name="delete_quiz"),
    path("quizzes/<int:quiz_id>/add-question/", quiz_views.add_question, name="add_question"),
    path("quizzes/questions/<int:question_id>/edit/", quiz_views.edit_question, name="edit_question"),
    path("quizzes/questions/<int:question_id>/delete/", quiz_views.delete_question, name="delete_question"),
    path("quizzes/<int:quiz_id>/take/", quiz_views.take_quiz, name="take_quiz"),
    path("quizzes/shared/<str:share_code>/", quiz_views.take_quiz_shared, name="quiz_take_shared"),
    path("quizzes/results/<int:user_quiz_id>/", quiz_views.quiz_results, name="quiz_results"),
    path(
        "quizzes/results/<int:user_quiz_id>/grade/<int:question_id>/",
        quiz_views.grade_short_answer,
        name="grade_short_answer",
    ),
    path("quizzes/<int:quiz_id>/analytics/", quiz_views.quiz_analytics, name="quiz_analytics"),
>>>>>>> 2ccca069
    prefix_default_language=True,
)

handler404 = "web.views.custom_404"
handler500 = "web.views.custom_500"
handler429 = "web.views.custom_429"<|MERGE_RESOLUTION|>--- conflicted
+++ resolved
@@ -234,7 +234,7 @@
     path("memes/add/", views.add_meme, name="add_meme"),
     path("whiteboard/", views.whiteboard, name="whiteboard"),
     path("gsoc/", views.gsoc_landing_page, name="gsoc_landing_page"),
-<<<<<<< HEAD
+
     # Group Enrollment URLs
     path('course/<int:course_id>/create-group/', views.create_group_enrollment, name='create_group_enrollment'),
     path('join-group/<str:invitation_token>/', views.join_group, name='join_group'),
@@ -242,7 +242,7 @@
     path('course/<int:course_id>/apply-discount/', views.apply_discount, name='apply_discount'),
     path('share-group/<str:invitation_token>/', views.share_group, name='share_group'),
     path('group/<int:group_id>/leave/', views.leave_group, name='leave_group'),
-=======
+
     # Team Collaboration URLs
     path("teams/", views.team_goals, name="team_goals"),
     path("teams/create/", views.create_team_goal, name="create_team_goal"),
@@ -277,7 +277,7 @@
         name="grade_short_answer",
     ),
     path("quizzes/<int:quiz_id>/analytics/", quiz_views.quiz_analytics, name="quiz_analytics"),
->>>>>>> 2ccca069
+
     prefix_default_language=True,
 )
 
