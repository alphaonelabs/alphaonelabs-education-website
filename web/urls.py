--- conflicted
+++ resolved
@@ -382,14 +382,12 @@
         name="update_teacher_notes",
     ),
     path("award-badge/", views.award_badge, name="award_badge"),
-<<<<<<< HEAD
     # Map Urls
-    # Map URLs
     path("classes-map/", views.classes_map, name="classes_map"),
     path("api/map-data/", views.map_data_api, name="map_data_api"),
-=======
+    # Contributor urls
     path("contributors/<str:username>/", views.contributor_detail_view, name="contributor_detail"),
->>>>>>> 7fa35dc1
+ 
     prefix_default_language=True,
 )
 
