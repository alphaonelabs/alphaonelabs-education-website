from django.conf import settings
from django.conf.urls.i18n import i18n_patterns
from django.conf.urls.static import static
from django.contrib import admin
from django.contrib.auth.decorators import login_required
from django.urls import include, path
from django.views.generic.base import RedirectView

from . import admin_views, peer_challenge_views, quiz_views, views, views_avatar, views_whiteboard
from .secure_messaging import (
    compose_message,
    download_message,
    inbox,
    messaging_dashboard,
    send_encrypted_message,
    toggle_star_message,
)
from .views import (
    GoodsListingView,
    GradeableLinkCreateView,
    GradeableLinkDetailView,
    GradeableLinkListView,
    SurveyCreateView,
    SurveyDeleteView,
    SurveyDetailView,
    SurveyListView,
    SurveyResultsView,
    add_goods_to_cart,
    apply_discount_via_referrer,
    classroom_attendance,
    feature_vote,
    feature_vote_count,
    features_page,
    grade_link,
    notification_preferences,
    sales_analytics,
    sales_data,
    streak_detail,
    submit_survey,
    update_session_attendance,
    update_student_attendance,
)

# Non-prefixed URLs
urlpatterns = [
    path("i18n/", include("django.conf.urls.i18n")),  # Language selection URLs
    path("captcha/", include("captcha.urls")),  # CAPTCHA URLs should not be language-prefixed
    path("markdownx/", include("markdownx.urls")),
    # GitHub webhook (non-localized stable endpoint)
    path("github_update/", views.github_update, name="github_update"),
]

if settings.DEBUG:
    urlpatterns.append(path("__reload__/", include("django_browser_reload.urls")))  # Browser reload URLs
    urlpatterns += static(settings.STATIC_URL, document_root=settings.STATIC_ROOT)  # Add this line
    urlpatterns += static(settings.MEDIA_URL, document_root=settings.MEDIA_ROOT)  # Add this line

# Language-prefixed URLs
urlpatterns += i18n_patterns(
    path("", views.index, name="index"),
    path("ref/<str:code>/", views.handle_referral, name="handle_referral"),  # New referral URL format
    path("create-test-data/", views.run_create_test_data, name="create_test_data"),
    path("learn/", views.learn, name="learn"),
    path("waiting-rooms/", views.waiting_rooms, name="waiting_rooms"),
    path("teach/", views.teach, name="teach"),
    path("about/", views.about, name="about"),
    path("users/", views.users_list, name="users_list"),
    path("profile/<str:username>/", views.public_profile, name="public_profile"),
    path("graphing_calculator/", views.graphing_calculator, name="graphing_calculator"),
    path("certificate/<uuid:certificate_id>/", views.certificate_detail, name="certificate_detail"),
    path("certificate/generate/<int:enrollment_id>/", views.generate_certificate, name="generate_certificate"),
    path("donate/", views.donate, name="donate"),
    path("donate/payment-intent/", views.create_donation_payment_intent, name="create_donation_payment_intent"),
    path("donate/subscription/", views.create_donation_subscription, name="create_donation_subscription"),
    path("donate/success/", views.donation_success, name="donation_success"),
    path("donate/cancel/", views.donation_cancel, name="donation_cancel"),
    path("donate/webhook/", views.donation_webhook, name="donation_webhook"),
    path("blog/", views.blog_list, name="blog_list"),
    path("blog/create/", views.create_blog_post, name="create_blog_post"),
    path("blog/tag/<str:tag>/", views.blog_tag, name="blog_tag"),
    path("blog/<slug:slug>/", views.blog_detail, name="blog_detail"),
    # Leaderboard URLs
    path("leaderboards/", views.all_leaderboards, name="leaderboards"),
    # Success Stories URLs
    path("success-stories/", views.success_story_list, name="success_story_list"),
    path("success-stories/create/", views.create_success_story, name="create_success_story"),
    path("success-stories/<slug:slug>/", views.success_story_detail, name="success_story_detail"),
    path("success-stories/<slug:slug>/edit/", views.edit_success_story, name="edit_success_story"),
    path("success-stories/<slug:slug>/delete/", views.delete_success_story, name="delete_success_story"),
    # Authentication URLs
    path("accounts/signup/", views.signup_view, name="account_signup"),  # Our custom signup view
    path("accounts/", include("allauth.urls")),
    path("account/notification-preferences/", notification_preferences, name="notification_preferences"),
    path("profile/", views.profile, name="profile"),
    path("accounts/profile/", views.profile, name="accounts_profile"),
    path("accounts/delete/", views.delete_account, name="delete_account"),
    # Dashboard URLs
    path("dashboard/student/", views.student_dashboard, name="student_dashboard"),
    path("dashboard/teacher/", views.teacher_dashboard, name="teacher_dashboard"),
    path("dashboard/content/", views.content_dashboard, name="content_dashboard"),
    # SURVEY URLs
    # Course Management
    path("courses/create/", views.create_course, name="create_course"),
    path("courses/search/", views.course_search, name="course_search"),
    path("courses/<slug:slug>/", views.course_detail, name="course_detail"),
    path("courses/<slug:course_slug>/enroll/", views.enroll_course, name="enroll_course"),
    path("courses/<slug:slug>/add-session/", views.add_session, name="add_session"),
    path("courses/<slug:slug>/edit/", views.update_course, name="update_course"),
    path("courses/<slug:slug>/toggle-status/", views.toggle_course_status, name="toggle_course_status"),
    path("sessions/<int:session_id>/edit/", views.edit_session, name="edit_session"),
    path("courses/<slug:slug>/delete/", views.delete_course, name="delete_course"),
    path("courses/<slug:slug>/add-session/", views.add_session, name="add_session"),
    path("courses/<slug:slug>/confirm-rolled-sessions/", views.confirm_rolled_sessions, name="confirm_rolled_sessions"),
    path("courses/<slug:slug>/message-students/", views.message_enrolled_students, name="message_students"),
    path("courses/<slug:slug>/add-student/", views.add_student_to_course, name="add_student_to_course"),
    path(
        "courses/<slug:course_slug>/manage-student/<int:student_id>/",
        views.student_management,
        name="student_management",
    ),
    path("teachers/<int:teacher_id>/message/", views.message_teacher, name="message_teacher"),
    path("sessions/<int:session_id>/duplicate/", views.duplicate_session, name="duplicate_session"),
    path("messaging/dashboard/", messaging_dashboard, name="messaging_dashboard"),
    path("messaging/compose/", compose_message, name="compose_message"),
    path("secure/send/", send_encrypted_message, name="send_encrypted_message"),
    path("secure/inbox/", inbox, name="inbox"),
    path("secure/download/<int:message_id>/", download_message, name="download_message"),
    path("secure/toggle_star/<int:message_id>/", toggle_star_message, name="toggle_star_message"),
    # Virtual Lab Links
    path("virtual_lab/", include("web.virtual_lab.urls", namespace="virtual_lab")),
    # Social media sharing URLs
    path("social-media/", views.social_media_dashboard, name="social_media_dashboard"),
    path("social-media/post/<int:post_id>/", views.post_to_twitter, name="post_to_twitter"),
    path("social-media/create/", views.create_scheduled_post, name="create_scheduled_post"),
    path("social-media/delete/<int:post_id>/", views.delete_post, name="delete_post"),
    # Video URLs
    path("videos/requests/", views.video_request_list, name="video_request_list"),
    path("videos/requests/submit/", login_required(views.submit_video_request), name="submit_video_request"),
    # SURVEY URLs
    path("surveys/", SurveyListView.as_view(), name="surveys"),
    path("surveys/create/", SurveyCreateView.as_view(), name="survey-create"),
    path("surveys/<int:pk>/", SurveyDetailView.as_view(), name="survey-detail"),
    path("surveys/<int:pk>/delete/", SurveyDeleteView.as_view(), name="survey-delete"),
    path("surveys/<int:pk>/submit/", submit_survey, name="submit-survey"),
    path("surveys/<int:pk>/results/", SurveyResultsView.as_view(), name="survey-results"),
    # Payment URLs
    path(
        "courses/<slug:slug>/create-payment-intent/",
        views.create_payment_intent,
        name="create_payment_intent",
    ),
    path("stripe-webhook/", views.stripe_webhook, name="stripe_webhook"),
    # discount
    path("discounts/apply/", apply_discount_via_referrer, name="apply_discount_via_referrer"),
    # Avatar customization
    path("avatar/customize/", views_avatar.customize_avatar, name="customize_avatar"),
    path("avatar/set-as-profile/", views_avatar.set_avatar_as_profile_pic, name="set_avatar_as_profile_pic"),
    path("avatar/preview/", views_avatar.preview_avatar, name="preview_avatar"),
    # Admin and Utilities
    path(f"{settings.ADMIN_URL}/dashboard/", admin_views.admin_dashboard, name="admin_dashboard"),
    path(f"{settings.ADMIN_URL}/", admin.site.urls),
    path("waiting-rooms/<int:waiting_room_id>/delete/", views.delete_waiting_room, name="delete_waiting_room"),
    path("subjects/", views.subjects, name="subjects"),
    # Progress tracking URLs
    path(
        "sessions/<int:session_id>/attendance/",
        views.mark_session_attendance,
        name="mark_session_attendance",
    ),
    path(
        "sessions/<int:session_id>/complete/",
        views.mark_session_completed,
        name="mark_session_completed",
    ),
    path(
        "enrollment/<int:enrollment_id>/progress/",
        views.student_progress,
        name="student_progress",
    ),
    path(
        "courses/<slug:slug>/progress/",
        views.course_progress_overview,
        name="course_progress_overview",
    ),
    path(
        "courses/<slug:slug>/materials/upload/",
        views.upload_material,
        name="upload_material",
    ),
    path(
        "courses/<slug:slug>/materials/<int:material_id>/delete/",
        views.delete_material,
        name="delete_material",
    ),
    path(
        "courses/<slug:slug>/materials/<int:material_id>/download/",
        views.download_material,
        name="download_material",
    ),
    path(
        "courses/<slug:slug>/marketing/",
        views.course_marketing,
        name="course_marketing",
    ),
    path(
        "courses/<slug:slug>/analytics/",
        views.course_analytics,
        name="course_analytics",
    ),
    path("calendar/feed/", views.calendar_feed, name="calendar_feed"),
    path(
        "calendar/session/<int:session_id>/",
        views.calendar_links,
        name="calendar_links",
    ),
    path("streak/", streak_detail, name="streak_detail"),
    # Waiting Room URLs
    path("waiting-rooms/", views.waiting_room_list, name="waiting_room_list"),
    path("waiting-rooms/<int:waiting_room_id>/", views.waiting_room_detail, name="waiting_room_detail"),
    path("waiting-rooms/<int:waiting_room_id>/join/", views.join_waiting_room, name="join_waiting_room"),
    path("waiting-rooms/<int:waiting_room_id>/leave/", views.leave_waiting_room, name="leave_waiting_room"),
    path(
        "waiting-rooms/<int:waiting_room_id>/create-course/",
        views.create_course_from_waiting_room,
        name="create_course_from_waiting_room",
    ),
    # Session Waiting Room URLs
    path(
        "courses/<slug:course_slug>/session-waiting-room/join/",
        views.join_session_waiting_room,
        name="join_session_waiting_room",
    ),
    path(
        "courses/<slug:course_slug>/session-waiting-room/leave/",
        views.leave_session_waiting_room,
        name="leave_session_waiting_room",
    ),
    # Progress Visualization
    path("dashboard/progress/", views.progress_visualization, name="progress_visualization"),
    # Forum URLs
    path("forum/", views.forum_categories, name="forum_categories"),
    path("forum/category/create/", views.create_forum_category, name="create_forum_category"),
    path("forum/category/<slug:slug>/", views.forum_category, name="forum_category"),
    path("forum/category/<slug:category_slug>/create/", views.create_topic, name="create_topic"),
    path(
        "forum/<slug:category_slug>/<int:topic_id>/",
        views.forum_topic,
        name="forum_topic",
    ),
    path("forum/topic/<int:topic_id>/edit/", views.edit_topic, name="edit_topic"),
    path("forum/reply/<int:reply_id>/edit/", views.edit_reply, name="edit_reply"),
    path("forum/my-topics/", views.my_forum_topics, name="my_forum_topics"),
    path("forum/my-replies/", views.my_forum_replies, name="my_forum_replies"),
    path("forum/sync-milestones/", views.sync_github_milestones, name="sync_github_milestones"),
    path("forum/topic/<int:pk>/vote/", views.topic_vote, name="topic_vote"),
    path("forum/reply/<int:pk>/vote/", views.reply_vote, name="reply_vote"),
    # Peer Networking URLs
    path("peers/", views.peer_connections, name="peer_connections"),
    path(
        "peers/connect/<int:user_id>/",
        views.send_connection_request,
        name="send_connection_request",
    ),
    path(
        "peers/handle/<int:connection_id>/<str:action>/",
        views.handle_connection_request,
        name="handle_connection_request",
    ),
    path("peers/messages/<int:user_id>/", views.peer_messages, name="peer_messages"),
    # Study Groups URLs
    path("courses/<int:course_id>/groups/", views.study_groups, name="study_groups"),
    path("courses/<slug:slug>/reviews/<int:review_id>/edit/", views.edit_review, name="edit_review"),
    path("courses/<slug:slug>/reviews/add/", views.add_review, name="add_review"),
    path("courses/<slug:slug>/reviews/<int:review_id>/delete/", views.delete_review, name="delete_review"),
    path(
        "courses/<slug:slug>/reviews/<int:review_id>/add-featured-review/",
        views.add_featured_review,
        name="add_featured_review",
    ),
    path(
        "courses/<slug:slug>/reviews/<int:review_id>/remove-featured-review/",
        views.remove_featured_review,
        name="remove_featured_review",
    ),
    path("groups/<int:group_id>/", views.study_group_detail, name="study_group_detail"),
    path("study-groups/", views.all_study_groups, name="all_study_groups"),
    path("sessions/<int:session_id>/", views.session_detail, name="session_detail"),
    path("sitemap/", views.sitemap, name="sitemap"),
    path("groups/<int:group_id>/invite/", views.invite_to_study_group, name="invite_to_study_group"),
    path("invitations/", views.user_invitations, name="user_invitations"),
    path("invitations/<uuid:invite_id>/respond/", views.respond_to_invitation, name="respond_to_invitation"),
    path("groups/create/", views.create_study_group, name="create_study_group"),
    # Cart URLs
    path("cart/", views.cart_view, name="cart_view"),
    path("cart/add/course/<int:course_id>/", views.add_course_to_cart, name="add_course_to_cart"),
    path("cart/add/session/<int:session_id>/", views.add_session_to_cart, name="add_session_to_cart"),
    path("cart/remove/<int:item_id>/", views.remove_from_cart, name="remove_from_cart"),
    path("cart/payment-intent/", views.create_cart_payment_intent, name="create_cart_payment_intent"),
    path("cart/checkout/success/", views.checkout_success, name="checkout_success"),
    # Course Invitation URLs
    path("courses/<int:course_id>/invite/", views.invite_student, name="invite_student"),
    path("terms/", views.terms, name="terms"),
    path("feedback/", views.feedback, name="feedback"),
    path("stripe/connect/onboarding/", views.stripe_connect_onboarding, name="stripe_connect_onboarding"),
    path("stripe/connect/webhook/", views.stripe_connect_webhook, name="stripe_connect_webhook"),
    path("courses/<slug:slug>/calendar/", views.get_course_calendar, name="course_calendar"),
    # Calendar URLs
    path("calendar/create/", views.create_calendar, name="create_calendar"),
    path("calendar/<str:share_token>/", views.view_calendar, name="view_calendar"),
    path("calendar/<str:share_token>/add-slot", views.add_time_slot, name="add_time_slot"),
    path("calendar/<str:share_token>/remove-slot", views.remove_time_slot, name="remove_time_slot"),
    path("calendar/<str:share_token>/data", views.get_calendar_data, name="get_calendar_data"),
    path("status/", views.system_status, name="system_status"),
    # Challenge URLs
    path("challenges/<int:challenge_id>/", views.challenge_detail, name="challenge_detail"),
    path("challenges/<int:challenge_id>/submit/", views.challenge_submit, name="challenge_submit"),
    path("current-weekly-challenge/", views.current_weekly_challenge, name="current_weekly_challenge"),
    # Educational Videos URLs
    path("videos/", views.educational_videos_list, name="educational_videos_list"),
    path("videos/upload/", views.upload_educational_video, name="upload_educational_video"),
    path("fetch-video-title/", views.fetch_video_title, name="fetch_video_title"),
    # Storefront Management
    path("store/create/", login_required(views.StorefrontCreateView.as_view()), name="storefront_create"),
    path(
        "store/<slug:store_slug>/edit/",
        login_required(views.StorefrontUpdateView.as_view()),
        name="storefront_update",
    ),
    path("storefront/<slug:store_slug>/", views.StorefrontDetailView.as_view(), name="storefront_detail"),
    # Product (Goods) Management
    path("goods/", views.GoodsListView.as_view(), name="goods_list"),
    path("goods/<int:pk>/", views.GoodsDetailView.as_view(), name="goods_detail"),
    path("store/<slug:store_slug>/goods/create/", login_required(views.GoodsCreateView.as_view()), name="goods_create"),
    path("goods/<int:pk>/edit/", views.GoodsUpdateView.as_view(), name="goods_update"),
    path("goods/delete/<int:pk>/", views.GoodsDeleteView.as_view(), name="goods_delete"),
    path("goods/add-to-cart/<int:pk>/", add_goods_to_cart, name="add_goods_to_cart"),
    path("products/", GoodsListingView.as_view(), name="goods_listing"),
    # Order Management
    path("orders/<int:pk>/", login_required(views.OrderDetailView.as_view()), name="order_detail"),
    path(
        "store/<slug:store_slug>/orders/",
        login_required(views.OrderManagementView.as_view()),
        name="store_order_management",
    ),
    path("orders/item/<int:item_id>/update-status/", views.update_order_status, name="update_order_status"),
    path("award-achievement/", views.award_achievement, name="award_achievement"),
    # Analytics
    path(
        "store/<slug:store_slug>/analytics/",
        login_required(views.StoreAnalyticsView.as_view()),
        name="store_analytics",
    ),
    path(
        "admin/merchandise-analytics/",
        login_required(views.AdminMerchAnalyticsView.as_view()),
        name="admin_merch_analytics",
    ),
    path("analytics/", sales_analytics, name="sales_analytics"),
    path("analytics/data/", sales_data, name="sales_data"),
    path("memes/", views.meme_list, name="meme_list"),
    path("memes/add/", views.add_meme, name="add_meme"),
    path("memes/<slug:slug>/", views.meme_detail, name="meme_detail"),
    path("whiteboard/", views.whiteboard, name="whiteboard"),
    path("gsoc/", views.gsoc_landing_page, name="gsoc_landing_page"),
    path("sync_github_milestones/", views.sync_github_milestones, name="sync_github_milestones"),
    # Team Collaboration URLs
    path("teams/", views.team_goals, name="team_goals"),
    path("teams/create/", views.create_team_goal, name="create_team_goal"),
    path("teams/<int:goal_id>/", views.team_goal_detail, name="team_goal_detail"),
    path("teams/invite/<int:invite_id>/accept/", views.accept_team_invite, name="accept_team_invite"),
    path("teams/invite/<int:invite_id>/decline/", views.decline_team_invite, name="decline_team_invite"),
    path("teams/<int:goal_id>/mark-contribution/", views.mark_team_contribution, name="mark_team_contribution"),
    path("teams/<int:goal_id>/delete/", views.delete_team_goal, name="delete_team_goal"),
    path("teams/<int:goal_id>/remove-member/<int:member_id>/", views.remove_team_member, name="remove_team_member"),
    path("teams/<int:goal_id>/edit/", views.edit_team_goal, name="edit_team_goal"),
    path("teams/<int:team_goal_id>/submit_proof/", views.submit_team_proof, name="submit_team_proof"),
    path("trackers/", views.tracker_list, name="tracker_list"),
    path("trackers/create/", views.create_tracker, name="create_tracker"),
    path("trackers/<int:tracker_id>/", views.tracker_detail, name="tracker_detail"),
    path("trackers/<int:tracker_id>/update/", views.update_tracker, name="update_tracker"),
    path("trackers/<int:tracker_id>/progress/", views.update_progress, name="update_progress"),
    path("trackers/embed/<str:embed_code>/", views.embed_tracker, name="embed_tracker"),
    # Quiz URLs
    path("quizzes/", quiz_views.quiz_list, name="quiz_list"),
    path("quizzes/create/", quiz_views.create_quiz, name="create_quiz"),
    path("quizzes/<int:quiz_id>/", quiz_views.quiz_detail, name="quiz_detail"),
    path("quizzes/<int:quiz_id>/update/", quiz_views.update_quiz, name="update_quiz"),
    path("quizzes/<int:quiz_id>/delete/", quiz_views.delete_quiz, name="delete_quiz"),
    path("quizzes/<int:quiz_id>/add-question/", quiz_views.add_question, name="add_question"),
    path("quizzes/questions/<int:question_id>/edit/", quiz_views.edit_question, name="edit_question"),
    path("quizzes/questions/<int:question_id>/delete/", quiz_views.delete_question, name="delete_question"),
    path("quizzes/<int:quiz_id>/take/", quiz_views.take_quiz, name="take_quiz"),
    path("quizzes/shared/<str:share_code>/", quiz_views.take_quiz_shared, name="quiz_take_shared"),
    path("quizzes/results/<int:user_quiz_id>/", quiz_views.quiz_results, name="quiz_results"),
    path(
        "quizzes/results/<int:user_quiz_id>/grade/<int:question_id>/",
        quiz_views.grade_short_answer,
        name="grade_short_answer",
    ),
    path("quizzes/<int:quiz_id>/analytics/", quiz_views.quiz_analytics, name="quiz_analytics"),
    # Grade-a-Link URLs
    path("grade-links/", GradeableLinkListView.as_view(), name="gradeable_link_list"),
    path("grade-links/submit/", GradeableLinkCreateView.as_view(), name="gradeable_link_create"),
    path("grade-links/<int:pk>/", GradeableLinkDetailView.as_view(), name="gradeable_link_detail"),
    path("grade-links/<int:pk>/grade/", grade_link, name="grade_link"),
    # Peer Challenges URLs
    path("peer-challenges/", peer_challenge_views.challenge_list, name="challenge_list"),
    path("peer-challenges/create/", peer_challenge_views.create_challenge, name="create_challenge"),
    path(
        "peer-challenges/<int:challenge_id>/", peer_challenge_views.peer_challenge_detail, name="peer_challenge_detail"
    ),
    path(
        "peer-challenges/invitation/<int:invitation_id>/accept/",
        peer_challenge_views.accept_invitation,
        name="accept_invitation",
    ),
    path(
        "peer-challenges/invitation/<int:invitation_id>/decline/",
        peer_challenge_views.decline_invitation,
        name="decline_invitation",
    ),
    path(
        "peer-challenges/invitation/<int:invitation_id>/take/",
        peer_challenge_views.take_challenge,
        name="take_challenge",
    ),
    path(
        "peer-challenges/complete/<int:user_quiz_id>/",
        peer_challenge_views.complete_challenge,
        name="complete_challenge",
    ),
    path(
        "peer-challenges/<int:challenge_id>/leaderboard/",
        peer_challenge_views.leaderboard,
        name="challenge_leaderboard",
    ),
    path(
        "peer-challenges/submit-to-leaderboard/<int:user_quiz_id>/",
        peer_challenge_views.submit_to_leaderboard,
        name="submit_to_leaderboard",
    ),
    path(
        "mark_session_completed/<int:session_id>/",
        views.mark_session_completed,
        name="mark_session_completed",
    ),
    path(
        "update_student_attendance/<int:classroom_id>/",
        RedirectView.as_view(pattern_name="update_student_attendance", permanent=False),
        name="update_student_attendance_legacy",
    ),
    path(
        "update_session_attendance/",
        update_session_attendance,
        name="update_session_attendance",
    ),
    path(
        "get_student_attendance/",
        views.get_student_attendance,
        name="get_student_attendance",
    ),
    # Student Management URLs
    path(
        "enrollment/<int:enrollment_id>/update-progress/",
        views.update_student_progress,
        name="update_student_progress",
    ),
    path(
        "enrollment/<int:enrollment_id>/update-notes/",
        views.update_teacher_notes,
        name="update_teacher_notes",
    ),
    path("award-badge/", views.award_badge, name="award_badge"),
    # Map Urls
    path("classes-map/", views.classes_map, name="classes_map"),
    path("api/map-data/", views.map_data_api, name="map_data_api"),
    # Features page
    path("features/", features_page, name="features"),
    path("features/vote/", feature_vote, name="feature_vote"),
    path("features/vote-count/", feature_vote_count, name="feature_vote_count"),
    # Contributors
    path("contributors/", views.contributors_list_view, name="contributors_list_view"),
    path("contributors/<str:username>/", views.contributor_detail_view, name="contributor_detail"),
    # Membership URLs
    path("membership/checkout/<int:plan_id>/", views.membership_checkout, name="membership_checkout"),
    path(
        "membership/create-subscription/",
        views.create_membership_subscription,
        name="create_membership_subscription",
    ),
<<<<<<< HEAD
    path("membership/success/", views.membership_success, name="membership_success"),
    path("membership/settings/", views.membership_settings, name="membership_settings"),
    path("membership/cancel/", views.cancel_membership, name="cancel_membership"),
    path("membership/reactivate/", views.reactivate_membership, name="reactivate_membership"),
    path("membership/update-payment-method/", views.update_payment_method, name="update_payment_method"),
    path("membership/update-payment-method/api/", views.update_payment_method_api, name="update_payment_method_api"),
    path("test-sentry-error/", lambda request: 1 / 0, name="test_sentry"),
    # Live Statistics APIs
    path("api/live-stats/", views.live_stats_api, name="live_stats_api"),
    path("api/live-activity-feed/", views.live_activity_feed_api, name="live_activity_feed_api"),
=======
    path(
        "membership/success/",
        views.membership_success,
        name="membership_success",
    ),
    path(
        "membership/settings/",
        views.membership_settings,
        name="membership_settings",
    ),
    path(
        "membership/cancel/",
        views.cancel_membership,
        name="cancel_membership",
    ),
    path(
        "membership/reactivate/",
        views.reactivate_membership,
        name="reactivate_membership",
    ),
    path(
        "membership/update-payment-method/",
        views.update_payment_method,
        name="update_payment_method",
    ),
    path(
        "membership/update-payment-method/api/",
        views.update_payment_method_api,
        name="update_payment_method_api",
    ),
    path(
        "test-sentry-error/",
        lambda _request: 1 / 0,
        name="test_sentry",
    ),
    # Virtual Classroom URLs
    path(
        "virtual-classroom/",
        login_required(views.virtual_classroom_list),
        name="virtual_classroom_list",
    ),
    path(
        "virtual-classroom/create/",
        login_required(views.virtual_classroom_create),
        name="virtual_classroom_create",
    ),
    path(
        "virtual-classroom/<int:classroom_id>/",
        login_required(views.virtual_classroom_detail),
        name="virtual_classroom_detail",
    ),
    path(
        "virtual-classroom/<int:classroom_id>/edit/",
        login_required(views.virtual_classroom_edit),
        name="virtual_classroom_edit",
    ),
    path(
        "virtual-classroom/<int:classroom_id>/customize/",
        login_required(views.virtual_classroom_customize),
        name="virtual_classroom_customize",
    ),
    path(
        "virtual-classroom/<int:classroom_id>/delete/",
        login_required(views.virtual_classroom_delete),
        name="virtual_classroom_delete",
    ),
    path(
        "virtual-classroom/<int:classroom_id>/blackboard/",
        login_required(views.classroom_blackboard),
        name="classroom_blackboard",
    ),
    path(
        "virtual-classroom/<int:classroom_id>/attendance/",
        login_required(classroom_attendance),
        name="classroom_attendance",
    ),
    path(
        "attendance/<int:classroom_id>/update/",
        login_required(update_student_attendance),
        name="update_student_attendance",
    ),
    path(
        "virtual-classroom/<int:classroom_id>/reset-attendance/",
        login_required(views.reset_attendance),
        name="reset_attendance",
    ),
    # Whiteboard URLs (nested under virtual-classroom)
    path(
        "virtual-classroom/<int:classroom_id>/whiteboard/",
        login_required(views_whiteboard.classroom_whiteboard),
        name="classroom_whiteboard",
    ),
    path(
        "virtual-classroom/<int:classroom_id>/whiteboard/data/",
        login_required(views_whiteboard.get_whiteboard_data),
        name="get_whiteboard_data",
    ),
    path(
        "virtual-classroom/<int:classroom_id>/whiteboard/save/",
        login_required(views_whiteboard.save_whiteboard_data),
        name="save_whiteboard_data",
    ),
    path(
        "virtual-classroom/<int:classroom_id>/whiteboard/clear/",
        login_required(views_whiteboard.clear_whiteboard),
        name="clear_whiteboard",
    ),
    # Legacy whiteboard URL redirects (temporary)
    path(
        "whiteboard/<int:classroom_id>/",
        RedirectView.as_view(pattern_name="classroom_whiteboard", permanent=False),
        name="classroom_whiteboard_legacy",
    ),
    path(
        "whiteboard/<int:classroom_id>/data/",
        RedirectView.as_view(pattern_name="get_whiteboard_data", permanent=False),
        name="get_whiteboard_data_legacy",
    ),
    path(
        "whiteboard/<int:classroom_id>/save/",
        RedirectView.as_view(pattern_name="save_whiteboard_data", permanent=False),
        name="save_whiteboard_data_legacy",
    ),
    path(
        "whiteboard/<int:classroom_id>/clear/",
        RedirectView.as_view(pattern_name="clear_whiteboard", permanent=False),
        name="clear_whiteboard_legacy",
    ),
>>>>>>> 9058b5cf
    prefix_default_language=True,
)

handler404 = "web.views.custom_404"
handler429 = "web.views.custom_429"<|MERGE_RESOLUTION|>--- conflicted
+++ resolved
@@ -488,7 +488,6 @@
         views.create_membership_subscription,
         name="create_membership_subscription",
     ),
-<<<<<<< HEAD
     path("membership/success/", views.membership_success, name="membership_success"),
     path("membership/settings/", views.membership_settings, name="membership_settings"),
     path("membership/cancel/", views.cancel_membership, name="cancel_membership"),
@@ -499,7 +498,6 @@
     # Live Statistics APIs
     path("api/live-stats/", views.live_stats_api, name="live_stats_api"),
     path("api/live-activity-feed/", views.live_activity_feed_api, name="live_activity_feed_api"),
-=======
     path(
         "membership/success/",
         views.membership_success,
@@ -628,7 +626,6 @@
         RedirectView.as_view(pattern_name="clear_whiteboard", permanent=False),
         name="clear_whiteboard_legacy",
     ),
->>>>>>> 9058b5cf
     prefix_default_language=True,
 )
 
