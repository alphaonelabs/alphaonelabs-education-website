--- conflicted
+++ resolved
@@ -488,7 +488,6 @@
         views.create_membership_subscription,
         name="create_membership_subscription",
     ),
-<<<<<<< HEAD
     path("membership/success/", views.membership_success, name="membership_success"),
     path("membership/settings/", views.membership_settings, name="membership_settings"),
     path("membership/cancel/", views.cancel_membership, name="cancel_membership"),
@@ -507,7 +506,6 @@
     path("lesson-summaries/<int:pk>/", views.lesson_summary_detail, name="lesson_summary_detail"),
     path("lesson-summaries/<int:pk>/edit/", views.lesson_summary_update, name="lesson_summary_update"),
     path("lesson-summaries/<int:pk>/delete/", views.lesson_summary_delete, name="lesson_summary_delete"),
-=======
     path(
         "membership/success/",
         views.membership_success,
@@ -636,7 +634,6 @@
         RedirectView.as_view(pattern_name="clear_whiteboard", permanent=False),
         name="clear_whiteboard_legacy",
     ),
->>>>>>> 9058b5cf
     prefix_default_language=True,
 )
 
