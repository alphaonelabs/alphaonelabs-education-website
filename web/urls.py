--- conflicted
+++ resolved
@@ -161,10 +161,6 @@
         name="calendar_links",
     ),
     path("streak/", streak_detail, name="streak_detail"),
-<<<<<<< HEAD
-    # Progress Visualization
-    path("dashboard/progress/", views.progress_visualization, name="progress_visualization"),
-=======
     # Waiting Room URLs
     path("waiting-rooms/", views.waiting_room_list, name="waiting_room_list"),
     path("waiting-rooms/<int:waiting_room_id>/", views.waiting_room_detail, name="waiting_room_detail"),
@@ -175,7 +171,8 @@
         views.create_course_from_waiting_room,
         name="create_course_from_waiting_room",
     ),
->>>>>>> 34a0cf0a
+    # Progress Visualization
+    path("dashboard/progress/", views.progress_visualization, name="progress_visualization"),
     # Forum URLs
     path("forum/", views.forum_categories, name="forum_categories"),
     path("forum/category/create/", views.create_forum_category, name="create_forum_category"),
