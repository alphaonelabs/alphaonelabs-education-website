--- conflicted
+++ resolved
@@ -887,7 +887,6 @@
     )
 
 
-<<<<<<< HEAD
 @admin.register(SessionFeedback)
 class SessionFeedbackAdmin(admin.ModelAdmin):
     list_display = ("student", "session", "created_at")
@@ -910,10 +909,8 @@
     list_filter = ("created_at", "session__course", "pre_rating", "post_rating")
     search_fields = ("student__username", "session__title", "notes")
     raw_id_fields = ("student", "session")
-=======
 @admin.register(VideoRequest)
 class VideoRequestAdmin(admin.ModelAdmin):
     list_display = ("title", "status", "category", "requester", "created_at")
     list_filter = ("status", "category")
-    search_fields = ("title", "description", "requester__username")
->>>>>>> ad91f490
+    search_fields = ("title", "description", "requester__username")