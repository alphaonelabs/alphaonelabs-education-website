--- conflicted
+++ resolved
@@ -49,12 +49,9 @@
     Subject,
     SuccessStory,
     UserBadge,
-<<<<<<< HEAD
+    UserMembership,
     VoiceChatParticipant,
     VoiceChatRoom,
-=======
-    UserMembership,
->>>>>>> 40487e39
     WaitingRoom,
     WebRequest,
 )
@@ -719,26 +716,6 @@
     autocomplete_fields = ["question"]
 
 
-<<<<<<< HEAD
-@admin.register(VoiceChatRoom)
-class VoiceChatRoomAdmin(admin.ModelAdmin):
-    list_display = ("name", "created_by", "created_at", "is_active", "participant_count")
-    list_filter = ("is_active", "created_at")
-    search_fields = ("name", "created_by__username")
-    date_hierarchy = "created_at"
-
-    def participant_count(self, obj):
-        return obj.participants.count()
-
-    participant_count.short_description = "Participants"
-
-
-@admin.register(VoiceChatParticipant)
-class VoiceChatParticipantAdmin(admin.ModelAdmin):
-    list_display = ("user", "room", "joined_at", "is_speaking", "is_muted")
-    list_filter = ("is_speaking", "is_muted", "joined_at")
-    search_fields = ("user__username", "room__name")
-=======
 @admin.register(MembershipPlan)
 class MembershipPlanAdmin(admin.ModelAdmin):
     list_display = ("name", "price_monthly", "price_yearly", "billing_period", "is_active", "is_popular", "order")
@@ -764,4 +741,23 @@
     search_fields = ("user__email", "user__username", "stripe_event_id")
     raw_id_fields = ("user", "membership")
     readonly_fields = ("created_at",)
->>>>>>> 40487e39
+
+
+@admin.register(VoiceChatRoom)
+class VoiceChatRoomAdmin(admin.ModelAdmin):
+    list_display = ("name", "created_by", "created_at", "is_active", "participant_count")
+    list_filter = ("is_active", "created_at")
+    search_fields = ("name", "created_by__username")
+    date_hierarchy = "created_at"
+
+    def participant_count(self, obj):
+        return obj.participants.count()
+
+    participant_count.short_description = "Participants"
+
+
+@admin.register(VoiceChatParticipant)
+class VoiceChatParticipantAdmin(admin.ModelAdmin):
+    list_display = ("user", "room", "joined_at", "is_speaking", "is_muted")
+    list_filter = ("is_speaking", "is_muted", "joined_at")
+    search_fields = ("user__username", "room__name")