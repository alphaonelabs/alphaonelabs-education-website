--- conflicted
+++ resolved
@@ -46,12 +46,9 @@
     WebRequest,
 )
 
-<<<<<<< HEAD
-=======
 admin.site.unregister(EmailAddress)
 
 
->>>>>>> d0b4e23d
 class ProfileInline(admin.StackedInline):
     model = Profile
     can_delete = False
