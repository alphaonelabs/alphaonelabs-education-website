--- conflicted
+++ resolved
@@ -526,9 +526,7 @@
 # Unregister the default User admin and register our custom one
 admin.site.unregister(User)
 admin.site.register(User, CustomUserAdmin)
-<<<<<<< HEAD
 admin.site.register(Meetup)
-=======
 
 
 @admin.register(Donation)
@@ -552,5 +550,4 @@
     def display_name(self, obj):
         return obj.display_name
 
-    display_name.short_description = "Name"
->>>>>>> ce33d3ae
+    display_name.short_description = "Name"