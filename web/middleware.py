import logging
import traceback

import sentry_sdk
from django.http import Http404
from django.shortcuts import render
from django.urls import Resolver404, resolve, reverse
from django.shortcuts import redirect
from django.contrib import messages

from .models import Course, WebRequest, UserQuiz
from .views import send_slack_message

logger = logging.getLogger(__name__)

<<<<<<< HEAD
class GlobalExceptionMiddleware:
=======

class HostnameRewriteMiddleware:
>>>>>>> ab095eed
    def __init__(self, get_response):
        self.get_response = get_response

    def __call__(self, request):
        # Rewrite the hostname only if it contains alphaonelabs99282llkb
        if "alphaonelabs99282llkb" in request.META.get("HTTP_HOST", ""):
            request.META["HTTP_HOST"] = "alphaonelabs.com"

        # Proceed with the request
        response = self.get_response(request)
        return response


class GlobalExceptionMiddleware:
    def __init__(self, get_response):
        self.get_response = get_response

    def __call__(self, request):
        # Proceed with the request
        response = self.get_response(request)
        return response

    def process_exception(self, request, exception):
        from django.conf import settings

        # Don't handle 404 errors, let Django's built-in handling work
        if isinstance(exception, Http404):
            return None

        # Report to Sentry
        sentry_sdk.capture_exception(exception)

        # Print exception details to console
        print("\n=== Exception Details ===")
        print(f"Exception Type: {type(exception).__name__}")
        print(f"Exception Message: {str(exception)}")
        print("\nTraceback:")
        traceback.print_exc()
        print("=====================\n")

        tb = traceback.format_exc()
        error_message = f"ERROR: {str(exception)}\n\n" f"Traceback:\n{tb}\n\n" f"Path: {request.path}"

        if settings.DEBUG:
            context = {
                "error_message": error_message,
                "exception": exception,
                "traceback": tb,
            }
            return render(request, "500.html", context, status=500)
        else:
            send_slack_message(error_message)
            return render(request, "500.html", status=500)

        return None

class WebRequestMiddleware:
    def __init__(self, get_response):
        self.get_response = get_response

    def __call__(self, request):
        # Skip tracking for static files
        if request.path.startswith("/static/"):
            logger.debug(f"Skipping tracking for static file: {request.path}")
            return self.get_response(request)

        try:
            # Try to resolve the URL to get the view name
            resolver_match = resolve(request.path)
            logger.debug(f"Resolved URL: {request.path} to view: {resolver_match.url_name}")

            # Get client info with default empty strings
            # Get real IP from X-Forwarded-For if available
            ip_address = request.META.get("HTTP_X_FORWARDED_FOR", "").split(",")[0].strip() or request.META.get(
                "REMOTE_ADDR", ""
            )
            user = request.user.username if request.user.is_authenticated else ""
            agent = request.META.get("HTTP_USER_AGENT", "")
            referer = request.META.get("HTTP_REFERER", "")

            # Try to get course for course detail pages
            course = None
            if resolver_match.url_name == "course_detail":
                logger.debug(f"Processing course detail page with slug: {resolver_match.kwargs.get('slug')}")
                try:
                    course = Course.objects.get(slug=resolver_match.kwargs["slug"])
                    logger.debug(f"Found course: {course.title}")
                except Course.DoesNotExist:
                    logger.debug("Course not found, will create WebRequest without course association")
                    # Don't return here, continue to create WebRequest without course

            # Get the response first
            response = self.get_response(request)
            logger.debug(f"Response status code: {response.status_code}")

            # Only track successful responses and 404s
            if response.status_code < 500:
                # Create or update web request
                web_request, created = WebRequest.objects.get_or_create(
                    ip_address=ip_address,
                    user=user,
                    agent=agent,
                    path=request.path,
                    course=course,
                    defaults={"referer": referer, "count": 1},
                )

                if not created:
                    web_request.count += 1
                    web_request.referer = referer  # Update referer
                    web_request.save()
                    logger.debug(f"Updated existing web request, new count: {web_request.count}")
                else:
                    logger.debug("Created new web request")

            return response

        except (Http404, Resolver404) as e:
            # Let Django handle 404 errors
            logger.debug(f"Caught 404 error: {str(e)}")
            return self.get_response(request)
        except Exception as e:
            # Log and report unexpected errors before letting Django handle them
            logger.error(f"Unexpected error in middleware: {str(e)}")
            # Report to Sentry
            sentry_sdk.capture_exception(e)
            return self.get_response(request)


class QuizSecurityMiddleware:
    def __init__(self, get_response):
        self.get_response = get_response

    def __call__(self, request):
        # Skip for non-authenticated users, static files, or development tools
        if (not request.user.is_authenticated 
                or '/static/' in request.path 
                or '__reload__' in request.path):  # Skip Django Browser Reload
            return self.get_response(request)
            
        # Check if user has an active quiz in session
        active_quiz_id = request.session.get('active_quiz_id')

        if active_quiz_id:
            # Get current URL details
            resolver_match = resolve(request.path_info)
            current_url_name = resolver_match.url_name
            
            # Only allowed urls during an active quiz
            allowed_urls = ['take_quiz']

            # If navigating to a non-allowed URL while quiz is active
            if current_url_name not in allowed_urls:
                # Get the active quiz
                try:
                    user_quiz = UserQuiz.objects.get(id=active_quiz_id, user=request.user, completed=False)
                    # Mark quiz as completed
                    user_quiz.complete_quiz()
                    user_quiz.save()
                    
                    # Clear active quiz from session
                    del request.session['active_quiz_id']
                    request.session.save()
                    
                    # Notify user
                    messages.warning(request, "Your quiz has been automatically submitted because you navigated away.")
                    
                    # Redirect to results page
                    return redirect('quiz_results', user_quiz_id=active_quiz_id)
                except UserQuiz.DoesNotExist:
                    # If quiz doesn't exist, clear the session variable
                    del request.session['active_quiz_id']
                    request.session.save()
        
        # Continue with regular request processing
        return self.get_response(request)<|MERGE_RESOLUTION|>--- conflicted
+++ resolved
@@ -13,12 +13,7 @@
 
 logger = logging.getLogger(__name__)
 
-<<<<<<< HEAD
-class GlobalExceptionMiddleware:
-=======
-
 class HostnameRewriteMiddleware:
->>>>>>> ab095eed
     def __init__(self, get_response):
         self.get_response = get_response
 
@@ -30,7 +25,6 @@
         # Proceed with the request
         response = self.get_response(request)
         return response
-
 
 class GlobalExceptionMiddleware:
     def __init__(self, get_response):
@@ -147,7 +141,6 @@
             sentry_sdk.capture_exception(e)
             return self.get_response(request)
 
-
 class QuizSecurityMiddleware:
     def __init__(self, get_response):
         self.get_response = get_response
