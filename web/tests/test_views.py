from decimal import Decimal
from unittest.mock import patch

from allauth.account.models import EmailAddress
from django.contrib.auth.models import User
from django.core import mail
from django.test import Client, TestCase, override_settings
from django.urls import reverse
from django.utils import timezone

from web.forms import LearnForm, TeachForm
from web.models import Course, Enrollment, Profile, Session, SessionAttendance, Subject
from web.utils import get_or_create_cart
from web.views import send_welcome_email


@override_settings(STRIPE_SECRET_KEY="dummy_key")
class BaseViewTest(TestCase):
    def setUp(self):
        # Debug statement

        self.client = Client()

        # Create teacher user and profile
        self.teacher = User.objects.create_user(
            username="teacher",
            email="teacher@example.com",
            password="teacherpass123",
        )
        self.teacher_profile, created_teacher_profile = Profile.objects.get_or_create(
            user=self.teacher,
            defaults={"is_teacher": True},
        )

        # Create student user and profile
        self.student = User.objects.create_user(
            username="student",
            email="student@example.com",
            password="studentpass123",
        )
        self.student_profile, created_student_profile = Profile.objects.get_or_create(
            user=self.student,
            defaults={"is_teacher": False},
        )

        # Create test subject
        self.subject = Subject.objects.create(
            name="Programming2",
            slug="programming2",
            description="Programming courses",
            icon="fas fa-code",
        )

        # Create test course
        self.course = Course.objects.create(
            title="Test Course",
            description="Test Description",
            teacher=self.teacher,
            learning_objectives="Test Objectives",
            price=99.99,
            max_students=50,
            subject=self.subject,
            level="beginner",
        )


@override_settings(
    ACCOUNT_EMAIL_VERIFICATION="mandatory",
    ACCOUNT_EMAIL_REQUIRED=True,
    ACCOUNT_USERNAME_REQUIRED=True,
    ACCOUNT_AUTHENTICATION_METHOD="email",
    ACCOUNT_RATE_LIMITS={
        "login_attempt": "5/5m",
        "login_failed": "3/5m",
        "signup": "5/h",
        "send_email": "5/5m",
        "change_email": "3/h",
    },
)
class AuthenticationTests(TestCase):
    def setUp(self):
        # Debug statement

        self.client = Client()
        self.username = "testuser"
        self.email = "test@example.com"
        self.password = "testpass123"

        # Create user with username (required) but login will use email
        self.user = User.objects.create_user(
            username=self.username,
            email=self.email,
            password=self.password,
        )

        # Verify email for allauth
        EmailAddress.objects.create(
            user=self.user,
            email=self.email,
            primary=True,
            verified=True,
        )
        self.login_url = reverse("account_login")

    def test_successful_login_with_email(self):
        """Test that a user can successfully login with email and password"""

        self.client.logout()

        response = self.client.get(self.login_url)
        self.assertEqual(response.status_code, 200)

        # Attempt login
        login_data = {"login": self.email, "password": self.password}
        response = self.client.post(self.login_url, login_data, follow=True)

        # Check that login was successful
        self.assertEqual(response.status_code, 200)
        self.assertTrue(response.context["user"].is_authenticated)
        self.assertEqual(response.context["user"].email, self.email)


@override_settings(
    STRIPE_SECRET_KEY="dummy_key",
    STRIPE_PUBLIC_KEY="dummy_pub_key",
    GOOGLE_CALENDAR_ENABLED=False,
    SLACK_ENABLED=False,
    SLACK_WEBHOOK_URL="https://dummy-slack-url.com",
    GOOGLE_CREDENTIALS_PATH="dummy_path",
)
class CartCheckoutTest(BaseViewTest):
    def setUp(self):
        # First call parent setUp
        super().setUp()

        # Allow individual sessions for the course
        self.course.allow_individual_sessions = True
        self.course.save()

        # Create test session
        start = timezone.now() + timezone.timedelta(days=1)
        end = start + timezone.timedelta(hours=1)
        self.session = Session.objects.create(
            course=self.course,
            title="Test Session",
            description="Test Session Description",
            start_time=start,
            end_time=end,
            price=Decimal("29.99"),
        )
        self.cart_url = reverse("cart_view")
        self.add_course_url = reverse("add_course_to_cart", args=[self.course.id])
        self.add_session_url = reverse("add_session_to_cart", args=[self.session.id])

    @patch("web.views.send_welcome_email")
    @patch("stripe.PaymentIntent.retrieve")
    def test_guest_cart_checkout_flow(self, mock_retrieve, mock_welcome_email):
        """Test that a guest user can add items to cart and checkout"""
        # Mock the payment intent
        mock_payment_intent = type("PaymentIntent", (), {"status": "succeeded", "receipt_email": "test@example.com"})
        mock_retrieve.return_value = mock_payment_intent

        # Add course to cart
        response = self.client.post(self.add_course_url)
        self.assertEqual(response.status_code, 302)

        # Add session to cart
        response = self.client.post(self.add_session_url)
        self.assertEqual(response.status_code, 302)

        # Check cart contents
        response = self.client.get(self.cart_url)
        cart = get_or_create_cart(response.wsgi_request)
        self.assertEqual(cart.items.count(), 2)
        self.assertTrue(cart.items.filter(course=self.course).exists())
        self.assertTrue(cart.items.filter(session=self.session).exists())

        # Process checkout
        response = self.client.get(reverse("checkout_success") + "?payment_intent=pi_test_123")
        self.assertEqual(response.status_code, 200)

        # Verify receipt page
        self.assertTemplateUsed(response, "cart/receipt.html")
        self.assertEqual(response.context["payment_intent_id"], "pi_test_123")
        self.assertEqual(response.context["user"].email, "test@example.com")
        self.assertEqual(len(response.context["enrollments"]), 1)
        self.assertEqual(len(response.context["session_enrollments"]), 1)
        expected_total = Decimal("129.98")  # 99.99 for course + 29.99 for session
        self.assertEqual(response.context["total"], expected_total)

    def test_send_welcome_email(self):
        """Test that welcome email is sent correctly to new users"""
        # Test case 1: Normal user with email
        user = User.objects.create_user(username="testuser", email="test@example.com", password="testpass123")
        send_welcome_email(user)

        # Check that one email was sent
        self.assertEqual(len(mail.outbox), 1)
        email = mail.outbox[0]

        # Verify email properties
        self.assertEqual(email.subject, "Welcome to Your New Learning Account")
        self.assertEqual(email.to, ["test@example.com"])

        # Get reset URL
        reset_url = reverse("account_reset_password")

        # Verify email content
        self.assertIn("Welcome to Your Learning Journey!", email.body)
        self.assertIn(f"Hello {user.username}", email.body)
        self.assertIn(reset_url, email.body)
        self.assertIn(user.username, email.body)
        self.assertIn(user.email, email.body)

        # Verify HTML content
        self.assertTrue(hasattr(email, "alternatives"))
        html_content = email.alternatives[0][0]
        self.assertIn("Welcome to Your Learning Journey!", html_content)
        self.assertIn(f"Hello {user.username}", html_content)
        self.assertIn(reset_url, html_content)
        self.assertIn(user.username, html_content)
        self.assertIn(user.email, html_content)

        # Test case 2: User without email
        mail.outbox = []  # Clear the outbox
        user_no_email = User.objects.create_user(username="nomail", password="testpass123")
        with self.assertRaises(ValueError):
            send_welcome_email(user_no_email)
        self.assertEqual(len(mail.outbox), 0)  # No email should be sent


class PageLoadTests(BaseViewTest):
    """Test that all important pages load correctly"""

    def setUp(self):
        super().setUp()
        self.urls_to_test = {
            "index": reverse("index"),
            "subjects": reverse("subjects"),
            "learn": reverse("learn"),
            "teach": reverse("teach"),
            "course_search": reverse("course_search"),
            "cart": reverse("cart_view"),
        }
        self.authenticated_urls = {
            "student_dashboard": reverse("student_dashboard"),
        }

    def test_page_loads(self):
        """Test that each page loads with correct template and status code"""

        # Expected templates for each URL
        template_map = {
            "index": "index.html",
            "subjects": "subjects.html",
            "learn": "learn.html",
            "teach": "teach.html",
            "course_search": "courses/search.html",
            "cart": "cart/cart.html",
        }

        # Test each URL
        for name, url in self.urls_to_test.items():
            response = self.client.get(url)

            # Verify status code
            self.assertEqual(
                response.status_code, 200, f"Failed to load {name} page. Status code: {response.status_code}"
            )

            # Verify template
            self.assertTemplateUsed(response, template_map[name], f"Wrong template used for {name} page")

    def test_authenticated_page_loads(self):
        """Test pages that require authentication"""

        # Login as student
        self.client.login(username="student", password="studentpass123")

        # Test student dashboard
        response = self.client.get(self.authenticated_urls["student_dashboard"])
        self.assertEqual(response.status_code, 200)
        self.assertTemplateUsed(response, "dashboard/student.html")

    def test_unauthenticated_redirects(self):
        """Test that authenticated pages redirect when not logged in"""

        # Test student dashboard redirect
        response = self.client.get(self.authenticated_urls["student_dashboard"])
        self.assertEqual(response.status_code, 302)
        self.assertTrue(response.url.startswith("/en/accounts/login/"))

    def test_form_pages_have_forms(self):
        """Test that pages with forms have the correct form in context"""

        # Test learn page
        response = self.client.get(self.urls_to_test["learn"])
        self.assertTrue("form" in response.context)
        self.assertIsInstance(response.context["form"], LearnForm)

        # Test teach page
        response = self.client.get(self.urls_to_test["teach"])
        self.assertTrue("form" in response.context)
        self.assertIsInstance(response.context["form"], TeachForm)


class CourseInvitationTests(TestCase):
    def setUp(self):
        self.client = Client()
        # Create a teacher
        self.teacher = User.objects.create_user(
            username="testteacher", email="teacher@test.com", password="testpass123"
        )
        # Create a subject
        self.subject = Subject.objects.create(name="Test Subject")
        # Create a course
        self.course = Course.objects.create(
            title="Test Course",
            description="Test Description",
            teacher=self.teacher,
            subject=self.subject,
            price=29.99,
            status="published",
            max_students=50,
        )
        self.invite_url = reverse("invite_student", args=[self.course.id])

    def test_invite_student_view_access(self):
        """Test that only the course teacher can access the invite view"""
        # Unauthenticated user should be redirected to login
        response = self.client.get(self.invite_url)
        self.assertEqual(response.status_code, 302)
        self.assertTrue(response.url.startswith("/en/accounts/login/"))

        # Create and login a non-teacher user
        User.objects.create_user(username="other", email="other@test.com", password="testpass123")
        self.client.login(username="other", password="testpass123")
        response = self.client.get(self.invite_url)
        self.assertEqual(response.status_code, 302)  # Should be redirected
        self.assertTrue(response.url.startswith("/en/courses/"))

        # Teacher should have access
        self.client.login(username="testteacher", password="testpass123")
        response = self.client.get(self.invite_url)
        self.assertEqual(response.status_code, 200)
        self.assertTemplateUsed(response, "courses/invite.html")

    def test_invite_student_send_invitation(self):
        """Test sending an invitation to a student"""
        self.client.login(username="testteacher", password="testpass123")

        # Send invitation
        data = {"email": "student@test.com", "message": "Please join my course!"}
        response = self.client.post(self.invite_url, data)

        # Check redirect
        self.assertEqual(response.status_code, 302)
        self.assertRedirects(response, reverse("course_detail", args=[self.course.slug]))

        # Check that email was sent
        self.assertEqual(len(mail.outbox), 1)
        email = mail.outbox[0]
        self.assertEqual(email.subject, f"Invitation to join {self.course.title}")
        self.assertEqual(email.to, ["student@test.com"])

        # Check email content
        self.assertIn(self.course.title, email.body)
        self.assertIn("Please join my course!", email.body)
        self.assertIn(str(self.course.price), email.body)

        # Verify success message
        messages = list(response.wsgi_request._messages)
        self.assertEqual(len(messages), 1)
        self.assertIn("Invitation sent", str(messages[0]))


class CourseDetailTests(TestCase):
    def setUp(self):
        """Set up test data for course detail tests"""
        self.client = Client()

        # Create users
        self.teacher = User.objects.create_user(username="teacher", email="teacher@test.com", password="testpass123")
        self.student = User.objects.create_user(username="student", email="student@test.com", password="testpass123")

        # Create subject
        self.subject = Subject.objects.create(
            name="Test Subject",
            slug="test-subject",
            description="Test Description",
        )

        # Create course
        self.course = Course.objects.create(
            title="Test Course",
            slug="test-course",
            teacher=self.teacher,
            description="Test Description",
            learning_objectives="Test Objectives",
            prerequisites="Test Prerequisites",
            price=99.99,
            max_students=50,
            subject=self.subject,
            level="beginner",
            status="published",
            allow_individual_sessions=True,
        )

        # Create sessions
        now = timezone.now()
        self.future_session = Session.objects.create(
            course=self.course,
            title="Future Session",
            description="Future Session Description",
            start_time=now + timezone.timedelta(days=1),
            end_time=now + timezone.timedelta(days=1, hours=1),
            price=29.99,
            is_virtual=True,
            meeting_link="https://meet.test.com",
        )
        self.past_session = Session.objects.create(
            course=self.course,
            title="Past Session",
            description="Past Session Description",
            start_time=now - timezone.timedelta(days=1),
            end_time=now - timezone.timedelta(days=1, hours=1),
            price=29.99,
            location="Test Location",
        )

        # Create enrollment for student
        self.enrollment = Enrollment.objects.create(
            student=self.student,
            course=self.course,
            status="approved",
        )

        # Create attendance for past session
        self.attendance = SessionAttendance.objects.create(
            student=self.student,
            session=self.past_session,
            status="completed",
        )

        # URL for detail page
        self.detail_url = reverse("course_detail", args=[self.course.slug])

    def test_course_detail_page_load(self):
        """Test course detail page loads for different user types"""
        # Test anonymous user
        response = self.client.get(self.detail_url)
        self.assertEqual(response.status_code, 200)
        self.assertTemplateUsed(response, "courses/detail.html")

        # Test teacher
        self.client.login(username="teacher", password="testpass123")
        response = self.client.get(self.detail_url)
        self.assertEqual(response.status_code, 200)
        self.assertTrue(response.context["is_teacher"])

        # Test enrolled student
        self.client.login(username="student", password="testpass123")
        response = self.client.get(self.detail_url)
        self.assertEqual(response.status_code, 200)
        self.assertTrue(response.context["enrollment"])
        self.assertFalse(response.context["is_teacher"])

    def test_course_information_display(self):
        """Test that course information is correctly displayed"""
        response = self.client.get(self.detail_url)
        self.assertEqual(response.context["course"], self.course)
        self.assertContains(response, self.course.title)
        self.assertContains(response, self.course.description)
        self.assertContains(response, self.course.learning_objectives)
        self.assertContains(response, self.course.prerequisites)
        self.assertContains(response, str(self.course.price))
        self.assertContains(response, self.course.get_level_display())
        self.assertContains(response, self.course.subject.name)

    def test_session_display(self):
        """Test that sessions are correctly displayed"""
        response = self.client.get(self.detail_url)
        self.assertContains(response, self.future_session.title)
        self.assertContains(response, self.past_session.title)
        self.assertContains(response, self.future_session.meeting_link)
        self.assertContains(response, self.past_session.location)

        # Test session prices are shown when allow_individual_sessions is True
        self.assertContains(response, str(self.future_session.price))

        # Test virtual/in-person indicators
        self.assertContains(response, "Virtual")
        self.assertContains(response, self.past_session.location)

    def test_teacher_specific_functionality(self):
        """Test functionality available only to teachers"""
        # Log in as teacher
        self.client.login(username="teacher", password="testpass123")

        # Get course detail page
        response = self.client.get(reverse("course_detail", args=[self.course.slug]))
        self.assertEqual(response.status_code, 200)

        # Check for course management links
        self.assertContains(response, reverse("update_course", args=[self.course.slug]))
        self.assertContains(response, reverse("course_progress_overview", args=[self.course.slug]))

    def test_enrolled_student_functionality(self):
        """Test functionality available to enrolled students"""
        self.client.login(username="student", password="testpass123")
        response = self.client.get(self.detail_url)

        # Test enrollment status is shown
        self.assertContains(response, "You're enrolled!")

        # Test progress link is shown
        self.assertContains(response, reverse("student_dashboard"))

        # Test completed session is marked
        self.assertIn(self.past_session, response.context["completed_sessions"])
        self.assertContains(response, "Completed")

    def test_calendar_display(self):
        """Test that the session calendar is correctly displayed"""
<<<<<<< HEAD
        # Get the future session's month and year
        session_date = self.future_session.start_time.date()
        response = self.client.get(f"{self.detail_url}?month={session_date.month}&year={session_date.year}")
=======
        # Request the calendar for the month containing the session
        session_month = self.future_session.start_time.month
        session_year = self.future_session.start_time.year
        response = self.client.get(f"{self.detail_url}?month={session_month}&year={session_year}")
>>>>>>> 4574e657

        # Test calendar context
        self.assertTrue("calendar_weeks" in response.context)
        self.assertTrue("today" in response.context)

        # Test session dates are marked
        calendar_weeks = response.context["calendar_weeks"]
        session_date = self.future_session.start_time.date()

        # Find the day in calendar that matches the session date
        session_day_found = False
        for week in calendar_weeks:
            for day in week:
                if day["date"] and day["date"] == session_date:
                    self.assertTrue(day["has_session"])
                    session_day_found = True
                    break
            if session_day_found:
                break

        self.assertTrue(session_day_found, "Session date not found in calendar")

    def test_session_completion_form(self):
        """Test session completion form for enrolled students"""
        self.client.login(username="student", password="testpass123")
        response = self.client.get(self.detail_url)

        # Past session should have completion form if not completed
        self.attendance.delete()  # Remove existing completion
        response = self.client.get(self.detail_url)
        self.assertContains(response, f'action="{reverse("mark_session_completed", args=[self.past_session.id])}"')

        # Future session should not have completion form
        self.assertNotContains(response, f'action="{reverse("mark_session_completed", args=[self.future_session.id])}"')

    def test_course_creation_by_non_teacher(self):
        """Test that any authenticated user can create a course"""
        regular_user = User.objects.create_user(username="regular_user", password="testpass123")
        if not hasattr(regular_user, "profile"):
            Profile.objects.create(user=regular_user, is_teacher=False)

        # Log in as regular user
        self.client.login(username="regular_user", password="testpass123")

        # Get CSRF token
        response = self.client.get(reverse("create_course"))
        self.assertEqual(response.status_code, 200)

        # Create a course
        data = {
            "title": "Test Course by Regular User",
            "description": "Test Description",
            "learning_objectives": "Test Objectives",
            "prerequisites": "Test Prerequisites",
            "price": "10.00",
            "max_students": "50",
            "level": "beginner",
            "subject": self.subject.id,
        }
        response = self.client.post(reverse("create_course"), data)

        # Should redirect to the new course's detail page
        self.assertEqual(response.status_code, 302)

        # Verify course was created
        course = Course.objects.get(title="Test Course by Regular User")
        self.assertEqual(course.teacher, regular_user)

    def test_course_creator_info_display(self):
        """Test that course creator info is displayed correctly"""
        # Add expertise to the teacher's profile
        self.teacher.profile.expertise = "Python Expert"
        self.teacher.profile.save()

        response = self.client.get(self.detail_url)

        # Test that the course creator section exists
        self.assertContains(response, "Course Creator")
        self.assertContains(response, self.teacher.username)
        self.assertContains(response, "Python Expert")

        # Test that expertise is optional
        self.teacher.profile.expertise = ""
        self.teacher.profile.save()
        response = self.client.get(self.detail_url)
        self.assertContains(response, "Course Creator")
        self.assertContains(response, self.teacher.username)

    def test_course_management_options(self):
        """Test that course management options are shown only to course creator"""
        creator = User.objects.create_user(username="creator", password="testpass123")
        if not hasattr(creator, "profile"):
            Profile.objects.create(user=creator, is_teacher=False)

        # Create a course as creator
        self.client.login(username="creator", password="testpass123")

        data = {
            "title": "Test Course",
            "description": "Test Description",
            "learning_objectives": "Test Objectives",
            "prerequisites": "Test Prerequisites",
            "price": "10.00",
            "max_students": "50",
            "level": "beginner",
            "subject": self.subject.id,
        }
        response = self.client.post(reverse("create_course"), data)
        self.assertEqual(response.status_code, 302)

        # Get the course by slug
        course = Course.objects.get(slug="test-course-1")

        # Check course detail page as creator
        response = self.client.get(reverse("course_detail", args=[course.slug]))
        self.assertEqual(response.status_code, 200)
        self.assertContains(response, reverse("update_course", args=[course.slug]))

        # Check course detail page as other user
        self.client.login(username="student", password="testpass123")
        response = self.client.get(reverse("course_detail", args=[course.slug]))
        self.assertEqual(response.status_code, 200)
        self.assertNotContains(response, reverse("update_course", args=[course.slug]))<|MERGE_RESOLUTION|>--- conflicted
+++ resolved
@@ -522,16 +522,13 @@
 
     def test_calendar_display(self):
         """Test that the session calendar is correctly displayed"""
-<<<<<<< HEAD
         # Get the future session's month and year
         session_date = self.future_session.start_time.date()
         response = self.client.get(f"{self.detail_url}?month={session_date.month}&year={session_date.year}")
-=======
         # Request the calendar for the month containing the session
         session_month = self.future_session.start_time.month
         session_year = self.future_session.start_time.year
         response = self.client.get(f"{self.detail_url}?month={session_month}&year={session_year}")
->>>>>>> 4574e657
 
         # Test calendar context
         self.assertTrue("calendar_weeks" in response.context)
