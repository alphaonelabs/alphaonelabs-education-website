--- conflicted
+++ resolved
@@ -1794,7 +1794,6 @@
 class StudyGroupForm(forms.ModelForm):
     class Meta:
         model = StudyGroup
-<<<<<<< HEAD
         fields = ["name", "description", "course", "max_members", "is_private"]
 
 
@@ -1951,7 +1950,4 @@
 
     class Meta:
         model = SessionSurvey
-        fields = ["content_rating", "teaching_rating", "pace_rating", "materials_rating", "comments"]
-=======
-        fields = ["name", "description", "course", "max_members", "is_private"]
->>>>>>> a5c86dd6
+        fields = ["content_rating", "teaching_rating", "pace_rating", "materials_rating", "comments"]