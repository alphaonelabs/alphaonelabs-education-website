--- conflicted
+++ resolved
@@ -4,11 +4,8 @@
 from captcha.fields import CaptchaField
 from cryptography.fernet import Fernet
 from django import forms
-<<<<<<< HEAD
 from django.conf import settings
-=======
 from django.contrib.auth import authenticate
->>>>>>> acb78366
 from django.contrib.auth.models import User
 from django.core.exceptions import ValidationError
 from django.db import IntegrityError
