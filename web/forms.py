import re

from allauth.account.forms import LoginForm, SignupForm
from captcha.fields import CaptchaField
from django import forms
from django.contrib.auth.models import User
from django.db import IntegrityError
from django.utils.crypto import get_random_string
from django.utils.text import slugify
from markdownx.fields import MarkdownxFormField

from .models import (
    BlogPost,
    ChallengeSubmission,
    Course,
    CourseMaterial,
    EducationalVideo,
    ForumCategory,
    Goods,
    Meme,
    ProductImage,
    Profile,
    ProgressTracker,
    Review,
    Session,
    Storefront,
    Subject,
    SuccessStory,
    TeamGoal,
    TeamInvite,
)
from .referrals import handle_referral
from .widgets import (
    TailwindCaptchaTextInput,
    TailwindCheckboxInput,
    TailwindDateTimeInput,
    TailwindEmailInput,
    TailwindFileInput,
    TailwindInput,
    TailwindNumberInput,
    TailwindSelect,
    TailwindTextarea,
)

__all__ = [
    "UserRegistrationForm",
    "ProfileForm",
    "ChallengeSubmissionForm",
    "CourseCreationForm",
    "CourseForm",
    "SessionForm",
    "ReviewForm",
    "CourseMaterialForm",
    "TeacherSignupForm",
    "ProfileUpdateForm",
    "CustomLoginForm",
    "LearnForm",
    "TeachForm",
    "InviteStudentForm",
    "ForumCategoryForm",
    "ForumTopicForm",
    "BlogPostForm",
    "MessageTeacherForm",
    "FeedbackForm",
    "GoodsForm",
    "StorefrontForm",
    "EducationalVideoForm",
    "ProgressTrackerForm",
    "SuccessStoryForm",
<<<<<<< HEAD
    "TeamGoalForm",
    "TeamInviteForm",
=======
    "MemeForm",
>>>>>>> b0714bec
]


class UserRegistrationForm(SignupForm):
    first_name = forms.CharField(
        max_length=30,
        required=True,
        widget=TailwindInput(attrs={"placeholder": "First Name"}),
    )
    last_name = forms.CharField(
        max_length=30,
        required=True,
        widget=TailwindInput(attrs={"placeholder": "Last Name"}),
    )
    is_teacher = forms.BooleanField(
        required=False,
        label="Register as a teacher",
        widget=TailwindCheckboxInput(),
    )
    referral_code = forms.CharField(
        max_length=20,
        required=False,
        widget=TailwindInput(attrs={"placeholder": "Enter referral code"}),
        help_text="Optional - Enter a referral code if you have one",
    )
    captcha = CaptchaField(widget=TailwindCaptchaTextInput)

    def __init__(self, *args, **kwargs):
        request = kwargs.pop("request", None)
        super().__init__(*args, **kwargs)

        # Update email field
        self.fields["email"].widget = TailwindEmailInput(
            attrs={
                "placeholder": "your.email@example.com",
                "value": self.initial.get("email", ""),
            }
        )
        # Update password field
        self.fields["password1"].widget = TailwindInput(
            attrs={
                "type": "password",
                "placeholder": "Choose a secure password",
                "class": (
                    "block w-full border rounded p-2 focus:outline-none focus:ring-2 "
                    "focus:ring-teal-300 dark:focus:ring-teal-800 bg-white dark:bg-gray-800 "
                    "border-gray-300 dark:border-gray-600 text-gray-900 dark:text-white"
                ),
            }
        )

        # Handle referral code from session or POST data
        if self.data:  # If form was submitted (POST)
            referral_code = self.data.get("referral_code")
            if referral_code:
                self.fields["referral_code"].initial = referral_code
        elif request and request.session.get("referral_code"):  # If new form (GET) with session data
            referral_code = request.session.get("referral_code")
            self.fields["referral_code"].initial = referral_code
            self.initial["referral_code"] = referral_code

        # Preserve values on form errors
        if self.data:
            for field_name in ["first_name", "last_name", "email", "referral_code", "username"]:
                if field_name in self.data and field_name in self.fields:
                    self.fields[field_name].widget.attrs["value"] = self.data[field_name]

    def clean_username(self):
        username = self.cleaned_data.get("username")
        if username:
            try:
                User.objects.get(username=username)
                raise forms.ValidationError("This username is already taken. Please choose a different one.")
            except User.DoesNotExist:
                return username
        return username

    def clean_referral_code(self):
        referral_code = self.cleaned_data.get("referral_code")
        if referral_code:
            if not Profile.objects.filter(referral_code=referral_code).exists():
                raise forms.ValidationError("Invalid referral code. Please check and try again.")
        return referral_code

    def save(self, request):
        # First call parent's save to create the user and send verification email
        try:
            user = super().save(request)
        except IntegrityError:
            raise forms.ValidationError("This username is already taken. Please choose a different one.")

        # Then update the additional fields
        user.first_name = self.cleaned_data["first_name"]
        user.last_name = self.cleaned_data["last_name"]
        user.save()

        # Update the user's profile
        if self.cleaned_data.get("is_teacher"):
            user.profile.is_teacher = True
            user.profile.save()

        # Handle the referral
        referral_code = self.cleaned_data.get("referral_code")
        if referral_code:
            handle_referral(user, referral_code)

        # Return the user object
        return user


class ProfileForm(forms.ModelForm):
    class Meta:
        model = Profile
        fields = ("bio", "expertise")
        widgets = {
            "bio": TailwindTextarea(attrs={"rows": 4}),
            "expertise": TailwindInput(attrs={"placeholder": "Your areas of expertise"}),
        }


class CourseCreationForm(forms.ModelForm):
    class Meta:
        model = Course
        fields = (
            "title",
            "description",
            "image",
            "learning_objectives",
            "prerequisites",
            "price",
            "allow_individual_sessions",
            "max_students",
            "subject",
            "level",
            "tags",
        )
        widgets = {
            "description": forms.Textarea(attrs={"rows": 4}),
            "image": TailwindFileInput(
                attrs={
                    "accept": "image/*",
                    "help_text": "Course image must be 300x150 pixels",
                }
            ),
            "learning_objectives": forms.Textarea(attrs={"rows": 4}),
            "prerequisites": forms.Textarea(attrs={"rows": 4}),
            "allow_individual_sessions": TailwindCheckboxInput(
                attrs={"help_text": ("Allow students to register for individual sessions")}
            ),
            "tags": forms.TextInput(attrs={"placeholder": "Enter comma-separated tags"}),
        }

    def clean_price(self):
        price = self.cleaned_data.get("price")
        if price <= 0:
            raise forms.ValidationError("Price must be greater than zero")
        return price

    def clean_max_students(self):
        max_students = self.cleaned_data.get("max_students")
        if max_students <= 0:
            msg = "Maximum number of students must be greater than zero"
            raise forms.ValidationError(msg)
        return max_students


class CourseForm(forms.ModelForm):
    description = MarkdownxFormField(
        label="Description", help_text="Use markdown for formatting. You can use **bold**, *italic*, lists, etc."
    )
    learning_objectives = MarkdownxFormField(
        label="Learning Objectives",
        help_text="Use markdown for formatting. List your objectives using - or * for bullet points.",
    )
    prerequisites = MarkdownxFormField(
        label="Prerequisites",
        help_text="Use markdown for formatting. List prerequisites using - or * for bullet points.",
        required=False,
    )

    class Meta:
        model = Course
        fields = [
            "title",
            "description",
            "image",
            "learning_objectives",
            "prerequisites",
            "price",
            "allow_individual_sessions",
            "invite_only",
            "max_students",
            "subject",
            "level",
            "tags",
        ]
        widgets = {
            "title": TailwindInput(),
            "description": TailwindTextarea(attrs={"rows": 4}),
            "image": TailwindFileInput(
                attrs={
                    "accept": "image/*",
                    "help_text": "Course image must be 300x150 pixels",
                }
            ),
            "learning_objectives": TailwindTextarea(attrs={"rows": 4}),
            "prerequisites": TailwindTextarea(attrs={"rows": 4}),
            "price": TailwindNumberInput(attrs={"min": "0", "step": "0.01"}),
            "allow_individual_sessions": TailwindCheckboxInput(
                attrs={"help_text": ("Allow students to register for individual sessions")}
            ),
            "invite_only": TailwindCheckboxInput(
                attrs={"help_text": ("If enabled, students can only enroll with an invitation")}
            ),
            "max_students": TailwindNumberInput(attrs={"min": "1"}),
            "subject": TailwindSelect(),
            "level": TailwindSelect(),
            "tags": TailwindInput(attrs={"placeholder": "Enter comma-separated tags"}),
        }

    def clean_max_students(self):
        max_students = self.cleaned_data.get("max_students")
        if max_students <= 0:
            msg = "Maximum number of students must be greater than zero"
            raise forms.ValidationError(msg)
        return max_students


class SessionForm(forms.ModelForm):
    class Meta:
        model = Session
        fields = [
            "title",
            "description",
            "start_time",
            "end_time",
            "is_virtual",
            "meeting_link",
            "location",
            "price",
            "enable_rollover",
            "rollover_pattern",
        ]
        widgets = {
            "title": TailwindInput(),
            "description": TailwindTextarea(attrs={"rows": 4}),
            "start_time": TailwindDateTimeInput(),
            "end_time": TailwindDateTimeInput(),
            "is_virtual": TailwindCheckboxInput(),
            "meeting_link": TailwindInput(attrs={"type": "url"}),
            "location": TailwindInput(),
            "price": TailwindNumberInput(
                attrs={
                    "min": "0",
                    "step": "0.01",
                    "help_text": ("Price for individual session registration"),
                }
            ),
            "enable_rollover": TailwindCheckboxInput(),
            "rollover_pattern": TailwindSelect(),
        }
        help_texts = {
            "start_time": "Click to select the session start date and time",
            "end_time": "Click to select the session end date and time",
            "enable_rollover": "Enable automatic date rollover if no students are enrolled",
            "rollover_pattern": "How often to roll over the session dates",
        }

    def clean(self):
        cleaned_data = super().clean()
        is_virtual = cleaned_data.get("is_virtual")
        meeting_link = cleaned_data.get("meeting_link")
        location = cleaned_data.get("location")
        start_time = cleaned_data.get("start_time")
        end_time = cleaned_data.get("end_time")
        price = cleaned_data.get("price")

        if start_time and end_time and end_time <= start_time:
            self.add_error("end_time", "End time must be after start time.")

        if is_virtual and not meeting_link:
            msg = "Meeting link is required for virtual sessions."
            self.add_error("meeting_link", msg)
        elif not is_virtual and not location:
            msg = "Location is required for in-person sessions."
            self.add_error("location", msg)

        if price is not None and price < 0:
            self.add_error("price", "Price cannot be negative.")

        return cleaned_data


class ReviewForm(forms.ModelForm):
    class Meta:
        model = Review
        fields = ("rating", "comment")
        widgets = {
            "rating": TailwindNumberInput(attrs={"min": "1", "max": "5"}),
            "comment": TailwindTextarea(attrs={"rows": 4}),
        }


class CourseMaterialForm(forms.ModelForm):
    class Meta:
        model = CourseMaterial
        fields = (
            "title",
            "description",
            "material_type",
            "file",
            "external_url",
            "session",
            "is_downloadable",
            "order",
        )
        widgets = {
            "title": TailwindInput(),
            "description": TailwindTextarea(attrs={"rows": 3}),
            "material_type": TailwindSelect(),
            "file": TailwindFileInput(),
            "external_url": TailwindInput(attrs={"placeholder": "Enter video URL"}),  # Add widget for external_url
            "session": TailwindSelect(),
            "is_downloadable": TailwindCheckboxInput(),
            "order": TailwindNumberInput(attrs={"min": 0}),
        }
        labels = {
            "external_url": "External URL",  # Update label
        }

    def __init__(self, *args, course=None, **kwargs):
        super().__init__(*args, **kwargs)
        if course:
            self.fields["session"].queryset = course.sessions.all()


class TeacherSignupForm(forms.Form):
    email = forms.EmailField(widget=TailwindEmailInput())
    username = forms.CharField(
        max_length=150,
        widget=TailwindInput(attrs={"placeholder": "Choose a username"}),
        help_text="This will be your unique identifier on the platform.",
    )
    subject = forms.CharField(max_length=100, widget=TailwindInput())
    captcha = CaptchaField(widget=TailwindCaptchaTextInput)

    def clean_username(self):
        username = self.cleaned_data.get("username")
        if User.objects.filter(username=username).exists():
            raise forms.ValidationError("This username is already taken. Please choose a different one.")
        return username

    def save(self):
        email = self.cleaned_data["email"]
        username = self.cleaned_data["username"]
        subject_name = self.cleaned_data["subject"]

        random_password = get_random_string(length=30)
        try:
            user = User.objects.create_user(username=username, email=email, password=random_password)
        except IntegrityError:
            raise forms.ValidationError("This username is already taken. Please try again with a different username.")

        # Set user as teacher
        profile = user.profile
        profile.is_teacher = True
        profile.save()

        # Create subject
        subject, created = Subject.objects.get_or_create(
            name=subject_name,
            defaults={
                "slug": slugify(subject_name),
                "description": f"Courses about {subject_name}",
            },
        )

        return user, subject


class ProfileUpdateForm(forms.ModelForm):
    username = forms.CharField(
        max_length=150,
        required=True,
        widget=TailwindInput(),
        help_text="This is your public username that will be visible to other users",
    )
    first_name = forms.CharField(
        max_length=30, required=False, widget=TailwindInput(), help_text="Your real name will not be shown publicly"
    )
    last_name = forms.CharField(
        max_length=30, required=False, widget=TailwindInput(), help_text="Your real name will not be shown publicly"
    )
    email = forms.EmailField(
        required=True, widget=TailwindEmailInput(), help_text="Your email will not be shown publicly"
    )
    bio = forms.CharField(
        required=False,
        widget=TailwindTextarea(attrs={"rows": 4}),
        help_text="Tell us about yourself - this will be visible on your public profile",
    )
    expertise = forms.CharField(
        max_length=200,
        required=False,
        widget=TailwindInput(),
        help_text=(
            "List your areas of expertise (e.g. Python, Machine Learning, Web Development) - "
            "this will be visible on your public profile"
        ),
    )
    avatar = forms.ImageField(
        required=False,
        widget=TailwindFileInput(),
        help_text="Upload a profile picture (will be cropped to a square and resized to 200x200 pixels)",
    )

    class Meta:
        model = User
        fields = ["username", "first_name", "last_name", "email"]

    def __init__(self, *args, **kwargs):
        super().__init__(*args, **kwargs)
        if self.instance:
            try:
                profile = self.instance.profile
                self.fields["bio"].initial = profile.bio
                self.fields["expertise"].initial = profile.expertise
            except Profile.DoesNotExist:
                pass

    def clean_username(self):
        username = self.cleaned_data["username"]
        if User.objects.exclude(pk=self.instance.pk).filter(username=username).exists():
            raise forms.ValidationError("This username is already taken. Please choose a different one.")
        return username

    def save(self, commit=True):
        user = super().save(commit=False)
        if commit:
            user.save()
            profile, created = Profile.objects.get_or_create(user=user)
            profile.bio = self.cleaned_data["bio"]
            profile.expertise = self.cleaned_data["expertise"]
            if self.cleaned_data.get("avatar"):
                profile.avatar = self.cleaned_data["avatar"]
            profile.save()
        return user


class CustomLoginForm(LoginForm):
    def __init__(self, *args, **kwargs):
        super().__init__(*args, **kwargs)
        self.fields["login"].widget.attrs.update(
            {
                "class": (
                    "block w-full rounded-md border-0 py-2 px-4 "
                    "text-gray-900 dark:text-white shadow-sm "
                    "ring-1 ring-inset ring-gray-300 "
                    "dark:ring-gray-600 "
                    "placeholder:text-gray-400 "
                    "focus:ring-2 focus:ring-inset "
                    "focus:ring-orange-500 dark:bg-gray-700 "
                    "sm:text-base sm:leading-6"
                )
            }
        )
        self.fields["password"].widget.attrs.update(
            {
                "class": (
                    "block w-full rounded-md border-0 py-2 px-4 "
                    "text-gray-900 dark:text-white shadow-sm "
                    "ring-1 ring-inset ring-gray-300 "
                    "dark:ring-gray-600 "
                    "placeholder:text-gray-400 "
                    "focus:ring-2 focus:ring-inset "
                    "focus:ring-orange-500 dark:bg-gray-700 "
                    "sm:text-base sm:leading-6 pr-10"
                )
            }
        )
        self.fields["remember"].widget.attrs.update(
            {
                "class": (
                    "h-4 w-4 text-orange-500 "
                    "focus:ring-orange-500 "
                    "border-gray-300 dark:border-gray-600 "
                    "rounded cursor-pointer"
                )
            }
        )

    def clean(self):
        cleaned_data = super().clean()
        if cleaned_data is None:
            return {}

        # Check if user exists and can log in
        if "login" in cleaned_data:
            email = cleaned_data["login"]
            try:
                User.objects.get(email=email)
            except User.DoesNotExist:
                raise forms.ValidationError(
                    "No account found with this email address. Please check the email or sign up."
                )

        return cleaned_data


class EducationalVideoForm(forms.ModelForm):
    """
    Form for creating and editing educational videos.
    Validates that video URLs are from YouTube or Vimeo with proper video ID formats.
    """

    class Meta:
        model = EducationalVideo
        fields = ["title", "description", "video_url", "category"]
        widgets = {
            "title": TailwindInput(attrs={"placeholder": "Video title"}),
            "description": TailwindTextarea(
                attrs={
                    "rows": 4,
                    "placeholder": "Describe what viewers will learn from this video",
                }
            ),
            "video_url": TailwindInput(attrs={"placeholder": "YouTube or Vimeo URL", "type": "url"}),
            "category": TailwindSelect(
                attrs={
                    "class": (
                        "w-full px-4 py-2 border border-gray-300 dark:border-gray-600"
                        " rounded-lg focus:ring-2 focus:ring-blue-500"
                    )
                }
            ),
        }

    def __init__(self, *args, **kwargs):
        super().__init__(*args, **kwargs)
        # Order subjects by name
        self.fields["category"].queryset = Subject.objects.all().order_by("order", "name")

    def clean_video_url(self):
        url = self.cleaned_data.get("video_url")
        if url:
            # More robust validation with regex
            youtube_pattern = r"^(https?://)?(www\.)?(youtube\.com/watch\?v=|youtu\.be/)[a-zA-Z0-9_-]{11}.*$"
            vimeo_pattern = r"^(https?://)?(www\.)?vimeo\.com/[0-9]{8,}.*$"
            if not (re.match(youtube_pattern, url) or re.match(vimeo_pattern, url)):
                raise forms.ValidationError("Please enter a valid YouTube or Vimeo URL")
        return url


class SuccessStoryForm(forms.ModelForm):
    content = MarkdownxFormField(
        label="Content", help_text="Use markdown for formatting. You can use **bold**, *italic*, lists, etc."
    )

    class Meta:
        model = SuccessStory
        fields = ["title", "content", "excerpt", "featured_image", "status"]
        widgets = {
            "title": TailwindInput(attrs={"placeholder": "Your success story title"}),
            "excerpt": TailwindTextarea(
                attrs={"rows": 3, "placeholder": "A brief summary of your success story (optional)"}
            ),
            "featured_image": TailwindFileInput(
                attrs={"accept": "image/*", "help_text": "Featured image for your success story (optional)"}
            ),
            "status": TailwindSelect(),
        }


class LearnForm(forms.Form):
    subject = forms.CharField(
        max_length=100,
        widget=TailwindInput(
            attrs={
                "placeholder": "What would you like to learn?",
                "class": "block w-full border rounded p-2 focus:outline-none focus:ring-2 focus:ring-orange-500",
            }
        ),
    )
    email = forms.EmailField(
        widget=TailwindEmailInput(
            attrs={
                "placeholder": "Your email address",
                "class": "block w-full border rounded p-2 focus:outline-none focus:ring-2 focus:ring-orange-500",
            }
        )
    )
    message = forms.CharField(
        widget=TailwindTextarea(
            attrs={
                "placeholder": "Tell us more about what you want to learn...",
                "rows": 4,
                "class": "block w-full border rounded p-2 focus:outline-none focus:ring-2 focus:ring-orange-500",
            }
        ),
        required=False,
    )
    captcha = CaptchaField(
        widget=TailwindCaptchaTextInput(
            attrs={"class": "block w-full border rounded p-2 focus:outline-none focus:ring-2 focus:ring-orange-500"}
        )
    )


class TeachForm(forms.Form):
    subject = forms.CharField(
        max_length=100,
        widget=TailwindInput(
            attrs={
                "placeholder": "What would you like to teach?",
                "class": "block w-full border rounded p-2 focus:outline-none focus:ring-2 focus:ring-indigo-500",
            }
        ),
    )
    email = forms.EmailField(
        widget=TailwindEmailInput(
            attrs={
                "placeholder": "Your email address",
                "class": "block w-full border rounded p-2 focus:outline-none focus:ring-2 focus:ring-indigo-500",
            }
        )
    )
    expertise = forms.CharField(
        widget=TailwindTextarea(
            attrs={
                "placeholder": "Tell us about your expertise and teaching experience...",
                "rows": 4,
                "class": "block w-full border rounded p-2 focus:outline-none focus:ring-2 focus:ring-indigo-500",
            }
        )
    )
    captcha = CaptchaField(
        widget=TailwindCaptchaTextInput(
            attrs={"class": "block w-full border rounded p-2 focus:outline-none focus:ring-2 focus:ring-indigo-500"}
        )
    )


class InviteStudentForm(forms.Form):
    email = forms.EmailField(
        label="Student's Email",
        widget=forms.EmailInput(
            attrs={
                "class": (
                    "w-full px-4 py-2 rounded-lg border border-gray-300 dark:border-gray-600 "
                    "bg-white dark:bg-gray-700 text-gray-900 dark:text-gray-100 "
                    "focus:ring-2 focus:ring-indigo-500 dark:focus:ring-indigo-400 focus:border-transparent"
                ),
                "placeholder": "Enter student's email address",
            }
        ),
    )
    message = forms.CharField(
        required=False,
        label="Personal Message (optional)",
        widget=forms.Textarea(
            attrs={
                "class": (
                    "w-full px-4 py-2 rounded-lg border border-gray-300 dark:border-gray-600 "
                    "bg-white dark:bg-gray-700 text-gray-900 dark:text-gray-100 "
                    "focus:ring-2 focus:ring-indigo-500 dark:focus:ring-indigo-400 focus:border-transparent"
                ),
                "placeholder": "Add a personal message to your invitation",
                "rows": 3,
            }
        ),
    )


class ForumCategoryForm(forms.ModelForm):
    """Form for creating and editing forum categories."""

    class Meta:
        model = ForumCategory
        fields = ["name", "description", "icon", "slug"]
        widgets = {
            "name": forms.TextInput(
                attrs={
                    "class": (
                        "w-full border border-gray-300 dark:border-gray-600 rounded p-2 "
                        "focus:outline-none focus:ring-2 focus:ring-teal-500 focus:ring-offset-2 "
                        "dark:focus:ring-offset-gray-800 bg-white dark:bg-gray-800"
                    )
                }
            ),
            "description": forms.Textarea(
                attrs={
                    "class": (
                        "w-full border border-gray-300 dark:border-gray-600 rounded p-2 "
                        "focus:outline-none focus:ring-2 focus:ring-teal-500 focus:ring-offset-2 "
                        "dark:focus:ring-offset-gray-800 bg-white dark:bg-gray-800"
                    ),
                    "rows": 4,
                }
            ),
            "icon": forms.TextInput(
                attrs={
                    "class": (
                        "w-full border border-gray-300 dark:border-gray-600 rounded p-2 "
                        "focus:outline-none focus:ring-2 focus:ring-teal-500 focus:ring-offset-2 "
                        "dark:focus:ring-offset-gray-800 bg-white dark:bg-gray-800"
                    ),
                    "placeholder": "fa-folder",
                }
            ),
            "slug": forms.HiddenInput(),
        }
        help_texts = {
            "icon": "Enter a Font Awesome icon class (e.g., fa-folder, fa-book, fa-code)",
        }

    def clean(self):
        cleaned_data = super().clean()
        name = cleaned_data.get("name")
        if name:
            cleaned_data["slug"] = slugify(name)
        return cleaned_data


class ForumTopicForm(forms.Form):
    title = forms.CharField(
        max_length=200,
        required=True,
        widget=TailwindInput(
            attrs={
                "class": (
                    "w-full border border-gray-300 dark:border-gray-600 rounded p-2 "
                    "focus:outline-none focus:ring-2 focus:ring-teal-500 focus:ring-offset-2 "
                    "dark:focus:ring-offset-gray-800 bg-white dark:bg-gray-800"
                ),
                "placeholder": "Enter your topic title",
            }
        ),
    )
    content = forms.CharField(
        required=True,
        widget=TailwindTextarea(
            attrs={
                "class": (
                    "w-full border border-gray-300 dark:border-gray-600 rounded p-2 "
                    "focus:outline-none focus:ring-2 focus:ring-teal-500 focus:ring-offset-2 "
                    "dark:focus:ring-offset-gray-800 bg-white dark:bg-gray-800"
                ),
                "rows": 6,
                "placeholder": "Write your topic content here...",
            }
        ),
    )


class BlogPostForm(forms.ModelForm):
    """Form for creating and editing blog posts."""

    class Meta:
        model = BlogPost
        fields = ["title", "content", "excerpt", "featured_image", "status", "tags"]

        input_classes = (
            "w-full border border-gray-300 dark:border-gray-600 rounded p-2 "
            "focus:outline-none focus:ring-2 focus:ring-teal-500 focus:ring-offset-2 "
            "dark:focus:ring-offset-gray-800 bg-white dark:bg-gray-800"
        )

        widgets = {
            "title": forms.TextInput(attrs={"class": input_classes}),
            "content": forms.Textarea(attrs={"class": input_classes, "rows": 10}),
            "excerpt": forms.Textarea(attrs={"class": input_classes, "rows": 3}),
            "tags": forms.TextInput(
                attrs={
                    "class": input_classes,
                    "placeholder": "Enter comma-separated tags",
                }
            ),
            "status": forms.Select(attrs={"class": input_classes}),
        }


class MessageTeacherForm(forms.Form):
    name = forms.CharField(
        max_length=100,
        required=True,
        widget=TailwindInput(
            attrs={
                "class": (
                    "w-full px-4 py-2 border border-gray-300 dark:border-gray-600 "
                    "rounded-lg focus:ring-2 focus:ring-blue-500"
                )
            }
        ),
    )
    email = forms.EmailField(
        required=True,
        widget=TailwindEmailInput(
            attrs={
                "class": (
                    "w-full px-4 py-2 border border-gray-300 dark:border-gray-600 "
                    "rounded-lg focus:ring-2 focus:ring-blue-500"
                )
            }
        ),
    )
    message = forms.CharField(
        widget=TailwindTextarea(
            attrs={
                "class": (
                    "w-full px-4 py-2 border border-gray-300 dark:border-gray-600 "
                    "rounded-lg focus:ring-2 focus:ring-blue-500"
                ),
                "rows": 5,
            }
        ),
        required=True,
    )
    captcha = CaptchaField(
        required=False,
        widget=TailwindCaptchaTextInput(
            attrs={
                "class": (
                    "w-full px-4 py-2 border border-gray-300 dark:border-gray-600 "
                    "rounded-lg focus:ring-2 focus:ring-blue-500"
                )
            }
        ),
    )

    def __init__(self, *args, **kwargs):
        user = kwargs.pop("user", None)
        super().__init__(*args, **kwargs)

        # If user is authenticated, remove name, email and captcha fields
        if user and user.is_authenticated:
            del self.fields["name"]
            del self.fields["email"]
            del self.fields["captcha"]


class FeedbackForm(forms.Form):
    name = forms.CharField(
        max_length=100,
        required=False,
        widget=TailwindInput(
            attrs={
                "placeholder": "Your name (optional)",
                "class": (
                    "w-full px-4 py-2 border border-gray-300 dark:border-gray-600 "
                    "rounded-lg focus:ring-2 focus:ring-blue-500"
                ),
            }
        ),
    )
    email = forms.EmailField(
        required=False,
        widget=TailwindEmailInput(
            attrs={
                "placeholder": "Your email (optional)",
                "class": (
                    "w-full px-4 py-2 border border-gray-300 dark:border-gray-600 "
                    "rounded-lg focus:ring-2 focus:ring-blue-500"
                ),
            }
        ),
    )
    description = forms.CharField(
        widget=TailwindTextarea(
            attrs={
                "placeholder": "Your feedback...",
                "rows": 4,
                "class": (
                    "w-full px-4 py-2 border border-gray-300 dark:border-gray-600 "
                    "rounded-lg focus:ring-2 focus:ring-blue-500"
                ),
            }
        ),
        required=True,
    )
    captcha = CaptchaField(widget=TailwindCaptchaTextInput)


class ChallengeSubmissionForm(forms.ModelForm):
    class Meta:
        model = ChallengeSubmission
        fields = ["submission_text"]
        widgets = {
            "submission_text": forms.Textarea(
                attrs={"rows": 5, "placeholder": "Describe your results or reflections..."}
            ),
        }


class TailwindInput(forms.widgets.Input):
    def __init__(self, *args, **kwargs):
        kwargs.setdefault("attrs", {}).update(
            {"class": "w-full px-3 py-2 border rounded-lg focus:outline-none focus:ring-2 focus:ring-blue-500"}
        )
        super().__init__(*args, **kwargs)


class TailwindTextarea(forms.widgets.Textarea):
    def __init__(self, *args, **kwargs):
        kwargs.setdefault("attrs", {}).update(
            {"class": "w-full px-3 py-2 border rounded-lg focus:outline-none focus:ring-2 focus:ring-blue-500"}
        )
        super().__init__(*args, **kwargs)


class GoodsForm(forms.ModelForm):
    """Form for creating/updating goods with full validation"""

    class Meta:
        model = Goods
        fields = [
            "name",
            "description",
            "price",
            "discount_price",
            "product_type",
            "stock",
            "file",
            "category",
            "is_available",
        ]
        widgets = {
            "name": TailwindInput(attrs={"placeholder": "Algebra Basics Workbook"}),
            "description": TailwindTextarea(attrs={"rows": 4, "placeholder": "Detailed product description"}),
            "price": forms.NumberInput(attrs={"class": "tailwind-input-class", "min": "0", "step": "0.01"}),
            "discount_price": forms.NumberInput(attrs={"class": "tailwind-input-class", "min": "0", "step": "0.01"}),
            "product_type": forms.Select(attrs={"onchange": "toggleDigitalFields(this.value)"}),
            "stock": forms.NumberInput(attrs={"data-product-type": "physical"}),
            "file": forms.FileInput(attrs={"accept": ".pdf,.zip,.mp4,.docx", "data-product-type": "digital"}),
            "category": forms.TextInput(attrs={"placeholder": "Educational Materials"}),
        }

    def __init__(self, *args, **kwargs):
        super().__init__(*args, **kwargs)
        self.fields["product_type"].initial = "physical"

        if self.instance and self.instance.pk:
            if self.instance.product_type == "digital":
                self.fields["file"].required = True
                self.fields["stock"].required = False
            else:
                self.fields["stock"].required = True

    def clean(self):
        cleaned_data = super().clean()
        product_type = cleaned_data.get("product_type")
        price = cleaned_data.get("price")
        discount_price = cleaned_data.get("discount_price")
        stock = cleaned_data.get("stock")
        file = cleaned_data.get("file")

        if discount_price and discount_price >= price:
            self.add_error("discount_price", "Discount must be lower than base price")

        if product_type == "digital":
            if stock is not None:
                self.add_error("stock", "Digital products can't have stock")
            if not file and not self.instance.file:
                self.add_error("file", "File required for digital products")
        else:
            if stock is None:
                self.add_error("stock", "Stock required for physical products")
            if file:
                self.add_error("file", "Files only for digital products")

        return cleaned_data

    def save(self, commit=True):
        goods = super().save(commit=False)

        # Handle product type specific fields
        if goods.product_type == "digital":
            goods.stock = None
        else:
            goods.file = None

        if commit:
            goods.save()
            self.save_images(goods)

        return goods

    def save_images(self, goods):
        # Delete existing images if replacing
        if "images" in self.changed_data:
            goods.images.all().delete()

        # Create new ProductImage instances
        for img in self.files.getlist("images"):
            ProductImage.objects.create(goods=goods, image=img)


class StorefrontForm(forms.ModelForm):
    class Meta:
        model = Storefront
        fields = [
            "name",
            "description",
            "store_slug",
            "logo",
            "is_active",
        ]


<<<<<<< HEAD
class TeamGoalForm(forms.ModelForm):
    """Form for creating and editing team goals."""

    class Meta:
        model = TeamGoal
        fields = ["title", "description", "deadline"]
        widgets = {
            "deadline": forms.DateTimeInput(attrs={"type": "datetime-local"}),
            "description": forms.Textarea(attrs={"rows": 4}),
        }


class TeamInviteForm(forms.ModelForm):
    """Form for inviting users to a team goal."""

    class Meta:
        model = TeamInvite
        fields = ["recipient"]
        widgets = {
            "recipient": forms.Select(attrs={"class": "form-select"}),
        }

=======
class ProgressTrackerForm(forms.ModelForm):
    class Meta:
        model = ProgressTracker
        fields = ["title", "description", "current_value", "target_value", "color", "public"]
        widgets = {
            "description": forms.Textarea(attrs={"rows": 3}),
        }


class MemeForm(forms.ModelForm):
    new_subject = forms.CharField(
        max_length=100,
        required=False,
        widget=TailwindInput(
            attrs={
                "placeholder": "Enter a new subject name",
                "class": "w-full px-3 py-2 border rounded-lg focus:outline-none focus:ring-2 focus:ring-teal-500",
            }
        ),
        help_text="If your subject isn't listed, enter a new one here",
    )

    class Meta:
        model = Meme
        fields = ["title", "subject", "new_subject", "caption", "image"]
        widgets = {
            "title": TailwindInput(
                attrs={
                    "placeholder": "Enter a descriptive title",
                    "required": True,
                }
            ),
            "subject": TailwindSelect(
                attrs={
                    "class": "w-full px-3 py-2 border rounded-lg focus:outline-none focus:ring-2 focus:ring-teal-500"
                }
            ),
            "caption": TailwindTextarea(
                attrs={
                    "placeholder": "Add a caption for your meme",
                    "rows": 3,
                }
            ),
            "image": TailwindFileInput(
                attrs={
                    "accept": "image/png,image/jpeg,image/gif",
                    "required": True,
                    "help_text": "Upload a meme image (JPG, PNG, or GIF, max 2MB)",
                }
            ),
        }

    def __init__(self, *args, **kwargs):
        super().__init__(*args, **kwargs)
        self.fields["subject"].required = False
        self.fields["subject"].help_text = "Select an existing subject"

        # Improve error messages
        self.fields["image"].error_messages = {
            "required": "Please select an image file.",
            "invalid": "Please upload a valid image file.",
        }

    def clean(self):
        cleaned_data = super().clean()
        subject = cleaned_data.get("subject")
        new_subject = cleaned_data.get("new_subject")

        if not subject and not new_subject:
            raise forms.ValidationError("You must either select an existing subject or create a new one.")

        return cleaned_data

    def save(self, commit=True):
        meme = super().save(commit=False)

        # Create new subject if provided
        new_subject_name = self.cleaned_data.get("new_subject")
        if new_subject_name and not self.cleaned_data.get("subject"):
            from django.utils.text import slugify

            subject, created = Subject.objects.get_or_create(
                name=new_subject_name, defaults={"slug": slugify(new_subject_name)}
            )
            meme.subject = subject

        if commit:
            meme.save()
        return meme

>>>>>>> b0714bec

class StudentEnrollmentForm(forms.Form):
    first_name = forms.CharField(
        max_length=30, required=True, widget=TailwindInput(attrs={"placeholder": "First Name"}), label="First Name"
    )
    last_name = forms.CharField(
        max_length=30, required=True, widget=TailwindInput(attrs={"placeholder": "Last Name"}), label="Last Name"
    )
    email = forms.EmailField(
        required=True, widget=TailwindEmailInput(attrs={"placeholder": "Student Email"}), label="Student Email"
    )<|MERGE_RESOLUTION|>--- conflicted
+++ resolved
@@ -67,12 +67,9 @@
     "EducationalVideoForm",
     "ProgressTrackerForm",
     "SuccessStoryForm",
-<<<<<<< HEAD
     "TeamGoalForm",
     "TeamInviteForm",
-=======
     "MemeForm",
->>>>>>> b0714bec
 ]
 
 
@@ -1081,7 +1078,6 @@
         ]
 
 
-<<<<<<< HEAD
 class TeamGoalForm(forms.ModelForm):
     """Form for creating and editing team goals."""
 
@@ -1104,7 +1100,6 @@
             "recipient": forms.Select(attrs={"class": "form-select"}),
         }
 
-=======
 class ProgressTrackerForm(forms.ModelForm):
     class Meta:
         model = ProgressTracker
@@ -1195,7 +1190,6 @@
             meme.save()
         return meme
 
->>>>>>> b0714bec
 
 class StudentEnrollmentForm(forms.Form):
     first_name = forms.CharField(
