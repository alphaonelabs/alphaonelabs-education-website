import re
from typing import ClassVar
from urllib.parse import parse_qs, urlparse

import bleach
from allauth.account.forms import LoginForm, SignupForm
from captcha.fields import CaptchaField
from cryptography.fernet import Fernet
from django import forms
from django.conf import settings
from django.contrib.auth import authenticate
from django.contrib.auth.models import User
from django.core.exceptions import ValidationError
from django.core.validators import FileExtensionValidator
from django.db import IntegrityError
from django.forms.widgets import URLInput
from django.utils import timezone
from django.utils.crypto import get_random_string
from django.utils.text import slugify
from django.utils.translation import gettext_lazy as _
from markdownx.fields import MarkdownxFormField

from .models import (
    Achievement,
    Avatar,
    BlogPost,
    ChallengeSubmission,
    Chapter,
    ChapterApplication,
    ChapterEvent,
    ChapterEventRSVP,
    Course,
    CourseMaterial,
    EducationalVideo,
    ForumCategory,
    Goods,
    GradeableLink,
    LinkGrade,
    Meme,
    NotificationPreference,
    PeerChallenge,
    PeerChallengeInvitation,
    ProductImage,
    Profile,
    ProgressTracker,
    Quiz,
    QuizOption,
    QuizQuestion,
    Review,
    Session,
    Storefront,
    StudyGroup,
    Subject,
    SuccessStory,
    Survey,
    TeamGoal,
    TeamGoalMember,
    TeamInvite,
    VideoRequest,
    VirtualClassroom,
    VirtualClassroomCustomization,
    WaitingRoom,
)
from .referrals import handle_referral
from .widgets import (
    TailwindCaptchaTextInput,
    TailwindCheckboxInput,
    TailwindDateTimeInput,
    TailwindEmailInput,
    TailwindFileInput,
    TailwindInput,
    TailwindNumberInput,
    TailwindSelect,
    TailwindTextarea,
)

__all__ = [
    "UserRegistrationForm",
    "ProfileForm",
    "ChallengeSubmissionForm",
    "CourseCreationForm",
    "CourseForm",
    "PeerChallengeForm",
    "PeerChallengeInvitationForm",
    "SessionForm",
    "ReviewForm",
    "CourseMaterialForm",
    "TeacherSignupForm",
    "ProfileUpdateForm",
    "CustomLoginForm",
    "LearnForm",
    "TeachForm",
    "InviteStudentForm",
    "ForumCategoryForm",
    "ForumTopicForm",
    "BlogPostForm",
    "MessageTeacherForm",
    "VideoRequestForm",
    "FeedbackForm",
    "GoodsForm",
    "StorefrontForm",
    "EducationalVideoForm",
    "ProgressTrackerForm",
    "SuccessStoryForm",
    "TeamGoalForm",
    "TeamInviteForm",
    "MemeForm",
    "QuizForm",
    "QuizQuestionForm",
    "QuizOptionFormSet",
    "TakeQuizForm",
    "AvatarForm",
    "GradeableLinkForm",
    "LinkGradeForm",
    "AwardAchievementForm",
    "SurveyForm",
    "VirtualClassroomForm",
    "VirtualClassroomCustomizationForm",
]

fernet = Fernet(settings.SECURE_MESSAGE_KEY)


class TailwindWidgetMixin:
    """Mixin providing common Tailwind CSS classes for form widgets."""

    @staticmethod
    def get_tailwind_attrs():
        return (
            "w-full px-3 py-2 border rounded-lg focus:outline-none focus:ring-2 "
            "focus:ring-blue-500 bg-white dark:bg-gray-800 text-gray-700 dark:text-white "
            "border-gray-300 dark:border-gray-600 dark:focus:ring-blue-400"
        )


class AccountDeleteForm(forms.Form):
    password = forms.CharField(
        label=_("Password"),
        strip=False,
        widget=forms.PasswordInput(attrs={"autocomplete": "current-password"}),
        help_text=_("Enter your password to confirm account deletion."),
    )

    def __init__(self, user, *args, **kwargs):
        self.user = user
        super().__init__(*args, **kwargs)

    def clean_password(self):
        password = self.cleaned_data.get("password")
        if not authenticate(username=self.user.username, password=password):
            raise forms.ValidationError(_("Your password was entered incorrectly. Please enter it again."))
        return password


class UserRegistrationForm(SignupForm):
    first_name = forms.CharField(
        max_length=30,
        required=True,
        widget=TailwindInput(attrs={"placeholder": "First Name"}),
    )
    last_name = forms.CharField(
        max_length=30,
        required=True,
        widget=TailwindInput(attrs={"placeholder": "Last Name"}),
    )
    is_teacher = forms.BooleanField(
        required=False,
        label="Register as a teacher",
        widget=TailwindCheckboxInput(),
    )
    referral_code = forms.CharField(
        max_length=20,
        required=False,
        widget=TailwindInput(attrs={"placeholder": "Enter referral code"}),
        help_text="Optional - Enter a referral code if you have one",
    )
    how_did_you_hear_about_us = forms.CharField(
        max_length=500,
        required=False,
        widget=TailwindTextarea(
            attrs={"rows": 2, "placeholder": "How did you hear about us? You can enter text or a link."}
        ),
        help_text="Optional - Tell us how you found us. You can enter text or a link.",
    )
    captcha = CaptchaField(widget=TailwindCaptchaTextInput)
    # NEW: Add radio buttons for profile visibility.
    is_profile_public = forms.TypedChoiceField(
        required=True,
        choices=(("True", "Public"), ("False", "Private")),
        coerce=lambda x: x == "True",  # Convert string to Boolean.
        widget=forms.RadioSelect,
        label="Profile Visibility",
        help_text="Select whether your profile details will be public or private.",
    )

    def __init__(self, *args, **kwargs):
        request = kwargs.pop("request", None)
        super().__init__(*args, **kwargs)

        # Update email field widget.
        self.fields["email"].widget = TailwindEmailInput(
            attrs={
                "placeholder": "your.email@example.com",
                "value": self.initial.get("email", ""),
            }
        )
        # Update password field widget.
        self.fields["password1"].widget = TailwindInput(
            attrs={
                "type": "password",
                "placeholder": "Choose a secure password",
                "class": (
                    "block w-full border rounded p-2 focus:outline-none focus:ring-2 "
                    "focus:ring-teal-300 dark:focus:ring-teal-800 bg-white dark:bg-gray-800 "
                    "border-gray-300 dark:border-gray-600 text-gray-900 dark:text-white"
                ),
            }
        )

        # Handle referral code from POST data or session.
        if self.data:  # If form was submitted.
            referral_code = self.data.get("referral_code")
            if referral_code:
                self.fields["referral_code"].initial = referral_code
        elif request and request.session.get("referral_code"):
            referral_code = request.session.get("referral_code")
            self.fields["referral_code"].initial = referral_code
            self.initial["referral_code"] = referral_code

        # Preserve values on form errors.
        if self.data:
            for field_name in ["first_name", "last_name", "email", "referral_code", "username"]:
                if field_name in self.data and field_name in self.fields:
                    self.fields[field_name].widget.attrs["value"] = self.data[field_name]

            # Initialize how_did_you_hear_about_us if provided
            if "how_did_you_hear_about_us" in self.data:
                self.fields["how_did_you_hear_about_us"].initial = self.data["how_did_you_hear_about_us"]

        # Set a default for the new field if not provided.
        if "is_profile_public" not in self.initial:
            self.initial["is_profile_public"] = "False"  # Default to Private.

    def clean_username(self):
        username = self.cleaned_data.get("username")
        if username:
            try:
                User.objects.get(username=username)
                raise forms.ValidationError("This username is already taken. Please choose a different one.")
            except User.DoesNotExist:
                return username
        return username

    def clean_email(self):
        email = self.cleaned_data.get("email", "").lower()
        if email:
            from allauth.account.utils import filter_users_by_email

            users = filter_users_by_email(email)
            if users:
                raise forms.ValidationError(
                    "There was a problem with your signup. Please try again with a different email address or login."
                )
        return email

    def clean_referral_code(self):
        referral_code = self.cleaned_data.get("referral_code")
        if referral_code:
            if not Profile.objects.filter(referral_code=referral_code).exists():
                raise forms.ValidationError("Invalid referral code. Please check and try again.")
        return referral_code

    def save(self, request):
        # Create the user using Allauth's default behavior.
        try:
            user = super().save(request)
        except IntegrityError:
            raise forms.ValidationError("This username is already taken. Please choose a different one.")
        except ValueError:
            raise forms.ValidationError(
                "There was a problem with your signup. Please try again with a different email address or login."
            )

        user.first_name = self.cleaned_data["first_name"]
        user.last_name = self.cleaned_data["last_name"]
        user.save()

        # Update the profile with the new radio button value.
        user.profile.is_profile_public = self.cleaned_data.get("is_profile_public")
        # Save how_did_you_hear_about_us
        user.profile.how_did_you_hear_about_us = self.cleaned_data.get("how_did_you_hear_about_us", "")
        user.profile.save()

        # Update teacher flag if provided.
        if self.cleaned_data.get("is_teacher"):
            user.profile.is_teacher = True
            user.profile.save()

        # Handle referral code if provided.
        referral_code = self.cleaned_data.get("referral_code")
        if referral_code:
            handle_referral(user, referral_code)

        # Ensure email verification is sent
        from allauth.account.models import EmailAddress

        email_address = EmailAddress.objects.get_for_user(user, user.email)
        if not email_address.verified:
            email_address.send_confirmation(request)

        return user


class TailwindInput(forms.widgets.Input, TailwindWidgetMixin):
    def __init__(self, *args, **kwargs):
        kwargs.setdefault("attrs", {}).update(
            {
                "class": self.get_tailwind_attrs(),
            }
        )
        super().__init__(*args, **kwargs)


class TailwindURLInput(URLInput, TailwindWidgetMixin):
    # This widget, subclassing URLInput, ensures input type="url"
    def __init__(self, *args, **kwargs):
        kwargs.setdefault("attrs", {}).update(
            {
                "class": self.get_tailwind_attrs(),
            }
        )
        super().__init__(*args, **kwargs)


class AwardAchievementForm(forms.Form):
    student = forms.ModelChoiceField(
        queryset=User.objects.none(),
        empty_label="Select a student",
        widget=TailwindSelect(),
    )

    achievement_type = forms.ChoiceField(choices=Achievement.TYPES, widget=TailwindSelect())

    course = forms.ModelChoiceField(
        queryset=Course.objects.all(),
        empty_label="Select a course (optional)",
        required=False,
        widget=TailwindSelect(),
    )

    title = forms.CharField(max_length=100, widget=TailwindInput())

    description = forms.CharField(
        widget=TailwindTextarea(attrs={"rows": 3}),
        required=False,
    )

    badge_icon = forms.ChoiceField(
        choices=Achievement.BADGE_ICONS,
        widget=TailwindSelect(),
    )

    def __init__(self, *args, **kwargs):
        teacher = kwargs.pop("teacher", None)
        super().__init__(*args, **kwargs)

        if teacher:
            teacher_courses = Course.objects.filter(teacher=teacher)
            student_ids = []
            for course in teacher_courses:
                student_ids.extend(course.enrollments.filter(status="approved").values_list("student_id", flat=True))

            self.fields["student"].queryset = User.objects.filter(id__in=student_ids)
            self.fields["course"].queryset = teacher_courses

    def clean(self):
        cleaned_data = super().clean()
        if self.fields["student"].queryset.count() == 0:
            raise forms.ValidationError("You don't have any students in your courses who can receive achievements.")
        return cleaned_data


class ProfileForm(forms.ModelForm):
    class Meta:
        model = Profile
        fields = ("bio", "expertise")
        widgets = {
            "bio": TailwindTextarea(attrs={"rows": 4}),
            "expertise": TailwindInput(attrs={"placeholder": "Your areas of expertise"}),
        }


class CourseCreationForm(forms.ModelForm):
    class Meta:
        model = Course
        fields = (
            "title",
            "description",
            "image",
            "learning_objectives",
            "prerequisites",
            "price",
            "allow_individual_sessions",
            "max_students",
            "subject",
            "level",
            "tags",
        )
        widgets = {
            "description": forms.Textarea(attrs={"rows": 4}),
            "image": TailwindFileInput(
                attrs={
                    "accept": "image/*",
                    "help_text": "Course image must be 300x150 pixels",
                }
            ),
            "learning_objectives": forms.Textarea(attrs={"rows": 4}),
            "prerequisites": forms.Textarea(attrs={"rows": 4}),
            "allow_individual_sessions": TailwindCheckboxInput(
                attrs={"help_text": ("Allow students to register for individual sessions")}
            ),
            "tags": forms.TextInput(attrs={"placeholder": "Enter comma-separated tags"}),
        }

    def clean_price(self):
        price = self.cleaned_data.get("price")
        if price < 0:
            raise forms.ValidationError("Price must be greater than or equal to zero")
        return price

    def clean_max_students(self):
        max_students = self.cleaned_data.get("max_students")
        if max_students <= 0:
            msg = "Maximum number of students must be greater than zero"
            raise forms.ValidationError(msg)
        return max_students

    def clean_title(self):
        title = self.cleaned_data.get("title")
        if not title:
            raise forms.ValidationError("Title is required")

        # Check if title contains valid characters for slugification
        if not re.match(r"^[\w\s-]+$", title):
            raise forms.ValidationError("Title can only contain letters, numbers, spaces, and hyphens")

        # Check if a course with this slug already exists
        slug = slugify(title)
        if Course.objects.filter(slug=slug).exists():
            raise forms.ValidationError("A course with a similar title already exists.")

        return title


class CourseForm(forms.ModelForm):
    description = MarkdownxFormField(
        label="Description", help_text="Use markdown for formatting. You can use **bold**, *italic*, lists, etc."
    )
    learning_objectives = MarkdownxFormField(
        label="Learning Objectives",
        help_text="Use markdown for formatting. List your objectives using - or * for bullet points.",
    )
    prerequisites = MarkdownxFormField(
        label="Prerequisites",
        help_text="Use markdown for formatting. List prerequisites using - or * for bullet points.",
        required=False,
    )

    class Meta:
        model = Course
        fields = [
            "title",
            "description",
            "image",
            "learning_objectives",
            "prerequisites",
            "price",
            "allow_individual_sessions",
            "invite_only",
            "max_students",
            "subject",
            "level",
            "tags",
        ]
        widgets = {
            "title": TailwindInput(),
            "description": TailwindTextarea(attrs={"rows": 4}),
            "image": TailwindFileInput(
                attrs={
                    "accept": "image/*",
                    "help_text": "Course image must be 300x150 pixels",
                }
            ),
            "learning_objectives": TailwindTextarea(attrs={"rows": 4}),
            "prerequisites": TailwindTextarea(attrs={"rows": 4}),
            "price": TailwindNumberInput(attrs={"min": "0", "step": "0.01"}),
            "allow_individual_sessions": TailwindCheckboxInput(
                attrs={"help_text": ("Allow students to register for individual sessions")}
            ),
            "invite_only": TailwindCheckboxInput(
                attrs={"help_text": ("If enabled, students can only enroll with an invitation")}
            ),
            "max_students": TailwindNumberInput(attrs={"min": "1"}),
            "subject": TailwindSelect(),
            "level": TailwindSelect(),
            "tags": TailwindInput(attrs={"placeholder": "Enter comma-separated tags"}),
        }

    def clean_max_students(self):
        max_students = self.cleaned_data.get("max_students")
        if max_students <= 0:
            msg = "Maximum number of students must be greater than zero"
            raise forms.ValidationError(msg)
        return max_students


class SessionForm(forms.ModelForm):
    class Meta:
        model = Session
        fields = [
            "title",
            "description",
            "start_time",
            "end_time",
            "is_virtual",
            "meeting_link",
            "location",
            "price",
            "enable_rollover",
            "rollover_pattern",
            "teaching_style",
        ]
        widgets = {
            "title": TailwindInput(),
            "description": TailwindTextarea(attrs={"rows": 4}),
            "start_time": TailwindDateTimeInput(),
            "end_time": TailwindDateTimeInput(),
            "is_virtual": TailwindCheckboxInput(),
            "meeting_link": TailwindInput(attrs={"type": "url"}),
            "location": TailwindInput(),
            "teaching_style": TailwindSelect(),
            "price": TailwindNumberInput(
                attrs={
                    "min": "0",
                    "step": "0.01",
                    "help_text": ("Price for individual session registration"),
                }
            ),
            "enable_rollover": TailwindCheckboxInput(),
            "rollover_pattern": TailwindSelect(),
        }
        help_texts = {
            "start_time": "Click to select the session start date and time",
            "end_time": "Click to select the session end date and time",
            "enable_rollover": "Enable automatic date rollover if no students are enrolled",
            "rollover_pattern": "How often to roll over the session dates",
        }

    def clean(self):
        cleaned_data = super().clean()
        is_virtual = cleaned_data.get("is_virtual")
        meeting_link = cleaned_data.get("meeting_link")
        location = cleaned_data.get("location")
        start_time = cleaned_data.get("start_time")
        end_time = cleaned_data.get("end_time")
        price = cleaned_data.get("price")

        if start_time and end_time and end_time <= start_time:
            self.add_error("end_time", "End time must be after start time.")

        if is_virtual and not meeting_link:
            msg = "Meeting link is required for virtual sessions."
            self.add_error("meeting_link", msg)
        elif not is_virtual and not location:
            msg = "Location is required for in-person sessions."
            self.add_error("location", msg)

        if price is not None and price < 0:
            self.add_error("price", "Price cannot be negative.")

        return cleaned_data


class ReviewForm(forms.ModelForm):
    class Meta:
        model = Review
        fields = ("rating", "comment")
        widgets = {
            "rating": TailwindNumberInput(attrs={"min": "1", "max": "5"}),
            "comment": TailwindTextarea(attrs={"rows": 4}),
        }


class CourseMaterialForm(forms.ModelForm):
    class Meta:
        model = CourseMaterial
        fields = (
            "title",
            "description",
            "material_type",
            "file",
            "external_url",
            "session",
            "is_downloadable",
            "order",
        )
        widgets = {
            "title": TailwindInput(),
            "description": TailwindTextarea(attrs={"rows": 3}),
            "material_type": TailwindSelect(),
            "file": TailwindFileInput(),
            "external_url": TailwindInput(attrs={"placeholder": "Enter video URL"}),  # Add widget for external_url
            "session": TailwindSelect(),
            "is_downloadable": TailwindCheckboxInput(),
            "order": TailwindNumberInput(attrs={"min": 0}),
        }
        labels = {
            "external_url": "External URL",  # Update label
        }

    def __init__(self, *args, course=None, **kwargs):
        super().__init__(*args, **kwargs)
        if course:
            self.fields["session"].queryset = course.sessions.all()


class TeacherSignupForm(forms.Form):
    email = forms.EmailField(widget=TailwindEmailInput())
    username = forms.CharField(
        max_length=150,
        widget=TailwindInput(attrs={"placeholder": "Choose a username"}),
        help_text="This will be your unique identifier on the platform.",
    )
    subject = forms.CharField(max_length=100, widget=TailwindInput())
    captcha = CaptchaField(widget=TailwindCaptchaTextInput)

    def clean_username(self):
        username = self.cleaned_data.get("username")
        if User.objects.filter(username=username).exists():
            raise forms.ValidationError("This username is already taken. Please choose a different one.")
        return username

    def save(self):
        email = self.cleaned_data["email"]
        username = self.cleaned_data["username"]
        subject_name = self.cleaned_data["subject"]

        random_password = get_random_string(length=30)
        try:
            user = User.objects.create_user(username=username, email=email, password=random_password)
        except IntegrityError:
            raise forms.ValidationError("This username is already taken. Please try again with a different username.")

        # Set user as teacher
        profile = user.profile
        profile.is_teacher = True
        profile.save()

        # Create subject
        subject, created = Subject.objects.get_or_create(
            name=subject_name,
            defaults={
                "slug": slugify(subject_name),
                "description": f"Courses about {subject_name}",
            },
        )

        return user, subject


class ProfileUpdateForm(forms.ModelForm):
    username = forms.CharField(
        max_length=150,
        required=True,
        widget=TailwindInput(),
        help_text="This is your public username that will be visible to other users",
    )
    first_name = forms.CharField(
        max_length=30, required=False, widget=TailwindInput(), help_text="Your real name will not be shown publicly"
    )
    last_name = forms.CharField(
        max_length=30, required=False, widget=TailwindInput(), help_text="Your real name will not be shown publicly"
    )
    email = forms.EmailField(
        required=True, widget=TailwindEmailInput(), help_text="Your email will not be shown publicly"
    )
    bio = forms.CharField(
        required=False,
        widget=TailwindTextarea(attrs={"rows": 4}),
        help_text="Tell us about yourself - this will be visible if your profile is public",
    )
    expertise = forms.CharField(
        required=False,
        widget=TailwindInput(),
        help_text=(
            "List your areas of expertise (e.g. Python, Machine Learning, Web Development) - "
            "this will be visible if your profile is public"
        ),
    )
    avatar = forms.ImageField(
        required=False,
        widget=TailwindFileInput(),
        help_text="Upload a profile picture (will be cropped to a square and resized to 200x200 pixels)",
    )
    is_profile_public = forms.TypedChoiceField(
        required=True,
        choices=(("True", "Public"), ("False", "Private")),
        coerce=lambda x: x == "True",
        widget=forms.RadioSelect,
        help_text="Select whether your profile details are public or private.",
    )
    discord_username = forms.CharField(
        max_length=50,
        required=False,
        widget=TailwindInput(),
        help_text="Discord username (visible if profile is public)",
    )
    slack_username = forms.CharField(
        max_length=50, required=False, widget=TailwindInput(), help_text="Slack username (visible if profile is public)"
    )
    github_username = forms.CharField(
        max_length=50,
        required=False,
        widget=TailwindInput(),
        help_text="GitHub username (visible if profile is public)",
    )

    class Meta:
        model = User
        fields = ["username", "first_name", "last_name", "email"]

    def __init__(self, *args, **kwargs):
        super().__init__(*args, **kwargs)
        if self.instance:
            try:
                profile = self.instance.profile
                self.fields["bio"].initial = profile.bio
                self.fields["expertise"].initial = profile.expertise
                self.fields["discord_username"].initial = profile.discord_username
                self.fields["slack_username"].initial = profile.slack_username
                self.fields["github_username"].initial = profile.github_username
                # Set initial value as a string.
                self.initial["is_profile_public"] = "True" if profile.is_profile_public else "False"
            except Profile.DoesNotExist:
                pass

    def clean_username(self):
        username = self.cleaned_data["username"]
        if User.objects.exclude(pk=self.instance.pk).filter(username=username).exists():
            raise forms.ValidationError("This username is already taken. Please choose a different one.")
        return username

    def save(self, commit=True):
        user = super().save(commit=False)
        if commit:
            user.save()
            profile, created = Profile.objects.get_or_create(user=user)
            profile.bio = self.cleaned_data["bio"]
            profile.expertise = self.cleaned_data["expertise"]
            if self.cleaned_data.get("avatar"):
                profile.avatar = self.cleaned_data["avatar"]

            # Get the is_profile_public value and ensure it's a boolean
            is_public = self.cleaned_data.get("is_profile_public")
            profile.discord_username = self.cleaned_data["discord_username"]
            profile.slack_username = self.cleaned_data["slack_username"]
            profile.github_username = self.cleaned_data["github_username"]
            profile.is_profile_public = is_public
            profile.save()
        return user


class CustomLoginForm(LoginForm):
    def __init__(self, *args, **kwargs):
        super().__init__(*args, **kwargs)
        self.fields["login"].widget.attrs.update(
            {
                "class": (
                    "block w-full rounded-md border-0 py-2 px-4 "
                    "text-gray-900 dark:text-white shadow-sm "
                    "ring-1 ring-inset ring-gray-300 "
                    "dark:ring-gray-600 "
                    "placeholder:text-gray-400 "
                    "focus:ring-2 focus:ring-inset "
                    "focus:ring-orange-500 dark:bg-gray-700 "
                    "sm:text-base sm:leading-6"
                )
            }
        )
        self.fields["password"].widget.attrs.update(
            {
                "class": (
                    "block w-full rounded-md border-0 py-2 px-4 "
                    "text-gray-900 dark:text-white shadow-sm "
                    "ring-1 ring-inset ring-gray-300 "
                    "dark:ring-gray-600 "
                    "placeholder:text-gray-400 "
                    "focus:ring-2 focus:ring-inset "
                    "focus:ring-orange-500 dark:bg-gray-700 "
                    "sm:text-base sm:leading-6 pr-10"
                )
            }
        )
        self.fields["remember"].widget.attrs.update(
            {
                "class": (
                    "h-4 w-4 text-orange-500 "
                    "focus:ring-orange-500 "
                    "border-gray-300 dark:border-gray-600 "
                    "rounded cursor-pointer"
                )
            }
        )

    def clean(self):
        cleaned_data = super().clean()
        if cleaned_data is None:
            return {}

        # Check if user exists and can log in
        if "login" in cleaned_data:
            email = cleaned_data["login"]
            try:
                User.objects.get(email=email)
            except User.DoesNotExist:
                raise forms.ValidationError(
                    "No account found with this email address. Please check the email or sign up."
                )

        return cleaned_data


class EducationalVideoForm(forms.ModelForm):
    """
    Form for creating and editing educational videos.
    Validates that video URLs are from YouTube or Vimeo.
    """

    # Make description optional in the form
    description = forms.CharField(
        required=False,
        widget=TailwindTextarea(
            attrs={
                "rows": 4,
                "placeholder": "Describe what viewers will learn from this video (optional)",
            }
        ),
        help_text="Optional – what this video is about",
    )

    class Meta:
        model = EducationalVideo
        fields = ["title", "description", "video_url", "category"]
        widgets = {
            "title": TailwindInput(attrs={"placeholder": "Video title"}),
            "video_url": TailwindInput(attrs={"placeholder": "YouTube or Vimeo URL", "type": "url"}),
            "category": TailwindSelect(
                attrs={
                    "class": (
                        "w-full px-4 py-2 border border-gray-300 dark:border-gray-600"
                        " rounded-lg focus:ring-2 focus:ring-blue-500"
                    )
                }
            ),
        }

    def __init__(self, *args, **kwargs):
        super().__init__(*args, **kwargs)

        # Order subjects by 'order' first, then alphabetically by 'name'
        self.fields["category"].queryset = Subject.objects.all().order_by("order", "name")

    def clean_video_url(self):
        url = self.cleaned_data.get("video_url", "").strip()
        if not url:
            return url  # let required validation handle empties

        parsed = urlparse(url)
        host = parsed.netloc.lower()

        # YouTube validation
        if host == "youtube.com" or host == "www.youtube.com":
            # Standard YouTube URLs with ?v= parameter
            qs = parse_qs(parsed.query)
            vid = qs.get("v", [""])[0]
            if len(vid) == 11 and re.match(r"^[A-Za-z0-9_-]{11}$", vid):
                return url

            # YouTube embed URLs like /embed/VIDEO_ID
            if parsed.path.startswith("/embed/"):
                vid = parsed.path[7:]  # Remove "/embed/"
                if len(vid) == 11 and re.match(r"^[A-Za-z0-9_-]{11}$", vid):
                    return url

        # YouTube short URL validation
        if host == "youtu.be":
            vid = parsed.path.lstrip("/")
            if len(vid) == 11 and re.match(r"^[A-Za-z0-9_-]{11}$", vid):
                return url

        # Vimeo validation
        if host == "vimeo.com" or host == "www.vimeo.com":
            path_parts = parsed.path.lstrip("/").split("/")
            vid = path_parts[-1]  # Get the last part of the path

            # Handle both /VIDEO_ID and /video/VIDEO_ID formats
            if vid.isdigit() and len(vid) >= 8:
                return url

        raise forms.ValidationError("Please enter a valid YouTube or Vimeo URL")


class SuccessStoryForm(forms.ModelForm):
    content = MarkdownxFormField(
        label="Content", help_text="Use markdown for formatting. You can use **bold**, *italic*, lists, etc."
    )

    class Meta:
        model = SuccessStory
        fields = ["title", "content", "excerpt", "featured_image", "status"]
        widgets = {
            "title": TailwindInput(attrs={"placeholder": "Your success story title"}),
            "excerpt": TailwindTextarea(
                attrs={"rows": 3, "placeholder": "A brief summary of your success story (optional)"}
            ),
            "featured_image": TailwindFileInput(
                attrs={"accept": "image/*", "help_text": "Featured image for your success story (optional)"}
            ),
            "status": TailwindSelect(),
        }


class LearnForm(forms.ModelForm):
    """Form for creating and editing waiting rooms."""

    class Meta:
        model = WaitingRoom
        fields = ["title", "description", "subject", "topics"]

        widgets = {
            "title": TailwindInput(attrs={"placeholder": "What would you like to learn?"}),
            "description": TailwindTextarea(attrs={"rows": 4, "placeholder": "Describe what you want to learn"}),
            "subject": TailwindInput(attrs={"placeholder": "Main subject (e.g., Mathematics, Programming)"}),
            "topics": TailwindInput(
                attrs={"placeholder": "e.g., Python, Machine Learning, Data Science", "class": "tag-input"}
            ),
        }
        help_texts = {
            "title": "Give your waiting room a descriptive title",
            "subject": "The main subject area for this waiting room",
            "topics": "Enter topics separated by commas",
        }

    def clean_topics(self):
        """Validate and clean the topics field."""
        topics = self.cleaned_data.get("topics")
        if not topics:
            raise forms.ValidationError("Please enter at least one topic.")

        # Ensure we have at least one non-empty topic after splitting
        topic_list = [t.strip() for t in topics.split(",") if t.strip()]
        if not topic_list:
            raise forms.ValidationError("Please enter at least one valid topic.")

        return topics


class TeachForm(forms.Form):
    """Form for creating course draft by both authenticated and unauthenticated users."""

    course_title = forms.CharField(
        max_length=200,
        label="Course Title",
        widget=TailwindInput(
            attrs={
                "placeholder": "Enter your course title",
                "class": "block w-full border rounded p-2 focus:outline-none focus:ring-2 focus:ring-indigo-500",
            }
        ),
    )
    course_image = forms.ImageField(
        required=True,
        validators=[FileExtensionValidator(["jpg", "jpeg", "png", "gif"])],
        widget=TailwindFileInput(
            attrs={
                "accept": "image/*",
                "help_text": "Upload a course image (required)",
                "class": "block w-full border rounded p-2 focus:outline-none focus:ring-2 focus:ring-indigo-500",
            }
        ),
    )
    course_description = forms.CharField(
        label="Course Description",
        widget=TailwindTextarea(
            attrs={
                "rows": 4,
                "placeholder": "Describe what your course will cover...",
            }
        ),
        help_text="Provide a detailed description of your course.",
    )
    preferred_session_times = forms.DateTimeField(
        label="Preferred Session Time",
        widget=TailwindDateTimeInput(),
        help_text="Select preferred time for your course sessions.",
        required=False,
    )
    flexible_timing = forms.BooleanField(
        label="Flexible Timing",
        required=False,
        widget=TailwindCheckboxInput(
            attrs={
                "class": "h-4 w-4 text-indigo-600 border-gray-300 rounded focus:ring-indigo-500",
            }
        ),
        help_text="Check if you're open to scheduling sessions at various times.",
    )
    email = forms.EmailField(
        label="Email Address",
        widget=TailwindInput(
            attrs={
                "placeholder": "Your email address",
                "class": "block w-full border rounded p-2 focus:outline-none focus:ring-2 focus:ring-indigo-500",
            }
        ),
        help_text="We'll use this to create your account or link to an existing one.",
    )
    captcha = CaptchaField(
        widget=TailwindCaptchaTextInput(
            attrs={"class": "block w-full border rounded p-2 focus:outline-none focus:ring-2 focus:ring-indigo-500"}
        )
    )

    def __init__(self, *args, **kwargs):
        user = kwargs.pop("user", None)
        super().__init__(*args, **kwargs)
        # If the user is authenticated, remove email and captcha fields
        if user and user.is_authenticated:
            del self.fields["email"]
            del self.fields["captcha"]

    def clean_course_title(self):
        """Validate and clean the course_title field."""
        title = self.cleaned_data.get("course_title")
        # Validate title contains only valid characters
        if not re.match(r"^[\w\s-]+$", title):
            raise forms.ValidationError("Title can only contain letters, numbers, spaces, and hyphens")

        return title

    def clean_preferred_session_times(self):
        """Validate the preferred_session_times."""
        preferred_time = self.cleaned_data.get("preferred_session_times")
        if preferred_time and preferred_time < timezone.now():
            raise forms.ValidationError("Preferred session time cannot be in the past.")
        return preferred_time

    def clean_course_image(self):
        """Validate and clean the course_image field."""
        image = self.cleaned_data.get("course_image")
        if image:
            max_size = 5 * 1024 * 1024  # 5MB
            if image.size > max_size:
                raise forms.ValidationError("Image must be less than 5MB")
        return image


class InviteStudentForm(forms.Form):
    email = forms.EmailField(
        label="Student's Email",
        widget=forms.EmailInput(
            attrs={
                "class": (
                    "w-full px-4 py-2 rounded-lg border border-gray-300 dark:border-gray-600 "
                    "bg-white dark:bg-gray-700 text-gray-900 dark:text-gray-100 "
                    "focus:ring-2 focus:ring-indigo-500 dark:focus:ring-indigo-400 focus:border-transparent"
                ),
                "placeholder": "Enter student's email address",
            }
        ),
    )
    message = forms.CharField(
        required=False,
        label="Personal Message (optional)",
        widget=forms.Textarea(
            attrs={
                "class": (
                    "w-full px-4 py-2 rounded-lg border border-gray-300 dark:border-gray-600 "
                    "bg-white dark:bg-gray-700 text-gray-900 dark:text-gray-100 "
                    "focus:ring-2 focus:ring-indigo-500 dark:focus:ring-indigo-400 focus:border-transparent"
                ),
                "placeholder": "Add a personal message to your invitation",
                "rows": 3,
            }
        ),
    )


class ForumCategoryForm(forms.ModelForm):
    """Form for creating and editing forum categories."""

    def clean(self):
        cleaned_data = super().clean()
        name = cleaned_data.get("name")
        if name and not cleaned_data.get("slug"):
            cleaned_data["slug"] = slugify(name)
        return cleaned_data

    class Meta:
        model = ForumCategory
        fields = ["name", "description", "icon", "slug"]
        widgets = {
            "name": forms.TextInput(
                attrs={
                    "class": (
                        "w-full border border-gray-300 dark:border-gray-600 rounded p-2 "
                        "focus:outline-none focus:ring-2 focus:ring-teal-500 focus:ring-offset-2 "
                        "dark:focus:ring-offset-gray-800 bg-white dark:bg-gray-800"
                    )
                }
            ),
            "description": forms.Textarea(
                attrs={
                    "class": (
                        "w-full border border-gray-300 dark:border-gray-600 rounded p-2 "
                        "focus:outline-none focus:ring-2 focus:ring-teal-500 focus:ring-offset-2 "
                        "dark:focus:ring-offset-gray-800 bg-white dark:bg-gray-800"
                    ),
                    "rows": 4,
                }
            ),
            "icon": forms.TextInput(
                attrs={
                    "class": (
                        "w-full border border-gray-300 dark:border-gray-600 rounded p-2 "
                        "focus:outline-none focus:ring-2 focus:ring-teal-500 focus:ring-offset-2 "
                        "dark:focus:ring-offset-gray-800 bg-white dark:bg-gray-800"
                    ),
                    "placeholder": "fa-folder",
                }
            ),
            "slug": forms.TextInput(
                attrs={
                    "class": "w-full border-gray-300 dark:border-gray-600 rounded p-2 bg-gray-200 cursor-not-allowed",
                    "readonly": "readonly",
                }
            ),
        }
        help_texts = {
            "icon": "Enter a Font Awesome icon class (e.g., fa-folder, fa-book, fa-code)",
        }


class PeerChallengeForm(forms.ModelForm):
    """Form for creating and editing peer challenges."""

    class Meta:
        model = PeerChallenge
        fields = ["quiz", "title", "description", "expires_at"]
        widgets = {
            "quiz": TailwindSelect(),
            "title": TailwindInput(attrs={"placeholder": "Challenge title"}),
            "description": TailwindTextarea(attrs={"rows": 3, "placeholder": "Describe your challenge"}),
            "expires_at": TailwindDateTimeInput(attrs={"placeholder": "Expiration date (optional)"}),
        }
        help_texts = {
            "expires_at": "Optional deadline for the challenge",
        }

    def __init__(self, *args, user=None, **kwargs):
        super().__init__(*args, **kwargs)
        # Only show quizzes created by the current user
        if user:
            self.fields["quiz"].queryset = Quiz.objects.filter(creator=user, status="published")


class PeerChallengeInvitationForm(forms.ModelForm):
    """Form for inviting users to a peer challenge."""

    participants = forms.CharField(
        widget=TailwindTextarea(attrs={"rows": 2, "placeholder": "Enter usernames, separated by commas"}),
        help_text="Enter usernames separated by commas",
    )

    class Meta:
        model = PeerChallengeInvitation
        fields = ["message"]
        widgets = {
            "message": TailwindTextarea(attrs={"rows": 3, "placeholder": "Add a personal message to your invitation"}),
        }

    def clean_participants(self):
        participants = self.cleaned_data.get("participants", "")
        if not participants:
            raise forms.ValidationError("You must invite at least one participant")

        usernames = [username.strip() for username in participants.split(",") if username.strip()]
        if not usernames:
            raise forms.ValidationError("You must invite at least one participant")

        from django.contrib.auth.models import User

        # Check if users exist
        found_users = User.objects.filter(username__in=usernames)
        found_usernames = found_users.values_list("username", flat=True)

        # Get missing usernames
        missing = set(usernames) - set(found_usernames)
        if missing:
            raise forms.ValidationError(f"The following users do not exist: {', '.join(missing)}")

        return found_users

    def clean(self):
        cleaned_data = super().clean()
        name = cleaned_data.get("name")
        if name:
            cleaned_data["slug"] = slugify(name)
        return cleaned_data


class ForumTopicForm(forms.Form):
    title = forms.CharField(
        max_length=200,
        required=True,
        widget=TailwindInput(
            attrs={
                "class": (
                    "w-full border border-gray-300 dark:border-gray-600 rounded p-2 "
                    "focus:outline-none focus:ring-2 focus:ring-teal-500 focus:ring-offset-2 "
                    "dark:focus:ring-offset-gray-800 bg-white dark:bg-gray-800"
                ),
                "placeholder": "Enter your topic title",
            }
        ),
    )
    content = forms.CharField(
        required=True,
        widget=TailwindTextarea(
            attrs={
                "class": (
                    "w-full border border-gray-300 dark:border-gray-600 rounded p-2 "
                    "focus:outline-none focus:ring-2 focus:ring-teal-500 focus:ring-offset-2 "
                    "dark:focus:ring-offset-gray-800 bg-white dark:bg-gray-800"
                ),
                "rows": 6,
                "placeholder": "Write your topic content here...",
            }
        ),
    )
    github_issue_url = forms.URLField(
        required=False,
        widget=TailwindURLInput(attrs={"placeholder": "https://github.com/your-org/your-repo/issues/123"}),
        help_text="Link to a related GitHub issue (optional)",
    )
    github_milestone_url = forms.URLField(
        required=False,
        widget=TailwindURLInput(attrs={"placeholder": "https://github.com/your-org/your-repo/milestone/1"}),
        help_text="Link to a related GitHub milestone (optional)",
    )

    def clean_github_issue_url(self):
        url = self.cleaned_data.get("github_issue_url")
        if url and (not url.startswith("https://github.com/") or "/issues/" not in url):
            raise forms.ValidationError("Please enter a valid GitHub issue URL")
        return url

    def clean_github_milestone_url(self):
        url = self.cleaned_data.get("github_milestone_url")
        if url and (not url.startswith("https://github.com/") or "milestone" not in url):
            raise forms.ValidationError("Please enter a valid GitHub milestone URL")
        return url


class AvatarForm(forms.ModelForm):
    """Form for customizing user avatars."""

    class Meta:
        model = Avatar
        fields = [
            "style",
            "background_color",
            "top",
            "eyebrows",
            "eyes",
            "nose",
            "mouth",
            "facial_hair",
            "skin_color",
            "hair_color",
            "accessory",
            "clothing",
            "clothing_color",
        ]
        widgets = {
            "style": TailwindSelect(),
            "background_color": TailwindInput(attrs={"type": "color"}),
            "top": TailwindSelect(),
            "eyebrows": TailwindSelect(),
            "eyes": TailwindSelect(),
            "nose": TailwindSelect(),
            "mouth": TailwindSelect(),
            "facial_hair": TailwindSelect(),
            "skin_color": TailwindSelect(),
            "hair_color": TailwindInput(attrs={"type": "color"}),
            "accessory": TailwindSelect(),
            "clothing": TailwindSelect(),
            "clothing_color": TailwindInput(attrs={"type": "color"}),
        }


class BlogPostForm(forms.ModelForm):
    """Form for creating and editing blog posts."""

    class Meta:
        model = BlogPost
        fields = ["title", "content", "excerpt", "featured_image", "status", "tags"]

        input_classes = (
            "w-full border border-gray-300 dark:border-gray-600 rounded p-2 "
            "focus:outline-none focus:ring-2 focus:ring-teal-500 focus:ring-offset-2 "
            "dark:focus:ring-offset-gray-800 bg-white dark:bg-gray-800"
        )

        widgets = {
            "title": forms.TextInput(attrs={"class": input_classes}),
            "content": forms.Textarea(attrs={"class": input_classes, "rows": 10}),
            "excerpt": forms.Textarea(attrs={"class": input_classes, "rows": 3}),
            "tags": forms.TextInput(
                attrs={
                    "class": input_classes,
                    "placeholder": "Enter comma-separated tags",
                }
            ),
            "status": forms.Select(attrs={"class": input_classes}),
        }


class MessageTeacherForm(forms.Form):
    name = forms.CharField(
        widget=TailwindInput(
            attrs={
                "class": (
                    "w-full px-4 py-2 border border-gray-300 dark:border-gray-600 "
                    "rounded-lg focus:ring-2 focus:ring-blue-500"
                )
            }
        ),
    )
    email = forms.EmailField(
        widget=TailwindEmailInput(
            attrs={
                "class": (
                    "w-full px-4 py-2 border border-gray-300 dark:border-gray-600 "
                    "rounded-lg focus:ring-2 focus:ring-blue-500"
                )
            }
        ),
    )
    message = forms.CharField(
        widget=TailwindTextarea(
            attrs={
                "class": (
                    "w-full px-4 py-2 border border-gray-300 dark:border-gray-600 "
                    "rounded-lg focus:ring-2 focus:ring-blue-500"
                ),
                "rows": 5,
            }
        ),
        required=True,
    )
    captcha = CaptchaField(
        required=False,
        widget=TailwindCaptchaTextInput(
            attrs={
                "class": (
                    "w-full px-4 py-2 border border-gray-300 dark:border-gray-600 "
                    "rounded-lg focus:ring-2 focus:ring-blue-500"
                )
            }
        ),
    )

    def __init__(self, *args, **kwargs):
        user = kwargs.pop("user", None)
        super().__init__(*args, **kwargs)
        # If the user is authenticated, remove name, email, and captcha fields.
        if user and user.is_authenticated:
            del self.fields["name"]
            del self.fields["email"]
            del self.fields["captcha"]

    def clean_message(self):
        """
        Encrypts the message field using Fernet before processing.
        Returns the encrypted message as a decoded string.
        """
        message = self.cleaned_data.get("message")
        if not message:
            raise ValidationError("Message cannot be empty.")
        try:
            encrypted_message = fernet.encrypt(message.encode("utf-8"))
            return encrypted_message.decode("utf-8")
        except Exception as e:
            raise ValidationError("Encryption failed: " + str(e))


class FeedbackForm(forms.Form):
    name = forms.CharField(
        max_length=100,
        required=False,
        widget=TailwindInput(
            attrs={
                "placeholder": "Your name (optional)",
                "class": (
                    "w-full px-4 py-2 border border-gray-300 dark:border-gray-600 "
                    "rounded-lg focus:ring-2 focus:ring-blue-500"
                ),
            }
        ),
    )
    email = forms.EmailField(
        required=False,
        widget=TailwindEmailInput(
            attrs={
                "placeholder": "Your email (optional)",
                "class": (
                    "w-full px-4 py-2 border border-gray-300 dark:border-gray-600 "
                    "rounded-lg focus:ring-2 focus:ring-blue-500"
                ),
            }
        ),
    )
    description = forms.CharField(
        widget=TailwindTextarea(
            attrs={
                "placeholder": "Your feedback...",
                "rows": 4,
                "class": (
                    "w-full px-4 py-2 border border-gray-300 dark:border-gray-600 "
                    "rounded-lg focus:ring-2 focus:ring-blue-500"
                ),
            }
        ),
        required=True,
    )
    captcha = CaptchaField(widget=TailwindCaptchaTextInput)


class ChallengeSubmissionForm(forms.ModelForm):
    class Meta:
        model = ChallengeSubmission
        fields = ["submission_text"]
        widgets = {
            "submission_text": forms.Textarea(
                attrs={"rows": 5, "placeholder": "Describe your results or reflections..."}
            ),
        }


class TailwindTextarea(forms.widgets.Textarea):
    def __init__(self, *args, **kwargs):
        kwargs.setdefault("attrs", {}).update(
            {"class": "w-full px-3 py-2 border rounded-lg focus:outline-none focus:ring-2 focus:ring-blue-500"}
        )
        super().__init__(*args, **kwargs)


class GoodsForm(forms.ModelForm):
    """Form for creating/updating goods with full validation"""

    class Meta:
        model = Goods
        fields = [
            "name",
            "description",
            "price",
            "discount_price",
            "product_type",
            "stock",
            "file",
            "category",
            "is_available",
        ]
        widgets = {
            "name": TailwindInput(attrs={"placeholder": "Algebra Basics Workbook"}),
            "description": TailwindTextarea(attrs={"rows": 4, "placeholder": "Detailed product description"}),
            "price": forms.NumberInput(attrs={"class": "tailwind-input-class", "min": "0", "step": "0.01"}),
            "discount_price": forms.NumberInput(attrs={"class": "tailwind-input-class", "min": "0", "step": "0.01"}),
            "product_type": forms.Select(attrs={"onchange": "toggleDigitalFields(this.value)"}),
            "stock": forms.NumberInput(attrs={"data-product-type": "physical"}),
            "file": forms.FileInput(attrs={"accept": ".pdf,.zip,.mp4,.docx", "data-product-type": "digital"}),
            "category": forms.TextInput(attrs={"placeholder": "Educational Materials"}),
        }

    def __init__(self, *args, **kwargs):
        super().__init__(*args, **kwargs)
        self.fields["product_type"].initial = "physical"

        if self.instance and self.instance.pk:
            if self.instance.product_type == "digital":
                self.fields["file"].required = True
                self.fields["stock"].required = False
            else:
                self.fields["stock"].required = True

    def clean(self):
        cleaned_data = super().clean()
        product_type = cleaned_data.get("product_type")
        price = cleaned_data.get("price")
        discount_price = cleaned_data.get("discount_price")
        stock = cleaned_data.get("stock")
        file = cleaned_data.get("file")

        if discount_price and discount_price >= price:
            self.add_error("discount_price", "Discount must be lower than base price")

        if product_type == "digital":
            if stock is not None:
                self.add_error("stock", "Digital products can't have stock")
            if not file and not self.instance.file:
                self.add_error("file", "File required for digital products")
        else:
            if stock is None:
                self.add_error("stock", "Stock required for physical products")
            if file:
                self.add_error("file", "Files only for digital products")

        return cleaned_data

    def save(self, commit=True):
        goods = super().save(commit=False)

        # Handle product type specific fields
        if goods.product_type == "digital":
            goods.stock = None
        else:
            goods.file = None

        if commit:
            goods.save()
            self.save_images(goods)

        return goods

    def save_images(self, goods):
        # Delete existing images if replacing
        if "images" in self.changed_data:
            goods.images.all().delete()

        # Create new ProductImage instances
        for img in self.files.getlist("images"):
            ProductImage.objects.create(goods=goods, image=img)


class StorefrontForm(forms.ModelForm):
    class Meta:
        model = Storefront
        fields = [
            "name",
            "description",
            "store_slug",
            "logo",
            "is_active",
        ]


class TeamGoalCompletionForm(forms.ModelForm):
    class Meta:
        model = TeamGoalMember
        fields = ["completion_image", "completion_link", "completion_notes"]
        widgets = {
            "completion_notes": forms.Textarea(attrs={"rows": 3}),
        }

    def clean(self):
        cleaned_data = super().clean()
        image = cleaned_data.get("completion_image")
        link = cleaned_data.get("completion_link")
        notes = cleaned_data.get("completion_notes")
        if not image and not link and not notes:
            raise forms.ValidationError("Please provide at least one form of proof (image, link, or notes).")
        return cleaned_data


class TeamGoalForm(forms.ModelForm):
    """Form for creating and editing team goals."""

    class Meta:
        model = TeamGoal
        fields = ["title", "description", "deadline"]
        widgets = {
            "deadline": forms.DateTimeInput(attrs={"type": "datetime-local"}),
            "description": forms.Textarea(attrs={"rows": 4}),
        }

    def clean_deadline(self):
        """Validate that the deadline is in the future."""
        deadline = self.cleaned_data.get("deadline")
        if deadline and deadline < timezone.now():
            raise forms.ValidationError("Deadline cannot be in the past.")
        return deadline


class TeamInviteForm(forms.ModelForm):
    """Form for inviting users to a team goal."""

    recipient_search = forms.CharField(
        label="Invite User",
        widget=forms.TextInput(
            attrs={
                "class": "form-control",
                "placeholder": "Search by username or email",
                "list": "user-list",
                "autocomplete": "off",
            }
        ),
        required=False,
    )

    class Meta:
        model = TeamInvite
        fields = ["recipient"]
        widgets = {
            "recipient": forms.HiddenInput(),
        }

    def __init__(self, *args, **kwargs):
        current_user = kwargs.pop("current_user", None)
        self.team_goal = kwargs.pop("team_goal", None)
        super().__init__(*args, **kwargs)
        # Get all users except the current user (will be filtered in the view)
        if current_user:
            self.fields["recipient"].queryset = User.objects.exclude(id=current_user.id)
        else:
            self.fields["recipient"].queryset = User.objects.all()

    def clean_recipient(self):
        recipient = self.cleaned_data.get("recipient")
        if self.team_goal and recipient:
            # Check if the user is already a member of the team
            if self.team_goal.members.filter(user=recipient).exists():
                raise forms.ValidationError("This user is already a member of the team.")
            # Check if there's already a pending invitation
            if TeamInvite.objects.filter(goal=self.team_goal, recipient=recipient, status="pending").exists():
                raise forms.ValidationError("This user already has a pending invitation.")
        return recipient


class ProgressTrackerForm(forms.ModelForm):
    class Meta:
        model = ProgressTracker
        fields = ["title", "description", "current_value", "target_value", "color", "public"]
        widgets = {
            "description": forms.Textarea(attrs={"rows": 3}),
        }


class MemeForm(forms.ModelForm):
    new_subject = forms.CharField(
        max_length=100,
        required=False,
        widget=TailwindInput(
            attrs={
                "placeholder": "Enter a new subject name",
                "class": "w-full px-3 py-2 border rounded-lg focus:outline-none focus:ring-2 focus:ring-teal-500",
            }
        ),
        help_text="If your subject isn't listed, enter a new one here",
    )

    class Meta:
        model = Meme
        fields = ["title", "subject", "new_subject", "caption", "image"]
        widgets = {
            "title": TailwindInput(
                attrs={
                    "placeholder": "Enter a descriptive title",
                    "required": True,
                }
            ),
            "subject": TailwindSelect(
                attrs={
                    "class": "w-full px-3 py-2 border rounded-lg focus:outline-none focus:ring-2 focus:ring-teal-500"
                }
            ),
            "caption": TailwindTextarea(
                attrs={
                    "placeholder": "Add a caption for your meme",
                    "rows": 3,
                }
            ),
            "image": TailwindFileInput(
                attrs={
                    "accept": "image/png,image/jpeg,image/gif",
                    "required": True,
                    "help_text": "Upload a meme image (JPG, PNG, or GIF, max 2MB)",
                }
            ),
        }

    def __init__(self, *args, **kwargs):
        super().__init__(*args, **kwargs)
        self.fields["subject"].required = False
        self.fields["subject"].help_text = "Select an existing subject"

        # Improve error messages
        self.fields["image"].error_messages = {
            "required": "Please select an image file.",
            "invalid": "Please upload a valid image file.",
        }

    def clean(self):
        cleaned_data = super().clean()
        subject = cleaned_data.get("subject")
        new_subject = cleaned_data.get("new_subject")

        if not subject and not new_subject:
            raise forms.ValidationError("You must either select an existing subject or create a new one.")

        return cleaned_data

    def save(self, commit=True):
        meme = super().save(commit=False)

        # Create new subject if provided
        new_subject_name = self.cleaned_data.get("new_subject")
        if new_subject_name and not self.cleaned_data.get("subject"):
            from django.utils.text import slugify

            subject, created = Subject.objects.get_or_create(
                name=new_subject_name, defaults={"slug": slugify(new_subject_name)}
            )
            meme.subject = subject

        if commit:
            meme.save()
        return meme


class StudentEnrollmentForm(forms.Form):
    first_name = forms.CharField(
        max_length=30, required=True, widget=TailwindInput(attrs={"placeholder": "First Name"}), label="First Name"
    )
    last_name = forms.CharField(
        max_length=30, required=True, widget=TailwindInput(attrs={"placeholder": "Last Name"}), label="Last Name"
    )
    email = forms.EmailField(
        required=True, widget=TailwindEmailInput(attrs={"placeholder": "Student Email"}), label="Student Email"
    )


class QuizForm(forms.ModelForm):
    """Form for creating and editing quizzes."""

    class Meta:
        model = Quiz
        fields = [
            "title",
            "description",
            "subject",
            "status",
            "time_limit",
            "randomize_questions",
            "show_correct_answers",
            "allow_anonymous",
            "max_attempts",
        ]
        widgets = {
            "title": TailwindInput(attrs={"placeholder": "Quiz Title"}),
            "description": TailwindTextarea(attrs={"rows": 3, "placeholder": "Quiz Description"}),
            "subject": TailwindSelect(),
            "status": TailwindSelect(),
            "time_limit": TailwindNumberInput(
                attrs={"min": "0", "placeholder": "Time limit in minutes (leave empty for no limit)"}
            ),
            "randomize_questions": TailwindCheckboxInput(),
            "show_correct_answers": TailwindCheckboxInput(),
            "allow_anonymous": TailwindCheckboxInput(),
            "max_attempts": TailwindNumberInput(attrs={"min": "0", "placeholder": "0 for unlimited attempts"}),
        }

    def __init__(self, *args, **kwargs):
        kwargs.pop("user", None)  # Use this if needed for filtering
        super().__init__(*args, **kwargs)

        # Subject queryset filtering based on user type could be added here


class QuizQuestionForm(forms.ModelForm):
    """Form for creating and editing quiz questions."""

    class Meta:
        model = QuizQuestion
        fields = ["text", "question_type", "explanation", "points", "image"]
        widgets = {
            "text": TailwindTextarea(attrs={"rows": 3, "placeholder": "Question text"}),
            "question_type": TailwindSelect(),
            "explanation": TailwindTextarea(attrs={"rows": 2, "placeholder": "Explanation for the correct answer"}),
            "points": TailwindNumberInput(attrs={"min": "1", "value": "1"}),
            "order": TailwindNumberInput(attrs={"min": "0", "value": "0"}),
            "image": TailwindFileInput(attrs={"accept": "image/*"}),
        }


# Form for quiz options using formset factory
QuizOptionFormSet = forms.inlineformset_factory(
    QuizQuestion,
    QuizOption,
    fields=("text", "is_correct"),
    widgets={
        "text": TailwindInput(attrs={"placeholder": "Option text"}),
        "is_correct": TailwindCheckboxInput(),
    },
    extra=4,
    can_delete=True,
    validate_min=True,
    min_num=1,
)


class TakeQuizForm(forms.Form):
    """Form for taking quizzes. Dynamically generated based on questions."""

    def __init__(self, *args, quiz=None, **kwargs):
        super().__init__(*args, **kwargs)
        if quiz:
            for question in quiz.questions.all().order_by("order"):
                if question.question_type == "multiple":
                    # For multiple choice, add a multi-select field
                    options = question.options.all().order_by("order")
                    choices = [(str(option.id), option.text) for option in options]
                    self.fields[f"question_{question.id}"] = forms.MultipleChoiceField(
                        label=question.text, choices=choices, widget=forms.CheckboxSelectMultiple, required=False
                    )
                elif question.question_type == "true_false":
                    # For true/false, add a radio select field
                    options = question.options.all().order_by("order")
                    choices = [(str(option.id), option.text) for option in options]
                    self.fields[f"question_{question.id}"] = forms.ChoiceField(
                        label=question.text, choices=choices, widget=forms.RadioSelect, required=False
                    )
                elif question.question_type == "short":
                    # For short answer, add a text field
                    self.fields[f"question_{question.id}"] = forms.CharField(
                        label=question.text,
                        widget=TailwindTextarea(attrs={"rows": 2, "placeholder": "Your answer..."}),
                        required=False,
                    )


class GradeableLinkForm(forms.ModelForm):
    """Form for submitting a link to be graded."""

    class Meta:
        model = GradeableLink
        fields = ["title", "url", "description", "link_type"]
        widgets = {
            "title": TailwindInput(attrs={"placeholder": "Enter a descriptive title"}),
            "url": TailwindInput(attrs={"placeholder": "https://example.com", "type": "url"}),
            "description": TailwindTextarea(attrs={"rows": 4, "placeholder": "Describe what you want feedback on..."}),
            "link_type": TailwindSelect(),
        }
        help_texts = {
            "title": "A clear title describing what you want feedback on",
            "url": "Link to the PR, article, or content you want graded",
            "description": "Provide context about what you're looking for feedback on",
        }


class LinkGradeForm(forms.ModelForm):
    """Form for grading a link."""

    class Meta:
        model = LinkGrade
        fields = ["grade", "comment"]
        widgets = {
            "comment": TailwindTextarea(attrs={"rows": 4, "placeholder": "Comment required for grades below A"}),
        }

    def __init__(self, *args, **kwargs):
        super().__init__(*args, **kwargs)

        # Use radio buttons for grade selection
        self.fields["grade"].widget = forms.RadioSelect(choices=LinkGrade.GRADE_CHOICES)

    def clean(self):
        cleaned_data = super().clean()
        grade = cleaned_data.get("grade")
        comment = cleaned_data.get("comment")

        if grade not in ["A+", "A"] and not comment:
            self.add_error("comment", "A comment is required for grades below A.")

        return cleaned_data


class NotificationPreferencesForm(forms.ModelForm):
    class Meta:
        model = NotificationPreference
        fields = ["reminder_days_before", "reminder_hours_before", "email_notifications", "in_app_notifications"]
        widgets = {
            "reminder_days_before": forms.NumberInput(attrs={"min": 1, "max": 14}),
            "reminder_hours_before": forms.NumberInput(attrs={"min": 1, "max": 72}),
        }


class StudyGroupForm(forms.ModelForm):
    class Meta:
        model = StudyGroup
        fields = ["name", "description", "course", "max_members", "is_private"]


class VideoRequestForm(forms.ModelForm):
    """Form for users to request educational videos on specific topics, with XSS protection."""

    ALLOWED_TAGS: ClassVar[list[str]] = ["b", "i", "strong", "em", "ul", "ol", "li", "p", "a"]
    ALLOWED_ATTRIBUTES: ClassVar[dict[str, list[str]]] = {
        # Only allow href, title and target attributes on anchor tags for security
        "a": ["href", "title", "target"],
    }

    class Meta:
        model = VideoRequest
        fields = ["title", "description", "category"]
        widgets = {
            "title": TailwindInput(attrs={"placeholder": "Title of the video you're requesting"}),
            "description": TailwindTextarea(
                attrs={
                    "rows": 4,
                    "placeholder": (
                        "Describe what you'd like to learn from this video "
                        "(e.g., 'I'd like a video on calculus basics')",
                    ),
                }
            ),
            "category": TailwindSelect(
                attrs={
                    "class": (
                        "w-full px-4 py-2 border border-gray-300 dark:border-gray-600"
                        " rounded-lg focus:ring-2 focus:ring-blue-500",
                    )
                }
            ),
        }

    def __init__(self, *args: object, **kwargs: object) -> None:
        super().__init__(*args, **kwargs)
        self.fields["category"].queryset = Subject.objects.all().order_by("name")

    def clean_title(self) -> str:
        title = self.cleaned_data.get("title", "")  # Added default value
        # Strip all tags to ensure title contains only plain text
        return bleach.clean(title, tags=self.ALLOWED_TAGS, attributes=self.ALLOWED_ATTRIBUTES, strip=True)

    def clean_description(self) -> str:
        description = self.cleaned_data.get("description", "")
        return bleach.clean(
            description,
            tags=self.ALLOWED_TAGS,
            attributes=self.ALLOWED_ATTRIBUTES,
            strip=True,
        )


class SurveyForm(forms.ModelForm):
    title = forms.CharField(
        max_length=200,
        widget=TailwindInput(attrs={"placeholder": "Enter survey title"}),
        help_text="Give your survey a clear and descriptive title",
    )

    class Meta:
        model = Survey
        fields = ["title"]

    def clean_title(self) -> str:
        title = self.cleaned_data.get("title")
        if len(title) < 5:
            raise forms.ValidationError(_("Title too short"), code="invalid_length", params={"min_length": 5})
        return title


<<<<<<< HEAD
class ChapterApplicationForm(forms.ModelForm):
    """Form for applying to create a new chapter."""

    class Meta:
        model = ChapterApplication
        fields = ["chapter_name", "region", "country", "description", "proposed_schedule", "experience"]
        widgets = {
            "chapter_name": TailwindInput(),
            "region": TailwindInput(),
            "country": TailwindInput(),
            "description": TailwindTextarea(),
            "proposed_schedule": TailwindTextarea(),
            "experience": TailwindTextarea(),
        }


class ChapterForm(forms.ModelForm):
    """Form for creating and editing chapters."""

    class Meta:
        model = Chapter
        fields = [
            "name",
            "description",
            "region",
            "country",
            "latitude",
            "longitude",
            "meeting_schedule",
            "image",
            "contact_email",
            "website",
        ]
        widgets = {
            "name": TailwindInput(),
            "description": TailwindTextarea(),
            "region": TailwindInput(),
            "country": TailwindInput(),
            "latitude": TailwindNumberInput(),
            "longitude": TailwindNumberInput(),
            "meeting_schedule": TailwindTextarea(),
            "image": TailwindFileInput(),
            "contact_email": TailwindEmailInput(),
            "website": TailwindInput(),
        }


class ChapterEventForm(forms.ModelForm):
    """Form for creating and editing chapter events."""

    class Meta:
        model = ChapterEvent
        fields = [
            "title",
            "description",
            "event_type",
            "start_datetime",
            "end_datetime",
            "location",
            "is_virtual",
            "virtual_link",
            "max_attendees",
            "image",
        ]
        widgets = {
            "title": TailwindInput(),
            "description": TailwindTextarea(),
            "event_type": TailwindSelect(),
            "start_datetime": TailwindDateTimeInput(),
            "end_datetime": TailwindDateTimeInput(),
            "location": TailwindInput(),
            "is_virtual": TailwindCheckboxInput(),
            "virtual_link": TailwindInput(),
            "max_attendees": TailwindNumberInput(),
            "image": TailwindFileInput(),
        }


class ChapterEventRSVPForm(forms.ModelForm):
    """Form for RSVP to chapter events."""

    class Meta:
        model = ChapterEventRSVP
        fields = ["status"]
        widgets = {
            "status": TailwindSelect(),
        }
=======
class VirtualClassroomForm(forms.ModelForm):
    """Form for creating and editing virtual classrooms."""

    def __init__(self, *args: object, **kwargs: object) -> None:
        user = kwargs.pop("user", None)
        super().__init__(*args, **kwargs)
        if user:
            self.fields["course"].queryset = Course.objects.filter(teacher=user)

    class Meta:
        model = VirtualClassroom
        fields = ["name", "course", "max_students"]
        widgets = {
            "name": forms.TextInput(
                attrs={
                    "class": "w-full px-4 py-2 border border-gray-300"
                    "dark:border-gray-600 rounded-lg focus:ring-2 focus:ring-blue-500"
                }
            ),
            "course": forms.Select(
                attrs={
                    "class": "w-full px-4 py-2 border border-gray-300 dark:border-gray-600"
                    " rounded-lg focus:ring-2 focus:ring-blue-500"
                }
            ),
            "max_students": forms.NumberInput(
                attrs={
                    "class": "w-full px-4 py-2 border border-gray-300 dark:border-gray-600"
                    " rounded-lg focus:ring-2 focus:ring-blue-500"
                }
            ),
        }


class VirtualClassroomCustomizationForm(forms.ModelForm):
    """Form for customizing virtual classroom appearance."""

    class Meta:
        model = VirtualClassroomCustomization
        fields = [
            "wall_color",
            "floor_color",
            "desk_color",
            "chair_color",
            "board_color",
            "number_of_rows",
            "desks_per_row",
            "has_plants",
            "has_windows",
            "has_bookshelf",
            "has_clock",
            "has_carpet",
        ]
        widgets = {
            "wall_color": forms.TextInput(attrs={"type": "color", "class": "w-full h-10 rounded-lg cursor-pointer"}),
            "floor_color": forms.TextInput(attrs={"type": "color", "class": "w-full h-10 rounded-lg cursor-pointer"}),
            "desk_color": forms.TextInput(attrs={"type": "color", "class": "w-full h-10 rounded-lg cursor-pointer"}),
            "chair_color": forms.TextInput(attrs={"type": "color", "class": "w-full h-10 rounded-lg cursor-pointer"}),
            "board_color": forms.TextInput(attrs={"type": "color", "class": "w-full h-10 rounded-lg cursor-pointer"}),
            "number_of_rows": forms.NumberInput(
                attrs={
                    "class": (
                        "w-full px-4 py-2 border border-gray-300 dark:border-gray-600 "
                        "rounded-lg focus:ring-2 focus:ring-blue-500"
                    ),
                    "min": "1",
                    "max": "10",
                }
            ),
            "desks_per_row": forms.NumberInput(
                attrs={
                    "class": (
                        "w-full px-4 py-2 border border-gray-300 dark:border-gray-600 "
                        "rounded-lg focus:ring-2 focus:ring-blue-500"
                    ),
                    "min": "1",
                    "max": "8",
                }
            ),
            "has_plants": forms.CheckboxInput(
                attrs={"class": "w-4 h-4 text-blue-600 border-gray-300 rounded focus:ring-blue-500"}
            ),
            "has_windows": forms.CheckboxInput(
                attrs={"class": "w-4 h-4 text-blue-600 border-gray-300 rounded focus:ring-blue-500"}
            ),
            "has_bookshelf": forms.CheckboxInput(
                attrs={"class": "w-4 h-4 text-blue-600 border-gray-300 rounded focus:ring-blue-500"}
            ),
            "has_clock": forms.CheckboxInput(
                attrs={"class": "w-4 h-4 text-blue-600 border-gray-300 rounded focus:ring-blue-500"}
            ),
            "has_carpet": forms.CheckboxInput(
                attrs={"class": "w-4 h-4 text-blue-600 border-gray-300 rounded focus:ring-blue-500"}
            ),
        }

    def clean_number_of_rows(self):
        value = self.cleaned_data.get("number_of_rows")
        if value is None or value < 1 or value > 10:
            raise forms.ValidationError("Number of rows must be between 1 and 10.")
        return value

    def clean_desks_per_row(self):
        value = self.cleaned_data.get("desks_per_row")
        if value is None or value < 1 or value > 8:
            raise forms.ValidationError("Desks per row must be between 1 and 8.")
        return value
>>>>>>> 9058b5cf
<|MERGE_RESOLUTION|>--- conflicted
+++ resolved
@@ -1981,7 +1981,6 @@
         return title
 
 
-<<<<<<< HEAD
 class ChapterApplicationForm(forms.ModelForm):
     """Form for applying to create a new chapter."""
 
@@ -2069,7 +2068,7 @@
         widgets = {
             "status": TailwindSelect(),
         }
-=======
+
 class VirtualClassroomForm(forms.ModelForm):
     """Form for creating and editing virtual classrooms."""
 
@@ -2176,5 +2175,4 @@
         value = self.cleaned_data.get("desks_per_row")
         if value is None or value < 1 or value > 8:
             raise forms.ValidationError("Desks per row must be between 1 and 8.")
-        return value
->>>>>>> 9058b5cf
+        return value