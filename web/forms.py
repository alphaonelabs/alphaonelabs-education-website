--- conflicted
+++ resolved
@@ -29,12 +29,9 @@
     Session,
     Storefront,
     Subject,
-<<<<<<< HEAD
-=======
     SuccessStory,
     TeamGoal,
     TeamInvite,
->>>>>>> 2ccca069
 )
 from .referrals import handle_referral
 from .widgets import (
@@ -71,8 +68,6 @@
     "FeedbackForm",
     "GoodsForm",
     "StorefrontForm",
-<<<<<<< HEAD
-=======
     "EducationalVideoForm",
     "ProgressTrackerForm",
     "SuccessStoryForm",
@@ -83,7 +78,6 @@
     "QuizQuestionForm",
     "QuizOptionFormSet",
     "TakeQuizForm",
->>>>>>> 2ccca069
 ]
 
 
@@ -611,8 +605,6 @@
         return cleaned_data
 
 
-<<<<<<< HEAD
-=======
 class EducationalVideoForm(forms.ModelForm):
     """
     Form for creating and editing educational videos.
@@ -677,7 +669,6 @@
         }
 
 
->>>>>>> 2ccca069
 class LearnForm(forms.Form):
     subject = forms.CharField(
         max_length=100,
