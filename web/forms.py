--- conflicted
+++ resolved
@@ -58,11 +58,8 @@
     "FeedbackForm",
     "GoodsForm",
     "StorefrontForm",
-<<<<<<< HEAD
+    "SuccessStoryForm",
     "MemeForm",
-=======
-    "SuccessStoryForm",
->>>>>>> f12e8620
 ]
 
 
@@ -1027,7 +1024,6 @@
         ]
 
 
-<<<<<<< HEAD
 class MemeForm(forms.ModelForm):
     new_subject = forms.CharField(
         max_length=100, required=False, help_text="If your subject isn't listed, enter a new one here"
@@ -1068,7 +1064,8 @@
             if not image.name.lower().endswith((".png", ".jpg", ".jpeg")):
                 raise forms.ValidationError("Unsupported file type. Please use PNG or JPEG.")
         return image
-=======
+
+
 class StudentEnrollmentForm(forms.Form):
     first_name = forms.CharField(
         max_length=30, required=True, widget=TailwindInput(attrs={"placeholder": "First Name"}), label="First Name"
@@ -1078,5 +1075,4 @@
     )
     email = forms.EmailField(
         required=True, widget=TailwindEmailInput(attrs={"placeholder": "Student Email"}), label="Student Email"
-    )
->>>>>>> f12e8620
+    )