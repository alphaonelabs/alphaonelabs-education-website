--- conflicted
+++ resolved
@@ -110,15 +110,12 @@
     "GradeableLinkForm",
     "LinkGradeForm",
     "AwardAchievementForm",
-<<<<<<< HEAD
     "StudyGroupForm",
     "SelfCheckinPreForm",
     "SelfCheckinPostForm",
     "SessionFeedbackForm",
     "SessionSurveyForm",
-=======
     "SurveyForm",
->>>>>>> ad91f490
 ]
 
 fernet = Fernet(settings.SECURE_MESSAGE_KEY)
@@ -1914,7 +1911,6 @@
         fields = ["name", "description", "course", "max_members", "is_private"]
 
 
-<<<<<<< HEAD
 class SelfCheckinPreForm(forms.ModelForm):
     """Form for students to check in before a session with their confidence level"""
 
@@ -2069,7 +2065,6 @@
     class Meta:
         model = SessionSurvey
         fields = ["content_rating", "teaching_rating", "pace_rating", "materials_rating", "comments"]
-=======
 class VideoRequestForm(forms.ModelForm):
     """Form for users to request educational videos on specific topics, with XSS protection."""
 
@@ -2137,5 +2132,4 @@
         title = self.cleaned_data.get("title")
         if len(title) < 5:
             raise forms.ValidationError(_("Title too short"), code="invalid_length", params={"min_length": 5})
-        return title
->>>>>>> ad91f490
+        return title