import re

from allauth.account.forms import LoginForm, SignupForm
from captcha.fields import CaptchaField
from django import forms
from django.contrib.auth import authenticate
from django.contrib.auth.models import User
from django.core.validators import FileExtensionValidator
from django.db import IntegrityError
from django.utils import timezone
from django.utils.crypto import get_random_string
from django.utils.text import slugify
from django.utils.translation import gettext_lazy as _
from markdownx.fields import MarkdownxFormField

from .models import (
    Achievement,
    Avatar,
    BlogPost,
    ChallengeSubmission,
    Course,
    CourseMaterial,
    EducationalVideo,
    ForumCategory,
    Goods,
    GradeableLink,
    LinkGrade,
    Meme,
    NotificationPreference,
    PeerChallenge,
    PeerChallengeInvitation,
    ProductImage,
    Profile,
    ProgressTracker,
    Quiz,
    QuizOption,
    QuizQuestion,
    Review,
    Session,
    Storefront,
    StudyGroup,
    Subject,
    SuccessStory,
    TeamGoal,
    TeamInvite,
    WaitingRoom,
)
from .referrals import handle_referral
from .widgets import (
    TailwindCaptchaTextInput,
    TailwindCheckboxInput,
    TailwindDateTimeInput,
    TailwindEmailInput,
    TailwindFileInput,
    TailwindInput,
    TailwindNumberInput,
    TailwindSelect,
    TailwindTextarea,
)

__all__ = [
    "UserRegistrationForm",
    "ProfileForm",
    "ChallengeSubmissionForm",
    "CourseCreationForm",
    "CourseForm",
    "PeerChallengeForm",
    "PeerChallengeInvitationForm",
    "SessionForm",
    "ReviewForm",
    "CourseMaterialForm",
    "TeacherSignupForm",
    "ProfileUpdateForm",
    "CustomLoginForm",
    "LearnForm",
    "TeachForm",
    "InviteStudentForm",
    "ForumCategoryForm",
    "ForumTopicForm",
    "BlogPostForm",
    "MessageTeacherForm",
    "FeedbackForm",
    "GoodsForm",
    "StorefrontForm",
    "EducationalVideoForm",
    "ProgressTrackerForm",
    "SuccessStoryForm",
    "TeamGoalForm",
    "TeamInviteForm",
    "MemeForm",
    "QuizForm",
    "QuizQuestionForm",
    "QuizOptionFormSet",
    "TakeQuizForm",
    "AvatarForm",
    "GradeableLinkForm",
    "LinkGradeForm",
    "AwardAchievementForm",
]


class AccountDeleteForm(forms.Form):
    password = forms.CharField(
        label=_("Password"),
        strip=False,
        widget=forms.PasswordInput(attrs={"autocomplete": "current-password"}),
        help_text=_("Enter your password to confirm account deletion."),
    )

    def __init__(self, user, *args, **kwargs):
        self.user = user
        super().__init__(*args, **kwargs)

    def clean_password(self):
        password = self.cleaned_data.get("password")
        if not authenticate(username=self.user.username, password=password):
            raise forms.ValidationError(_("Your password was entered incorrectly. Please enter it again."))
        return password


class UserRegistrationForm(SignupForm):
    first_name = forms.CharField(
        max_length=30,
        required=True,
        widget=TailwindInput(attrs={"placeholder": "First Name"}),
    )
    last_name = forms.CharField(
        max_length=30,
        required=True,
        widget=TailwindInput(attrs={"placeholder": "Last Name"}),
    )
    is_teacher = forms.BooleanField(
        required=False,
        label="Register as a teacher",
        widget=TailwindCheckboxInput(),
    )
    referral_code = forms.CharField(
        max_length=20,
        required=False,
        widget=TailwindInput(attrs={"placeholder": "Enter referral code"}),
        help_text="Optional - Enter a referral code if you have one",
    )
    how_did_you_hear_about_us = forms.CharField(
        max_length=500,
        required=False,
        widget=TailwindTextarea(
            attrs={"rows": 2, "placeholder": "How did you hear about us? You can enter text or a link."}
        ),
        help_text="Optional - Tell us how you found us. You can enter text or a link.",
    )
    captcha = CaptchaField(widget=TailwindCaptchaTextInput)
    # NEW: Add radio buttons for profile visibility.
    is_profile_public = forms.TypedChoiceField(
        required=True,
        choices=(("True", "Public"), ("False", "Private")),
        coerce=lambda x: x == "True",  # Convert string to Boolean.
        widget=forms.RadioSelect,
        label="Profile Visibility",
        help_text="Select whether your profile details will be public or private.",
    )

    def __init__(self, *args, **kwargs):
        request = kwargs.pop("request", None)
        super().__init__(*args, **kwargs)

        # Update email field widget.
        self.fields["email"].widget = TailwindEmailInput(
            attrs={
                "placeholder": "your.email@example.com",
                "value": self.initial.get("email", ""),
            }
        )
        # Update password field widget.
        self.fields["password1"].widget = TailwindInput(
            attrs={
                "type": "password",
                "placeholder": "Choose a secure password",
                "class": (
                    "block w-full border rounded p-2 focus:outline-none focus:ring-2 "
                    "focus:ring-teal-300 dark:focus:ring-teal-800 bg-white dark:bg-gray-800 "
                    "border-gray-300 dark:border-gray-600 text-gray-900 dark:text-white"
                ),
            }
        )

        # Handle referral code from POST data or session.
        if self.data:  # If form was submitted.
            referral_code = self.data.get("referral_code")
            if referral_code:
                self.fields["referral_code"].initial = referral_code
        elif request and request.session.get("referral_code"):
            referral_code = request.session.get("referral_code")
            self.fields["referral_code"].initial = referral_code
            self.initial["referral_code"] = referral_code

        # Preserve values on form errors.
        if self.data:
            for field_name in ["first_name", "last_name", "email", "referral_code", "username"]:
                if field_name in self.data and field_name in self.fields:
                    self.fields[field_name].widget.attrs["value"] = self.data[field_name]

            # Initialize how_did_you_hear_about_us if provided
            if "how_did_you_hear_about_us" in self.data:
                self.fields["how_did_you_hear_about_us"].initial = self.data["how_did_you_hear_about_us"]

        # Set a default for the new field if not provided.
        if "is_profile_public" not in self.initial:
            self.initial["is_profile_public"] = "False"  # Default to Private.

    def clean_username(self):
        username = self.cleaned_data.get("username")
        if username:
            try:
                User.objects.get(username=username)
                raise forms.ValidationError("This username is already taken. Please choose a different one.")
            except User.DoesNotExist:
                return username
        return username

    def clean_email(self):
        email = self.cleaned_data.get("email", "").lower()
        if email:
            from allauth.account.utils import filter_users_by_email

            users = filter_users_by_email(email)
            if users:
                raise forms.ValidationError(
                    "There was a problem with your signup. Please try again with a different email address or login."
                )
        return email

    def clean_referral_code(self):
        referral_code = self.cleaned_data.get("referral_code")
        if referral_code:
            if not Profile.objects.filter(referral_code=referral_code).exists():
                raise forms.ValidationError("Invalid referral code. Please check and try again.")
        return referral_code

    def save(self, request):
        # Create the user using Allauth's default behavior.
        try:
            user = super().save(request)
        except IntegrityError:
            raise forms.ValidationError("This username is already taken. Please choose a different one.")
        except ValueError:
            raise forms.ValidationError(
                "There was a problem with your signup. Please try again with a different email address or login."
            )

        user.first_name = self.cleaned_data["first_name"]
        user.last_name = self.cleaned_data["last_name"]
        user.save()

        # Update the profile with the new radio button value.
        user.profile.is_profile_public = self.cleaned_data.get("is_profile_public")
        # Save how_did_you_hear_about_us
        user.profile.how_did_you_hear_about_us = self.cleaned_data.get("how_did_you_hear_about_us", "")
        user.profile.save()

        # Update teacher flag if provided.
        if self.cleaned_data.get("is_teacher"):
            user.profile.is_teacher = True
            user.profile.save()

        # Handle referral code if provided.
        referral_code = self.cleaned_data.get("referral_code")
        if referral_code:
            handle_referral(user, referral_code)

        # Ensure email verification is sent
        from allauth.account.models import EmailAddress

        email_address = EmailAddress.objects.get_for_user(user, user.email)
        if not email_address.verified:
            email_address.send_confirmation(request)

        return user


class AwardAchievementForm(forms.Form):
    student = forms.ModelChoiceField(
        queryset=User.objects.none(),
        empty_label="Select a student",
        widget=TailwindSelect(),
    )

    achievement_type = forms.ChoiceField(choices=Achievement.TYPES, widget=TailwindSelect())

    course = forms.ModelChoiceField(
        queryset=Course.objects.all(),
        empty_label="Select a course (optional)",
        required=False,
        widget=TailwindSelect(),
    )

    title = forms.CharField(max_length=100, widget=TailwindInput())

    description = forms.CharField(
        widget=TailwindTextarea(attrs={"rows": 3}),
        required=False,
    )

    badge_icon = forms.ChoiceField(
        choices=Achievement.BADGE_ICONS,
        widget=TailwindSelect(),
    )

    def __init__(self, *args, **kwargs):
        teacher = kwargs.pop("teacher", None)
        super().__init__(*args, **kwargs)

        if teacher:
            teacher_courses = Course.objects.filter(teacher=teacher)
            student_ids = []
            for course in teacher_courses:
                student_ids.extend(course.enrollments.filter(status="approved").values_list("student_id", flat=True))

            self.fields["student"].queryset = User.objects.filter(id__in=student_ids)
            self.fields["course"].queryset = teacher_courses

    def clean(self):
        cleaned_data = super().clean()
        if self.fields["student"].queryset.count() == 0:
            raise forms.ValidationError("You don't have any students in your courses who can receive achievements.")
        return cleaned_data


class ProfileForm(forms.ModelForm):
    class Meta:
        model = Profile
        fields = ("bio", "expertise")
        widgets = {
            "bio": TailwindTextarea(attrs={"rows": 4}),
            "expertise": TailwindInput(attrs={"placeholder": "Your areas of expertise"}),
        }


class CourseCreationForm(forms.ModelForm):
    class Meta:
        model = Course
        fields = (
            "title",
            "description",
            "image",
            "learning_objectives",
            "prerequisites",
            "price",
            "allow_individual_sessions",
            "max_students",
            "subject",
            "level",
            "tags",
        )
        widgets = {
            "description": forms.Textarea(attrs={"rows": 4}),
            "image": TailwindFileInput(
                attrs={
                    "accept": "image/*",
                    "help_text": "Course image must be 300x150 pixels",
                }
            ),
            "learning_objectives": forms.Textarea(attrs={"rows": 4}),
            "prerequisites": forms.Textarea(attrs={"rows": 4}),
            "allow_individual_sessions": TailwindCheckboxInput(
                attrs={"help_text": ("Allow students to register for individual sessions")}
            ),
            "tags": forms.TextInput(attrs={"placeholder": "Enter comma-separated tags"}),
        }

    def clean_price(self):
        price = self.cleaned_data.get("price")
        if price < 0:
            raise forms.ValidationError("Price must be greater than or equal to zero")
        return price

    def clean_max_students(self):
        max_students = self.cleaned_data.get("max_students")
        if max_students <= 0:
            msg = "Maximum number of students must be greater than zero"
            raise forms.ValidationError(msg)
        return max_students

    def clean_title(self):
        title = self.cleaned_data.get("title")
        if not title:
            raise forms.ValidationError("Title is required")

        # Check if title contains valid characters for slugification
        if not re.match(r"^[\w\s-]+$", title):
            raise forms.ValidationError("Title can only contain letters, numbers, spaces, and hyphens")

        # Check if a course with this slug already exists
        slug = slugify(title)
        if Course.objects.filter(slug=slug).exists():
            raise forms.ValidationError("A course with a similar title already exists.")

        return title


class CourseForm(forms.ModelForm):
    description = MarkdownxFormField(
        label="Description", help_text="Use markdown for formatting. You can use **bold**, *italic*, lists, etc."
    )
    learning_objectives = MarkdownxFormField(
        label="Learning Objectives",
        help_text="Use markdown for formatting. List your objectives using - or * for bullet points.",
    )
    prerequisites = MarkdownxFormField(
        label="Prerequisites",
        help_text="Use markdown for formatting. List prerequisites using - or * for bullet points.",
        required=False,
    )

    class Meta:
        model = Course
        fields = [
            "title",
            "description",
            "image",
            "learning_objectives",
            "prerequisites",
            "price",
            "allow_individual_sessions",
            "invite_only",
            "max_students",
            "subject",
            "level",
            "tags",
        ]
        widgets = {
            "title": TailwindInput(),
            "description": TailwindTextarea(attrs={"rows": 4}),
            "image": TailwindFileInput(
                attrs={
                    "accept": "image/*",
                    "help_text": "Course image must be 300x150 pixels",
                }
            ),
            "learning_objectives": TailwindTextarea(attrs={"rows": 4}),
            "prerequisites": TailwindTextarea(attrs={"rows": 4}),
            "price": TailwindNumberInput(attrs={"min": "0", "step": "0.01"}),
            "allow_individual_sessions": TailwindCheckboxInput(
                attrs={"help_text": ("Allow students to register for individual sessions")}
            ),
            "invite_only": TailwindCheckboxInput(
                attrs={"help_text": ("If enabled, students can only enroll with an invitation")}
            ),
            "max_students": TailwindNumberInput(attrs={"min": "1"}),
            "subject": TailwindSelect(),
            "level": TailwindSelect(),
            "tags": TailwindInput(attrs={"placeholder": "Enter comma-separated tags"}),
        }

    def clean_max_students(self):
        max_students = self.cleaned_data.get("max_students")
        if max_students <= 0:
            msg = "Maximum number of students must be greater than zero"
            raise forms.ValidationError(msg)
        return max_students


class SessionForm(forms.ModelForm):
    class Meta:
        model = Session
        fields = [
            "title",
            "description",
            "start_time",
            "end_time",
            "is_virtual",
            "meeting_link",
            "location",
            "price",
            "enable_rollover",
            "rollover_pattern",
            "teaching_style",
        ]
        widgets = {
            "title": TailwindInput(),
            "description": TailwindTextarea(attrs={"rows": 4}),
            "start_time": TailwindDateTimeInput(),
            "end_time": TailwindDateTimeInput(),
            "is_virtual": TailwindCheckboxInput(),
            "meeting_link": TailwindInput(attrs={"type": "url"}),
            "location": TailwindInput(),
            "teaching_style": TailwindSelect(),
            "price": TailwindNumberInput(
                attrs={
                    "min": "0",
                    "step": "0.01",
                    "help_text": ("Price for individual session registration"),
                }
            ),
            "enable_rollover": TailwindCheckboxInput(),
            "rollover_pattern": TailwindSelect(),
        }
        help_texts = {
            "start_time": "Click to select the session start date and time",
            "end_time": "Click to select the session end date and time",
            "enable_rollover": "Enable automatic date rollover if no students are enrolled",
            "rollover_pattern": "How often to roll over the session dates",
        }

    def clean(self):
        cleaned_data = super().clean()
        is_virtual = cleaned_data.get("is_virtual")
        meeting_link = cleaned_data.get("meeting_link")
        location = cleaned_data.get("location")
        start_time = cleaned_data.get("start_time")
        end_time = cleaned_data.get("end_time")
        price = cleaned_data.get("price")

        if start_time and end_time and end_time <= start_time:
            self.add_error("end_time", "End time must be after start time.")

        if is_virtual and not meeting_link:
            msg = "Meeting link is required for virtual sessions."
            self.add_error("meeting_link", msg)
        elif not is_virtual and not location:
            msg = "Location is required for in-person sessions."
            self.add_error("location", msg)

        if price is not None and price < 0:
            self.add_error("price", "Price cannot be negative.")

        return cleaned_data


class ReviewForm(forms.ModelForm):
    class Meta:
        model = Review
        fields = ("rating", "comment")
        widgets = {
            "rating": TailwindNumberInput(attrs={"min": "1", "max": "5"}),
            "comment": TailwindTextarea(attrs={"rows": 4}),
        }


class CourseMaterialForm(forms.ModelForm):
    class Meta:
        model = CourseMaterial
        fields = (
            "title",
            "description",
            "material_type",
            "file",
            "external_url",
            "session",
            "is_downloadable",
            "order",
        )
        widgets = {
            "title": TailwindInput(),
            "description": TailwindTextarea(attrs={"rows": 3}),
            "material_type": TailwindSelect(),
            "file": TailwindFileInput(),
            "external_url": TailwindInput(attrs={"placeholder": "Enter video URL"}),  # Add widget for external_url
            "session": TailwindSelect(),
            "is_downloadable": TailwindCheckboxInput(),
            "order": TailwindNumberInput(attrs={"min": 0}),
        }
        labels = {
            "external_url": "External URL",  # Update label
        }

    def __init__(self, *args, course=None, **kwargs):
        super().__init__(*args, **kwargs)
        if course:
            self.fields["session"].queryset = course.sessions.all()


class TeacherSignupForm(forms.Form):
    email = forms.EmailField(widget=TailwindEmailInput())
    username = forms.CharField(
        max_length=150,
        widget=TailwindInput(attrs={"placeholder": "Choose a username"}),
        help_text="This will be your unique identifier on the platform.",
    )
    subject = forms.CharField(max_length=100, widget=TailwindInput())
    captcha = CaptchaField(widget=TailwindCaptchaTextInput)

    def clean_username(self):
        username = self.cleaned_data.get("username")
        if User.objects.filter(username=username).exists():
            raise forms.ValidationError("This username is already taken. Please choose a different one.")
        return username

    def save(self):
        email = self.cleaned_data["email"]
        username = self.cleaned_data["username"]
        subject_name = self.cleaned_data["subject"]

        random_password = get_random_string(length=30)
        try:
            user = User.objects.create_user(username=username, email=email, password=random_password)
        except IntegrityError:
            raise forms.ValidationError("This username is already taken. Please try again with a different username.")

        # Set user as teacher
        profile = user.profile
        profile.is_teacher = True
        profile.save()

        # Create subject
        subject, created = Subject.objects.get_or_create(
            name=subject_name,
            defaults={
                "slug": slugify(subject_name),
                "description": f"Courses about {subject_name}",
            },
        )

        return user, subject


class ProfileUpdateForm(forms.ModelForm):
    username = forms.CharField(
        max_length=150,
        required=True,
        widget=TailwindInput(),
        help_text="This is your public username that will be visible to other users",
    )
    first_name = forms.CharField(
        max_length=30, required=False, widget=TailwindInput(), help_text="Your real name will not be shown publicly"
    )
    last_name = forms.CharField(
        max_length=30, required=False, widget=TailwindInput(), help_text="Your real name will not be shown publicly"
    )
    email = forms.EmailField(
        required=True, widget=TailwindEmailInput(), help_text="Your email will not be shown publicly"
    )
    bio = forms.CharField(
        required=False,
        widget=TailwindTextarea(attrs={"rows": 4}),
        help_text="Tell us about yourself - this will be visible if your profile is public",
    )
    expertise = forms.CharField(
        required=False,
        widget=TailwindInput(),
        help_text=(
            "List your areas of expertise (e.g. Python, Machine Learning, Web Development) - "
            "this will be visible if your profile is public"
        ),
    )
    avatar = forms.ImageField(
        required=False,
        widget=TailwindFileInput(),
        help_text="Upload a profile picture (will be cropped to a square and resized to 200x200 pixels)",
    )
    is_profile_public = forms.TypedChoiceField(
        required=True,
        choices=(("True", "Public"), ("False", "Private")),
        coerce=lambda x: x == "True",
        widget=forms.RadioSelect,
        help_text="Select whether your profile details are public or private.",
    )

    class Meta:
        model = User
        fields = ["username", "first_name", "last_name", "email"]

    def __init__(self, *args, **kwargs):
        super().__init__(*args, **kwargs)
        if self.instance:
            try:
                profile = self.instance.profile
                self.fields["bio"].initial = profile.bio
                self.fields["expertise"].initial = profile.expertise
                # Set initial value as a string.
                self.initial["is_profile_public"] = "True" if profile.is_profile_public else "False"
            except Profile.DoesNotExist:
                pass

    def clean_username(self):
        username = self.cleaned_data["username"]
        if User.objects.exclude(pk=self.instance.pk).filter(username=username).exists():
            raise forms.ValidationError("This username is already taken. Please choose a different one.")
        return username

    def save(self, commit=True):
        user = super().save(commit=False)
        if commit:
            user.save()
            profile, created = Profile.objects.get_or_create(user=user)
            profile.bio = self.cleaned_data["bio"]
            profile.expertise = self.cleaned_data["expertise"]
            if self.cleaned_data.get("avatar"):
                profile.avatar = self.cleaned_data["avatar"]

            # Get the is_profile_public value and ensure it's a boolean
            is_public = self.cleaned_data.get("is_profile_public")
            profile.is_profile_public = is_public
            profile.save()
        return user


class CustomLoginForm(LoginForm):
    def __init__(self, *args, **kwargs):
        super().__init__(*args, **kwargs)
        self.fields["login"].widget.attrs.update(
            {
                "class": (
                    "block w-full rounded-md border-0 py-2 px-4 "
                    "text-gray-900 dark:text-white shadow-sm "
                    "ring-1 ring-inset ring-gray-300 "
                    "dark:ring-gray-600 "
                    "placeholder:text-gray-400 "
                    "focus:ring-2 focus:ring-inset "
                    "focus:ring-orange-500 dark:bg-gray-700 "
                    "sm:text-base sm:leading-6"
                )
            }
        )
        self.fields["password"].widget.attrs.update(
            {
                "class": (
                    "block w-full rounded-md border-0 py-2 px-4 "
                    "text-gray-900 dark:text-white shadow-sm "
                    "ring-1 ring-inset ring-gray-300 "
                    "dark:ring-gray-600 "
                    "placeholder:text-gray-400 "
                    "focus:ring-2 focus:ring-inset "
                    "focus:ring-orange-500 dark:bg-gray-700 "
                    "sm:text-base sm:leading-6 pr-10"
                )
            }
        )
        self.fields["remember"].widget.attrs.update(
            {
                "class": (
                    "h-4 w-4 text-orange-500 "
                    "focus:ring-orange-500 "
                    "border-gray-300 dark:border-gray-600 "
                    "rounded cursor-pointer"
                )
            }
        )

    def clean(self):
        cleaned_data = super().clean()
        if cleaned_data is None:
            return {}

        # Check if user exists and can log in
        if "login" in cleaned_data:
            email = cleaned_data["login"]
            try:
                User.objects.get(email=email)
            except User.DoesNotExist:
                raise forms.ValidationError(
                    "No account found with this email address. Please check the email or sign up."
                )

        return cleaned_data


class EducationalVideoForm(forms.ModelForm):
    """
    Form for creating and editing educational videos.
    Validates that video URLs are from YouTube or Vimeo with proper video ID formats.
    """

    class Meta:
        model = EducationalVideo
        fields = ["title", "description", "video_url", "category"]
        widgets = {
            "title": TailwindInput(attrs={"placeholder": "Video title"}),
            "description": TailwindTextarea(
                attrs={
                    "rows": 4,
                    "placeholder": "Describe what viewers will learn from this video",
                }
            ),
            "video_url": TailwindInput(attrs={"placeholder": "YouTube or Vimeo URL", "type": "url"}),
            "category": TailwindSelect(
                attrs={
                    "class": (
                        "w-full px-4 py-2 border border-gray-300 dark:border-gray-600"
                        " rounded-lg focus:ring-2 focus:ring-blue-500"
                    )
                }
            ),
        }

    def __init__(self, *args, **kwargs):
        super().__init__(*args, **kwargs)
        # Order subjects by name
        self.fields["category"].queryset = Subject.objects.all().order_by("order", "name")

    def clean_video_url(self):
        url = self.cleaned_data.get("video_url")
        if url:
            # More robust validation with regex
            youtube_pattern = r"^(https?://)?(www\.)?(youtube\.com/watch\?v=|youtu\.be/)[a-zA-Z0-9_-]{11}.*$"
            vimeo_pattern = r"^(https?://)?(www\.)?vimeo\.com/[0-9]{8,}.*$"
            if not (re.match(youtube_pattern, url) or re.match(vimeo_pattern, url)):
                raise forms.ValidationError("Please enter a valid YouTube or Vimeo URL")
        return url


class SuccessStoryForm(forms.ModelForm):
    content = MarkdownxFormField(
        label="Content", help_text="Use markdown for formatting. You can use **bold**, *italic*, lists, etc."
    )

    class Meta:
        model = SuccessStory
        fields = ["title", "content", "excerpt", "featured_image", "status"]
        widgets = {
            "title": TailwindInput(attrs={"placeholder": "Your success story title"}),
            "excerpt": TailwindTextarea(
                attrs={"rows": 3, "placeholder": "A brief summary of your success story (optional)"}
            ),
            "featured_image": TailwindFileInput(
                attrs={"accept": "image/*", "help_text": "Featured image for your success story (optional)"}
            ),
            "status": TailwindSelect(),
        }


class LearnForm(forms.ModelForm):
    """Form for creating and editing waiting rooms."""

    class Meta:
        model = WaitingRoom
        fields = ["title", "description", "subject", "topics"]

        widgets = {
            "title": TailwindInput(attrs={"placeholder": "What would you like to learn?"}),
            "description": TailwindTextarea(attrs={"rows": 4, "placeholder": "Describe what you want to learn"}),
            "subject": TailwindInput(attrs={"placeholder": "Main subject (e.g., Mathematics, Programming)"}),
            "topics": TailwindInput(
                attrs={"placeholder": "e.g., Python, Machine Learning, Data Science", "class": "tag-input"}
            ),
        }
        help_texts = {
            "title": "Give your waiting room a descriptive title",
            "subject": "The main subject area for this waiting room",
            "topics": "Enter topics separated by commas",
        }

    def clean_topics(self):
        """Validate and clean the topics field."""
        topics = self.cleaned_data.get("topics")
        if not topics:
            raise forms.ValidationError("Please enter at least one topic.")

        # Ensure we have at least one non-empty topic after splitting
        topic_list = [t.strip() for t in topics.split(",") if t.strip()]
        if not topic_list:
            raise forms.ValidationError("Please enter at least one valid topic.")

        return topics


class TeachForm(forms.Form):
    """Form for creating course draft by both authenticated and unauthenticated users."""

    course_title = forms.CharField(
        max_length=200,
        label="Course Title",
        widget=TailwindInput(
            attrs={
                "placeholder": "Enter your course title",
                "class": "block w-full border rounded p-2 focus:outline-none focus:ring-2 focus:ring-indigo-500",
            }
        ),
    )
    course_image = forms.ImageField(
        required=True,
        validators=[FileExtensionValidator(["jpg", "jpeg", "png", "gif"])],
        widget=TailwindFileInput(
            attrs={
                "accept": "image/*",
                "help_text": "Upload a course image (required)",
                "class": "block w-full border rounded p-2 focus:outline-none focus:ring-2 focus:ring-indigo-500",
            }
        ),
    )
    course_description = forms.CharField(
        label="Course Description",
        widget=TailwindTextarea(
            attrs={
                "rows": 4,
                "placeholder": "Describe what your course will cover...",
            }
        ),
        help_text="Provide a detailed description of your course.",
    )
    preferred_session_times = forms.DateTimeField(
        label="Preferred Session Time",
        widget=TailwindDateTimeInput(),
        help_text="Select preferred time for your course sessions.",
        required=False,
    )
    flexible_timing = forms.BooleanField(
        label="Flexible Timing",
        required=False,
        widget=TailwindCheckboxInput(
            attrs={
                "class": "h-4 w-4 text-indigo-600 border-gray-300 rounded focus:ring-indigo-500",
            }
        ),
        help_text="Check if you're open to scheduling sessions at various times.",
    )
    email = forms.EmailField(
        label="Email Address",
        widget=TailwindInput(
            attrs={
                "placeholder": "Your email address",
                "class": "block w-full border rounded p-2 focus:outline-none focus:ring-2 focus:ring-indigo-500",
            }
        ),
        help_text="We'll use this to create your account or link to an existing one.",
    )
    captcha = CaptchaField(
        widget=TailwindCaptchaTextInput(
            attrs={"class": "block w-full border rounded p-2 focus:outline-none focus:ring-2 focus:ring-indigo-500"}
        )
    )

    def clean_course_title(self):
        """Validate and clean the course_title field."""
        title = self.cleaned_data.get("course_title")
        # Validate title contains only valid characters
        if not re.match(r"^[\w\s-]+$", title):
            raise forms.ValidationError("Title can only contain letters, numbers, spaces, and hyphens")

        return title

    def clean_preferred_session_times(self):
        """Validate the preferred_session_times."""
        preferred_time = self.cleaned_data.get("preferred_session_times")
        if preferred_time and preferred_time < timezone.now():
            raise forms.ValidationError("Preferred session time cannot be in the past.")
        return preferred_time

    def clean_course_image(self):
        """Validate and clean the course_image field."""
        image = self.cleaned_data.get("course_image")
        if image:
            max_size = 5 * 1024 * 1024  # 5MB
            if image.size > max_size:
                raise forms.ValidationError("Image must be less than 5MB")
        return image


class InviteStudentForm(forms.Form):
    email = forms.EmailField(
        label="Student's Email",
        widget=forms.EmailInput(
            attrs={
                "class": (
                    "w-full px-4 py-2 rounded-lg border border-gray-300 dark:border-gray-600 "
                    "bg-white dark:bg-gray-700 text-gray-900 dark:text-gray-100 "
                    "focus:ring-2 focus:ring-indigo-500 dark:focus:ring-indigo-400 focus:border-transparent"
                ),
                "placeholder": "Enter student's email address",
            }
        ),
    )
    message = forms.CharField(
        required=False,
        label="Personal Message (optional)",
        widget=forms.Textarea(
            attrs={
                "class": (
                    "w-full px-4 py-2 rounded-lg border border-gray-300 dark:border-gray-600 "
                    "bg-white dark:bg-gray-700 text-gray-900 dark:text-gray-100 "
                    "focus:ring-2 focus:ring-indigo-500 dark:focus:ring-indigo-400 focus:border-transparent"
                ),
                "placeholder": "Add a personal message to your invitation",
                "rows": 3,
            }
        ),
    )


class ForumCategoryForm(forms.ModelForm):
    """Form for creating and editing forum categories."""

    class Meta:
        model = ForumCategory
        fields = ["name", "description", "icon", "slug"]
        widgets = {
            "name": forms.TextInput(
                attrs={
                    "class": (
                        "w-full border border-gray-300 dark:border-gray-600 rounded p-2 "
                        "focus:outline-none focus:ring-2 focus:ring-teal-500 focus:ring-offset-2 "
                        "dark:focus:ring-offset-gray-800 bg-white dark:bg-gray-800"
                    )
                }
            ),
            "description": forms.Textarea(
                attrs={
                    "class": (
                        "w-full border border-gray-300 dark:border-gray-600 rounded p-2 "
                        "focus:outline-none focus:ring-2 focus:ring-teal-500 focus:ring-offset-2 "
                        "dark:focus:ring-offset-gray-800 bg-white dark:bg-gray-800"
                    ),
                    "rows": 4,
                }
            ),
            "icon": forms.TextInput(
                attrs={
                    "class": (
                        "w-full border border-gray-300 dark:border-gray-600 rounded p-2 "
                        "focus:outline-none focus:ring-2 focus:ring-teal-500 focus:ring-offset-2 "
                        "dark:focus:ring-offset-gray-800 bg-white dark:bg-gray-800"
                    ),
                    "placeholder": "fa-folder",
                }
            ),
            "slug": forms.HiddenInput(),
        }
        help_texts = {
            "icon": "Enter a Font Awesome icon class (e.g., fa-folder, fa-book, fa-code)",
        }


class PeerChallengeForm(forms.ModelForm):
    """Form for creating and editing peer challenges."""

    class Meta:
        model = PeerChallenge
        fields = ["quiz", "title", "description", "expires_at"]
        widgets = {
            "quiz": TailwindSelect(),
            "title": TailwindInput(attrs={"placeholder": "Challenge title"}),
            "description": TailwindTextarea(attrs={"rows": 3, "placeholder": "Describe your challenge"}),
            "expires_at": TailwindDateTimeInput(attrs={"placeholder": "Expiration date (optional)"}),
        }
        help_texts = {
            "expires_at": "Optional deadline for the challenge",
        }

    def __init__(self, *args, user=None, **kwargs):
        super().__init__(*args, **kwargs)
        # Only show quizzes created by the current user
        if user:
            self.fields["quiz"].queryset = Quiz.objects.filter(creator=user, status="published")


class PeerChallengeInvitationForm(forms.ModelForm):
    """Form for inviting users to a peer challenge."""

    participants = forms.CharField(
        widget=TailwindTextarea(attrs={"rows": 2, "placeholder": "Enter usernames, separated by commas"}),
        help_text="Enter usernames separated by commas",
    )

    class Meta:
        model = PeerChallengeInvitation
        fields = ["message"]
        widgets = {
            "message": TailwindTextarea(attrs={"rows": 3, "placeholder": "Add a personal message to your invitation"}),
        }

    def clean_participants(self):
        participants = self.cleaned_data.get("participants", "")
        if not participants:
            raise forms.ValidationError("You must invite at least one participant")

        usernames = [username.strip() for username in participants.split(",") if username.strip()]
        if not usernames:
            raise forms.ValidationError("You must invite at least one participant")

        from django.contrib.auth.models import User

        # Check if users exist
        found_users = User.objects.filter(username__in=usernames)
        found_usernames = found_users.values_list("username", flat=True)

        # Get missing usernames
        missing = set(usernames) - set(found_usernames)
        if missing:
            raise forms.ValidationError(f"The following users do not exist: {', '.join(missing)}")

        return found_users

    def clean(self):
        cleaned_data = super().clean()
        name = cleaned_data.get("name")
        if name:
            cleaned_data["slug"] = slugify(name)
        return cleaned_data


class ForumTopicForm(forms.Form):
    title = forms.CharField(
        max_length=200,
        required=True,
        widget=TailwindInput(
            attrs={
                "class": (
                    "w-full border border-gray-300 dark:border-gray-600 rounded p-2 "
                    "focus:outline-none focus:ring-2 focus:ring-teal-500 focus:ring-offset-2 "
                    "dark:focus:ring-offset-gray-800 bg-white dark:bg-gray-800"
                ),
                "placeholder": "Enter your topic title",
            }
        ),
    )
    content = forms.CharField(
        required=True,
        widget=TailwindTextarea(
            attrs={
                "class": (
                    "w-full border border-gray-300 dark:border-gray-600 rounded p-2 "
                    "focus:outline-none focus:ring-2 focus:ring-teal-500 focus:ring-offset-2 "
                    "dark:focus:ring-offset-gray-800 bg-white dark:bg-gray-800"
                ),
                "rows": 6,
                "placeholder": "Write your topic content here...",
            }
        ),
    )


class AvatarForm(forms.ModelForm):
    """Form for customizing user avatars."""

    class Meta:
        model = Avatar
        fields = [
            "style",
            "background_color",
            "top",
            "eyebrows",
            "eyes",
            "nose",
            "mouth",
            "facial_hair",
            "skin_color",
            "hair_color",
            "accessory",
            "clothing",
            "clothing_color",
        ]
        widgets = {
            "style": TailwindSelect(),
            "background_color": TailwindInput(attrs={"type": "color"}),
            "top": TailwindSelect(),
            "eyebrows": TailwindSelect(),
            "eyes": TailwindSelect(),
            "nose": TailwindSelect(),
            "mouth": TailwindSelect(),
            "facial_hair": TailwindSelect(),
            "skin_color": TailwindSelect(),
            "hair_color": TailwindInput(attrs={"type": "color"}),
            "accessory": TailwindSelect(),
            "clothing": TailwindSelect(),
            "clothing_color": TailwindInput(attrs={"type": "color"}),
        }


class BlogPostForm(forms.ModelForm):
    """Form for creating and editing blog posts."""

    class Meta:
        model = BlogPost
        fields = ["title", "content", "excerpt", "featured_image", "status", "tags"]

        input_classes = (
            "w-full border border-gray-300 dark:border-gray-600 rounded p-2 "
            "focus:outline-none focus:ring-2 focus:ring-teal-500 focus:ring-offset-2 "
            "dark:focus:ring-offset-gray-800 bg-white dark:bg-gray-800"
        )

        widgets = {
            "title": forms.TextInput(attrs={"class": input_classes}),
            "content": forms.Textarea(attrs={"class": input_classes, "rows": 10}),
            "excerpt": forms.Textarea(attrs={"class": input_classes, "rows": 3}),
            "tags": forms.TextInput(
                attrs={
                    "class": input_classes,
                    "placeholder": "Enter comma-separated tags",
                }
            ),
            "status": forms.Select(attrs={"class": input_classes}),
        }


class MessageTeacherForm(forms.Form):
    name = forms.CharField(
        max_length=100,
        required=True,
        widget=TailwindInput(
            attrs={
                "class": (
                    "w-full px-4 py-2 border border-gray-300 dark:border-gray-600 "
                    "rounded-lg focus:ring-2 focus:ring-blue-500"
                )
            }
        ),
    )
    email = forms.EmailField(
        required=True,
        widget=TailwindEmailInput(
            attrs={
                "class": (
                    "w-full px-4 py-2 border border-gray-300 dark:border-gray-600 "
                    "rounded-lg focus:ring-2 focus:ring-blue-500"
                )
            }
        ),
    )
    message = forms.CharField(
        widget=TailwindTextarea(
            attrs={
                "class": (
                    "w-full px-4 py-2 border border-gray-300 dark:border-gray-600 "
                    "rounded-lg focus:ring-2 focus:ring-blue-500"
                ),
                "rows": 5,
            }
        ),
        required=True,
    )
    captcha = CaptchaField(
        required=False,
        widget=TailwindCaptchaTextInput(
            attrs={
                "class": (
                    "w-full px-4 py-2 border border-gray-300 dark:border-gray-600 "
                    "rounded-lg focus:ring-2 focus:ring-blue-500"
                )
            }
        ),
    )

    def __init__(self, *args, **kwargs):
        user = kwargs.pop("user", None)
        super().__init__(*args, **kwargs)

        # If user is authenticated, remove name, email and captcha fields
        if user and user.is_authenticated:
            del self.fields["name"]
            del self.fields["email"]
            del self.fields["captcha"]


class FeedbackForm(forms.Form):
    name = forms.CharField(
        max_length=100,
        required=False,
        widget=TailwindInput(
            attrs={
                "placeholder": "Your name (optional)",
                "class": (
                    "w-full px-4 py-2 border border-gray-300 dark:border-gray-600 "
                    "rounded-lg focus:ring-2 focus:ring-blue-500"
                ),
            }
        ),
    )
    email = forms.EmailField(
        required=False,
        widget=TailwindEmailInput(
            attrs={
                "placeholder": "Your email (optional)",
                "class": (
                    "w-full px-4 py-2 border border-gray-300 dark:border-gray-600 "
                    "rounded-lg focus:ring-2 focus:ring-blue-500"
                ),
            }
        ),
    )
    description = forms.CharField(
        widget=TailwindTextarea(
            attrs={
                "placeholder": "Your feedback...",
                "rows": 4,
                "class": (
                    "w-full px-4 py-2 border border-gray-300 dark:border-gray-600 "
                    "rounded-lg focus:ring-2 focus:ring-blue-500"
                ),
            }
        ),
        required=True,
    )
    captcha = CaptchaField(widget=TailwindCaptchaTextInput)


class ChallengeSubmissionForm(forms.ModelForm):
    class Meta:
        model = ChallengeSubmission
        fields = ["submission_text"]
        widgets = {
            "submission_text": forms.Textarea(
                attrs={"rows": 5, "placeholder": "Describe your results or reflections..."}
            ),
        }


class TailwindInput(forms.widgets.Input):
    def __init__(self, *args, **kwargs):
        kwargs.setdefault("attrs", {}).update(
            {"class": "w-full px-3 py-2 border rounded-lg focus:outline-none focus:ring-2 focus:ring-blue-500"}
        )
        super().__init__(*args, **kwargs)


class TailwindTextarea(forms.widgets.Textarea):
    def __init__(self, *args, **kwargs):
        kwargs.setdefault("attrs", {}).update(
            {"class": "w-full px-3 py-2 border rounded-lg focus:outline-none focus:ring-2 focus:ring-blue-500"}
        )
        super().__init__(*args, **kwargs)


class GoodsForm(forms.ModelForm):
    """Form for creating/updating goods with full validation"""

    class Meta:
        model = Goods
        fields = [
            "name",
            "description",
            "price",
            "discount_price",
            "product_type",
            "stock",
            "file",
            "category",
            "is_available",
        ]
        widgets = {
            "name": TailwindInput(attrs={"placeholder": "Algebra Basics Workbook"}),
            "description": TailwindTextarea(attrs={"rows": 4, "placeholder": "Detailed product description"}),
            "price": forms.NumberInput(attrs={"class": "tailwind-input-class", "min": "0", "step": "0.01"}),
            "discount_price": forms.NumberInput(attrs={"class": "tailwind-input-class", "min": "0", "step": "0.01"}),
            "product_type": forms.Select(attrs={"onchange": "toggleDigitalFields(this.value)"}),
            "stock": forms.NumberInput(attrs={"data-product-type": "physical"}),
            "file": forms.FileInput(attrs={"accept": ".pdf,.zip,.mp4,.docx", "data-product-type": "digital"}),
            "category": forms.TextInput(attrs={"placeholder": "Educational Materials"}),
        }

    def __init__(self, *args, **kwargs):
        super().__init__(*args, **kwargs)
        self.fields["product_type"].initial = "physical"

        if self.instance and self.instance.pk:
            if self.instance.product_type == "digital":
                self.fields["file"].required = True
                self.fields["stock"].required = False
            else:
                self.fields["stock"].required = True

    def clean(self):
        cleaned_data = super().clean()
        product_type = cleaned_data.get("product_type")
        price = cleaned_data.get("price")
        discount_price = cleaned_data.get("discount_price")
        stock = cleaned_data.get("stock")
        file = cleaned_data.get("file")

        if discount_price and discount_price >= price:
            self.add_error("discount_price", "Discount must be lower than base price")

        if product_type == "digital":
            if stock is not None:
                self.add_error("stock", "Digital products can't have stock")
            if not file and not self.instance.file:
                self.add_error("file", "File required for digital products")
        else:
            if stock is None:
                self.add_error("stock", "Stock required for physical products")
            if file:
                self.add_error("file", "Files only for digital products")

        return cleaned_data

    def save(self, commit=True):
        goods = super().save(commit=False)

        # Handle product type specific fields
        if goods.product_type == "digital":
            goods.stock = None
        else:
            goods.file = None

        if commit:
            goods.save()
            self.save_images(goods)

        return goods

    def save_images(self, goods):
        # Delete existing images if replacing
        if "images" in self.changed_data:
            goods.images.all().delete()

        # Create new ProductImage instances
        for img in self.files.getlist("images"):
            ProductImage.objects.create(goods=goods, image=img)


class StorefrontForm(forms.ModelForm):
    class Meta:
        model = Storefront
        fields = [
            "name",
            "description",
            "store_slug",
            "logo",
            "is_active",
        ]


class TeamGoalForm(forms.ModelForm):
    """Form for creating and editing team goals."""

    class Meta:
        model = TeamGoal
        fields = ["title", "description", "deadline"]
        widgets = {
            "deadline": forms.DateTimeInput(attrs={"type": "datetime-local"}),
            "description": forms.Textarea(attrs={"rows": 4}),
        }

    def clean_deadline(self):
        """Validate that the deadline is in the future."""
        deadline = self.cleaned_data.get("deadline")
        if deadline and deadline < timezone.now():
            raise forms.ValidationError("Deadline cannot be in the past.")
        return deadline


class TeamInviteForm(forms.ModelForm):
    """Form for inviting users to a team goal."""

    recipient_search = forms.CharField(
        label="Invite User",
        widget=forms.TextInput(
            attrs={
                "class": "form-control",
                "placeholder": "Search by username or email",
                "list": "user-list",
                "autocomplete": "off",
            }
        ),
        required=False,
    )

    class Meta:
        model = TeamInvite
        fields = ["recipient"]
        widgets = {
            "recipient": forms.HiddenInput(),
        }

    def __init__(self, *args, **kwargs):
        current_user = kwargs.pop("current_user", None)
        self.team_goal = kwargs.pop("team_goal", None)
        super().__init__(*args, **kwargs)
        # Get all users except the current user (will be filtered in the view)
        if current_user:
            self.fields["recipient"].queryset = User.objects.exclude(id=current_user.id)
        else:
            self.fields["recipient"].queryset = User.objects.all()

    def clean_recipient(self):
        recipient = self.cleaned_data.get("recipient")
        if self.team_goal and recipient:
            # Check if the user is already a member of the team
            if self.team_goal.members.filter(user=recipient).exists():
                raise forms.ValidationError("This user is already a member of the team.")
            # Check if there's already a pending invitation
            if TeamInvite.objects.filter(goal=self.team_goal, recipient=recipient, status="pending").exists():
                raise forms.ValidationError("This user already has a pending invitation.")
        return recipient


class ProgressTrackerForm(forms.ModelForm):
    class Meta:
        model = ProgressTracker
        fields = ["title", "description", "current_value", "target_value", "color", "public"]
        widgets = {
            "description": forms.Textarea(attrs={"rows": 3}),
        }


class MemeForm(forms.ModelForm):
    new_subject = forms.CharField(
        max_length=100,
        required=False,
        widget=TailwindInput(
            attrs={
                "placeholder": "Enter a new subject name",
                "class": "w-full px-3 py-2 border rounded-lg focus:outline-none focus:ring-2 focus:ring-teal-500",
            }
        ),
        help_text="If your subject isn't listed, enter a new one here",
    )

    class Meta:
        model = Meme
        fields = ["title", "subject", "new_subject", "caption", "image"]
        widgets = {
            "title": TailwindInput(
                attrs={
                    "placeholder": "Enter a descriptive title",
                    "required": True,
                }
            ),
            "subject": TailwindSelect(
                attrs={
                    "class": "w-full px-3 py-2 border rounded-lg focus:outline-none focus:ring-2 focus:ring-teal-500"
                }
            ),
            "caption": TailwindTextarea(
                attrs={
                    "placeholder": "Add a caption for your meme",
                    "rows": 3,
                }
            ),
            "image": TailwindFileInput(
                attrs={
                    "accept": "image/png,image/jpeg,image/gif",
                    "required": True,
                    "help_text": "Upload a meme image (JPG, PNG, or GIF, max 2MB)",
                }
            ),
        }

    def __init__(self, *args, **kwargs):
        super().__init__(*args, **kwargs)
        self.fields["subject"].required = False
        self.fields["subject"].help_text = "Select an existing subject"

        # Improve error messages
        self.fields["image"].error_messages = {
            "required": "Please select an image file.",
            "invalid": "Please upload a valid image file.",
        }

    def clean(self):
        cleaned_data = super().clean()
        subject = cleaned_data.get("subject")
        new_subject = cleaned_data.get("new_subject")

        if not subject and not new_subject:
            raise forms.ValidationError("You must either select an existing subject or create a new one.")

        return cleaned_data

    def save(self, commit=True):
        meme = super().save(commit=False)

        # Create new subject if provided
        new_subject_name = self.cleaned_data.get("new_subject")
        if new_subject_name and not self.cleaned_data.get("subject"):
            from django.utils.text import slugify

            subject, created = Subject.objects.get_or_create(
                name=new_subject_name, defaults={"slug": slugify(new_subject_name)}
            )
            meme.subject = subject

        if commit:
            meme.save()
        return meme


class StudentEnrollmentForm(forms.Form):
    first_name = forms.CharField(
        max_length=30, required=True, widget=TailwindInput(attrs={"placeholder": "First Name"}), label="First Name"
    )
    last_name = forms.CharField(
        max_length=30, required=True, widget=TailwindInput(attrs={"placeholder": "Last Name"}), label="Last Name"
    )
    email = forms.EmailField(
        required=True, widget=TailwindEmailInput(attrs={"placeholder": "Student Email"}), label="Student Email"
    )


class QuizForm(forms.ModelForm):
    """Form for creating and editing quizzes."""

    class Meta:
        model = Quiz
        fields = [
            "title",
            "description",
            "subject",
            "status",
            "time_limit",
            "randomize_questions",
            "show_correct_answers",
            "allow_anonymous",
            "max_attempts",
        ]
        widgets = {
            "title": TailwindInput(attrs={"placeholder": "Quiz Title"}),
            "description": TailwindTextarea(attrs={"rows": 3, "placeholder": "Quiz Description"}),
            "subject": TailwindSelect(),
            "status": TailwindSelect(),
            "time_limit": TailwindNumberInput(
                attrs={"min": "0", "placeholder": "Time limit in minutes (leave empty for no limit)"}
            ),
            "randomize_questions": TailwindCheckboxInput(),
            "show_correct_answers": TailwindCheckboxInput(),
            "allow_anonymous": TailwindCheckboxInput(),
            "max_attempts": TailwindNumberInput(attrs={"min": "0", "placeholder": "0 for unlimited attempts"}),
        }

    def __init__(self, *args, **kwargs):
        kwargs.pop("user", None)  # Use this if needed for filtering
        super().__init__(*args, **kwargs)

        # Subject queryset filtering based on user type could be added here


class QuizQuestionForm(forms.ModelForm):
    """Form for creating and editing quiz questions."""

    class Meta:
        model = QuizQuestion
        fields = ["text", "question_type", "explanation", "points", "image"]
        widgets = {
            "text": TailwindTextarea(attrs={"rows": 3, "placeholder": "Question text"}),
            "question_type": TailwindSelect(),
            "explanation": TailwindTextarea(attrs={"rows": 2, "placeholder": "Explanation for the correct answer"}),
            "points": TailwindNumberInput(attrs={"min": "1", "value": "1"}),
            "order": TailwindNumberInput(attrs={"min": "0", "value": "0"}),
            "image": TailwindFileInput(attrs={"accept": "image/*"}),
        }


# Form for quiz options using formset factory
QuizOptionFormSet = forms.inlineformset_factory(
    QuizQuestion,
    QuizOption,
    fields=("text", "is_correct"),
    widgets={
        "text": TailwindInput(attrs={"placeholder": "Option text"}),
        "is_correct": TailwindCheckboxInput(),
    },
    extra=4,
    can_delete=True,
    validate_min=True,
    min_num=1,
)


class TakeQuizForm(forms.Form):
    """Form for taking quizzes. Dynamically generated based on questions."""

    def __init__(self, *args, quiz=None, **kwargs):
        super().__init__(*args, **kwargs)
        if quiz:
            for question in quiz.questions.all().order_by("order"):
                if question.question_type == "multiple":
                    # For multiple choice, add a multi-select field
                    options = question.options.all().order_by("order")
                    choices = [(str(option.id), option.text) for option in options]
                    self.fields[f"question_{question.id}"] = forms.MultipleChoiceField(
                        label=question.text, choices=choices, widget=forms.CheckboxSelectMultiple, required=False
                    )
                elif question.question_type == "true_false":
                    # For true/false, add a radio select field
                    options = question.options.all().order_by("order")
                    choices = [(str(option.id), option.text) for option in options]
                    self.fields[f"question_{question.id}"] = forms.ChoiceField(
                        label=question.text, choices=choices, widget=forms.RadioSelect, required=False
                    )
                elif question.question_type == "short":
                    # For short answer, add a text field
                    self.fields[f"question_{question.id}"] = forms.CharField(
                        label=question.text,
                        widget=TailwindTextarea(attrs={"rows": 2, "placeholder": "Your answer..."}),
                        required=False,
                    )


class GradeableLinkForm(forms.ModelForm):
    """Form for submitting a link to be graded."""

    class Meta:
        model = GradeableLink
        fields = ["title", "url", "description", "link_type"]
        widgets = {
            "title": TailwindInput(attrs={"placeholder": "Enter a descriptive title"}),
            "url": TailwindInput(attrs={"placeholder": "https://example.com", "type": "url"}),
            "description": TailwindTextarea(attrs={"rows": 4, "placeholder": "Describe what you want feedback on..."}),
            "link_type": TailwindSelect(),
        }
        help_texts = {
            "title": "A clear title describing what you want feedback on",
            "url": "Link to the PR, article, or content you want graded",
            "description": "Provide context about what you're looking for feedback on",
        }


class LinkGradeForm(forms.ModelForm):
    """Form for grading a link."""

    class Meta:
        model = LinkGrade
        fields = ["grade", "comment"]
        widgets = {
            "comment": TailwindTextarea(attrs={"rows": 4, "placeholder": "Comment required for grades below A"}),
        }

    def __init__(self, *args, **kwargs):
        super().__init__(*args, **kwargs)

        # Use radio buttons for grade selection
        self.fields["grade"].widget = forms.RadioSelect(choices=LinkGrade.GRADE_CHOICES)

    def clean(self):
        cleaned_data = super().clean()
        grade = cleaned_data.get("grade")
        comment = cleaned_data.get("comment")

        if grade not in ["A+", "A"] and not comment:
            self.add_error("comment", "A comment is required for grades below A.")

        return cleaned_data


class NotificationPreferencesForm(forms.ModelForm):
    class Meta:
        model = NotificationPreference
        fields = ["reminder_days_before", "reminder_hours_before", "email_notifications", "in_app_notifications"]
        widgets = {
            "reminder_days_before": forms.NumberInput(attrs={"min": 1, "max": 14}),
            "reminder_hours_before": forms.NumberInput(attrs={"min": 1, "max": 72}),
        }


class StudyGroupForm(forms.ModelForm):
    class Meta:
        model = StudyGroup
<<<<<<< HEAD
        # You might exclude fields that are set automatically.
        fields = ["name", "description", "course", "max_members", "is_private"]


class NFTBadgeForm(forms.ModelForm):
    class Meta:
        model = Achievement
        fields = ["title", "description", "achievement_type", "badge_icon", "course"]
        widgets = {
            "course": forms.Select(attrs={"class": "form-select"}),
        }

    def save(self, commit=True):
        instance = super().save(commit=False)
        instance.badge_type = "nft"
        if commit:
            instance.save()
        return instance
=======
        fields = ["name", "description", "course", "max_members", "is_private"]
>>>>>>> 56797eb4
<|MERGE_RESOLUTION|>--- conflicted
+++ resolved
@@ -1734,8 +1734,6 @@
 class StudyGroupForm(forms.ModelForm):
     class Meta:
         model = StudyGroup
-<<<<<<< HEAD
-        # You might exclude fields that are set automatically.
         fields = ["name", "description", "course", "max_members", "is_private"]
 
 
@@ -1752,7 +1750,4 @@
         instance.badge_type = "nft"
         if commit:
             instance.save()
-        return instance
-=======
-        fields = ["name", "description", "course", "max_members", "is_private"]
->>>>>>> 56797eb4
+        return instance