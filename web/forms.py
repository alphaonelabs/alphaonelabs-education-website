--- conflicted
+++ resolved
@@ -164,7 +164,6 @@
         label="Profile Visibility",
         help_text="Select whether your profile details will be public or private.",
     )
-<<<<<<< HEAD
     # NEW: Add radio buttons for profile visibility.
     is_profile_public = forms.TypedChoiceField(
         required=True,
@@ -174,8 +173,15 @@
         label="Profile Visibility",
         help_text="Select whether your profile details will be public or private.",
     )
-=======
->>>>>>> e024b068
+    # NEW: Add radio buttons for profile visibility.
+    is_profile_public = forms.TypedChoiceField(
+        required=True,
+        choices=(("True", "Public"), ("False", "Private")),
+        coerce=lambda x: x == "True",  # Convert string to Boolean.
+        widget=forms.RadioSelect,
+        label="Profile Visibility",
+        help_text="Select whether your profile details will be public or private.",
+    )
 
     def __init__(self, *args, **kwargs):
         request = kwargs.pop("request", None)
@@ -225,13 +231,18 @@
         if "is_profile_public" not in self.initial:
             self.initial["is_profile_public"] = "False"  # Default to Private.
 
-<<<<<<< HEAD
+            # Initialize how_did_you_hear_about_us if provided
+            if "how_did_you_hear_about_us" in self.data:
+                self.fields["how_did_you_hear_about_us"].initial = self.data["how_did_you_hear_about_us"]
+
         # Set a default for the new field if not provided.
         if "is_profile_public" not in self.initial:
             self.initial["is_profile_public"] = "False"  # Default to Private.
 
-=======
->>>>>>> e024b068
+        # Set a default for the new field if not provided.
+        if "is_profile_public" not in self.initial:
+            self.initial["is_profile_public"] = "False"  # Default to Private.
+
     def clean_username(self):
         username = self.cleaned_data.get("username")
         if username:
@@ -694,7 +705,6 @@
         widget=TailwindInput(),
         help_text="GitHub username (visible if profile is public)",
     )
-<<<<<<< HEAD
     is_profile_public = forms.TypedChoiceField(
         required=True,
         choices=(("True", "Public"), ("False", "Private")),
@@ -702,8 +712,28 @@
         widget=forms.RadioSelect,
         help_text="Select whether your profile details are public or private.",
     )
-=======
->>>>>>> e024b068
+    discord_username = forms.CharField(
+        max_length=50,
+        required=False,
+        widget=TailwindInput(),
+        help_text="Discord username (visible if profile is public)",
+    )
+    slack_username = forms.CharField(
+        max_length=50, required=False, widget=TailwindInput(), help_text="Slack username (visible if profile is public)"
+    )
+    github_username = forms.CharField(
+        max_length=50,
+        required=False,
+        widget=TailwindInput(),
+        help_text="GitHub username (visible if profile is public)",
+    )
+    is_profile_public = forms.TypedChoiceField(
+        required=True,
+        choices=(("True", "Public"), ("False", "Private")),
+        coerce=lambda x: x == "True",
+        widget=forms.RadioSelect,
+        help_text="Select whether your profile details are public or private.",
+    )
 
     class Meta:
         model = User
@@ -721,11 +751,13 @@
                 self.fields["github_username"].initial = profile.github_username
                 # Set initial value as a string.
                 self.initial["is_profile_public"] = "True" if profile.is_profile_public else "False"
-<<<<<<< HEAD
+                self.fields["discord_username"].initial = profile.discord_username
+                self.fields["slack_username"].initial = profile.slack_username
+                self.fields["github_username"].initial = profile.github_username
                 # Set initial value as a string.
                 self.initial["is_profile_public"] = "True" if profile.is_profile_public else "False"
-=======
->>>>>>> e024b068
+                # Set initial value as a string.
+                self.initial["is_profile_public"] = "True" if profile.is_profile_public else "False"
             except Profile.DoesNotExist:
                 pass
 
@@ -751,10 +783,14 @@
             profile.slack_username = self.cleaned_data["slack_username"]
             profile.github_username = self.cleaned_data["github_username"]
             profile.is_profile_public = is_public
-<<<<<<< HEAD
+
+            # Get the is_profile_public value and ensure it's a boolean
+            is_public = self.cleaned_data.get("is_profile_public")
+            profile.discord_username = self.cleaned_data["discord_username"]
+            profile.slack_username = self.cleaned_data["slack_username"]
+            profile.github_username = self.cleaned_data["github_username"]
+            profile.is_profile_public = is_public
             profile.is_profile_public = self.cleaned_data.get("is_profile_public")
-=======
->>>>>>> e024b068
             profile.save()
         return user
 
