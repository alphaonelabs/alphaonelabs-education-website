import re

from allauth.account.forms import LoginForm, SignupForm
from captcha.fields import CaptchaField
from django import forms
from django.contrib.auth.models import User
from django.db import IntegrityError
from django.utils import timezone
from django.utils.crypto import get_random_string
from django.utils.text import slugify
from markdownx.fields import MarkdownxFormField

from .models import (
    BlogPost,
    ChallengeSubmission,
    Course,
    CourseMaterial,
    EducationalVideo,
    ForumCategory,
    Goods,
    GradeableLink,
    LinkGrade,
    Meme,
    ProductImage,
    Profile,
    ProgressTracker,
    Quiz,
    QuizOption,
    QuizQuestion,
    Review,
    Session,
    Storefront,
    Subject,
    SuccessStory,
    TeamGoal,
    TeamInvite,
    WaitingRoom,
)
from .referrals import handle_referral
from .widgets import (
    TailwindCaptchaTextInput,
    TailwindCheckboxInput,
    TailwindDateTimeInput,
    TailwindEmailInput,
    TailwindFileInput,
    TailwindInput,
    TailwindNumberInput,
    TailwindSelect,
    TailwindTextarea,
)

__all__ = [
    "UserRegistrationForm",
    "ProfileForm",
    "ChallengeSubmissionForm",
    "CourseCreationForm",
    "CourseForm",
    "SessionForm",
    "ReviewForm",
    "CourseMaterialForm",
    "TeacherSignupForm",
    "ProfileUpdateForm",
    "CustomLoginForm",
    "LearnForm",
    "TeachForm",
    "InviteStudentForm",
    "ForumCategoryForm",
    "ForumTopicForm",
    "BlogPostForm",
    "MessageTeacherForm",
    "FeedbackForm",
    "GoodsForm",
    "StorefrontForm",
    "EducationalVideoForm",
    "ProgressTrackerForm",
    "SuccessStoryForm",
    "TeamGoalForm",
    "TeamInviteForm",
    "MemeForm",
    "QuizForm",
    "QuizQuestionForm",
    "QuizOptionFormSet",
    "TakeQuizForm",
    "GradeableLinkForm",
    "LinkGradeForm",
]


class UserRegistrationForm(SignupForm):
    first_name = forms.CharField(
        max_length=30,
        required=True,
        widget=TailwindInput(attrs={"placeholder": "First Name"}),
    )
    last_name = forms.CharField(
        max_length=30,
        required=True,
        widget=TailwindInput(attrs={"placeholder": "Last Name"}),
    )
    is_teacher = forms.BooleanField(
        required=False,
        label="Register as a teacher",
        widget=TailwindCheckboxInput(),
    )
    referral_code = forms.CharField(
        max_length=20,
        required=False,
        widget=TailwindInput(attrs={"placeholder": "Enter referral code"}),
        help_text="Optional - Enter a referral code if you have one",
    )
    captcha = CaptchaField(widget=TailwindCaptchaTextInput)

    def __init__(self, *args, **kwargs):
        request = kwargs.pop("request", None)
        super().__init__(*args, **kwargs)

        # Update email field
        self.fields["email"].widget = TailwindEmailInput(
            attrs={
                "placeholder": "your.email@example.com",
                "value": self.initial.get("email", ""),
            }
        )
        # Update password field
        self.fields["password1"].widget = TailwindInput(
            attrs={
                "type": "password",
                "placeholder": "Choose a secure password",
                "class": (
                    "block w-full border rounded p-2 focus:outline-none focus:ring-2 "
                    "focus:ring-teal-300 dark:focus:ring-teal-800 bg-white dark:bg-gray-800 "
                    "border-gray-300 dark:border-gray-600 text-gray-900 dark:text-white"
                ),
            }
        )

        # Handle referral code from session or POST data
        if self.data:  # If form was submitted (POST)
            referral_code = self.data.get("referral_code")
            if referral_code:
                self.fields["referral_code"].initial = referral_code
        elif request and request.session.get("referral_code"):  # If new form (GET) with session data
            referral_code = request.session.get("referral_code")
            self.fields["referral_code"].initial = referral_code
            self.initial["referral_code"] = referral_code

        # Preserve values on form errors
        if self.data:
            for field_name in ["first_name", "last_name", "email", "referral_code", "username"]:
                if field_name in self.data and field_name in self.fields:
                    self.fields[field_name].widget.attrs["value"] = self.data[field_name]

    def clean_username(self):
        username = self.cleaned_data.get("username")
        if username:
            try:
                User.objects.get(username=username)
                raise forms.ValidationError("This username is already taken. Please choose a different one.")
            except User.DoesNotExist:
                return username
        return username

    def clean_email(self):
        email = self.cleaned_data.get("email", "").lower()
        if email:
            from allauth.account.utils import filter_users_by_email

            users = filter_users_by_email(email)
            if users:  # If any users found with this email
                raise forms.ValidationError(
                    "There was a problem with your signup. " "Please try again with a different email address or login."
                )
        return email

    def clean_referral_code(self):
        referral_code = self.cleaned_data.get("referral_code")
        if referral_code:
            if not Profile.objects.filter(referral_code=referral_code).exists():
                raise forms.ValidationError("Invalid referral code. Please check and try again.")
        return referral_code

    def save(self, request):
        # First call parent's save to create the user and send verification email
        try:
            user = super().save(request)
        except IntegrityError:
            raise forms.ValidationError("This username is already taken. Please choose a different one.")
        except ValueError:
            # This happens when an email address is already in use but not caught in clean_email
            # This should be rare given the clean_email validation above
            raise forms.ValidationError(
                "There was a problem with your signup. " "Please try again with a different email address or login."
            )

        # Then update the additional fields
        user.first_name = self.cleaned_data["first_name"]
        user.last_name = self.cleaned_data["last_name"]
        user.save()

        # Update the user's profile
        if self.cleaned_data.get("is_teacher"):
            user.profile.is_teacher = True
            user.profile.save()

        # Handle the referral
        referral_code = self.cleaned_data.get("referral_code")
        if referral_code:
            handle_referral(user, referral_code)

        # Return the user object
        return user


class ProfileForm(forms.ModelForm):
    class Meta:
        model = Profile
        fields = ("bio", "expertise")
        widgets = {
            "bio": TailwindTextarea(attrs={"rows": 4}),
            "expertise": TailwindInput(attrs={"placeholder": "Your areas of expertise"}),
        }


class CourseCreationForm(forms.ModelForm):
    class Meta:
        model = Course
        fields = (
            "title",
            "description",
            "image",
            "learning_objectives",
            "prerequisites",
            "price",
            "allow_individual_sessions",
            "max_students",
            "subject",
            "level",
            "tags",
        )
        widgets = {
            "description": forms.Textarea(attrs={"rows": 4}),
            "image": TailwindFileInput(
                attrs={
                    "accept": "image/*",
                    "help_text": "Course image must be 300x150 pixels",
                }
            ),
            "learning_objectives": forms.Textarea(attrs={"rows": 4}),
            "prerequisites": forms.Textarea(attrs={"rows": 4}),
            "allow_individual_sessions": TailwindCheckboxInput(
                attrs={"help_text": ("Allow students to register for individual sessions")}
            ),
            "tags": forms.TextInput(attrs={"placeholder": "Enter comma-separated tags"}),
        }

    def clean_price(self):
        price = self.cleaned_data.get("price")
        if price < 0:
            raise forms.ValidationError("Price must be greater than or equal to zero")
        return price

    def clean_max_students(self):
        max_students = self.cleaned_data.get("max_students")
        if max_students <= 0:
            msg = "Maximum number of students must be greater than zero"
            raise forms.ValidationError(msg)
        return max_students

    def clean_title(self):
        title = self.cleaned_data.get("title")
        if not title:
            raise forms.ValidationError("Title is required")

        # Check if title contains valid characters for slugification
        if not re.match(r"^[\w\s-]+$", title):
            raise forms.ValidationError("Title can only contain letters, numbers, spaces, and hyphens")

        # Check if a course with this slug already exists
        slug = slugify(title)
        if Course.objects.filter(slug=slug).exists():
            raise forms.ValidationError("A course with a similar title already exists.")

        return title


class CourseForm(forms.ModelForm):
    description = MarkdownxFormField(
        label="Description", help_text="Use markdown for formatting. You can use **bold**, *italic*, lists, etc."
    )
    learning_objectives = MarkdownxFormField(
        label="Learning Objectives",
        help_text="Use markdown for formatting. List your objectives using - or * for bullet points.",
    )
    prerequisites = MarkdownxFormField(
        label="Prerequisites",
        help_text="Use markdown for formatting. List prerequisites using - or * for bullet points.",
        required=False,
    )

    class Meta:
        model = Course
        fields = [
            "title",
            "description",
            "image",
            "learning_objectives",
            "prerequisites",
            "price",
            "allow_individual_sessions",
            "invite_only",
            "max_students",
            "subject",
            "level",
            "tags",
        ]
        widgets = {
            "title": TailwindInput(),
            "description": TailwindTextarea(attrs={"rows": 4}),
            "image": TailwindFileInput(
                attrs={
                    "accept": "image/*",
                    "help_text": "Course image must be 300x150 pixels",
                }
            ),
            "learning_objectives": TailwindTextarea(attrs={"rows": 4}),
            "prerequisites": TailwindTextarea(attrs={"rows": 4}),
            "price": TailwindNumberInput(attrs={"min": "0", "step": "0.01"}),
            "allow_individual_sessions": TailwindCheckboxInput(
                attrs={"help_text": ("Allow students to register for individual sessions")}
            ),
            "invite_only": TailwindCheckboxInput(
                attrs={"help_text": ("If enabled, students can only enroll with an invitation")}
            ),
            "max_students": TailwindNumberInput(attrs={"min": "1"}),
            "subject": TailwindSelect(),
            "level": TailwindSelect(),
            "tags": TailwindInput(attrs={"placeholder": "Enter comma-separated tags"}),
        }

    def clean_max_students(self):
        max_students = self.cleaned_data.get("max_students")
        if max_students <= 0:
            msg = "Maximum number of students must be greater than zero"
            raise forms.ValidationError(msg)
        return max_students


class SessionForm(forms.ModelForm):
    class Meta:
        model = Session
        fields = [
            "title",
            "description",
            "start_time",
            "end_time",
            "is_virtual",
            "meeting_link",
            "location",
            "price",
            "enable_rollover",
            "rollover_pattern",
        ]
        widgets = {
            "title": TailwindInput(),
            "description": TailwindTextarea(attrs={"rows": 4}),
            "start_time": TailwindDateTimeInput(),
            "end_time": TailwindDateTimeInput(),
            "is_virtual": TailwindCheckboxInput(),
            "meeting_link": TailwindInput(attrs={"type": "url"}),
            "location": TailwindInput(),
            "price": TailwindNumberInput(
                attrs={
                    "min": "0",
                    "step": "0.01",
                    "help_text": ("Price for individual session registration"),
                }
            ),
            "enable_rollover": TailwindCheckboxInput(),
            "rollover_pattern": TailwindSelect(),
        }
        help_texts = {
            "start_time": "Click to select the session start date and time",
            "end_time": "Click to select the session end date and time",
            "enable_rollover": "Enable automatic date rollover if no students are enrolled",
            "rollover_pattern": "How often to roll over the session dates",
        }

    def clean(self):
        cleaned_data = super().clean()
        is_virtual = cleaned_data.get("is_virtual")
        meeting_link = cleaned_data.get("meeting_link")
        location = cleaned_data.get("location")
        start_time = cleaned_data.get("start_time")
        end_time = cleaned_data.get("end_time")
        price = cleaned_data.get("price")

        if start_time and end_time and end_time <= start_time:
            self.add_error("end_time", "End time must be after start time.")

        if is_virtual and not meeting_link:
            msg = "Meeting link is required for virtual sessions."
            self.add_error("meeting_link", msg)
        elif not is_virtual and not location:
            msg = "Location is required for in-person sessions."
            self.add_error("location", msg)

        if price is not None and price < 0:
            self.add_error("price", "Price cannot be negative.")

        return cleaned_data


class ReviewForm(forms.ModelForm):
    class Meta:
        model = Review
        fields = ("rating", "comment")
        widgets = {
            "rating": TailwindNumberInput(attrs={"min": "1", "max": "5"}),
            "comment": TailwindTextarea(attrs={"rows": 4}),
        }


class CourseMaterialForm(forms.ModelForm):
    class Meta:
        model = CourseMaterial
        fields = (
            "title",
            "description",
            "material_type",
            "file",
            "external_url",
            "session",
            "is_downloadable",
            "order",
        )
        widgets = {
            "title": TailwindInput(),
            "description": TailwindTextarea(attrs={"rows": 3}),
            "material_type": TailwindSelect(),
            "file": TailwindFileInput(),
            "external_url": TailwindInput(attrs={"placeholder": "Enter video URL"}),  # Add widget for external_url
            "session": TailwindSelect(),
            "is_downloadable": TailwindCheckboxInput(),
            "order": TailwindNumberInput(attrs={"min": 0}),
        }
        labels = {
            "external_url": "External URL",  # Update label
        }

    def __init__(self, *args, course=None, **kwargs):
        super().__init__(*args, **kwargs)
        if course:
            self.fields["session"].queryset = course.sessions.all()


class TeacherSignupForm(forms.Form):
    email = forms.EmailField(widget=TailwindEmailInput())
    username = forms.CharField(
        max_length=150,
        widget=TailwindInput(attrs={"placeholder": "Choose a username"}),
        help_text="This will be your unique identifier on the platform.",
    )
    subject = forms.CharField(max_length=100, widget=TailwindInput())
    captcha = CaptchaField(widget=TailwindCaptchaTextInput)

    def clean_username(self):
        username = self.cleaned_data.get("username")
        if User.objects.filter(username=username).exists():
            raise forms.ValidationError("This username is already taken. Please choose a different one.")
        return username

    def save(self):
        email = self.cleaned_data["email"]
        username = self.cleaned_data["username"]
        subject_name = self.cleaned_data["subject"]

        random_password = get_random_string(length=30)
        try:
            user = User.objects.create_user(username=username, email=email, password=random_password)
        except IntegrityError:
            raise forms.ValidationError("This username is already taken. Please try again with a different username.")

        # Set user as teacher
        profile = user.profile
        profile.is_teacher = True
        profile.save()

        # Create subject
        subject, created = Subject.objects.get_or_create(
            name=subject_name,
            defaults={
                "slug": slugify(subject_name),
                "description": f"Courses about {subject_name}",
            },
        )

        return user, subject


class ProfileUpdateForm(forms.ModelForm):
    username = forms.CharField(
        max_length=150,
        required=True,
        widget=TailwindInput(),
        help_text="This is your public username that will be visible to other users",
    )
    first_name = forms.CharField(
        max_length=30, required=False, widget=TailwindInput(), help_text="Your real name will not be shown publicly"
    )
    last_name = forms.CharField(
        max_length=30, required=False, widget=TailwindInput(), help_text="Your real name will not be shown publicly"
    )
    email = forms.EmailField(
        required=True, widget=TailwindEmailInput(), help_text="Your email will not be shown publicly"
    )
    bio = forms.CharField(
        required=False,
        widget=TailwindTextarea(attrs={"rows": 4}),
        help_text="Tell us about yourself - this will be visible on your public profile",
    )
    expertise = forms.CharField(
        max_length=200,
        required=False,
        widget=TailwindInput(),
        help_text=(
            "List your areas of expertise (e.g. Python, Machine Learning, Web Development) - "
            "this will be visible on your public profile"
        ),
    )
    avatar = forms.ImageField(
        required=False,
        widget=TailwindFileInput(),
        help_text="Upload a profile picture (will be cropped to a square and resized to 200x200 pixels)",
    )

    class Meta:
        model = User
        fields = ["username", "first_name", "last_name", "email"]

    def __init__(self, *args, **kwargs):
        super().__init__(*args, **kwargs)
        if self.instance:
            try:
                profile = self.instance.profile
                self.fields["bio"].initial = profile.bio
                self.fields["expertise"].initial = profile.expertise
            except Profile.DoesNotExist:
                pass

    def clean_username(self):
        username = self.cleaned_data["username"]
        if User.objects.exclude(pk=self.instance.pk).filter(username=username).exists():
            raise forms.ValidationError("This username is already taken. Please choose a different one.")
        return username

    def save(self, commit=True):
        user = super().save(commit=False)
        if commit:
            user.save()
            profile, created = Profile.objects.get_or_create(user=user)
            profile.bio = self.cleaned_data["bio"]
            profile.expertise = self.cleaned_data["expertise"]
            if self.cleaned_data.get("avatar"):
                profile.avatar = self.cleaned_data["avatar"]
            profile.save()
        return user


class CustomLoginForm(LoginForm):
    def __init__(self, *args, **kwargs):
        super().__init__(*args, **kwargs)
        self.fields["login"].widget.attrs.update(
            {
                "class": (
                    "block w-full rounded-md border-0 py-2 px-4 "
                    "text-gray-900 dark:text-white shadow-sm "
                    "ring-1 ring-inset ring-gray-300 "
                    "dark:ring-gray-600 "
                    "placeholder:text-gray-400 "
                    "focus:ring-2 focus:ring-inset "
                    "focus:ring-orange-500 dark:bg-gray-700 "
                    "sm:text-base sm:leading-6"
                )
            }
        )
        self.fields["password"].widget.attrs.update(
            {
                "class": (
                    "block w-full rounded-md border-0 py-2 px-4 "
                    "text-gray-900 dark:text-white shadow-sm "
                    "ring-1 ring-inset ring-gray-300 "
                    "dark:ring-gray-600 "
                    "placeholder:text-gray-400 "
                    "focus:ring-2 focus:ring-inset "
                    "focus:ring-orange-500 dark:bg-gray-700 "
                    "sm:text-base sm:leading-6 pr-10"
                )
            }
        )
        self.fields["remember"].widget.attrs.update(
            {
                "class": (
                    "h-4 w-4 text-orange-500 "
                    "focus:ring-orange-500 "
                    "border-gray-300 dark:border-gray-600 "
                    "rounded cursor-pointer"
                )
            }
        )

    def clean(self):
        cleaned_data = super().clean()
        if cleaned_data is None:
            return {}

        # Check if user exists and can log in
        if "login" in cleaned_data:
            email = cleaned_data["login"]
            try:
                User.objects.get(email=email)
            except User.DoesNotExist:
                raise forms.ValidationError(
                    "No account found with this email address. Please check the email or sign up."
                )

        return cleaned_data


class EducationalVideoForm(forms.ModelForm):
    """
    Form for creating and editing educational videos.
    Validates that video URLs are from YouTube or Vimeo with proper video ID formats.
    """

    class Meta:
        model = EducationalVideo
        fields = ["title", "description", "video_url", "category"]
        widgets = {
            "title": TailwindInput(attrs={"placeholder": "Video title"}),
            "description": TailwindTextarea(
                attrs={
                    "rows": 4,
                    "placeholder": "Describe what viewers will learn from this video",
                }
            ),
            "video_url": TailwindInput(attrs={"placeholder": "YouTube or Vimeo URL", "type": "url"}),
            "category": TailwindSelect(
                attrs={
                    "class": (
                        "w-full px-4 py-2 border border-gray-300 dark:border-gray-600"
                        " rounded-lg focus:ring-2 focus:ring-blue-500"
                    )
                }
            ),
        }

    def __init__(self, *args, **kwargs):
        super().__init__(*args, **kwargs)
        # Order subjects by name
        self.fields["category"].queryset = Subject.objects.all().order_by("order", "name")

    def clean_video_url(self):
        url = self.cleaned_data.get("video_url")
        if url:
            # More robust validation with regex
            youtube_pattern = r"^(https?://)?(www\.)?(youtube\.com/watch\?v=|youtu\.be/)[a-zA-Z0-9_-]{11}.*$"
            vimeo_pattern = r"^(https?://)?(www\.)?vimeo\.com/[0-9]{8,}.*$"
            if not (re.match(youtube_pattern, url) or re.match(vimeo_pattern, url)):
                raise forms.ValidationError("Please enter a valid YouTube or Vimeo URL")
        return url


class SuccessStoryForm(forms.ModelForm):
    content = MarkdownxFormField(
        label="Content", help_text="Use markdown for formatting. You can use **bold**, *italic*, lists, etc."
    )

    class Meta:
        model = SuccessStory
        fields = ["title", "content", "excerpt", "featured_image", "status"]
        widgets = {
            "title": TailwindInput(attrs={"placeholder": "Your success story title"}),
            "excerpt": TailwindTextarea(
                attrs={"rows": 3, "placeholder": "A brief summary of your success story (optional)"}
            ),
            "featured_image": TailwindFileInput(
                attrs={"accept": "image/*", "help_text": "Featured image for your success story (optional)"}
            ),
            "status": TailwindSelect(),
        }


class LearnForm(forms.Form):
    subject = forms.CharField(
        max_length=100,
        widget=TailwindInput(
            attrs={
                "placeholder": "What would you like to learn?",
                "class": "block w-full border rounded p-2 focus:outline-none focus:ring-2 focus:ring-orange-500",
            }
        ),
    )
    email = forms.EmailField(
        widget=TailwindEmailInput(
            attrs={
                "placeholder": "Your email address",
                "class": "block w-full border rounded p-2 focus:outline-none focus:ring-2 focus:ring-orange-500",
            }
        )
    )
    message = forms.CharField(
        widget=TailwindTextarea(
            attrs={
                "placeholder": "Tell us more about what you want to learn...",
                "rows": 4,
                "class": "block w-full border rounded p-2 focus:outline-none focus:ring-2 focus:ring-orange-500",
            }
        ),
        required=False,
    )
    captcha = CaptchaField(
        widget=TailwindCaptchaTextInput(
            attrs={"class": "block w-full border rounded p-2 focus:outline-none focus:ring-2 focus:ring-orange-500"}
        )
    )


class TeachForm(forms.Form):
    subject = forms.CharField(
        max_length=100,
        widget=TailwindInput(
            attrs={
                "placeholder": "What would you like to teach?",
                "class": "block w-full border rounded p-2 focus:outline-none focus:ring-2 focus:ring-indigo-500",
            }
        ),
    )
    email = forms.EmailField(
        widget=TailwindEmailInput(
            attrs={
                "placeholder": "Your email address",
                "class": "block w-full border rounded p-2 focus:outline-none focus:ring-2 focus:ring-indigo-500",
            }
        )
    )
    expertise = forms.CharField(
        widget=TailwindTextarea(
            attrs={
                "placeholder": "Tell us about your expertise and teaching experience...",
                "rows": 4,
                "class": "block w-full border rounded p-2 focus:outline-none focus:ring-2 focus:ring-indigo-500",
            }
        )
    )
    captcha = CaptchaField(
        widget=TailwindCaptchaTextInput(
            attrs={"class": "block w-full border rounded p-2 focus:outline-none focus:ring-2 focus:ring-indigo-500"}
        )
    )


class InviteStudentForm(forms.Form):
    email = forms.EmailField(
        label="Student's Email",
        widget=forms.EmailInput(
            attrs={
                "class": (
                    "w-full px-4 py-2 rounded-lg border border-gray-300 dark:border-gray-600 "
                    "bg-white dark:bg-gray-700 text-gray-900 dark:text-gray-100 "
                    "focus:ring-2 focus:ring-indigo-500 dark:focus:ring-indigo-400 focus:border-transparent"
                ),
                "placeholder": "Enter student's email address",
            }
        ),
    )
    message = forms.CharField(
        required=False,
        label="Personal Message (optional)",
        widget=forms.Textarea(
            attrs={
                "class": (
                    "w-full px-4 py-2 rounded-lg border border-gray-300 dark:border-gray-600 "
                    "bg-white dark:bg-gray-700 text-gray-900 dark:text-gray-100 "
                    "focus:ring-2 focus:ring-indigo-500 dark:focus:ring-indigo-400 focus:border-transparent"
                ),
                "placeholder": "Add a personal message to your invitation",
                "rows": 3,
            }
        ),
    )


class ForumCategoryForm(forms.ModelForm):
    """Form for creating and editing forum categories."""

    class Meta:
        model = ForumCategory
        fields = ["name", "description", "icon", "slug"]
        widgets = {
            "name": forms.TextInput(
                attrs={
                    "class": (
                        "w-full border border-gray-300 dark:border-gray-600 rounded p-2 "
                        "focus:outline-none focus:ring-2 focus:ring-teal-500 focus:ring-offset-2 "
                        "dark:focus:ring-offset-gray-800 bg-white dark:bg-gray-800"
                    )
                }
            ),
            "description": forms.Textarea(
                attrs={
                    "class": (
                        "w-full border border-gray-300 dark:border-gray-600 rounded p-2 "
                        "focus:outline-none focus:ring-2 focus:ring-teal-500 focus:ring-offset-2 "
                        "dark:focus:ring-offset-gray-800 bg-white dark:bg-gray-800"
                    ),
                    "rows": 4,
                }
            ),
            "icon": forms.TextInput(
                attrs={
                    "class": (
                        "w-full border border-gray-300 dark:border-gray-600 rounded p-2 "
                        "focus:outline-none focus:ring-2 focus:ring-teal-500 focus:ring-offset-2 "
                        "dark:focus:ring-offset-gray-800 bg-white dark:bg-gray-800"
                    ),
                    "placeholder": "fa-folder",
                }
            ),
            "slug": forms.HiddenInput(),
        }
        help_texts = {
            "icon": "Enter a Font Awesome icon class (e.g., fa-folder, fa-book, fa-code)",
        }

    def clean(self):
        cleaned_data = super().clean()
        name = cleaned_data.get("name")
        if name:
            cleaned_data["slug"] = slugify(name)
        return cleaned_data


class ForumTopicForm(forms.Form):
    title = forms.CharField(
        max_length=200,
        required=True,
        widget=TailwindInput(
            attrs={
                "class": (
                    "w-full border border-gray-300 dark:border-gray-600 rounded p-2 "
                    "focus:outline-none focus:ring-2 focus:ring-teal-500 focus:ring-offset-2 "
                    "dark:focus:ring-offset-gray-800 bg-white dark:bg-gray-800"
                ),
                "placeholder": "Enter your topic title",
            }
        ),
    )
    content = forms.CharField(
        required=True,
        widget=TailwindTextarea(
            attrs={
                "class": (
                    "w-full border border-gray-300 dark:border-gray-600 rounded p-2 "
                    "focus:outline-none focus:ring-2 focus:ring-teal-500 focus:ring-offset-2 "
                    "dark:focus:ring-offset-gray-800 bg-white dark:bg-gray-800"
                ),
                "rows": 6,
                "placeholder": "Write your topic content here...",
            }
        ),
    )


class BlogPostForm(forms.ModelForm):
    """Form for creating and editing blog posts."""

    class Meta:
        model = BlogPost
        fields = ["title", "content", "excerpt", "featured_image", "status", "tags"]

        input_classes = (
            "w-full border border-gray-300 dark:border-gray-600 rounded p-2 "
            "focus:outline-none focus:ring-2 focus:ring-teal-500 focus:ring-offset-2 "
            "dark:focus:ring-offset-gray-800 bg-white dark:bg-gray-800"
        )

        widgets = {
            "title": forms.TextInput(attrs={"class": input_classes}),
            "content": forms.Textarea(attrs={"class": input_classes, "rows": 10}),
            "excerpt": forms.Textarea(attrs={"class": input_classes, "rows": 3}),
            "tags": forms.TextInput(
                attrs={
                    "class": input_classes,
                    "placeholder": "Enter comma-separated tags",
                }
            ),
            "status": forms.Select(attrs={"class": input_classes}),
        }


class MessageTeacherForm(forms.Form):
    name = forms.CharField(
        max_length=100,
        required=True,
        widget=TailwindInput(
            attrs={
                "class": (
                    "w-full px-4 py-2 border border-gray-300 dark:border-gray-600 "
                    "rounded-lg focus:ring-2 focus:ring-blue-500"
                )
            }
        ),
    )
    email = forms.EmailField(
        required=True,
        widget=TailwindEmailInput(
            attrs={
                "class": (
                    "w-full px-4 py-2 border border-gray-300 dark:border-gray-600 "
                    "rounded-lg focus:ring-2 focus:ring-blue-500"
                )
            }
        ),
    )
    message = forms.CharField(
        widget=TailwindTextarea(
            attrs={
                "class": (
                    "w-full px-4 py-2 border border-gray-300 dark:border-gray-600 "
                    "rounded-lg focus:ring-2 focus:ring-blue-500"
                ),
                "rows": 5,
            }
        ),
        required=True,
    )
    captcha = CaptchaField(
        required=False,
        widget=TailwindCaptchaTextInput(
            attrs={
                "class": (
                    "w-full px-4 py-2 border border-gray-300 dark:border-gray-600 "
                    "rounded-lg focus:ring-2 focus:ring-blue-500"
                )
            }
        ),
    )

    def __init__(self, *args, **kwargs):
        user = kwargs.pop("user", None)
        super().__init__(*args, **kwargs)

        # If user is authenticated, remove name, email and captcha fields
        if user and user.is_authenticated:
            del self.fields["name"]
            del self.fields["email"]
            del self.fields["captcha"]


class FeedbackForm(forms.Form):
    name = forms.CharField(
        max_length=100,
        required=False,
        widget=TailwindInput(
            attrs={
                "placeholder": "Your name (optional)",
                "class": (
                    "w-full px-4 py-2 border border-gray-300 dark:border-gray-600 "
                    "rounded-lg focus:ring-2 focus:ring-blue-500"
                ),
            }
        ),
    )
    email = forms.EmailField(
        required=False,
        widget=TailwindEmailInput(
            attrs={
                "placeholder": "Your email (optional)",
                "class": (
                    "w-full px-4 py-2 border border-gray-300 dark:border-gray-600 "
                    "rounded-lg focus:ring-2 focus:ring-blue-500"
                ),
            }
        ),
    )
    description = forms.CharField(
        widget=TailwindTextarea(
            attrs={
                "placeholder": "Your feedback...",
                "rows": 4,
                "class": (
                    "w-full px-4 py-2 border border-gray-300 dark:border-gray-600 "
                    "rounded-lg focus:ring-2 focus:ring-blue-500"
                ),
            }
        ),
        required=True,
    )
    captcha = CaptchaField(widget=TailwindCaptchaTextInput)


class ChallengeSubmissionForm(forms.ModelForm):
    class Meta:
        model = ChallengeSubmission
        fields = ["submission_text"]
        widgets = {
            "submission_text": forms.Textarea(
                attrs={"rows": 5, "placeholder": "Describe your results or reflections..."}
            ),
        }


class TailwindInput(forms.widgets.Input):
    def __init__(self, *args, **kwargs):
        kwargs.setdefault("attrs", {}).update(
            {"class": "w-full px-3 py-2 border rounded-lg focus:outline-none focus:ring-2 focus:ring-blue-500"}
        )
        super().__init__(*args, **kwargs)


class TailwindTextarea(forms.widgets.Textarea):
    def __init__(self, *args, **kwargs):
        kwargs.setdefault("attrs", {}).update(
            {"class": "w-full px-3 py-2 border rounded-lg focus:outline-none focus:ring-2 focus:ring-blue-500"}
        )
        super().__init__(*args, **kwargs)


class GoodsForm(forms.ModelForm):
    """Form for creating/updating goods with full validation"""

    class Meta:
        model = Goods
        fields = [
            "name",
            "description",
            "price",
            "discount_price",
            "product_type",
            "stock",
            "file",
            "category",
            "is_available",
        ]
        widgets = {
            "name": TailwindInput(attrs={"placeholder": "Algebra Basics Workbook"}),
            "description": TailwindTextarea(attrs={"rows": 4, "placeholder": "Detailed product description"}),
            "price": forms.NumberInput(attrs={"class": "tailwind-input-class", "min": "0", "step": "0.01"}),
            "discount_price": forms.NumberInput(attrs={"class": "tailwind-input-class", "min": "0", "step": "0.01"}),
            "product_type": forms.Select(attrs={"onchange": "toggleDigitalFields(this.value)"}),
            "stock": forms.NumberInput(attrs={"data-product-type": "physical"}),
            "file": forms.FileInput(attrs={"accept": ".pdf,.zip,.mp4,.docx", "data-product-type": "digital"}),
            "category": forms.TextInput(attrs={"placeholder": "Educational Materials"}),
        }

    def __init__(self, *args, **kwargs):
        super().__init__(*args, **kwargs)
        self.fields["product_type"].initial = "physical"

        if self.instance and self.instance.pk:
            if self.instance.product_type == "digital":
                self.fields["file"].required = True
                self.fields["stock"].required = False
            else:
                self.fields["stock"].required = True

    def clean(self):
        cleaned_data = super().clean()
        product_type = cleaned_data.get("product_type")
        price = cleaned_data.get("price")
        discount_price = cleaned_data.get("discount_price")
        stock = cleaned_data.get("stock")
        file = cleaned_data.get("file")

        if discount_price and discount_price >= price:
            self.add_error("discount_price", "Discount must be lower than base price")

        if product_type == "digital":
            if stock is not None:
                self.add_error("stock", "Digital products can't have stock")
            if not file and not self.instance.file:
                self.add_error("file", "File required for digital products")
        else:
            if stock is None:
                self.add_error("stock", "Stock required for physical products")
            if file:
                self.add_error("file", "Files only for digital products")

        return cleaned_data

    def save(self, commit=True):
        goods = super().save(commit=False)

        # Handle product type specific fields
        if goods.product_type == "digital":
            goods.stock = None
        else:
            goods.file = None

        if commit:
            goods.save()
            self.save_images(goods)

        return goods

    def save_images(self, goods):
        # Delete existing images if replacing
        if "images" in self.changed_data:
            goods.images.all().delete()

        # Create new ProductImage instances
        for img in self.files.getlist("images"):
            ProductImage.objects.create(goods=goods, image=img)


class StorefrontForm(forms.ModelForm):
    class Meta:
        model = Storefront
        fields = [
            "name",
            "description",
            "store_slug",
            "logo",
            "is_active",
        ]


class TeamGoalForm(forms.ModelForm):
    """Form for creating and editing team goals."""

    class Meta:
        model = TeamGoal
        fields = ["title", "description", "deadline"]
        widgets = {
            "deadline": forms.DateTimeInput(attrs={"type": "datetime-local"}),
            "description": forms.Textarea(attrs={"rows": 4}),
        }

    def clean_deadline(self):
        """Validate that the deadline is in the future."""
        deadline = self.cleaned_data.get("deadline")
        if deadline and deadline < timezone.now():
            raise forms.ValidationError("Deadline cannot be in the past.")
        return deadline


class TeamInviteForm(forms.ModelForm):
    """Form for inviting users to a team goal."""

    recipient_search = forms.CharField(
        label="Invite User",
        widget=forms.TextInput(
            attrs={
                "class": "form-control",
                "placeholder": "Search by username or email",
                "list": "user-list",
                "autocomplete": "off",
            }
        ),
        required=False,
    )

    class Meta:
        model = TeamInvite
        fields = ["recipient"]
        widgets = {
            "recipient": forms.HiddenInput(),
        }

    def __init__(self, *args, **kwargs):
        current_user = kwargs.pop("current_user", None)
        self.team_goal = kwargs.pop("team_goal", None)
        super().__init__(*args, **kwargs)
        # Get all users except the current user (will be filtered in the view)
        if current_user:
            self.fields["recipient"].queryset = User.objects.exclude(id=current_user.id)
        else:
            self.fields["recipient"].queryset = User.objects.all()

    def clean_recipient(self):
        recipient = self.cleaned_data.get("recipient")
        if self.team_goal and recipient:
            # Check if the user is already a member of the team
            if self.team_goal.members.filter(user=recipient).exists():
                raise forms.ValidationError("This user is already a member of the team.")
            # Check if there's already a pending invitation
            if TeamInvite.objects.filter(goal=self.team_goal, recipient=recipient, status="pending").exists():
                raise forms.ValidationError("This user already has a pending invitation.")
        return recipient


class ProgressTrackerForm(forms.ModelForm):
    class Meta:
        model = ProgressTracker
        fields = ["title", "description", "current_value", "target_value", "color", "public"]
        widgets = {
            "description": forms.Textarea(attrs={"rows": 3}),
        }


class MemeForm(forms.ModelForm):
    new_subject = forms.CharField(
        max_length=100,
        required=False,
        widget=TailwindInput(
            attrs={
                "placeholder": "Enter a new subject name",
                "class": "w-full px-3 py-2 border rounded-lg focus:outline-none focus:ring-2 focus:ring-teal-500",
            }
        ),
        help_text="If your subject isn't listed, enter a new one here",
    )

    class Meta:
        model = Meme
        fields = ["title", "subject", "new_subject", "caption", "image"]
        widgets = {
            "title": TailwindInput(
                attrs={
                    "placeholder": "Enter a descriptive title",
                    "required": True,
                }
            ),
            "subject": TailwindSelect(
                attrs={
                    "class": "w-full px-3 py-2 border rounded-lg focus:outline-none focus:ring-2 focus:ring-teal-500"
                }
            ),
            "caption": TailwindTextarea(
                attrs={
                    "placeholder": "Add a caption for your meme",
                    "rows": 3,
                }
            ),
            "image": TailwindFileInput(
                attrs={
                    "accept": "image/png,image/jpeg,image/gif",
                    "required": True,
                    "help_text": "Upload a meme image (JPG, PNG, or GIF, max 2MB)",
                }
            ),
        }

    def __init__(self, *args, **kwargs):
        super().__init__(*args, **kwargs)
        self.fields["subject"].required = False
        self.fields["subject"].help_text = "Select an existing subject"

        # Improve error messages
        self.fields["image"].error_messages = {
            "required": "Please select an image file.",
            "invalid": "Please upload a valid image file.",
        }

    def clean(self):
        cleaned_data = super().clean()
        subject = cleaned_data.get("subject")
        new_subject = cleaned_data.get("new_subject")

        if not subject and not new_subject:
            raise forms.ValidationError("You must either select an existing subject or create a new one.")

        return cleaned_data

    def save(self, commit=True):
        meme = super().save(commit=False)

        # Create new subject if provided
        new_subject_name = self.cleaned_data.get("new_subject")
        if new_subject_name and not self.cleaned_data.get("subject"):
            from django.utils.text import slugify

            subject, created = Subject.objects.get_or_create(
                name=new_subject_name, defaults={"slug": slugify(new_subject_name)}
            )
            meme.subject = subject

        if commit:
            meme.save()
        return meme


class StudentEnrollmentForm(forms.Form):
    first_name = forms.CharField(
        max_length=30, required=True, widget=TailwindInput(attrs={"placeholder": "First Name"}), label="First Name"
    )
    last_name = forms.CharField(
        max_length=30, required=True, widget=TailwindInput(attrs={"placeholder": "Last Name"}), label="Last Name"
    )
    email = forms.EmailField(
        required=True, widget=TailwindEmailInput(attrs={"placeholder": "Student Email"}), label="Student Email"
    )


class QuizForm(forms.ModelForm):
    """Form for creating and editing quizzes."""

    class Meta:
        model = Quiz
        fields = [
            "title",
            "description",
            "subject",
            "status",
            "time_limit",
            "randomize_questions",
            "show_correct_answers",
            "allow_anonymous",
            "max_attempts",
        ]
        widgets = {
            "title": TailwindInput(attrs={"placeholder": "Quiz Title"}),
            "description": TailwindTextarea(attrs={"rows": 3, "placeholder": "Quiz Description"}),
            "subject": TailwindSelect(),
            "status": TailwindSelect(),
            "time_limit": TailwindNumberInput(
                attrs={"min": "0", "placeholder": "Time limit in minutes (leave empty for no limit)"}
            ),
            "randomize_questions": TailwindCheckboxInput(),
            "show_correct_answers": TailwindCheckboxInput(),
            "allow_anonymous": TailwindCheckboxInput(),
            "max_attempts": TailwindNumberInput(attrs={"min": "0", "placeholder": "0 for unlimited attempts"}),
        }

    def __init__(self, *args, **kwargs):
        kwargs.pop("user", None)  # Use this if needed for filtering
        super().__init__(*args, **kwargs)

        # Subject queryset filtering based on user type could be added here


class QuizQuestionForm(forms.ModelForm):
    """Form for creating and editing quiz questions."""

    class Meta:
        model = QuizQuestion
        fields = ["text", "question_type", "explanation", "points", "image"]
        widgets = {
            "text": TailwindTextarea(attrs={"rows": 3, "placeholder": "Question text"}),
            "question_type": TailwindSelect(),
            "explanation": TailwindTextarea(attrs={"rows": 2, "placeholder": "Explanation for the correct answer"}),
            "points": TailwindNumberInput(attrs={"min": "1", "value": "1"}),
            "order": TailwindNumberInput(attrs={"min": "0", "value": "0"}),
            "image": TailwindFileInput(attrs={"accept": "image/*"}),
        }


# Form for quiz options using formset factory
QuizOptionFormSet = forms.inlineformset_factory(
    QuizQuestion,
    QuizOption,
    fields=("text", "is_correct"),
    widgets={
        "text": TailwindInput(attrs={"placeholder": "Option text"}),
        "is_correct": TailwindCheckboxInput(),
    },
    extra=4,
    can_delete=True,
    validate_min=True,
    min_num=1,
)


class TakeQuizForm(forms.Form):
    """Form for taking quizzes. Dynamically generated based on questions."""

    def __init__(self, *args, quiz=None, **kwargs):
        super().__init__(*args, **kwargs)
        if quiz:
            for question in quiz.questions.all().order_by("order"):
                if question.question_type == "multiple":
                    # For multiple choice, add a multi-select field
                    options = question.options.all().order_by("order")
                    choices = [(str(option.id), option.text) for option in options]
                    self.fields[f"question_{question.id}"] = forms.MultipleChoiceField(
                        label=question.text, choices=choices, widget=forms.CheckboxSelectMultiple, required=False
                    )
                elif question.question_type == "true_false":
                    # For true/false, add a radio select field
                    options = question.options.all().order_by("order")
                    choices = [(str(option.id), option.text) for option in options]
                    self.fields[f"question_{question.id}"] = forms.ChoiceField(
                        label=question.text, choices=choices, widget=forms.RadioSelect, required=False
                    )
                elif question.question_type == "short":
                    # For short answer, add a text field
                    self.fields[f"question_{question.id}"] = forms.CharField(
                        label=question.text,
                        widget=TailwindTextarea(attrs={"rows": 2, "placeholder": "Your answer..."}),
                        required=False,
                    )


<<<<<<< HEAD
class WaitingRoomForm(forms.ModelForm):
    """Form for creating and editing waiting rooms."""

    class Meta:
        model = WaitingRoom
        fields = ["title", "description", "subject", "topics"]

        widgets = {
            "title": TailwindInput(attrs={"placeholder": "What would you like to learn?"}),
            "description": TailwindTextarea(attrs={"rows": 4, "placeholder": "Describe what you want to learn"}),
            "subject": TailwindInput(attrs={"placeholder": "Main subject (e.g., Mathematics, Programming)"}),
            "topics": TailwindInput(
                attrs={"placeholder": "e.g., Python, Machine Learning, Data Science", "class": "tag-input"}
            ),
        }
        help_texts = {
            "title": "Give your waiting room a descriptive title",
            "subject": "The main subject area for this waiting room",
            "topics": "Enter topics separated by commas",
        }

    def clean_topics(self):
        """Validate and clean the topics field."""
        topics = self.cleaned_data.get("topics")
        if not topics:
            raise forms.ValidationError("Please enter at least one topic.")

        # Ensure we have at least one non-empty topic after splitting
        topic_list = [t.strip() for t in topics.split(",") if t.strip()]
        if not topic_list:
            raise forms.ValidationError("Please enter at least one valid topic.")

        return topics
=======
class GradeableLinkForm(forms.ModelForm):
    """Form for submitting a link to be graded."""

    class Meta:
        model = GradeableLink
        fields = ["title", "url", "description", "link_type"]
        widgets = {
            "title": TailwindInput(attrs={"placeholder": "Enter a descriptive title"}),
            "url": TailwindInput(attrs={"placeholder": "https://example.com", "type": "url"}),
            "description": TailwindTextarea(attrs={"rows": 4, "placeholder": "Describe what you want feedback on..."}),
            "link_type": TailwindSelect(),
        }
        help_texts = {
            "title": "A clear title describing what you want feedback on",
            "url": "Link to the PR, article, or content you want graded",
            "description": "Provide context about what you're looking for feedback on",
        }


class LinkGradeForm(forms.ModelForm):
    """Form for grading a link."""

    class Meta:
        model = LinkGrade
        fields = ["grade", "comment"]
        widgets = {
            "comment": TailwindTextarea(attrs={"rows": 4, "placeholder": "Comment required for grades below A"}),
        }

    def __init__(self, *args, **kwargs):
        super().__init__(*args, **kwargs)

        # Use radio buttons for grade selection
        self.fields["grade"].widget = forms.RadioSelect(choices=LinkGrade.GRADE_CHOICES)

    def clean(self):
        cleaned_data = super().clean()
        grade = cleaned_data.get("grade")
        comment = cleaned_data.get("comment")

        if grade not in ["A+", "A"] and not comment:
            self.add_error("comment", "A comment is required for grades below A.")

        return cleaned_data
>>>>>>> cd1ddbfa
<|MERGE_RESOLUTION|>--- conflicted
+++ resolved
@@ -1391,7 +1391,6 @@
                     )
 
 
-<<<<<<< HEAD
 class WaitingRoomForm(forms.ModelForm):
     """Form for creating and editing waiting rooms."""
 
@@ -1425,7 +1424,8 @@
             raise forms.ValidationError("Please enter at least one valid topic.")
 
         return topics
-=======
+
+
 class GradeableLinkForm(forms.ModelForm):
     """Form for submitting a link to be graded."""
 
@@ -1469,5 +1469,4 @@
         if grade not in ["A+", "A"] and not comment:
             self.add_error("comment", "A comment is required for grades below A.")
 
-        return cleaned_data
->>>>>>> cd1ddbfa
+        return cleaned_data