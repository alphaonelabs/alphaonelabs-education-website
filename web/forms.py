import re

from allauth.account.forms import LoginForm, SignupForm
from captcha.fields import CaptchaField
from django import forms
from django.contrib.auth import authenticate
from django.contrib.auth.models import User
from django.core.validators import FileExtensionValidator
from django.db import IntegrityError
from django.utils import timezone
from django.utils.crypto import get_random_string
from django.utils.text import slugify
from django.utils.translation import gettext_lazy as _
from markdownx.fields import MarkdownxFormField

from .models import (
    Achievement,
    Avatar,
    BlogPost,
    ChallengeSubmission,
    Course,
    CourseMaterial,
    EducationalVideo,
    ForumCategory,
    Goods,
    GradeableLink,
    LinkGrade,
    Meme,
    NotificationPreference,
    PeerChallenge,
    PeerChallengeInvitation,
    ProductImage,
    Profile,
    ProgressTracker,
    Quiz,
    QuizOption,
    QuizQuestion,
    Review,
    Session,
    Storefront,
    StudyGroup,
    Subject,
    SuccessStory,
    TeamGoal,
    TeamInvite,
    WaitingRoom,
)
from .referrals import handle_referral
from .widgets import (
    TailwindCaptchaTextInput,
    TailwindCheckboxInput,
    TailwindDateTimeInput,
    TailwindEmailInput,
    TailwindFileInput,
    TailwindInput,
    TailwindNumberInput,
    TailwindSelect,
    TailwindTextarea,
)

__all__ = [
    "UserRegistrationForm",
    "ProfileForm",
    "ChallengeSubmissionForm",
    "CourseCreationForm",
    "CourseForm",
    "PeerChallengeForm",
    "PeerChallengeInvitationForm",
    "SessionForm",
    "ReviewForm",
    "CourseMaterialForm",
    "TeacherSignupForm",
    "ProfileUpdateForm",
    "CustomLoginForm",
    "LearnForm",
    "TeachForm",
    "InviteStudentForm",
    "ForumCategoryForm",
    "ForumTopicForm",
    "BlogPostForm",
    "MessageTeacherForm",
    "FeedbackForm",
    "GoodsForm",
    "StorefrontForm",
    "EducationalVideoForm",
    "ProgressTrackerForm",
    "SuccessStoryForm",
    "TeamGoalForm",
    "TeamInviteForm",
    "MemeForm",
    "QuizForm",
    "QuizQuestionForm",
    "QuizOptionFormSet",
    "TakeQuizForm",
    "AvatarForm",
    "GradeableLinkForm",
    "LinkGradeForm",
    "AwardAchievementForm",
]


class AccountDeleteForm(forms.Form):
    password = forms.CharField(
        label=_("Password"),
        strip=False,
        widget=forms.PasswordInput(attrs={"autocomplete": "current-password"}),
        help_text=_("Enter your password to confirm account deletion."),
    )

    def __init__(self, user, *args, **kwargs):
        self.user = user
        super().__init__(*args, **kwargs)

    def clean_password(self):
        password = self.cleaned_data.get("password")
        if not authenticate(username=self.user.username, password=password):
            raise forms.ValidationError(_("Your password was entered incorrectly. Please enter it again."))
        return password


class UserRegistrationForm(SignupForm):
    first_name = forms.CharField(
        max_length=30,
        required=True,
        widget=TailwindInput(attrs={"placeholder": "First Name"}),
    )
    last_name = forms.CharField(
        max_length=30,
        required=True,
        widget=TailwindInput(attrs={"placeholder": "Last Name"}),
    )
    is_teacher = forms.BooleanField(
        required=False,
        label="Register as a teacher",
        widget=TailwindCheckboxInput(),
    )
    referral_code = forms.CharField(
        max_length=20,
        required=False,
        widget=TailwindInput(attrs={"placeholder": "Enter referral code"}),
        help_text="Optional - Enter a referral code if you have one",
    )
    how_did_you_hear_about_us = forms.CharField(
        max_length=500,
        required=False,
        widget=TailwindTextarea(
            attrs={"rows": 2, "placeholder": "How did you hear about us? You can enter text or a link."}
        ),
        help_text="Optional - Tell us how you found us. You can enter text or a link.",
    )
    captcha = CaptchaField(widget=TailwindCaptchaTextInput)
    # NEW: Add radio buttons for profile visibility.
    is_profile_public = forms.TypedChoiceField(
        required=True,
        choices=(("True", "Public"), ("False", "Private")),
        coerce=lambda x: x == "True",  # Convert string to Boolean.
        widget=forms.RadioSelect,
        label="Profile Visibility",
        help_text="Select whether your profile details will be public or private.",
    )

    def __init__(self, *args, **kwargs):
        request = kwargs.pop("request", None)
        super().__init__(*args, **kwargs)

        # Update email field widget.
        self.fields["email"].widget = TailwindEmailInput(
            attrs={
                "placeholder": "your.email@example.com",
                "value": self.initial.get("email", ""),
            }
        )
        # Update password field widget.
        self.fields["password1"].widget = TailwindInput(
            attrs={
                "type": "password",
                "placeholder": "Choose a secure password",
                "class": (
                    "block w-full border rounded p-2 focus:outline-none focus:ring-2 "
                    "focus:ring-teal-300 dark:focus:ring-teal-800 bg-white dark:bg-gray-800 "
                    "border-gray-300 dark:border-gray-600 text-gray-900 dark:text-white"
                ),
            }
        )

        # Handle referral code from POST data or session.
        if self.data:  # If form was submitted.
            referral_code = self.data.get("referral_code")
            if referral_code:
                self.fields["referral_code"].initial = referral_code
        elif request and request.session.get("referral_code"):
            referral_code = request.session.get("referral_code")
            self.fields["referral_code"].initial = referral_code
            self.initial["referral_code"] = referral_code

        # Preserve values on form errors.
        if self.data:
            for field_name in ["first_name", "last_name", "email", "referral_code", "username"]:
                if field_name in self.data and field_name in self.fields:
                    self.fields[field_name].widget.attrs["value"] = self.data[field_name]

            # Initialize how_did_you_hear_about_us if provided
            if "how_did_you_hear_about_us" in self.data:
                self.fields["how_did_you_hear_about_us"].initial = self.data["how_did_you_hear_about_us"]

        # Set a default for the new field if not provided.
        if "is_profile_public" not in self.initial:
            self.initial["is_profile_public"] = "False"  # Default to Private.

    def clean_username(self):
        username = self.cleaned_data.get("username")
        if username:
            try:
                User.objects.get(username=username)
                raise forms.ValidationError("This username is already taken. Please choose a different one.")
            except User.DoesNotExist:
                return username
        return username

    def clean_email(self):
        email = self.cleaned_data.get("email", "").lower()
        if email:
            from allauth.account.utils import filter_users_by_email

            users = filter_users_by_email(email)
            if users:
                raise forms.ValidationError(
                    "There was a problem with your signup. Please try again with a different email address or login."
                )
        return email

    def clean_referral_code(self):
        referral_code = self.cleaned_data.get("referral_code")
        if referral_code:
            if not Profile.objects.filter(referral_code=referral_code).exists():
                raise forms.ValidationError("Invalid referral code. Please check and try again.")
        return referral_code

    def save(self, request):
        # Create the user using Allauth's default behavior.
        try:
            user = super().save(request)
        except IntegrityError:
            raise forms.ValidationError("This username is already taken. Please choose a different one.")
        except ValueError:
            raise forms.ValidationError(
                "There was a problem with your signup. Please try again with a different email address or login."
            )

        user.first_name = self.cleaned_data["first_name"]
        user.last_name = self.cleaned_data["last_name"]
        user.save()

        # Update the profile with the new radio button value.
        user.profile.is_profile_public = self.cleaned_data.get("is_profile_public")
        # Save how_did_you_hear_about_us
        user.profile.how_did_you_hear_about_us = self.cleaned_data.get("how_did_you_hear_about_us", "")
        user.profile.save()

        # Update teacher flag if provided.
        if self.cleaned_data.get("is_teacher"):
            user.profile.is_teacher = True
            user.profile.save()

        # Handle referral code if provided.
        referral_code = self.cleaned_data.get("referral_code")
        if referral_code:
            handle_referral(user, referral_code)

        # Ensure email verification is sent
        from allauth.account.models import EmailAddress

        email_address = EmailAddress.objects.get_for_user(user, user.email)
        if not email_address.verified:
            email_address.send_confirmation(request)

        return user


class AwardAchievementForm(forms.Form):
    student = forms.ModelChoiceField(
        queryset=User.objects.none(),
        empty_label="Select a student",
        widget=TailwindSelect(),
    )

    achievement_type = forms.ChoiceField(choices=Achievement.TYPES, widget=TailwindSelect())

    course = forms.ModelChoiceField(
        queryset=Course.objects.all(),
        empty_label="Select a course (optional)",
        required=False,
        widget=TailwindSelect(),
    )

    title = forms.CharField(max_length=100, widget=TailwindInput())

    description = forms.CharField(
        widget=TailwindTextarea(attrs={"rows": 3}),
        required=False,
    )

    badge_icon = forms.ChoiceField(
        choices=Achievement.BADGE_ICONS,
        widget=TailwindSelect(),
    )

    def __init__(self, *args, **kwargs):
        teacher = kwargs.pop("teacher", None)
        super().__init__(*args, **kwargs)

        if teacher:
            teacher_courses = Course.objects.filter(teacher=teacher)
            student_ids = []
            for course in teacher_courses:
                student_ids.extend(course.enrollments.filter(status="approved").values_list("student_id", flat=True))

            self.fields["student"].queryset = User.objects.filter(id__in=student_ids)
            self.fields["course"].queryset = teacher_courses

    def clean(self):
        cleaned_data = super().clean()
        if self.fields["student"].queryset.count() == 0:
            raise forms.ValidationError("You don't have any students in your courses who can receive achievements.")
        return cleaned_data


class ProfileForm(forms.ModelForm):
    class Meta:
        model = Profile
        fields = ("bio", "expertise")
        widgets = {
            "bio": TailwindTextarea(attrs={"rows": 4}),
            "expertise": TailwindInput(attrs={"placeholder": "Your areas of expertise"}),
        }


class CourseCreationForm(forms.ModelForm):
    class Meta:
        model = Course
        fields = (
            "title",
            "description",
            "image",
            "learning_objectives",
            "prerequisites",
            "price",
            "allow_individual_sessions",
            "max_students",
            "subject",
            "level",
            "tags",
        )
        widgets = {
            "description": forms.Textarea(attrs={"rows": 4}),
            "image": TailwindFileInput(
                attrs={
                    "accept": "image/*",
                    "help_text": "Course image must be 300x150 pixels",
                }
            ),
            "learning_objectives": forms.Textarea(attrs={"rows": 4}),
            "prerequisites": forms.Textarea(attrs={"rows": 4}),
            "allow_individual_sessions": TailwindCheckboxInput(
                attrs={"help_text": ("Allow students to register for individual sessions")}
            ),
            "tags": forms.TextInput(attrs={"placeholder": "Enter comma-separated tags"}),
        }

    def clean_price(self):
        price = self.cleaned_data.get("price")
        if price < 0:
            raise forms.ValidationError("Price must be greater than or equal to zero")
        return price

    def clean_max_students(self):
        max_students = self.cleaned_data.get("max_students")
        if max_students <= 0:
            msg = "Maximum number of students must be greater than zero"
            raise forms.ValidationError(msg)
        return max_students

    def clean_title(self):
        title = self.cleaned_data.get("title")
        if not title:
            raise forms.ValidationError("Title is required")

        # Check if title contains valid characters for slugification
        if not re.match(r"^[\w\s-]+$", title):
            raise forms.ValidationError("Title can only contain letters, numbers, spaces, and hyphens")

        # Check if a course with this slug already exists
        slug = slugify(title)
        if Course.objects.filter(slug=slug).exists():
            raise forms.ValidationError("A course with a similar title already exists.")

        return title


class CourseForm(forms.ModelForm):
    description = MarkdownxFormField(
        label="Description", help_text="Use markdown for formatting. You can use **bold**, *italic*, lists, etc."
    )
    learning_objectives = MarkdownxFormField(
        label="Learning Objectives",
        help_text="Use markdown for formatting. List your objectives using - or * for bullet points.",
    )
    prerequisites = MarkdownxFormField(
        label="Prerequisites",
        help_text="Use markdown for formatting. List prerequisites using - or * for bullet points.",
        required=False,
    )

    class Meta:
        model = Course
        fields = [
            "title",
            "description",
            "image",
            "learning_objectives",
            "prerequisites",
            "price",
            "allow_individual_sessions",
            "invite_only",
            "max_students",
            "subject",
            "level",
            "tags",
        ]
        widgets = {
            "title": TailwindInput(),
            "description": TailwindTextarea(attrs={"rows": 4}),
            "image": TailwindFileInput(
                attrs={
                    "accept": "image/*",
                    "help_text": "Course image must be 300x150 pixels",
                }
            ),
            "learning_objectives": TailwindTextarea(attrs={"rows": 4}),
            "prerequisites": TailwindTextarea(attrs={"rows": 4}),
            "price": TailwindNumberInput(attrs={"min": "0", "step": "0.01"}),
            "allow_individual_sessions": TailwindCheckboxInput(
                attrs={"help_text": ("Allow students to register for individual sessions")}
            ),
            "invite_only": TailwindCheckboxInput(
                attrs={"help_text": ("If enabled, students can only enroll with an invitation")}
            ),
            "max_students": TailwindNumberInput(attrs={"min": "1"}),
            "subject": TailwindSelect(),
            "level": TailwindSelect(),
            "tags": TailwindInput(attrs={"placeholder": "Enter comma-separated tags"}),
        }

    def clean_max_students(self):
        max_students = self.cleaned_data.get("max_students")
        if max_students <= 0:
            msg = "Maximum number of students must be greater than zero"
            raise forms.ValidationError(msg)
        return max_students


class SessionForm(forms.ModelForm):
    class Meta:
        model = Session
        fields = [
            "title",
            "description",
            "start_time",
            "end_time",
            "is_virtual",
            "meeting_link",
            "location",
            "price",
            "enable_rollover",
            "rollover_pattern",
            "teaching_style",
        ]
        widgets = {
            "title": TailwindInput(),
            "description": TailwindTextarea(attrs={"rows": 4}),
            "start_time": TailwindDateTimeInput(),
            "end_time": TailwindDateTimeInput(),
            "is_virtual": TailwindCheckboxInput(),
            "meeting_link": TailwindInput(attrs={"type": "url"}),
            "location": TailwindInput(),
            "teaching_style": TailwindSelect(),
            "price": TailwindNumberInput(
                attrs={
                    "min": "0",
                    "step": "0.01",
                    "help_text": ("Price for individual session registration"),
                }
            ),
            "enable_rollover": TailwindCheckboxInput(),
            "rollover_pattern": TailwindSelect(),
        }
        help_texts = {
            "start_time": "Click to select the session start date and time",
            "end_time": "Click to select the session end date and time",
            "enable_rollover": "Enable automatic date rollover if no students are enrolled",
            "rollover_pattern": "How often to roll over the session dates",
        }

    def clean(self):
        cleaned_data = super().clean()
        is_virtual = cleaned_data.get("is_virtual")
        meeting_link = cleaned_data.get("meeting_link")
        location = cleaned_data.get("location")
        start_time = cleaned_data.get("start_time")
        end_time = cleaned_data.get("end_time")
        price = cleaned_data.get("price")

        if start_time and end_time and end_time <= start_time:
            self.add_error("end_time", "End time must be after start time.")

        if is_virtual and not meeting_link:
            msg = "Meeting link is required for virtual sessions."
            self.add_error("meeting_link", msg)
        elif not is_virtual and not location:
            msg = "Location is required for in-person sessions."
            self.add_error("location", msg)

        if price is not None and price < 0:
            self.add_error("price", "Price cannot be negative.")

        return cleaned_data


class ReviewForm(forms.ModelForm):
    class Meta:
        model = Review
        fields = ("rating", "comment")
        widgets = {
            "rating": TailwindNumberInput(attrs={"min": "1", "max": "5"}),
            "comment": TailwindTextarea(attrs={"rows": 4}),
        }


class CourseMaterialForm(forms.ModelForm):
    class Meta:
        model = CourseMaterial
        fields = (
            "title",
            "description",
            "material_type",
            "file",
            "external_url",
            "session",
            "is_downloadable",
            "order",
        )
        widgets = {
            "title": TailwindInput(),
            "description": TailwindTextarea(attrs={"rows": 3}),
            "material_type": TailwindSelect(),
            "file": TailwindFileInput(),
            "external_url": TailwindInput(attrs={"placeholder": "Enter video URL"}),  # Add widget for external_url
            "session": TailwindSelect(),
            "is_downloadable": TailwindCheckboxInput(),
            "order": TailwindNumberInput(attrs={"min": 0}),
        }
        labels = {
            "external_url": "External URL",  # Update label
        }

    def __init__(self, *args, course=None, **kwargs):
        super().__init__(*args, **kwargs)
        if course:
            self.fields["session"].queryset = course.sessions.all()


class TeacherSignupForm(forms.Form):
    email = forms.EmailField(widget=TailwindEmailInput())
    username = forms.CharField(
        max_length=150,
        widget=TailwindInput(attrs={"placeholder": "Choose a username"}),
        help_text="This will be your unique identifier on the platform.",
    )
    subject = forms.CharField(max_length=100, widget=TailwindInput())
    captcha = CaptchaField(widget=TailwindCaptchaTextInput)

    def clean_username(self):
        username = self.cleaned_data.get("username")
        if User.objects.filter(username=username).exists():
            raise forms.ValidationError("This username is already taken. Please choose a different one.")
        return username

    def save(self):
        email = self.cleaned_data["email"]
        username = self.cleaned_data["username"]
        subject_name = self.cleaned_data["subject"]

        random_password = get_random_string(length=30)
        try:
            user = User.objects.create_user(username=username, email=email, password=random_password)
        except IntegrityError:
            raise forms.ValidationError("This username is already taken. Please try again with a different username.")

        # Set user as teacher
        profile = user.profile
        profile.is_teacher = True
        profile.save()

        # Create subject
        subject, created = Subject.objects.get_or_create(
            name=subject_name,
            defaults={
                "slug": slugify(subject_name),
                "description": f"Courses about {subject_name}",
            },
        )

        return user, subject


class ProfileUpdateForm(forms.ModelForm):
    username = forms.CharField(
        max_length=150,
        required=True,
        widget=TailwindInput(),
        help_text="This is your public username that will be visible to other users",
    )
    first_name = forms.CharField(
        max_length=30, required=False, widget=TailwindInput(), help_text="Your real name will not be shown publicly"
    )
    last_name = forms.CharField(
        max_length=30, required=False, widget=TailwindInput(), help_text="Your real name will not be shown publicly"
    )
    email = forms.EmailField(
        required=True, widget=TailwindEmailInput(), help_text="Your email will not be shown publicly"
    )
    bio = forms.CharField(
        required=False,
        widget=TailwindTextarea(attrs={"rows": 4}),
        help_text="Tell us about yourself - this will be visible if your profile is public",
    )
    expertise = forms.CharField(
        required=False,
        widget=TailwindInput(),
        help_text=(
            "List your areas of expertise (e.g. Python, Machine Learning, Web Development) - "
            "this will be visible if your profile is public"
        ),
    )
    avatar = forms.ImageField(
        required=False,
        widget=TailwindFileInput(),
        help_text="Upload a profile picture (will be cropped to a square and resized to 200x200 pixels)",
    )
    is_profile_public = forms.TypedChoiceField(
        required=True,
        choices=(("True", "Public"), ("False", "Private")),
        coerce=lambda x: x == "True",
        widget=forms.RadioSelect,
        help_text="Select whether your profile details are public or private.",
    )

    class Meta:
        model = User
        fields = ["username", "first_name", "last_name", "email"]

    def __init__(self, *args, **kwargs):
        super().__init__(*args, **kwargs)
        if self.instance:
            try:
                profile = self.instance.profile
                self.fields["bio"].initial = profile.bio
                self.fields["expertise"].initial = profile.expertise
                # Set initial value as a string.
                self.initial["is_profile_public"] = "True" if profile.is_profile_public else "False"
            except Profile.DoesNotExist:
                pass

    def clean_username(self):
        username = self.cleaned_data["username"]
        if User.objects.exclude(pk=self.instance.pk).filter(username=username).exists():
            raise forms.ValidationError("This username is already taken. Please choose a different one.")
        return username

    def save(self, commit=True):
        user = super().save(commit=False)
        if commit:
            user.save()
            profile, created = Profile.objects.get_or_create(user=user)
            profile.bio = self.cleaned_data["bio"]
            profile.expertise = self.cleaned_data["expertise"]
            if self.cleaned_data.get("avatar"):
                profile.avatar = self.cleaned_data["avatar"]

            # Get the is_profile_public value and ensure it's a boolean
            is_public = self.cleaned_data.get("is_profile_public")
            profile.is_profile_public = is_public
            profile.save()
        return user


class CustomLoginForm(LoginForm):
    def __init__(self, *args, **kwargs):
        super().__init__(*args, **kwargs)
        self.fields["login"].widget.attrs.update(
            {
                "class": (
                    "block w-full rounded-md border-0 py-2 px-4 "
                    "text-gray-900 dark:text-white shadow-sm "
                    "ring-1 ring-inset ring-gray-300 "
                    "dark:ring-gray-600 "
                    "placeholder:text-gray-400 "
                    "focus:ring-2 focus:ring-inset "
                    "focus:ring-orange-500 dark:bg-gray-700 "
                    "sm:text-base sm:leading-6"
                )
            }
        )
        self.fields["password"].widget.attrs.update(
            {
                "class": (
                    "block w-full rounded-md border-0 py-2 px-4 "
                    "text-gray-900 dark:text-white shadow-sm "
                    "ring-1 ring-inset ring-gray-300 "
                    "dark:ring-gray-600 "
                    "placeholder:text-gray-400 "
                    "focus:ring-2 focus:ring-inset "
                    "focus:ring-orange-500 dark:bg-gray-700 "
                    "sm:text-base sm:leading-6 pr-10"
                )
            }
        )
        self.fields["remember"].widget.attrs.update(
            {
                "class": (
                    "h-4 w-4 text-orange-500 "
                    "focus:ring-orange-500 "
                    "border-gray-300 dark:border-gray-600 "
                    "rounded cursor-pointer"
                )
            }
        )

    def clean(self):
        cleaned_data = super().clean()
        if cleaned_data is None:
            return {}

        # Check if user exists and can log in
        if "login" in cleaned_data:
            email = cleaned_data["login"]
            try:
                User.objects.get(email=email)
            except User.DoesNotExist:
                raise forms.ValidationError(
                    "No account found with this email address. Please check the email or sign up."
                )

        return cleaned_data


class EducationalVideoForm(forms.ModelForm):
    """
    Form for creating and editing educational videos.
    Validates that video URLs are from YouTube or Vimeo with proper video ID formats.
    """

    class Meta:
        model = EducationalVideo
        fields = ["title", "description", "video_url", "category"]
        widgets = {
            "title": TailwindInput(attrs={"placeholder": "Video title"}),
            "description": TailwindTextarea(
                attrs={
                    "rows": 4,
                    "placeholder": "Describe what viewers will learn from this video",
                }
            ),
            "video_url": TailwindInput(attrs={"placeholder": "YouTube or Vimeo URL", "type": "url"}),
            "category": TailwindSelect(
                attrs={
                    "class": (
                        "w-full px-4 py-2 border border-gray-300 dark:border-gray-600"
                        " rounded-lg focus:ring-2 focus:ring-blue-500"
                    )
                }
            ),
        }

    def __init__(self, *args, **kwargs):
        super().__init__(*args, **kwargs)
        # Order subjects by name
        self.fields["category"].queryset = Subject.objects.all().order_by("order", "name")

    def clean_video_url(self):
        url = self.cleaned_data.get("video_url")
        if url:
            # More robust validation with regex
            youtube_pattern = r"^(https?://)?(www\.)?(youtube\.com/watch\?v=|youtu\.be/)[a-zA-Z0-9_-]{11}.*$"
            vimeo_pattern = r"^(https?://)?(www\.)?vimeo\.com/[0-9]{8,}.*$"
            if not (re.match(youtube_pattern, url) or re.match(vimeo_pattern, url)):
                raise forms.ValidationError("Please enter a valid YouTube or Vimeo URL")
        return url


class SuccessStoryForm(forms.ModelForm):
    content = MarkdownxFormField(
        label="Content", help_text="Use markdown for formatting. You can use **bold**, *italic*, lists, etc."
    )

    class Meta:
        model = SuccessStory
        fields = ["title", "content", "excerpt", "featured_image", "status"]
        widgets = {
            "title": TailwindInput(attrs={"placeholder": "Your success story title"}),
            "excerpt": TailwindTextarea(
                attrs={"rows": 3, "placeholder": "A brief summary of your success story (optional)"}
            ),
            "featured_image": TailwindFileInput(
                attrs={"accept": "image/*", "help_text": "Featured image for your success story (optional)"}
            ),
            "status": TailwindSelect(),
        }


class LearnForm(forms.ModelForm):
    """Form for creating and editing waiting rooms."""

    class Meta:
        model = WaitingRoom
        fields = ["title", "description", "subject", "topics"]

        widgets = {
            "title": TailwindInput(attrs={"placeholder": "What would you like to learn?"}),
            "description": TailwindTextarea(attrs={"rows": 4, "placeholder": "Describe what you want to learn"}),
            "subject": TailwindInput(attrs={"placeholder": "Main subject (e.g., Mathematics, Programming)"}),
            "topics": TailwindInput(
                attrs={"placeholder": "e.g., Python, Machine Learning, Data Science", "class": "tag-input"}
            ),
        }
        help_texts = {
            "title": "Give your waiting room a descriptive title",
            "subject": "The main subject area for this waiting room",
            "topics": "Enter topics separated by commas",
        }

    def clean_topics(self):
        """Validate and clean the topics field."""
        topics = self.cleaned_data.get("topics")
        if not topics:
            raise forms.ValidationError("Please enter at least one topic.")

        # Ensure we have at least one non-empty topic after splitting
        topic_list = [t.strip() for t in topics.split(",") if t.strip()]
        if not topic_list:
            raise forms.ValidationError("Please enter at least one valid topic.")

        return topics


class TeachForm(forms.Form):
    """Form for creating course draft by both authenticated and unauthenticated users."""

    course_title = forms.CharField(
        max_length=200,
        label="Course Title",
        widget=TailwindInput(
            attrs={
                "placeholder": "Enter your course title",
                "class": "block w-full border rounded p-2 focus:outline-none focus:ring-2 focus:ring-indigo-500",
            }
        ),
    )
    course_image = forms.ImageField(
<<<<<<< HEAD
        required=False,
=======
        required=True,
>>>>>>> 9c8efbaa
        validators=[FileExtensionValidator(["jpg", "jpeg", "png", "gif"])],
        widget=TailwindFileInput(
            attrs={
                "accept": "image/*",
<<<<<<< HEAD
                "help_text": "Upload a course image (optional)",
=======
                "help_text": "Upload a course image (required)",
>>>>>>> 9c8efbaa
                "class": "block w-full border rounded p-2 focus:outline-none focus:ring-2 focus:ring-indigo-500",
            }
        ),
    )
    course_description = forms.CharField(
        label="Course Description",
        widget=TailwindTextarea(
            attrs={
                "rows": 4,
                "placeholder": "Describe what your course will cover...",
            }
        ),
        help_text="Provide a detailed description of your course.",
    )
    preferred_session_times = forms.DateTimeField(
        label="Preferred Session Time",
        widget=TailwindDateTimeInput(),
        help_text="Select preferred time for your course sessions.",
        required=False,
    )
    flexible_timing = forms.BooleanField(
        label="Flexible Timing",
        required=False,
        widget=TailwindCheckboxInput(
            attrs={
                "class": "h-4 w-4 text-indigo-600 border-gray-300 rounded focus:ring-indigo-500",
            }
        ),
        help_text="Check if you're open to scheduling sessions at various times.",
    )
    email = forms.EmailField(
        label="Email Address",
        widget=TailwindInput(
            attrs={
                "placeholder": "Your email address",
                "class": "block w-full border rounded p-2 focus:outline-none focus:ring-2 focus:ring-indigo-500",
            }
        ),
        help_text="We'll use this to create your account or link to an existing one.",
    )
    captcha = CaptchaField(
        widget=TailwindCaptchaTextInput(
            attrs={"class": "block w-full border rounded p-2 focus:outline-none focus:ring-2 focus:ring-indigo-500"}
        )
    )

    def clean_course_title(self):
        """Validate and clean the course_title field."""
        title = self.cleaned_data.get("course_title")
        # Validate title contains only valid characters
        if not re.match(r"^[\w\s-]+$", title):
            raise forms.ValidationError("Title can only contain letters, numbers, spaces, and hyphens")

        return title

    def clean_preferred_session_times(self):
        """Validate the preferred_session_times."""
        preferred_time = self.cleaned_data.get("preferred_session_times")
        if preferred_time and preferred_time < timezone.now():
            raise forms.ValidationError("Preferred session time cannot be in the past.")
        return preferred_time

    def clean_course_image(self):
        """Validate and clean the course_image field."""
        image = self.cleaned_data.get("course_image")
        if image:
            max_size = 5 * 1024 * 1024  # 5MB
            if image.size > max_size:
                raise forms.ValidationError("Image must be less than 5MB")
        return image


class InviteStudentForm(forms.Form):
    email = forms.EmailField(
        label="Student's Email",
        widget=forms.EmailInput(
            attrs={
                "class": (
                    "w-full px-4 py-2 rounded-lg border border-gray-300 dark:border-gray-600 "
                    "bg-white dark:bg-gray-700 text-gray-900 dark:text-gray-100 "
                    "focus:ring-2 focus:ring-indigo-500 dark:focus:ring-indigo-400 focus:border-transparent"
                ),
                "placeholder": "Enter student's email address",
            }
        ),
    )
    message = forms.CharField(
        required=False,
        label="Personal Message (optional)",
        widget=forms.Textarea(
            attrs={
                "class": (
                    "w-full px-4 py-2 rounded-lg border border-gray-300 dark:border-gray-600 "
                    "bg-white dark:bg-gray-700 text-gray-900 dark:text-gray-100 "
                    "focus:ring-2 focus:ring-indigo-500 dark:focus:ring-indigo-400 focus:border-transparent"
                ),
                "placeholder": "Add a personal message to your invitation",
                "rows": 3,
            }
        ),
    )


class ForumCategoryForm(forms.ModelForm):
    """Form for creating and editing forum categories."""

    class Meta:
        model = ForumCategory
        fields = ["name", "description", "icon", "slug"]
        widgets = {
            "name": forms.TextInput(
                attrs={
                    "class": (
                        "w-full border border-gray-300 dark:border-gray-600 rounded p-2 "
                        "focus:outline-none focus:ring-2 focus:ring-teal-500 focus:ring-offset-2 "
                        "dark:focus:ring-offset-gray-800 bg-white dark:bg-gray-800"
                    )
                }
            ),
            "description": forms.Textarea(
                attrs={
                    "class": (
                        "w-full border border-gray-300 dark:border-gray-600 rounded p-2 "
                        "focus:outline-none focus:ring-2 focus:ring-teal-500 focus:ring-offset-2 "
                        "dark:focus:ring-offset-gray-800 bg-white dark:bg-gray-800"
                    ),
                    "rows": 4,
                }
            ),
            "icon": forms.TextInput(
                attrs={
                    "class": (
                        "w-full border border-gray-300 dark:border-gray-600 rounded p-2 "
                        "focus:outline-none focus:ring-2 focus:ring-teal-500 focus:ring-offset-2 "
                        "dark:focus:ring-offset-gray-800 bg-white dark:bg-gray-800"
                    ),
                    "placeholder": "fa-folder",
                }
            ),
            "slug": forms.HiddenInput(),
        }
        help_texts = {
            "icon": "Enter a Font Awesome icon class (e.g., fa-folder, fa-book, fa-code)",
        }


class PeerChallengeForm(forms.ModelForm):
    """Form for creating and editing peer challenges."""

    class Meta:
        model = PeerChallenge
        fields = ["quiz", "title", "description", "expires_at"]
        widgets = {
            "quiz": TailwindSelect(),
            "title": TailwindInput(attrs={"placeholder": "Challenge title"}),
            "description": TailwindTextarea(attrs={"rows": 3, "placeholder": "Describe your challenge"}),
            "expires_at": TailwindDateTimeInput(attrs={"placeholder": "Expiration date (optional)"}),
        }
        help_texts = {
            "expires_at": "Optional deadline for the challenge",
        }

    def __init__(self, *args, user=None, **kwargs):
        super().__init__(*args, **kwargs)
        # Only show quizzes created by the current user
        if user:
            self.fields["quiz"].queryset = Quiz.objects.filter(creator=user, status="published")


class PeerChallengeInvitationForm(forms.ModelForm):
    """Form for inviting users to a peer challenge."""

    participants = forms.CharField(
        widget=TailwindTextarea(attrs={"rows": 2, "placeholder": "Enter usernames, separated by commas"}),
        help_text="Enter usernames separated by commas",
    )

    class Meta:
        model = PeerChallengeInvitation
        fields = ["message"]
        widgets = {
            "message": TailwindTextarea(attrs={"rows": 3, "placeholder": "Add a personal message to your invitation"}),
        }

    def clean_participants(self):
        participants = self.cleaned_data.get("participants", "")
        if not participants:
            raise forms.ValidationError("You must invite at least one participant")

        usernames = [username.strip() for username in participants.split(",") if username.strip()]
        if not usernames:
            raise forms.ValidationError("You must invite at least one participant")

        from django.contrib.auth.models import User

        # Check if users exist
        found_users = User.objects.filter(username__in=usernames)
        found_usernames = found_users.values_list("username", flat=True)

        # Get missing usernames
        missing = set(usernames) - set(found_usernames)
        if missing:
            raise forms.ValidationError(f"The following users do not exist: {', '.join(missing)}")

        return found_users

    def clean(self):
        cleaned_data = super().clean()
        name = cleaned_data.get("name")
        if name:
            cleaned_data["slug"] = slugify(name)
        return cleaned_data


class ForumTopicForm(forms.Form):
    title = forms.CharField(
        max_length=200,
        required=True,
        widget=TailwindInput(
            attrs={
                "class": (
                    "w-full border border-gray-300 dark:border-gray-600 rounded p-2 "
                    "focus:outline-none focus:ring-2 focus:ring-teal-500 focus:ring-offset-2 "
                    "dark:focus:ring-offset-gray-800 bg-white dark:bg-gray-800"
                ),
                "placeholder": "Enter your topic title",
            }
        ),
    )
    content = forms.CharField(
        required=True,
        widget=TailwindTextarea(
            attrs={
                "class": (
                    "w-full border border-gray-300 dark:border-gray-600 rounded p-2 "
                    "focus:outline-none focus:ring-2 focus:ring-teal-500 focus:ring-offset-2 "
                    "dark:focus:ring-offset-gray-800 bg-white dark:bg-gray-800"
                ),
                "rows": 6,
                "placeholder": "Write your topic content here...",
            }
        ),
    )


class AvatarForm(forms.ModelForm):
    """Form for customizing user avatars."""

    class Meta:
        model = Avatar
        fields = [
            "style",
            "background_color",
            "top",
            "eyebrows",
            "eyes",
            "nose",
            "mouth",
            "facial_hair",
            "skin_color",
            "hair_color",
            "accessory",
            "clothing",
            "clothing_color",
        ]
        widgets = {
            "style": TailwindSelect(),
            "background_color": TailwindInput(attrs={"type": "color"}),
            "top": TailwindSelect(),
            "eyebrows": TailwindSelect(),
            "eyes": TailwindSelect(),
            "nose": TailwindSelect(),
            "mouth": TailwindSelect(),
            "facial_hair": TailwindSelect(),
            "skin_color": TailwindSelect(),
            "hair_color": TailwindInput(attrs={"type": "color"}),
            "accessory": TailwindSelect(),
            "clothing": TailwindSelect(),
            "clothing_color": TailwindInput(attrs={"type": "color"}),
        }


class BlogPostForm(forms.ModelForm):
    """Form for creating and editing blog posts."""

    class Meta:
        model = BlogPost
        fields = ["title", "content", "excerpt", "featured_image", "status", "tags"]

        input_classes = (
            "w-full border border-gray-300 dark:border-gray-600 rounded p-2 "
            "focus:outline-none focus:ring-2 focus:ring-teal-500 focus:ring-offset-2 "
            "dark:focus:ring-offset-gray-800 bg-white dark:bg-gray-800"
        )

        widgets = {
            "title": forms.TextInput(attrs={"class": input_classes}),
            "content": forms.Textarea(attrs={"class": input_classes, "rows": 10}),
            "excerpt": forms.Textarea(attrs={"class": input_classes, "rows": 3}),
            "tags": forms.TextInput(
                attrs={
                    "class": input_classes,
                    "placeholder": "Enter comma-separated tags",
                }
            ),
            "status": forms.Select(attrs={"class": input_classes}),
        }


class MessageTeacherForm(forms.Form):
    name = forms.CharField(
        max_length=100,
        required=True,
        widget=TailwindInput(
            attrs={
                "class": (
                    "w-full px-4 py-2 border border-gray-300 dark:border-gray-600 "
                    "rounded-lg focus:ring-2 focus:ring-blue-500"
                )
            }
        ),
    )
    email = forms.EmailField(
        required=True,
        widget=TailwindEmailInput(
            attrs={
                "class": (
                    "w-full px-4 py-2 border border-gray-300 dark:border-gray-600 "
                    "rounded-lg focus:ring-2 focus:ring-blue-500"
                )
            }
        ),
    )
    message = forms.CharField(
        widget=TailwindTextarea(
            attrs={
                "class": (
                    "w-full px-4 py-2 border border-gray-300 dark:border-gray-600 "
                    "rounded-lg focus:ring-2 focus:ring-blue-500"
                ),
                "rows": 5,
            }
        ),
        required=True,
    )
    captcha = CaptchaField(
        required=False,
        widget=TailwindCaptchaTextInput(
            attrs={
                "class": (
                    "w-full px-4 py-2 border border-gray-300 dark:border-gray-600 "
                    "rounded-lg focus:ring-2 focus:ring-blue-500"
                )
            }
        ),
    )

    def __init__(self, *args, **kwargs):
        user = kwargs.pop("user", None)
        super().__init__(*args, **kwargs)

        # If user is authenticated, remove name, email and captcha fields
        if user and user.is_authenticated:
            del self.fields["name"]
            del self.fields["email"]
            del self.fields["captcha"]


class FeedbackForm(forms.Form):
    name = forms.CharField(
        max_length=100,
        required=False,
        widget=TailwindInput(
            attrs={
                "placeholder": "Your name (optional)",
                "class": (
                    "w-full px-4 py-2 border border-gray-300 dark:border-gray-600 "
                    "rounded-lg focus:ring-2 focus:ring-blue-500"
                ),
            }
        ),
    )
    email = forms.EmailField(
        required=False,
        widget=TailwindEmailInput(
            attrs={
                "placeholder": "Your email (optional)",
                "class": (
                    "w-full px-4 py-2 border border-gray-300 dark:border-gray-600 "
                    "rounded-lg focus:ring-2 focus:ring-blue-500"
                ),
            }
        ),
    )
    description = forms.CharField(
        widget=TailwindTextarea(
            attrs={
                "placeholder": "Your feedback...",
                "rows": 4,
                "class": (
                    "w-full px-4 py-2 border border-gray-300 dark:border-gray-600 "
                    "rounded-lg focus:ring-2 focus:ring-blue-500"
                ),
            }
        ),
        required=True,
    )
    captcha = CaptchaField(widget=TailwindCaptchaTextInput)


class ChallengeSubmissionForm(forms.ModelForm):
    class Meta:
        model = ChallengeSubmission
        fields = ["submission_text"]
        widgets = {
            "submission_text": forms.Textarea(
                attrs={"rows": 5, "placeholder": "Describe your results or reflections..."}
            ),
        }


class TailwindInput(forms.widgets.Input):
    def __init__(self, *args, **kwargs):
        kwargs.setdefault("attrs", {}).update(
            {"class": "w-full px-3 py-2 border rounded-lg focus:outline-none focus:ring-2 focus:ring-blue-500"}
        )
        super().__init__(*args, **kwargs)


class TailwindTextarea(forms.widgets.Textarea):
    def __init__(self, *args, **kwargs):
        kwargs.setdefault("attrs", {}).update(
            {"class": "w-full px-3 py-2 border rounded-lg focus:outline-none focus:ring-2 focus:ring-blue-500"}
        )
        super().__init__(*args, **kwargs)


class GoodsForm(forms.ModelForm):
    """Form for creating/updating goods with full validation"""

    class Meta:
        model = Goods
        fields = [
            "name",
            "description",
            "price",
            "discount_price",
            "product_type",
            "stock",
            "file",
            "category",
            "is_available",
        ]
        widgets = {
            "name": TailwindInput(attrs={"placeholder": "Algebra Basics Workbook"}),
            "description": TailwindTextarea(attrs={"rows": 4, "placeholder": "Detailed product description"}),
            "price": forms.NumberInput(attrs={"class": "tailwind-input-class", "min": "0", "step": "0.01"}),
            "discount_price": forms.NumberInput(attrs={"class": "tailwind-input-class", "min": "0", "step": "0.01"}),
            "product_type": forms.Select(attrs={"onchange": "toggleDigitalFields(this.value)"}),
            "stock": forms.NumberInput(attrs={"data-product-type": "physical"}),
            "file": forms.FileInput(attrs={"accept": ".pdf,.zip,.mp4,.docx", "data-product-type": "digital"}),
            "category": forms.TextInput(attrs={"placeholder": "Educational Materials"}),
        }

    def __init__(self, *args, **kwargs):
        super().__init__(*args, **kwargs)
        self.fields["product_type"].initial = "physical"

        if self.instance and self.instance.pk:
            if self.instance.product_type == "digital":
                self.fields["file"].required = True
                self.fields["stock"].required = False
            else:
                self.fields["stock"].required = True

    def clean(self):
        cleaned_data = super().clean()
        product_type = cleaned_data.get("product_type")
        price = cleaned_data.get("price")
        discount_price = cleaned_data.get("discount_price")
        stock = cleaned_data.get("stock")
        file = cleaned_data.get("file")

        if discount_price and discount_price >= price:
            self.add_error("discount_price", "Discount must be lower than base price")

        if product_type == "digital":
            if stock is not None:
                self.add_error("stock", "Digital products can't have stock")
            if not file and not self.instance.file:
                self.add_error("file", "File required for digital products")
        else:
            if stock is None:
                self.add_error("stock", "Stock required for physical products")
            if file:
                self.add_error("file", "Files only for digital products")

        return cleaned_data

    def save(self, commit=True):
        goods = super().save(commit=False)

        # Handle product type specific fields
        if goods.product_type == "digital":
            goods.stock = None
        else:
            goods.file = None

        if commit:
            goods.save()
            self.save_images(goods)

        return goods

    def save_images(self, goods):
        # Delete existing images if replacing
        if "images" in self.changed_data:
            goods.images.all().delete()

        # Create new ProductImage instances
        for img in self.files.getlist("images"):
            ProductImage.objects.create(goods=goods, image=img)


class StorefrontForm(forms.ModelForm):
    class Meta:
        model = Storefront
        fields = [
            "name",
            "description",
            "store_slug",
            "logo",
            "is_active",
        ]


class TeamGoalForm(forms.ModelForm):
    """Form for creating and editing team goals."""

    class Meta:
        model = TeamGoal
        fields = ["title", "description", "deadline"]
        widgets = {
            "deadline": forms.DateTimeInput(attrs={"type": "datetime-local"}),
            "description": forms.Textarea(attrs={"rows": 4}),
        }

    def clean_deadline(self):
        """Validate that the deadline is in the future."""
        deadline = self.cleaned_data.get("deadline")
        if deadline and deadline < timezone.now():
            raise forms.ValidationError("Deadline cannot be in the past.")
        return deadline


class TeamInviteForm(forms.ModelForm):
    """Form for inviting users to a team goal."""

    recipient_search = forms.CharField(
        label="Invite User",
        widget=forms.TextInput(
            attrs={
                "class": "form-control",
                "placeholder": "Search by username or email",
                "list": "user-list",
                "autocomplete": "off",
            }
        ),
        required=False,
    )

    class Meta:
        model = TeamInvite
        fields = ["recipient"]
        widgets = {
            "recipient": forms.HiddenInput(),
        }

    def __init__(self, *args, **kwargs):
        current_user = kwargs.pop("current_user", None)
        self.team_goal = kwargs.pop("team_goal", None)
        super().__init__(*args, **kwargs)
        # Get all users except the current user (will be filtered in the view)
        if current_user:
            self.fields["recipient"].queryset = User.objects.exclude(id=current_user.id)
        else:
            self.fields["recipient"].queryset = User.objects.all()

    def clean_recipient(self):
        recipient = self.cleaned_data.get("recipient")
        if self.team_goal and recipient:
            # Check if the user is already a member of the team
            if self.team_goal.members.filter(user=recipient).exists():
                raise forms.ValidationError("This user is already a member of the team.")
            # Check if there's already a pending invitation
            if TeamInvite.objects.filter(goal=self.team_goal, recipient=recipient, status="pending").exists():
                raise forms.ValidationError("This user already has a pending invitation.")
        return recipient


class ProgressTrackerForm(forms.ModelForm):
    class Meta:
        model = ProgressTracker
        fields = ["title", "description", "current_value", "target_value", "color", "public"]
        widgets = {
            "description": forms.Textarea(attrs={"rows": 3}),
        }


class MemeForm(forms.ModelForm):
    new_subject = forms.CharField(
        max_length=100,
        required=False,
        widget=TailwindInput(
            attrs={
                "placeholder": "Enter a new subject name",
                "class": "w-full px-3 py-2 border rounded-lg focus:outline-none focus:ring-2 focus:ring-teal-500",
            }
        ),
        help_text="If your subject isn't listed, enter a new one here",
    )

    class Meta:
        model = Meme
        fields = ["title", "subject", "new_subject", "caption", "image"]
        widgets = {
            "title": TailwindInput(
                attrs={
                    "placeholder": "Enter a descriptive title",
                    "required": True,
                }
            ),
            "subject": TailwindSelect(
                attrs={
                    "class": "w-full px-3 py-2 border rounded-lg focus:outline-none focus:ring-2 focus:ring-teal-500"
                }
            ),
            "caption": TailwindTextarea(
                attrs={
                    "placeholder": "Add a caption for your meme",
                    "rows": 3,
                }
            ),
            "image": TailwindFileInput(
                attrs={
                    "accept": "image/png,image/jpeg,image/gif",
                    "required": True,
                    "help_text": "Upload a meme image (JPG, PNG, or GIF, max 2MB)",
                }
            ),
        }

    def __init__(self, *args, **kwargs):
        super().__init__(*args, **kwargs)
        self.fields["subject"].required = False
        self.fields["subject"].help_text = "Select an existing subject"

        # Improve error messages
        self.fields["image"].error_messages = {
            "required": "Please select an image file.",
            "invalid": "Please upload a valid image file.",
        }

    def clean(self):
        cleaned_data = super().clean()
        subject = cleaned_data.get("subject")
        new_subject = cleaned_data.get("new_subject")

        if not subject and not new_subject:
            raise forms.ValidationError("You must either select an existing subject or create a new one.")

        return cleaned_data

    def save(self, commit=True):
        meme = super().save(commit=False)

        # Create new subject if provided
        new_subject_name = self.cleaned_data.get("new_subject")
        if new_subject_name and not self.cleaned_data.get("subject"):
            from django.utils.text import slugify

            subject, created = Subject.objects.get_or_create(
                name=new_subject_name, defaults={"slug": slugify(new_subject_name)}
            )
            meme.subject = subject

        if commit:
            meme.save()
        return meme


class StudentEnrollmentForm(forms.Form):
    first_name = forms.CharField(
        max_length=30, required=True, widget=TailwindInput(attrs={"placeholder": "First Name"}), label="First Name"
    )
    last_name = forms.CharField(
        max_length=30, required=True, widget=TailwindInput(attrs={"placeholder": "Last Name"}), label="Last Name"
    )
    email = forms.EmailField(
        required=True, widget=TailwindEmailInput(attrs={"placeholder": "Student Email"}), label="Student Email"
    )


class QuizForm(forms.ModelForm):
    """Form for creating and editing quizzes."""

    class Meta:
        model = Quiz
        fields = [
            "title",
            "description",
            "subject",
            "status",
            "time_limit",
            "randomize_questions",
            "show_correct_answers",
            "allow_anonymous",
            "max_attempts",
        ]
        widgets = {
            "title": TailwindInput(attrs={"placeholder": "Quiz Title"}),
            "description": TailwindTextarea(attrs={"rows": 3, "placeholder": "Quiz Description"}),
            "subject": TailwindSelect(),
            "status": TailwindSelect(),
            "time_limit": TailwindNumberInput(
                attrs={"min": "0", "placeholder": "Time limit in minutes (leave empty for no limit)"}
            ),
            "randomize_questions": TailwindCheckboxInput(),
            "show_correct_answers": TailwindCheckboxInput(),
            "allow_anonymous": TailwindCheckboxInput(),
            "max_attempts": TailwindNumberInput(attrs={"min": "0", "placeholder": "0 for unlimited attempts"}),
        }

    def __init__(self, *args, **kwargs):
        kwargs.pop("user", None)  # Use this if needed for filtering
        super().__init__(*args, **kwargs)

        # Subject queryset filtering based on user type could be added here


class QuizQuestionForm(forms.ModelForm):
    """Form for creating and editing quiz questions."""

    class Meta:
        model = QuizQuestion
        fields = ["text", "question_type", "explanation", "points", "image"]
        widgets = {
            "text": TailwindTextarea(attrs={"rows": 3, "placeholder": "Question text"}),
            "question_type": TailwindSelect(),
            "explanation": TailwindTextarea(attrs={"rows": 2, "placeholder": "Explanation for the correct answer"}),
            "points": TailwindNumberInput(attrs={"min": "1", "value": "1"}),
            "order": TailwindNumberInput(attrs={"min": "0", "value": "0"}),
            "image": TailwindFileInput(attrs={"accept": "image/*"}),
        }


# Form for quiz options using formset factory
QuizOptionFormSet = forms.inlineformset_factory(
    QuizQuestion,
    QuizOption,
    fields=("text", "is_correct"),
    widgets={
        "text": TailwindInput(attrs={"placeholder": "Option text"}),
        "is_correct": TailwindCheckboxInput(),
    },
    extra=4,
    can_delete=True,
    validate_min=True,
    min_num=1,
)


class TakeQuizForm(forms.Form):
    """Form for taking quizzes. Dynamically generated based on questions."""

    def __init__(self, *args, quiz=None, **kwargs):
        super().__init__(*args, **kwargs)
        if quiz:
            for question in quiz.questions.all().order_by("order"):
                if question.question_type == "multiple":
                    # For multiple choice, add a multi-select field
                    options = question.options.all().order_by("order")
                    choices = [(str(option.id), option.text) for option in options]
                    self.fields[f"question_{question.id}"] = forms.MultipleChoiceField(
                        label=question.text, choices=choices, widget=forms.CheckboxSelectMultiple, required=False
                    )
                elif question.question_type == "true_false":
                    # For true/false, add a radio select field
                    options = question.options.all().order_by("order")
                    choices = [(str(option.id), option.text) for option in options]
                    self.fields[f"question_{question.id}"] = forms.ChoiceField(
                        label=question.text, choices=choices, widget=forms.RadioSelect, required=False
                    )
                elif question.question_type == "short":
                    # For short answer, add a text field
                    self.fields[f"question_{question.id}"] = forms.CharField(
                        label=question.text,
                        widget=TailwindTextarea(attrs={"rows": 2, "placeholder": "Your answer..."}),
                        required=False,
                    )


class GradeableLinkForm(forms.ModelForm):
    """Form for submitting a link to be graded."""

    class Meta:
        model = GradeableLink
        fields = ["title", "url", "description", "link_type"]
        widgets = {
            "title": TailwindInput(attrs={"placeholder": "Enter a descriptive title"}),
            "url": TailwindInput(attrs={"placeholder": "https://example.com", "type": "url"}),
            "description": TailwindTextarea(attrs={"rows": 4, "placeholder": "Describe what you want feedback on..."}),
            "link_type": TailwindSelect(),
        }
        help_texts = {
            "title": "A clear title describing what you want feedback on",
            "url": "Link to the PR, article, or content you want graded",
            "description": "Provide context about what you're looking for feedback on",
        }


class LinkGradeForm(forms.ModelForm):
    """Form for grading a link."""

    class Meta:
        model = LinkGrade
        fields = ["grade", "comment"]
        widgets = {
            "comment": TailwindTextarea(attrs={"rows": 4, "placeholder": "Comment required for grades below A"}),
        }

    def __init__(self, *args, **kwargs):
        super().__init__(*args, **kwargs)

        # Use radio buttons for grade selection
        self.fields["grade"].widget = forms.RadioSelect(choices=LinkGrade.GRADE_CHOICES)

    def clean(self):
        cleaned_data = super().clean()
        grade = cleaned_data.get("grade")
        comment = cleaned_data.get("comment")

        if grade not in ["A+", "A"] and not comment:
            self.add_error("comment", "A comment is required for grades below A.")

        return cleaned_data


class NotificationPreferencesForm(forms.ModelForm):
    class Meta:
        model = NotificationPreference
        fields = ["reminder_days_before", "reminder_hours_before", "email_notifications", "in_app_notifications"]
        widgets = {
            "reminder_days_before": forms.NumberInput(attrs={"min": 1, "max": 14}),
            "reminder_hours_before": forms.NumberInput(attrs={"min": 1, "max": 72}),
        }


class StudyGroupForm(forms.ModelForm):
    class Meta:
        model = StudyGroup
        fields = ["name", "description", "course", "max_members", "is_private"]<|MERGE_RESOLUTION|>--- conflicted
+++ resolved
@@ -867,20 +867,12 @@
         ),
     )
     course_image = forms.ImageField(
-<<<<<<< HEAD
-        required=False,
-=======
         required=True,
->>>>>>> 9c8efbaa
         validators=[FileExtensionValidator(["jpg", "jpeg", "png", "gif"])],
         widget=TailwindFileInput(
             attrs={
                 "accept": "image/*",
-<<<<<<< HEAD
-                "help_text": "Upload a course image (optional)",
-=======
                 "help_text": "Upload a course image (required)",
->>>>>>> 9c8efbaa
                 "class": "block w-full border rounded p-2 focus:outline-none focus:ring-2 focus:ring-indigo-500",
             }
         ),
