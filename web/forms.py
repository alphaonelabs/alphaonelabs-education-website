from allauth.account.forms import LoginForm, SignupForm
from captcha.fields import CaptchaField
from django import forms
from django.contrib.auth.models import User
from django.db import IntegrityError
from django.utils.crypto import get_random_string
from django.utils.text import slugify
from markdownx.fields import MarkdownxFormField

from .models import (
    BlogPost,
    ChallengeSubmission,
    Course,
    CourseMaterial,
    ForumCategory,
    Goods,
    ProductImage,
    Profile,
    Review,
    Session,
    Storefront,
    Subject,
<<<<<<< HEAD
    Meetup,
=======
    SuccessStory,
>>>>>>> ce33d3ae
)
from .referrals import handle_referral
from .widgets import (
    TailwindCaptchaTextInput,
    TailwindCheckboxInput,
    TailwindDateTimeInput,
    TailwindEmailInput,
    TailwindFileInput,
    TailwindInput,
    TailwindNumberInput,
    TailwindSelect,
    TailwindTextarea,
)

__all__ = [
    "UserRegistrationForm",
    "ProfileForm",
    "ChallengeSubmissionForm",
    "CourseCreationForm",
    "CourseForm",
    "SessionForm",
    "ReviewForm",
    "CourseMaterialForm",
    "TeacherSignupForm",
    "ProfileUpdateForm",
    "CustomLoginForm",
    "LearnForm",
    "TeachForm",
    "InviteStudentForm",
    "ForumCategoryForm",
    "ForumTopicForm",
    "BlogPostForm",
    "MessageTeacherForm",
    "FeedbackForm",
    "GoodsForm",
    "StorefrontForm",
<<<<<<< HEAD
    "MeetupForm",
=======
    "SuccessStoryForm",
>>>>>>> ce33d3ae
]


class UserRegistrationForm(SignupForm):
    first_name = forms.CharField(
        max_length=30,
        required=True,
        widget=TailwindInput(attrs={"placeholder": "First Name"}),
    )
    last_name = forms.CharField(
        max_length=30,
        required=True,
        widget=TailwindInput(attrs={"placeholder": "Last Name"}),
    )
    is_teacher = forms.BooleanField(
        required=False,
        label="Register as a teacher",
        widget=TailwindCheckboxInput(),
    )
    referral_code = forms.CharField(
        max_length=20,
        required=False,
        widget=TailwindInput(attrs={"placeholder": "Enter referral code"}),
        help_text="Optional - Enter a referral code if you have one",
    )
    captcha = CaptchaField(widget=TailwindCaptchaTextInput)

    def __init__(self, *args, **kwargs):
        request = kwargs.pop("request", None)
        super().__init__(*args, **kwargs)

        # Update email field
        self.fields["email"].widget = TailwindEmailInput(
            attrs={
                "placeholder": "your.email@example.com",
                "value": self.initial.get("email", ""),
            }
        )
        # Update password field
        self.fields["password1"].widget = TailwindInput(
            attrs={
                "type": "password",
                "placeholder": "Choose a secure password",
                "class": (
                    "block w-full border rounded p-2 focus:outline-none focus:ring-2 "
                    "focus:ring-teal-300 dark:focus:ring-teal-800 bg-white dark:bg-gray-800 "
                    "border-gray-300 dark:border-gray-600 text-gray-900 dark:text-white"
                ),
            }
        )

        # Handle referral code from session or POST data
        if self.data:  # If form was submitted (POST)
            referral_code = self.data.get("referral_code")
            if referral_code:
                self.fields["referral_code"].initial = referral_code
        elif request and request.session.get("referral_code"):  # If new form (GET) with session data
            referral_code = request.session.get("referral_code")
            self.fields["referral_code"].initial = referral_code
            self.initial["referral_code"] = referral_code

        # Preserve values on form errors
        if self.data:
            for field_name in ["first_name", "last_name", "email", "referral_code", "username"]:
                if field_name in self.data and field_name in self.fields:
                    self.fields[field_name].widget.attrs["value"] = self.data[field_name]

    def clean_username(self):
        username = self.cleaned_data.get("username")
        if username:
            try:
                User.objects.get(username=username)
                raise forms.ValidationError("This username is already taken. Please choose a different one.")
            except User.DoesNotExist:
                return username
        return username

    def clean_referral_code(self):
        referral_code = self.cleaned_data.get("referral_code")
        if referral_code:
            if not Profile.objects.filter(referral_code=referral_code).exists():
                raise forms.ValidationError("Invalid referral code. Please check and try again.")
        return referral_code

    def save(self, request):
        # First call parent's save to create the user and send verification email
        try:
            user = super().save(request)
        except IntegrityError:
            raise forms.ValidationError("This username is already taken. Please choose a different one.")

        # Then update the additional fields
        user.first_name = self.cleaned_data["first_name"]
        user.last_name = self.cleaned_data["last_name"]
        user.save()

        # Update the user's profile
        if self.cleaned_data.get("is_teacher"):
            user.profile.is_teacher = True
            user.profile.save()

        # Handle the referral
        referral_code = self.cleaned_data.get("referral_code")
        if referral_code:
            handle_referral(user, referral_code)

        # Return the user object
        return user


class ProfileForm(forms.ModelForm):
    class Meta:
        model = Profile
        fields = ("bio", "expertise")
        widgets = {
            "bio": TailwindTextarea(attrs={"rows": 4}),
            "expertise": TailwindInput(attrs={"placeholder": "Your areas of expertise"}),
        }


class CourseCreationForm(forms.ModelForm):
    class Meta:
        model = Course
        fields = (
            "title",
            "description",
            "image",
            "learning_objectives",
            "prerequisites",
            "price",
            "allow_individual_sessions",
            "max_students",
            "subject",
            "level",
            "tags",
        )
        widgets = {
            "description": forms.Textarea(attrs={"rows": 4}),
            "image": TailwindFileInput(
                attrs={
                    "accept": "image/*",
                    "help_text": "Course image must be 300x150 pixels",
                }
            ),
            "learning_objectives": forms.Textarea(attrs={"rows": 4}),
            "prerequisites": forms.Textarea(attrs={"rows": 4}),
            "allow_individual_sessions": TailwindCheckboxInput(
                attrs={"help_text": ("Allow students to register for individual sessions")}
            ),
            "tags": forms.TextInput(attrs={"placeholder": "Enter comma-separated tags"}),
        }

    def clean_price(self):
        price = self.cleaned_data.get("price")
        if price <= 0:
            raise forms.ValidationError("Price must be greater than zero")
        return price

    def clean_max_students(self):
        max_students = self.cleaned_data.get("max_students")
        if max_students <= 0:
            msg = "Maximum number of students must be greater than zero"
            raise forms.ValidationError(msg)
        return max_students


class CourseForm(forms.ModelForm):
    description = MarkdownxFormField(
        label="Description", help_text="Use markdown for formatting. You can use **bold**, *italic*, lists, etc."
    )
    learning_objectives = MarkdownxFormField(
        label="Learning Objectives",
        help_text="Use markdown for formatting. List your objectives using - or * for bullet points.",
    )
    prerequisites = MarkdownxFormField(
        label="Prerequisites",
        help_text="Use markdown for formatting. List prerequisites using - or * for bullet points.",
        required=False,
    )

    class Meta:
        model = Course
        fields = [
            "title",
            "description",
            "image",
            "learning_objectives",
            "prerequisites",
            "price",
            "allow_individual_sessions",
            "invite_only",
            "max_students",
            "subject",
            "level",
            "tags",
        ]
        widgets = {
            "title": TailwindInput(),
            "description": TailwindTextarea(attrs={"rows": 4}),
            "image": TailwindFileInput(
                attrs={
                    "accept": "image/*",
                    "help_text": "Course image must be 300x150 pixels",
                }
            ),
            "learning_objectives": TailwindTextarea(attrs={"rows": 4}),
            "prerequisites": TailwindTextarea(attrs={"rows": 4}),
            "price": TailwindNumberInput(attrs={"min": "0", "step": "0.01"}),
            "allow_individual_sessions": TailwindCheckboxInput(
                attrs={"help_text": ("Allow students to register for individual sessions")}
            ),
            "invite_only": TailwindCheckboxInput(
                attrs={"help_text": ("If enabled, students can only enroll with an invitation")}
            ),
            "max_students": TailwindNumberInput(attrs={"min": "1"}),
            "subject": TailwindSelect(),
            "level": TailwindSelect(),
            "tags": TailwindInput(attrs={"placeholder": "Enter comma-separated tags"}),
        }

    def clean_max_students(self):
        max_students = self.cleaned_data.get("max_students")
        if max_students <= 0:
            msg = "Maximum number of students must be greater than zero"
            raise forms.ValidationError(msg)
        return max_students


class SessionForm(forms.ModelForm):
    class Meta:
        model = Session
        fields = [
            "title",
            "description",
            "start_time",
            "end_time",
            "is_virtual",
            "meeting_link",
            "location",
            "price",
            "enable_rollover",
            "rollover_pattern",
        ]
        widgets = {
            "title": TailwindInput(),
            "description": TailwindTextarea(attrs={"rows": 4}),
            "start_time": TailwindDateTimeInput(),
            "end_time": TailwindDateTimeInput(),
            "is_virtual": TailwindCheckboxInput(),
            "meeting_link": TailwindInput(attrs={"type": "url"}),
            "location": TailwindInput(),
            "price": TailwindNumberInput(
                attrs={
                    "min": "0",
                    "step": "0.01",
                    "help_text": ("Price for individual session registration"),
                }
            ),
            "enable_rollover": TailwindCheckboxInput(),
            "rollover_pattern": TailwindSelect(),
        }
        help_texts = {
            "start_time": "Click to select the session start date and time",
            "end_time": "Click to select the session end date and time",
            "enable_rollover": "Enable automatic date rollover if no students are enrolled",
            "rollover_pattern": "How often to roll over the session dates",
        }

    def clean(self):
        cleaned_data = super().clean()
        is_virtual = cleaned_data.get("is_virtual")
        meeting_link = cleaned_data.get("meeting_link")
        location = cleaned_data.get("location")
        start_time = cleaned_data.get("start_time")
        end_time = cleaned_data.get("end_time")
        price = cleaned_data.get("price")

        if start_time and end_time and end_time <= start_time:
            self.add_error("end_time", "End time must be after start time.")

        if is_virtual and not meeting_link:
            msg = "Meeting link is required for virtual sessions."
            self.add_error("meeting_link", msg)
        elif not is_virtual and not location:
            msg = "Location is required for in-person sessions."
            self.add_error("location", msg)

        if price is not None and price < 0:
            self.add_error("price", "Price cannot be negative.")

        return cleaned_data


class ReviewForm(forms.ModelForm):
    class Meta:
        model = Review
        fields = ("rating", "comment")
        widgets = {
            "rating": TailwindNumberInput(attrs={"min": "1", "max": "5"}),
            "comment": TailwindTextarea(attrs={"rows": 4}),
        }


class CourseMaterialForm(forms.ModelForm):
    class Meta:
        model = CourseMaterial
        fields = (
            "title",
            "description",
            "material_type",
            "file",
            "external_url",
            "session",
            "is_downloadable",
            "order",
        )
        widgets = {
            "title": TailwindInput(),
            "description": TailwindTextarea(attrs={"rows": 3}),
            "material_type": TailwindSelect(),
            "file": TailwindFileInput(),
            "external_url": TailwindInput(attrs={"placeholder": "Enter video URL"}),  # Add widget for external_url
            "session": TailwindSelect(),
            "is_downloadable": TailwindCheckboxInput(),
            "order": TailwindNumberInput(attrs={"min": 0}),
        }
        labels = {
            "external_url": "External URL",  # Update label
        }

    def __init__(self, *args, course=None, **kwargs):
        super().__init__(*args, **kwargs)
        if course:
            self.fields["session"].queryset = course.sessions.all()


class TeacherSignupForm(forms.Form):
    email = forms.EmailField(widget=TailwindEmailInput())
    username = forms.CharField(
        max_length=150,
        widget=TailwindInput(attrs={"placeholder": "Choose a username"}),
        help_text="This will be your unique identifier on the platform.",
    )
    subject = forms.CharField(max_length=100, widget=TailwindInput())
    captcha = CaptchaField(widget=TailwindCaptchaTextInput)

    def clean_username(self):
        username = self.cleaned_data.get("username")
        if User.objects.filter(username=username).exists():
            raise forms.ValidationError("This username is already taken. Please choose a different one.")
        return username

    def save(self):
        email = self.cleaned_data["email"]
        username = self.cleaned_data["username"]
        subject_name = self.cleaned_data["subject"]

        random_password = get_random_string(length=30)
        try:
            user = User.objects.create_user(username=username, email=email, password=random_password)
        except IntegrityError:
            raise forms.ValidationError("This username is already taken. Please try again with a different username.")

        # Set user as teacher
        profile = user.profile
        profile.is_teacher = True
        profile.save()

        # Create subject
        subject, created = Subject.objects.get_or_create(
            name=subject_name,
            defaults={
                "slug": slugify(subject_name),
                "description": f"Courses about {subject_name}",
            },
        )

        return user, subject


class ProfileUpdateForm(forms.ModelForm):
    username = forms.CharField(
        max_length=150,
        required=True,
        widget=TailwindInput(),
        help_text="This is your public username that will be visible to other users",
    )
    first_name = forms.CharField(
        max_length=30, required=False, widget=TailwindInput(), help_text="Your real name will not be shown publicly"
    )
    last_name = forms.CharField(
        max_length=30, required=False, widget=TailwindInput(), help_text="Your real name will not be shown publicly"
    )
    email = forms.EmailField(
        required=True, widget=TailwindEmailInput(), help_text="Your email will not be shown publicly"
    )
    bio = forms.CharField(
        required=False,
        widget=TailwindTextarea(attrs={"rows": 4}),
        help_text="Tell us about yourself - this will be visible on your public profile",
    )
    expertise = forms.CharField(
        max_length=200,
        required=False,
        widget=TailwindInput(),
        help_text=(
            "List your areas of expertise (e.g. Python, Machine Learning, Web Development) - "
            "this will be visible on your public profile"
        ),
    )
    avatar = forms.ImageField(
        required=False,
        widget=TailwindFileInput(),
        help_text="Upload a profile picture (will be cropped to a square and resized to 200x200 pixels)",
    )

    class Meta:
        model = User
        fields = ["username", "first_name", "last_name", "email"]

    def __init__(self, *args, **kwargs):
        super().__init__(*args, **kwargs)
        if self.instance:
            try:
                profile = self.instance.profile
                self.fields["bio"].initial = profile.bio
                self.fields["expertise"].initial = profile.expertise
            except Profile.DoesNotExist:
                pass

    def clean_username(self):
        username = self.cleaned_data["username"]
        if User.objects.exclude(pk=self.instance.pk).filter(username=username).exists():
            raise forms.ValidationError("This username is already taken. Please choose a different one.")
        return username

    def save(self, commit=True):
        user = super().save(commit=False)
        if commit:
            user.save()
            profile, created = Profile.objects.get_or_create(user=user)
            profile.bio = self.cleaned_data["bio"]
            profile.expertise = self.cleaned_data["expertise"]
            if self.cleaned_data.get("avatar"):
                profile.avatar = self.cleaned_data["avatar"]
            profile.save()
        return user


class CustomLoginForm(LoginForm):
    def __init__(self, *args, **kwargs):
        super().__init__(*args, **kwargs)
        self.fields["login"].widget.attrs.update(
            {
                "class": (
                    "block w-full rounded-md border-0 py-2 px-4 "
                    "text-gray-900 dark:text-white shadow-sm "
                    "ring-1 ring-inset ring-gray-300 "
                    "dark:ring-gray-600 "
                    "placeholder:text-gray-400 "
                    "focus:ring-2 focus:ring-inset "
                    "focus:ring-orange-500 dark:bg-gray-700 "
                    "sm:text-base sm:leading-6"
                )
            }
        )
        self.fields["password"].widget.attrs.update(
            {
                "class": (
                    "block w-full rounded-md border-0 py-2 px-4 "
                    "text-gray-900 dark:text-white shadow-sm "
                    "ring-1 ring-inset ring-gray-300 "
                    "dark:ring-gray-600 "
                    "placeholder:text-gray-400 "
                    "focus:ring-2 focus:ring-inset "
                    "focus:ring-orange-500 dark:bg-gray-700 "
                    "sm:text-base sm:leading-6 pr-10"
                )
            }
        )
        self.fields["remember"].widget.attrs.update(
            {
                "class": (
                    "h-4 w-4 text-orange-500 "
                    "focus:ring-orange-500 "
                    "border-gray-300 dark:border-gray-600 "
                    "rounded cursor-pointer"
                )
            }
        )

    def clean(self):
        cleaned_data = super().clean()
        if cleaned_data is None:
            return {}

        # Check if user exists and can log in
        if "login" in cleaned_data:
            email = cleaned_data["login"]
            try:
                User.objects.get(email=email)
            except User.DoesNotExist:
                raise forms.ValidationError(
                    "No account found with this email address. Please check the email or sign up."
                )

        return cleaned_data


class SuccessStoryForm(forms.ModelForm):
    content = MarkdownxFormField(
        label="Content", help_text="Use markdown for formatting. You can use **bold**, *italic*, lists, etc."
    )

    class Meta:
        model = SuccessStory
        fields = ["title", "content", "excerpt", "featured_image", "status"]
        widgets = {
            "title": TailwindInput(attrs={"placeholder": "Your success story title"}),
            "excerpt": TailwindTextarea(
                attrs={"rows": 3, "placeholder": "A brief summary of your success story (optional)"}
            ),
            "featured_image": TailwindFileInput(
                attrs={"accept": "image/*", "help_text": "Featured image for your success story (optional)"}
            ),
            "status": TailwindSelect(),
        }


class LearnForm(forms.Form):
    subject = forms.CharField(
        max_length=100,
        widget=TailwindInput(
            attrs={
                "placeholder": "What would you like to learn?",
                "class": "block w-full border rounded p-2 focus:outline-none focus:ring-2 focus:ring-orange-500",
            }
        ),
    )
    email = forms.EmailField(
        widget=TailwindEmailInput(
            attrs={
                "placeholder": "Your email address",
                "class": "block w-full border rounded p-2 focus:outline-none focus:ring-2 focus:ring-orange-500",
            }
        )
    )
    message = forms.CharField(
        widget=TailwindTextarea(
            attrs={
                "placeholder": "Tell us more about what you want to learn...",
                "rows": 4,
                "class": "block w-full border rounded p-2 focus:outline-none focus:ring-2 focus:ring-orange-500",
            }
        ),
        required=False,
    )
    captcha = CaptchaField(
        widget=TailwindCaptchaTextInput(
            attrs={"class": "block w-full border rounded p-2 focus:outline-none focus:ring-2 focus:ring-orange-500"}
        )
    )


class TeachForm(forms.Form):
    subject = forms.CharField(
        max_length=100,
        widget=TailwindInput(
            attrs={
                "placeholder": "What would you like to teach?",
                "class": "block w-full border rounded p-2 focus:outline-none focus:ring-2 focus:ring-indigo-500",
            }
        ),
    )
    email = forms.EmailField(
        widget=TailwindEmailInput(
            attrs={
                "placeholder": "Your email address",
                "class": "block w-full border rounded p-2 focus:outline-none focus:ring-2 focus:ring-indigo-500",
            }
        )
    )
    expertise = forms.CharField(
        widget=TailwindTextarea(
            attrs={
                "placeholder": "Tell us about your expertise and teaching experience...",
                "rows": 4,
                "class": "block w-full border rounded p-2 focus:outline-none focus:ring-2 focus:ring-indigo-500",
            }
        )
    )
    captcha = CaptchaField(
        widget=TailwindCaptchaTextInput(
            attrs={"class": "block w-full border rounded p-2 focus:outline-none focus:ring-2 focus:ring-indigo-500"}
        )
    )


class InviteStudentForm(forms.Form):
    email = forms.EmailField(
        label="Student's Email",
        widget=forms.EmailInput(
            attrs={
                "class": (
                    "w-full px-4 py-2 rounded-lg border border-gray-300 dark:border-gray-600 "
                    "bg-white dark:bg-gray-700 text-gray-900 dark:text-gray-100 "
                    "focus:ring-2 focus:ring-indigo-500 dark:focus:ring-indigo-400 focus:border-transparent"
                ),
                "placeholder": "Enter student's email address",
            }
        ),
    )
    message = forms.CharField(
        required=False,
        label="Personal Message (optional)",
        widget=forms.Textarea(
            attrs={
                "class": (
                    "w-full px-4 py-2 rounded-lg border border-gray-300 dark:border-gray-600 "
                    "bg-white dark:bg-gray-700 text-gray-900 dark:text-gray-100 "
                    "focus:ring-2 focus:ring-indigo-500 dark:focus:ring-indigo-400 focus:border-transparent"
                ),
                "placeholder": "Add a personal message to your invitation",
                "rows": 3,
            }
        ),
    )


class ForumCategoryForm(forms.ModelForm):
    """Form for creating and editing forum categories."""

    class Meta:
        model = ForumCategory
        fields = ["name", "description", "icon", "slug"]
        widgets = {
            "name": forms.TextInput(
                attrs={
                    "class": (
                        "w-full border border-gray-300 dark:border-gray-600 rounded p-2 "
                        "focus:outline-none focus:ring-2 focus:ring-teal-500 focus:ring-offset-2 "
                        "dark:focus:ring-offset-gray-800 bg-white dark:bg-gray-800"
                    )
                }
            ),
            "description": forms.Textarea(
                attrs={
                    "class": (
                        "w-full border border-gray-300 dark:border-gray-600 rounded p-2 "
                        "focus:outline-none focus:ring-2 focus:ring-teal-500 focus:ring-offset-2 "
                        "dark:focus:ring-offset-gray-800 bg-white dark:bg-gray-800"
                    ),
                    "rows": 4,
                }
            ),
            "icon": forms.TextInput(
                attrs={
                    "class": (
                        "w-full border border-gray-300 dark:border-gray-600 rounded p-2 "
                        "focus:outline-none focus:ring-2 focus:ring-teal-500 focus:ring-offset-2 "
                        "dark:focus:ring-offset-gray-800 bg-white dark:bg-gray-800"
                    ),
                    "placeholder": "fa-folder",
                }
            ),
            "slug": forms.HiddenInput(),
        }
        help_texts = {
            "icon": "Enter a Font Awesome icon class (e.g., fa-folder, fa-book, fa-code)",
        }

    def clean(self):
        cleaned_data = super().clean()
        name = cleaned_data.get("name")
        if name:
            cleaned_data["slug"] = slugify(name)
        return cleaned_data


class ForumTopicForm(forms.Form):
    title = forms.CharField(
        max_length=200,
        required=True,
        widget=TailwindInput(
            attrs={
                "class": (
                    "w-full border border-gray-300 dark:border-gray-600 rounded p-2 "
                    "focus:outline-none focus:ring-2 focus:ring-teal-500 focus:ring-offset-2 "
                    "dark:focus:ring-offset-gray-800 bg-white dark:bg-gray-800"
                ),
                "placeholder": "Enter your topic title",
            }
        ),
    )
    content = forms.CharField(
        required=True,
        widget=TailwindTextarea(
            attrs={
                "class": (
                    "w-full border border-gray-300 dark:border-gray-600 rounded p-2 "
                    "focus:outline-none focus:ring-2 focus:ring-teal-500 focus:ring-offset-2 "
                    "dark:focus:ring-offset-gray-800 bg-white dark:bg-gray-800"
                ),
                "rows": 6,
                "placeholder": "Write your topic content here...",
            }
        ),
    )


class BlogPostForm(forms.ModelForm):
    """Form for creating and editing blog posts."""

    class Meta:
        model = BlogPost
        fields = ["title", "content", "excerpt", "featured_image", "status", "tags"]

        input_classes = (
            "w-full border border-gray-300 dark:border-gray-600 rounded p-2 "
            "focus:outline-none focus:ring-2 focus:ring-teal-500 focus:ring-offset-2 "
            "dark:focus:ring-offset-gray-800 bg-white dark:bg-gray-800"
        )

        widgets = {
            "title": forms.TextInput(attrs={"class": input_classes}),
            "content": forms.Textarea(attrs={"class": input_classes, "rows": 10}),
            "excerpt": forms.Textarea(attrs={"class": input_classes, "rows": 3}),
            "tags": forms.TextInput(
                attrs={
                    "class": input_classes,
                    "placeholder": "Enter comma-separated tags",
                }
            ),
            "status": forms.Select(attrs={"class": input_classes}),
        }


class MessageTeacherForm(forms.Form):
    name = forms.CharField(
        max_length=100,
        required=True,
        widget=TailwindInput(
            attrs={
                "class": (
                    "w-full px-4 py-2 border border-gray-300 dark:border-gray-600 "
                    "rounded-lg focus:ring-2 focus:ring-blue-500"
                )
            }
        ),
    )
    email = forms.EmailField(
        required=True,
        widget=TailwindEmailInput(
            attrs={
                "class": (
                    "w-full px-4 py-2 border border-gray-300 dark:border-gray-600 "
                    "rounded-lg focus:ring-2 focus:ring-blue-500"
                )
            }
        ),
    )
    message = forms.CharField(
        widget=TailwindTextarea(
            attrs={
                "class": (
                    "w-full px-4 py-2 border border-gray-300 dark:border-gray-600 "
                    "rounded-lg focus:ring-2 focus:ring-blue-500"
                ),
                "rows": 5,
            }
        ),
        required=True,
    )
    captcha = CaptchaField(
        required=False,
        widget=TailwindCaptchaTextInput(
            attrs={
                "class": (
                    "w-full px-4 py-2 border border-gray-300 dark:border-gray-600 "
                    "rounded-lg focus:ring-2 focus:ring-blue-500"
                )
            }
        ),
    )

    def __init__(self, *args, **kwargs):
        user = kwargs.pop("user", None)
        super().__init__(*args, **kwargs)

        # If user is authenticated, remove name, email and captcha fields
        if user and user.is_authenticated:
            del self.fields["name"]
            del self.fields["email"]
            del self.fields["captcha"]


class FeedbackForm(forms.Form):
    name = forms.CharField(
        max_length=100,
        required=False,
        widget=TailwindInput(
            attrs={
                "placeholder": "Your name (optional)",
                "class": (
                    "w-full px-4 py-2 border border-gray-300 dark:border-gray-600 "
                    "rounded-lg focus:ring-2 focus:ring-blue-500"
                ),
            }
        ),
    )
    email = forms.EmailField(
        required=False,
        widget=TailwindEmailInput(
            attrs={
                "placeholder": "Your email (optional)",
                "class": (
                    "w-full px-4 py-2 border border-gray-300 dark:border-gray-600 "
                    "rounded-lg focus:ring-2 focus:ring-blue-500"
                ),
            }
        ),
    )
    description = forms.CharField(
        widget=TailwindTextarea(
            attrs={
                "placeholder": "Your feedback...",
                "rows": 4,
                "class": (
                    "w-full px-4 py-2 border border-gray-300 dark:border-gray-600 "
                    "rounded-lg focus:ring-2 focus:ring-blue-500"
                ),
            }
        ),
        required=True,
    )
    captcha = CaptchaField(widget=TailwindCaptchaTextInput)


class ChallengeSubmissionForm(forms.ModelForm):
    class Meta:
        model = ChallengeSubmission
        fields = ["submission_text"]
        widgets = {
            "submission_text": forms.Textarea(
                attrs={"rows": 5, "placeholder": "Describe your results or reflections..."}
            ),
        }


class TailwindInput(forms.widgets.Input):
    def __init__(self, *args, **kwargs):
        kwargs.setdefault("attrs", {}).update(
            {"class": "w-full px-3 py-2 border rounded-lg focus:outline-none focus:ring-2 focus:ring-blue-500"}
        )
        super().__init__(*args, **kwargs)


class TailwindTextarea(forms.widgets.Textarea):
    def __init__(self, *args, **kwargs):
        kwargs.setdefault("attrs", {}).update(
            {"class": "w-full px-3 py-2 border rounded-lg focus:outline-none focus:ring-2 focus:ring-blue-500"}
        )
        super().__init__(*args, **kwargs)


class GoodsForm(forms.ModelForm):
    """Form for creating/updating goods with full validation"""

    class Meta:
        model = Goods
        fields = [
            "name",
            "description",
            "price",
            "discount_price",
            "product_type",
            "stock",
            "file",
            "category",
            "is_available",
        ]
        widgets = {
            "name": TailwindInput(attrs={"placeholder": "Algebra Basics Workbook"}),
            "description": TailwindTextarea(attrs={"rows": 4, "placeholder": "Detailed product description"}),
            "price": forms.NumberInput(attrs={"class": "tailwind-input-class", "min": "0", "step": "0.01"}),
            "discount_price": forms.NumberInput(attrs={"class": "tailwind-input-class", "min": "0", "step": "0.01"}),
            "product_type": forms.Select(attrs={"onchange": "toggleDigitalFields(this.value)"}),
            "stock": forms.NumberInput(attrs={"data-product-type": "physical"}),
            "file": forms.FileInput(attrs={"accept": ".pdf,.zip,.mp4,.docx", "data-product-type": "digital"}),
            "category": forms.TextInput(attrs={"placeholder": "Educational Materials"}),
        }

    def __init__(self, *args, **kwargs):
        super().__init__(*args, **kwargs)
        self.fields["product_type"].initial = "physical"

        if self.instance and self.instance.pk:
            if self.instance.product_type == "digital":
                self.fields["file"].required = True
                self.fields["stock"].required = False
            else:
                self.fields["stock"].required = True

    def clean(self):
        cleaned_data = super().clean()
        product_type = cleaned_data.get("product_type")
        price = cleaned_data.get("price")
        discount_price = cleaned_data.get("discount_price")
        stock = cleaned_data.get("stock")
        file = cleaned_data.get("file")

        if discount_price and discount_price >= price:
            self.add_error("discount_price", "Discount must be lower than base price")

        if product_type == "digital":
            if stock is not None:
                self.add_error("stock", "Digital products can't have stock")
            if not file and not self.instance.file:
                self.add_error("file", "File required for digital products")
        else:
            if stock is None:
                self.add_error("stock", "Stock required for physical products")
            if file:
                self.add_error("file", "Files only for digital products")

        return cleaned_data

    def save(self, commit=True):
        goods = super().save(commit=False)

        # Handle product type specific fields
        if goods.product_type == "digital":
            goods.stock = None
        else:
            goods.file = None

        if commit:
            goods.save()
            self.save_images(goods)

        return goods

    def save_images(self, goods):
        # Delete existing images if replacing
        if "images" in self.changed_data:
            goods.images.all().delete()

        # Create new ProductImage instances
        for img in self.files.getlist("images"):
            ProductImage.objects.create(goods=goods, image=img)


class StorefrontForm(forms.ModelForm):
    class Meta:
        model = Storefront
        fields = [
            "name",
            "description",
            "store_slug",
            "logo",
            "is_active",
        ]


<<<<<<< HEAD
class MeetupForm(forms.ModelForm):
    class Meta:
        model = Meetup
        fields = ["title", "description", "date", "link"]
=======
class StudentEnrollmentForm(forms.Form):
    first_name = forms.CharField(
        max_length=30, required=True, widget=TailwindInput(attrs={"placeholder": "First Name"}), label="First Name"
    )
    last_name = forms.CharField(
        max_length=30, required=True, widget=TailwindInput(attrs={"placeholder": "Last Name"}), label="Last Name"
    )
    email = forms.EmailField(
        required=True, widget=TailwindEmailInput(attrs={"placeholder": "Student Email"}), label="Student Email"
    )
>>>>>>> ce33d3ae
<|MERGE_RESOLUTION|>--- conflicted
+++ resolved
@@ -20,11 +20,8 @@
     Session,
     Storefront,
     Subject,
-<<<<<<< HEAD
     Meetup,
-=======
     SuccessStory,
->>>>>>> ce33d3ae
 )
 from .referrals import handle_referral
 from .widgets import (
@@ -61,11 +58,8 @@
     "FeedbackForm",
     "GoodsForm",
     "StorefrontForm",
-<<<<<<< HEAD
     "MeetupForm",
-=======
     "SuccessStoryForm",
->>>>>>> ce33d3ae
 ]
 
 
@@ -1029,13 +1023,11 @@
             "is_active",
         ]
 
-
-<<<<<<< HEAD
 class MeetupForm(forms.ModelForm):
     class Meta:
         model = Meetup
         fields = ["title", "description", "date", "link"]
-=======
+
 class StudentEnrollmentForm(forms.Form):
     first_name = forms.CharField(
         max_length=30, required=True, widget=TailwindInput(attrs={"placeholder": "First Name"}), label="First Name"
@@ -1045,5 +1037,4 @@
     )
     email = forms.EmailField(
         required=True, widget=TailwindEmailInput(attrs={"placeholder": "Student Email"}), label="Student Email"
-    )
->>>>>>> ce33d3ae
+    )