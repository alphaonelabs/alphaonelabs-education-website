import calendar
import html
import ipaddress
import json
import logging
import os
import re
import shutil
import socket
import subprocess
import time
from collections import Counter, defaultdict
from datetime import timedelta
from decimal import Decimal
from urllib.parse import urlparse

import requests
import stripe
from django.conf import settings
from django.contrib import messages
from django.contrib.auth import get_user_model, login
from django.contrib.auth.decorators import login_required, user_passes_test
from django.contrib.auth.mixins import LoginRequiredMixin, UserPassesTestMixin
from django.contrib.auth.models import User
from django.core.cache import cache
from django.core.mail import send_mail
from django.core.management import call_command
from django.core.paginator import Paginator
from django.db import IntegrityError, models, transaction
from django.db.models import Avg, Count, Q, Sum
from django.db.models.functions import Coalesce
from django.http import (
    FileResponse,
    Http404,
    HttpResponse,
    HttpResponseForbidden,
    JsonResponse,
)
from django.shortcuts import get_object_or_404, redirect, render
from django.template.loader import render_to_string
from django.urls import NoReverseMatch, reverse, reverse_lazy
from django.utils import timezone
from django.utils.crypto import get_random_string
from django.utils.html import strip_tags
from django.views import generic
from django.views.decorators.clickjacking import xframe_options_exempt
from django.views.decorators.csrf import csrf_exempt
from django.views.decorators.http import require_GET, require_POST
from django.views.generic import (
    CreateView,
    DeleteView,
    DetailView,
    ListView,
    UpdateView,
)

from .calendar_sync import generate_google_calendar_link, generate_ical_feed, generate_outlook_calendar_link
from .decorators import teacher_required
from .forms import (
    AwardAchievementForm,
    BlogPostForm,
    ChallengeSubmissionForm,
    CourseForm,
    CourseMaterialForm,
    EducationalVideoForm,
    FeedbackForm,
    ForumCategoryForm,
    ForumTopicForm,
    GoodsForm,
    GradeableLinkForm,
    InviteStudentForm,
    LearnForm,
    LinkGradeForm,
    MemeForm,
    MessageTeacherForm,
    NotificationPreferencesForm,
    ProfileUpdateForm,
    ProgressTrackerForm,
    ReviewForm,
    SessionForm,
    StorefrontForm,
    StudentEnrollmentForm,
    StudyGroupForm,
    SuccessStoryForm,
    TeacherSignupForm,
    TeachForm,
    TeamGoalForm,
    TeamInviteForm,
    UserRegistrationForm,
)
from .marketing import (
    generate_social_share_content,
    get_course_analytics,
    get_promotion_recommendations,
    send_course_promotion_email,
)
from .models import (
    Achievement,
    Badge,
    BlogComment,
    BlogPost,
    Cart,
    CartItem,
    Certificate,
    Challenge,
    ChallengeSubmission,
    Course,
    CourseMaterial,
    CourseProgress,
    Donation,
    EducationalVideo,
    Enrollment,
    EventCalendar,
    ForumCategory,
    ForumReply,
    ForumTopic,
    Goods,
    GradeableLink,
    LearningStreak,
    LinkGrade,
    Meme,
    NoteHistory,
    Notification,
    NotificationPreference,
    Order,
    OrderItem,
    PeerConnection,
    PeerMessage,
    ProductImage,
    Profile,
    ProgressTracker,
    SearchLog,
    Session,
    SessionAttendance,
    SessionEnrollment,
    Storefront,
    StudyGroup,
    StudyGroupInvite,
    Subject,
    SuccessStory,
    TeamGoal,
    TeamGoalMember,
    TeamInvite,
    TimeSlot,
    UserBadge,
    WaitingRoom,
    WebRequest,
)
from .notifications import (
    notify_session_reminder,
    notify_teacher_new_enrollment,
    notify_team_goal_completion,
    notify_team_invite,
    notify_team_invite_response,
    send_enrollment_confirmation,
)
from .referrals import send_referral_reward_email
from .social import get_social_stats
from .utils import (
    create_leaderboard_context,
    get_cached_challenge_entries,
    get_cached_leaderboard_data,
    get_leaderboard,
    get_or_create_cart,
    get_user_points,
)

GOOGLE_CREDENTIALS_PATH = os.path.join(settings.BASE_DIR, "google_credentials.json")

# Initialize Stripe
stripe.api_key = settings.STRIPE_SECRET_KEY


def sitemap(request):
    return render(request, "sitemap.html")


def index(request):
    """Homepage view."""
    from django.conf import settings

    # Store referral code in session if present in URL
    ref_code = request.GET.get("ref")

    if ref_code:
        request.session["referral_code"] = ref_code

    # Get top referrers
    top_referrers = Profile.objects.annotate(
        total_signups=models.Count("referrals"),
        total_enrollments=models.Count(
            "referrals__user__enrollments", filter=models.Q(referrals__user__enrollments__status="approved")
        ),
        total_clicks=models.Count(
            "referrals__user",
            filter=models.Q(
                referrals__user__username__in=WebRequest.objects.filter(path__contains="ref=").values_list(
                    "user", flat=True
                )
            ),
        ),
    ).order_by("-total_signups", "-total_enrollments")[:3]

    # Get current user's profile if authenticated
    profile = request.user.profile if request.user.is_authenticated else None

    # Get featured courses
    featured_courses = Course.objects.filter(status="published", is_featured=True).order_by("-created_at")[:3]

    # Get current challenge
    current_challenge_obj = Challenge.objects.filter(
        start_date__lte=timezone.now(), end_date__gte=timezone.now()
    ).first()
    current_challenge = [current_challenge_obj] if current_challenge_obj else []

    # Get latest blog post
    latest_post = BlogPost.objects.filter(status="published").order_by("-published_at").first()

    # Get latest success story
    latest_success_story = SuccessStory.objects.filter(status="published").order_by("-published_at").first()

    # Get top latest 3 leaderboard users
    try:
        top_leaderboard_users, user_rank = get_leaderboard(request.user, period=None, limit=3)
    except Exception as e:
        logger = logging.getLogger(__name__)
        logger.error(f"Error getting leaderboard data: {e}")
        top_leaderboard_users = []

    # Get signup form if needed
    form = None
    if not request.user.is_authenticated or not request.user.profile.is_teacher:
        form = TeacherSignupForm()

    context = {
        "profile": profile,
        "featured_courses": featured_courses,
        "current_challenge": current_challenge,
        "latest_post": latest_post,
        "latest_success_story": latest_success_story,
        "top_referrers": top_referrers,
        "top_leaderboard_users": top_leaderboard_users,
        "form": form,
        "is_debug": settings.DEBUG,
    }
    if request.user.is_authenticated:
        user_team_goals = (
            TeamGoal.objects.filter(Q(creator=request.user) | Q(members__user=request.user))
            .distinct()
            .order_by("-created_at")[:3]
        )

        team_invites = TeamInvite.objects.filter(recipient=request.user, status="pending").select_related(
            "goal", "sender"
        )

        context.update(
            {
                "user_team_goals": user_team_goals,
                "team_invites": team_invites,
            }
        )

        # Add courses that the user is teaching if they have any
        teaching_courses = (
            Course.objects.filter(teacher=request.user)
            .annotate(
                view_count=Coalesce(Sum("web_requests__count"), 0),
                enrolled_students=Count("enrollments", filter=Q(enrollments__status="approved")),
            )
            .order_by("-created_at")
        )

        if teaching_courses.exists():
            context.update(
                {
                    "teaching_courses": teaching_courses,
                }
            )
    return render(request, "index.html", context)


def signup_view(request):
    """Custom signup view that properly handles referral codes."""
    if request.method == "POST":
        form = UserRegistrationForm(request.POST, request=request)
        if form.is_valid():
            form.save(request)
            return redirect("account_email_verification_sent")
    else:
        # Initialize form with request to get referral code from session
        form = UserRegistrationForm(request=request)

        # If there's no referral code in session but it's in the URL, store it
        ref_code = request.GET.get("ref")
        if ref_code and not request.session.get("referral_code"):
            request.session["referral_code"] = ref_code
            # Reinitialize form to pick up the new session value
            form = UserRegistrationForm(request=request)

    return render(
        request,
        "account/signup.html",
        {
            "form": form,
            "login_url": reverse("account_login"),
        },
    )


@login_required
def all_leaderboards(request):
    """
    Display all leaderboard types on a single page.
    """
    # Get cached leaderboard data or fetch fresh data
    global_entries, global_rank = get_cached_leaderboard_data(request.user, None, 10, "global_leaderboard", 60 * 60)
    weekly_entries, weekly_rank = get_cached_leaderboard_data(request.user, "weekly", 10, "weekly_leaderboard", 60 * 15)
    monthly_entries, monthly_rank = get_cached_leaderboard_data(
        request.user, "monthly", 10, "monthly_leaderboard", 60 * 30
    )

    # Get user points and challenge entries if authenticated non-teacher
    challenge_entries = []
    user_points = None

    if request.user.is_authenticated and not request.user.profile.is_teacher:
        user_points = get_user_points(request.user)
        challenge_entries = get_cached_challenge_entries()

        context = create_leaderboard_context(
            global_entries,
            weekly_entries,
            monthly_entries,
            challenge_entries,
            global_rank,
            weekly_rank,
            monthly_rank,
            user_points["total"],
            user_points["weekly"],
            user_points["monthly"],
        )
        return render(request, "leaderboards/leaderboards.html", context)
    else:
        context = create_leaderboard_context(
            global_entries,
            weekly_entries,
            monthly_entries,
            [],
            global_rank,
            weekly_rank,
            monthly_rank,
            None,
            None,
            None,
        )
        return render(request, "leaderboards/leaderboards.html", context)


@login_required
def profile(request):
    if request.method == "POST":
        form = ProfileUpdateForm(request.POST, request.FILES, instance=request.user)
        if form.is_valid():
            form.save()  # Save the form data including the is_profile_public field
            request.user.profile.refresh_from_db()  # Refresh the instance so updated Profile is loaded
            messages.success(request, "Profile updated successfully!")
            return redirect("profile")
        else:
            for field, errors in form.errors.items():
                for error in errors:
                    messages.error(request, f"Error in {field}: {error}")
    else:
        # Use the instance so the form loads all updated fields from the database.
        form = ProfileUpdateForm(instance=request.user)

    badges = UserBadge.objects.filter(user=request.user).select_related("badge")

    context = {
        "form": form,
        "badges": badges,
    }

    # Teacher-specific stats
    if request.user.profile.is_teacher:
        courses = Course.objects.filter(teacher=request.user)
        total_students = sum(course.enrollments.filter(status="approved").count() for course in courses)
        avg_rating = 0
        total_ratings = 0
        for course in courses:
            course_ratings = course.reviews.all()
            if course_ratings:
                avg_rating += sum(review.rating for review in course_ratings)
                total_ratings += len(course_ratings)
        avg_rating = round(avg_rating / total_ratings, 1) if total_ratings > 0 else 0
        context.update(
            {
                "courses": courses,
                "total_students": total_students,
                "avg_rating": avg_rating,
            }
        )
    # Student-specific stats
    else:
        enrollments = Enrollment.objects.filter(student=request.user).select_related("course")
        completed_courses = enrollments.filter(status="completed").count()
        total_progress = 0
        progress_count = 0
        for enrollment in enrollments:
            progress, _ = CourseProgress.objects.get_or_create(enrollment=enrollment)
            if progress.completion_percentage is not None:
                total_progress += progress.completion_percentage
                progress_count += 1
        avg_progress = round(total_progress / progress_count) if progress_count > 0 else 0
        context.update(
            {
                "enrollments": enrollments,
                "completed_courses": completed_courses,
                "avg_progress": avg_progress,
            }
        )

    # Add created calendars with time slots if applicable
    created_calendars = request.user.created_calendars.prefetch_related("time_slots").order_by("-created_at")
    context["created_calendars"] = created_calendars

    return render(request, "profile.html", context)


@login_required
def create_course(request):
    if request.method == "POST":
        form = CourseForm(request.POST, request.FILES)
        if form.is_valid():
            course = form.save(commit=False)
            course.teacher = request.user
            course.status = "published"  # Set status to published
            course.save()
            form.save_m2m()  # Save many-to-many relationships

            # Handle waiting room if course was created from one
            if "waiting_room_data" in request.session:
                waiting_room = get_object_or_404(WaitingRoom, id=request.session["waiting_room_data"]["id"])

                # Update waiting room status and link to course
                waiting_room.status = "fulfilled"
                waiting_room.fulfilled_course = course
                waiting_room.save(update_fields=["status", "fulfilled_course"])

                # Send notifications to all participants
                for participant in waiting_room.participants.all():
                    messages.success(
                        request,
                        f"A new course matching your request has been created: {course.title}",
                        extra_tags=f"course_{course.slug}",
                    )

                # Clear waiting room data from session
                del request.session["waiting_room_data"]

                # Redirect back to waiting room to show the update
                return redirect("waiting_room_detail", waiting_room_id=waiting_room.id)

            return redirect("course_detail", slug=course.slug)
    else:
        form = CourseForm()

    return render(request, "courses/create.html", {"form": form})


@login_required
@teacher_required
def create_course_from_waiting_room(request, waiting_room_id):
    waiting_room = get_object_or_404(WaitingRoom, id=waiting_room_id)

    # Ensure waiting room is open
    if waiting_room.status != "open":
        messages.error(request, "This waiting room is no longer open.")
        return redirect("waiting_room_detail", waiting_room_id=waiting_room_id)

    # Store waiting room data in session for validation
    request.session["waiting_room_data"] = {
        "id": waiting_room.id,
        "subject": waiting_room.subject.strip().lower(),
        "topics": [t.strip().lower() for t in waiting_room.topics.split(",") if t.strip()],
    }

    # Redirect to regular course creation form
    return redirect(reverse("create_course"))


def course_detail(request, slug):
    course = get_object_or_404(Course, slug=slug)
    sessions = course.sessions.all().order_by("start_time")
    now = timezone.now()
    is_teacher = request.user == course.teacher
    completed_sessions = []

    # Get enrollment if user is authenticated
    enrollment = None
    is_enrolled = False
    if request.user.is_authenticated:
        enrollment = Enrollment.objects.filter(course=course, student=request.user, status="approved").first()
        is_enrolled = enrollment is not None
        if enrollment:
            # Get completed sessions through SessionAttendance
            completed_sessions = SessionAttendance.objects.filter(
                student=request.user, session__course=course, status="completed"
            ).values_list("session__id", flat=True)
            completed_sessions = course.sessions.filter(id__in=completed_sessions)

    # Get attendance data for all enrolled students
    student_attendance = {}
    total_sessions = sessions.count()

    if is_teacher or is_enrolled:
        for enroll in course.enrollments.all():
            attended_sessions = SessionAttendance.objects.filter(
                student=enroll.student, session__course=course, status__in=["present", "late"]
            ).count()
            student_attendance[enroll.student.id] = {"attended": attended_sessions, "total": total_sessions}

    # Mark past sessions as completed for display
    past_sessions = sessions.filter(end_time__lt=now)
    future_sessions = sessions.filter(end_time__gte=now)
    sessions = list(future_sessions) + list(past_sessions)  # Show future sessions first

    # Calendar data
    today = timezone.now().date()

    # Get the requested month from query parameters, default to current month
    try:
        year = int(request.GET.get("year", today.year))
        month = int(request.GET.get("month", today.month))
        current_month = today.replace(year=year, month=month, day=1)
    except (ValueError, TypeError):
        current_month = today.replace(day=1)

    # Calculate previous and next month
    if current_month.month == 1:
        prev_month = current_month.replace(year=current_month.year - 1, month=12)
    else:
        prev_month = current_month.replace(month=current_month.month - 1)

    if current_month.month == 12:
        next_month = current_month.replace(year=current_month.year + 1, month=1)
    else:
        next_month = current_month.replace(month=current_month.month + 1)

    # Get the calendar for current month
    cal = calendar.monthcalendar(current_month.year, current_month.month)

    # Get all session dates for this course in current month
    session_dates = set(
        session.start_time.date()
        for session in sessions
        if session.start_time.year == current_month.year and session.start_time.month == current_month.month
    )

    # Prepare calendar weeks data
    calendar_weeks = []
    for week in cal:
        calendar_week = []
        for day in week:
            if day == 0:
                calendar_week.append({"date": None, "in_month": False, "has_session": False})
            else:
                date = current_month.replace(day=day)
                calendar_week.append({"date": date, "in_month": True, "has_session": date in session_dates})
        calendar_weeks.append(calendar_week)

    context = {
        "course": course,
        "sessions": sessions,
        "now": now,
        "today": today,
        "is_teacher": is_teacher,
        "is_enrolled": is_enrolled,
        "enrollment": enrollment,
        "completed_sessions": completed_sessions,
        "calendar_weeks": calendar_weeks,
        "current_month": current_month,
        "prev_month": prev_month,
        "next_month": next_month,
        "student_attendance": student_attendance,
        "completed_enrollment_count": course.enrollments.filter(status="completed").count(),
        "in_progress_enrollment_count": course.enrollments.filter(status="in_progress").count(),
    }

    return render(request, "courses/detail.html", context)


@login_required
def enroll_course(request, course_slug):
    """Enroll in a course and handle referral rewards if applicable."""
    course = get_object_or_404(Course, slug=course_slug)

    # Check if user is already enrolled
    if request.user.enrollments.filter(course=course).exists():
        messages.warning(request, "You are already enrolled in this course.")
        return redirect("course_detail", slug=course_slug)

    # Check if course is full
    if course.max_students and course.enrollments.count() >= course.max_students:
        messages.error(request, "This course is full.")
        return redirect("course_detail", slug=course_slug)

    # Check if this is the user's first enrollment and if they were referred
    if not Enrollment.objects.filter(student=request.user).exists():
        if hasattr(request.user.profile, "referred_by") and request.user.profile.referred_by:
            referrer = request.user.profile.referred_by
            if not referrer.is_teacher:  # Regular users get reward on first course enrollment
                referrer.add_referral_earnings(5)
                send_referral_reward_email(referrer.user, request.user, 5, "enrollment")

    # For free courses, create approved enrollment immediately
    if course.price == 0:
        enrollment = Enrollment.objects.create(student=request.user, course=course, status="approved")
        # Send notifications for free courses
        send_enrollment_confirmation(enrollment)
        notify_teacher_new_enrollment(enrollment)
        messages.success(request, "You have successfully enrolled in this free course.")
        return redirect("course_detail", slug=course_slug)
    else:
        # For paid courses, create pending enrollment
        enrollment = Enrollment.objects.create(student=request.user, course=course, status="pending")
        messages.info(request, "Please complete the payment process to enroll in this course.")
        return redirect("course_detail", slug=course_slug)


@login_required
def add_session(request, slug):
    course = Course.objects.get(slug=slug)
    if request.user != course.teacher:
        messages.error(request, "Only the course teacher can add sessions!")
        return redirect("course_detail", slug=slug)

    if request.method == "POST":
        form = SessionForm(request.POST)
        if form.is_valid():
            session = form.save(commit=False)
            session.course = course
            session.save()
            # Send session notifications to enrolled students
            notify_session_reminder(session)
            messages.success(request, "Session added successfully!")
            return redirect("course_detail", slug=slug)
    else:
        form = SessionForm()

    return render(request, "courses/session_form.html", {"form": form, "course": course, "is_edit": False})


@login_required
def add_review(request, slug):
    course = Course.objects.get(slug=slug)
    if not request.user.enrollments.filter(course=course).exists():
        messages.error(request, "Only enrolled students can review the course!")
        return redirect("course_detail", slug=slug)

    if request.method == "POST":
        form = ReviewForm(request.POST)
        if form.is_valid():
            review = form.save(commit=False)
            review.student = request.user
            review.course = course
            review.save()
            messages.success(request, "Review added successfully!")
            return redirect("course_detail", slug=slug)
    else:
        form = ReviewForm()

    return render(request, "courses/add_review.html", {"form": form, "course": course})


@login_required
def delete_course(request, slug):
    course = get_object_or_404(Course, slug=slug)
    if request.user != course.teacher:
        messages.error(request, "Only the course teacher can delete the course!")
        return redirect("course_detail", slug=slug)

    if request.method == "POST":
        course.delete()
        messages.success(request, "Course deleted successfully!")
        return redirect("profile")

    return render(request, "courses/delete_confirm.html", {"course": course})


@csrf_exempt
def github_update(request):
    send_slack_message("New commit pulled from GitHub")
    root_directory = os.path.dirname(os.path.dirname(os.path.abspath(__file__)))
    try:
        subprocess.run(["chmod", "+x", f"{root_directory}/setup.sh"])
        result = subprocess.run(["bash", f"{root_directory}/setup.sh"], capture_output=True, text=True)
        if result.returncode != 0:
            raise Exception(
                f"setup.sh failed with return code {result.returncode} and output: {result.stdout} {result.stderr}"
            )
        send_slack_message("CHMOD success about to set time on: " + settings.PA_WSGI)

        current_time = time.time()
        os.utime(settings.PA_WSGI, (current_time, current_time))
        send_slack_message("Repository updated successfully")
        return HttpResponse("Repository updated successfully")
    except Exception as e:
        print(f"Deploy error: {e}")
        send_slack_message(f"Deploy error: {e}")
        return HttpResponse("Deploy error see logs.")


def send_slack_message(message):
    webhook_url = os.getenv("SLACK_WEBHOOK_URL")
    if not webhook_url:
        print("Warning: SLACK_WEBHOOK_URL not configured")
        return

    payload = {"text": f"```{message}```"}
    try:
        response = requests.post(webhook_url, json=payload)
        response.raise_for_status()  # Raise exception for bad status codes
    except Exception as e:
        print(f"Failed to send Slack message: {e}")


def get_wsgi_last_modified_time():
    try:
        return time.ctime(os.path.getmtime(settings.PA_WSGI))
    except Exception:
        return "Unknown"


def subjects(request):
    return render(request, "subjects.html")


def about(request):
    return render(request, "about.html")


def waiting_rooms(request):
    # Get open waiting rooms
    open_rooms = WaitingRoom.objects.filter(status="open").order_by("-created_at")

    # Get fulfilled waiting rooms (ones that have associated courses)
    fulfilled_rooms = WaitingRoom.objects.filter(status="fulfilled").order_by("-created_at")

    # Get rooms created by the user
    user_created_rooms = (
        WaitingRoom.objects.filter(creator=request.user).order_by("-created_at")
        if request.user.is_authenticated
        else []
    )

    # Get rooms the user has joined
    user_joined_rooms = (
        WaitingRoom.objects.filter(participants=request.user).order_by("-created_at")
        if request.user.is_authenticated
        else []
    )

    # Get topics for each room
    room_topics = {}
    all_rooms = list(open_rooms) + list(fulfilled_rooms) + list(user_created_rooms) + list(user_joined_rooms)
    for room in all_rooms:
        # Split topics string into a list
        room_topics[room.id] = [t.strip() for t in room.topics.split(",")] if room.topics else []

    context = {
        "open_rooms": open_rooms,
        "fulfilled_rooms": fulfilled_rooms,
        "user_created_rooms": user_created_rooms,
        "user_joined_rooms": user_joined_rooms,
        "room_topics": room_topics,
    }

    return render(request, "waiting_rooms.html", context)


def learn(request):
    if request.method == "POST":
        form = LearnForm(request.POST)
        if form.is_valid():
            # Create waiting room
            waiting_room = form.save(commit=False)
            waiting_room.status = "open"  # Set initial status
            waiting_room.creator = request.user  # Set the creator

            # Get topics from form and save as comma-separated string
            topics = form.cleaned_data.get("topics", "")
            if isinstance(topics, list):
                topics = ", ".join(topics)
            waiting_room.topics = topics

            waiting_room.save()

            # Redirect to waiting rooms page
            return redirect("waiting_rooms")

            # Get form data
            title = form.cleaned_data["title"]
            description = form.cleaned_data["description"]
            subject = form.cleaned_data["subject"]
            topics = form.cleaned_data["topics"]

            # Prepare email content
            email_subject = f"New Learning Request: {title}"
            email_body = render_to_string(
                "emails/learn_interest.html",
                {
                    "title": title,
                    "description": description,
                    "subject": subject,
                    "topics": topics,
                    "user": request.user.username,
                    "waiting_room_id": waiting_room.id,
                },
            )

            # Send email
            try:
                send_mail(
                    email_subject,
                    email_body,
                    settings.DEFAULT_FROM_EMAIL,
                    [settings.DEFAULT_FROM_EMAIL],
                    html_message=email_body,
                    fail_silently=False,
                )
                messages.success(
                    request,
                    "Thank you for your learning request!",
                )
                return redirect("waiting_rooms")
            except Exception:
                logger = logging.getLogger(__name__)
                logger.exception("Error sending email")
                messages.error(request, "Sorry, there was an error sending your inquiry. Please try again later.")
    else:
        initial_data = {}
        if request.GET.get("subject"):
            try:
                subject = Subject.objects.get(name=request.GET.get("subject"))
                initial_data["subject"] = subject.id
            except Subject.DoesNotExist:
                pass
        form = LearnForm(initial=initial_data)

    return render(request, "learn.html", {"form": form})


def teach(request):
    if request.method == "POST":
        form = TeachForm(request.POST)
        if form.is_valid():
            subject = form.cleaned_data["subject"]
            email = form.cleaned_data["email"]
            expertise = form.cleaned_data["expertise"]

            # Prepare email content
            email_subject = f"Teaching Application: {subject}"
            email_body = render_to_string(
                "emails/teach_application.html",
                {
                    "subject": subject,
                    "email": email,
                    "expertise": expertise,
                },
            )

            # Send email
            try:
                send_mail(
                    email_subject,
                    email_body,
                    settings.DEFAULT_FROM_EMAIL,
                    [settings.DEFAULT_FROM_EMAIL],
                    html_message=email_body,
                    fail_silently=False,
                )
                messages.success(request, "Thank you for your application! We'll review it and get back to you soon.")
                return redirect("index")
            except Exception as e:
                print(f"Error sending email: {e}")
                messages.error(request, "Sorry, there was an error sending your application. Please try again later.")
    else:
        initial_data = {}
        if request.GET.get("subject"):
            initial_data["subject"] = request.GET.get("subject")
        form = TeachForm(initial=initial_data)

    return render(request, "teach.html", {"form": form})


def course_search(request):
    query = request.GET.get("q", "")
    subject = request.GET.get("subject", "")
    level = request.GET.get("level", "")
    min_price = request.GET.get("min_price", "")
    max_price = request.GET.get("max_price", "")
    sort_by = request.GET.get("sort", "-created_at")

    courses = Course.objects.filter(status="published")

    # Apply filters
    if query:
        courses = courses.filter(
            Q(title__icontains=query)
            | Q(description__icontains=query)
            | Q(tags__icontains=query)
            | Q(learning_objectives__icontains=query)
            | Q(prerequisites__icontains=query)
            | Q(teacher__username__icontains=query)
            | Q(teacher__first_name__icontains=query)
            | Q(teacher__last_name__icontains=query)
            | Q(teacher__profile__expertise__icontains=query)
        )

    if subject:
        courses = courses.filter(subject=subject)

    if level:
        courses = courses.filter(level=level)

    if min_price:
        try:
            min_price = float(min_price)
            courses = courses.filter(price__gte=min_price)
        except ValueError:
            pass

    if max_price:
        try:
            max_price = float(max_price)
            courses = courses.filter(price__lte=max_price)
        except ValueError:
            pass

    # Annotate with average rating for sorting
    courses = courses.annotate(
        avg_rating=Avg("reviews__rating"),
        total_students=Count("enrollments", filter=Q(enrollments__status="approved")),
    )

    # Apply sorting
    if sort_by == "price":
        courses = courses.order_by("price", "-avg_rating")
    elif sort_by == "-price":
        courses = courses.order_by("-price", "-avg_rating")
    elif sort_by == "title":
        courses = courses.order_by("title")
    elif sort_by == "rating":
        courses = courses.order_by("-avg_rating", "-total_students")
    else:  # Default to newest
        courses = courses.order_by("-created_at")

    # Get total count before pagination
    total_results = courses.count()

    # Log the search
    if query or subject or level or min_price or max_price:
        filters = {
            "subject": subject,
            "level": level,
            "min_price": min_price,
            "max_price": max_price,
            "sort_by": sort_by,
        }
        SearchLog.objects.create(
            query=query,
            results_count=total_results,
            user=request.user if request.user.is_authenticated else None,
            filters_applied=filters,
            search_type="course",
        )

    # Pagination
    paginator = Paginator(courses, 12)  # Show 12 courses per page
    page_number = request.GET.get("page", 1)
    page_obj = paginator.get_page(page_number)

    context = {
        "page_obj": page_obj,
        "query": query,
        "subject": subject,
        "level": level,
        "min_price": min_price,
        "max_price": max_price,
        "sort_by": sort_by,
        "subject_choices": Course._meta.get_field("subject").choices,
        "level_choices": Course._meta.get_field("level").choices,
        "total_results": total_results,
    }

    return render(request, "courses/search.html", context)


@login_required
def create_payment_intent(request, slug):
    """Create a payment intent for Stripe."""
    course = get_object_or_404(Course, slug=slug)

    # Prevent creating payment intents for free courses
    if course.price == 0:
        # Find the enrollment and update its status to approved if it's pending
        enrollment = get_object_or_404(Enrollment, student=request.user, course=course)
        if enrollment.status == "pending":
            enrollment.status = "approved"
            enrollment.save()

            # Send notifications
            send_enrollment_confirmation(enrollment)
            notify_teacher_new_enrollment(enrollment)

        return JsonResponse({"free_course": True, "message": "Enrollment approved for free course"})

    # Ensure user has a pending enrollment
    enrollment = get_object_or_404(Enrollment, student=request.user, course=course, status="pending")

    # Validate price is greater than zero for Stripe
    if course.price <= 0:
        enrollment.status = "approved"
        enrollment.save()

        # Send notifications
        send_enrollment_confirmation(enrollment)
        notify_teacher_new_enrollment(enrollment)

        return JsonResponse({"free_course": True, "message": "Enrollment approved for free course"})

    try:
        # Create a PaymentIntent with the order amount and currency
        intent = stripe.PaymentIntent.create(
            amount=int(course.price * 100),  # Convert to cents
            currency="usd",
            metadata={
                "course_id": course.id,
                "user_id": request.user.id,
            },
        )
        return JsonResponse({"clientSecret": intent.client_secret})
    except Exception as e:
        return JsonResponse({"error": str(e)}, status=403)


@csrf_exempt
def stripe_webhook(request):
    """Stripe webhook endpoint for handling payment events."""
    payload = request.body
    sig_header = request.META.get("HTTP_STRIPE_SIGNATURE")

    try:
        event = stripe.Webhook.construct_event(payload, sig_header, settings.STRIPE_WEBHOOK_SECRET)
    except ValueError:
        # Invalid payload
        return HttpResponse(status=400)
    except stripe.error.SignatureVerificationError:
        # Invalid signature
        return HttpResponse(status=400)

    if event.type == "payment_intent.succeeded":
        payment_intent = event.data.object
        handle_successful_payment(payment_intent)
    elif event.type == "payment_intent.payment_failed":
        payment_intent = event.data.object
        handle_failed_payment(payment_intent)

    return HttpResponse(status=200)


def handle_successful_payment(payment_intent):
    """Handle successful payment by enrolling the user in the course."""
    # Get metadata from the payment intent
    course_id = payment_intent.metadata.get("course_id")
    user_id = payment_intent.metadata.get("user_id")

    # Create enrollment and payment records
    course = Course.objects.get(id=course_id)
    user = User.objects.get(id=user_id)

    # Create enrollment with pending status
    enrollment = Enrollment.objects.get_or_create(student=user, course=course, defaults={"status": "pending"})[0]

    # Update status to approved after successful payment
    enrollment.status = "approved"
    enrollment.save()

    # Send notifications
    send_enrollment_confirmation(enrollment)
    notify_teacher_new_enrollment(enrollment)


def handle_failed_payment(payment_intent):
    """Handle failed payment."""
    course_id = payment_intent.metadata.get("course_id")
    user_id = payment_intent.metadata.get("user_id")

    try:
        course = Course.objects.get(id=course_id)
        user = User.objects.get(id=user_id)
        enrollment = Enrollment.objects.get(student=user, course=course)
        enrollment.status = "pending"
        enrollment.save()
    except (Course.DoesNotExist, User.DoesNotExist, Enrollment.DoesNotExist):
        pass  # Log error or handle appropriately


@login_required
def update_course(request, slug):
    course = get_object_or_404(Course, slug=slug)
    if request.user != course.teacher:
        return HttpResponseForbidden()

    if request.method == "POST":
        form = CourseForm(request.POST, request.FILES, instance=course)
        if form.is_valid():
            form.save()
            return redirect("course_detail", slug=course.slug)
    else:
        form = CourseForm(instance=course)

    return render(request, "courses/update.html", {"form": form, "course": course})


@login_required
def mark_session_attendance(request, session_id):
    session = Session.objects.get(id=session_id)
    if request.user != session.course.teacher:
        messages.error(request, "Only the course teacher can mark attendance!")
        return redirect("course_detail", slug=session.course.slug)

    if request.method == "POST":
        for student_id, status in request.POST.items():
            if student_id.startswith("student_"):
                student_id = student_id.replace("student_", "")
                student = User.objects.get(id=student_id)
                attendance, created = SessionAttendance.objects.update_or_create(
                    session=session, student=student, defaults={"status": status}
                )
        messages.success(request, "Attendance marked successfully!")
        return redirect("course_detail", slug=session.course.slug)

    enrollments = session.course.enrollments.filter(status="approved")
    attendances = {att.student_id: att.status for att in session.attendances.all()}

    context = {
        "session": session,
        "enrollments": enrollments,
        "attendances": attendances,
    }
    return render(request, "courses/mark_attendance.html", context)


@login_required
def mark_session_completed(request, session_id):
    session = Session.objects.get(id=session_id)
    enrollment = request.user.enrollments.get(course=session.course)

    if enrollment.status != "approved":
        messages.error(request, "You must be enrolled in the course to mark sessions as completed!")
        return redirect("course_detail", slug=session.course.slug)

    progress, created = CourseProgress.objects.get_or_create(enrollment=enrollment)
    progress.completed_sessions.add(session)

    # Check for achievements
    if progress.completion_percentage == 100:
        Achievement.objects.get_or_create(
            student=request.user,
            course=session.course,
            achievement_type="completion",
            defaults={
                "title": "Course Completed!",
                "description": f"Completed all sessions in {session.course.title}",
            },
        )

    if progress.attendance_rate == 100:
        Achievement.objects.get_or_create(
            student=request.user,
            course=session.course,
            achievement_type="attendance",
            defaults={
                "title": "Perfect Attendance!",
                "description": f"Attended all sessions in {session.course.title}",
            },
        )

    messages.success(request, "Session marked as completed!")
    return redirect("course_detail", slug=session.course.slug)


@login_required
def award_achievement(request):
    try:
        profile = request.user.profile
        if not profile.is_teacher:
            messages.error(request, "You do not have permission to award achievements.")
            return redirect("teacher_dashboard")
    except Profile.DoesNotExist:
        messages.error(request, "Profile not found.")
        return redirect("teacher_dashboard")

    if request.method == "POST":
        form = AwardAchievementForm(request.POST, teacher=request.user)
        if form.is_valid():
            Achievement.objects.create(
                student=form.cleaned_data["student"],
                course=form.cleaned_data["course"],
                achievement_type=form.cleaned_data["achievement_type"],
                title=form.cleaned_data["title"],
                description=form.cleaned_data["description"],
                badge_icon=form.cleaned_data["badge_icon"],
            )
            messages.success(
                request,
                f'Achievement "{form.cleaned_data["title"]}" awarded to {form.cleaned_data["student"].username}.',
            )
            return redirect("teacher_dashboard")
        else:
            # Show an error message if the form is invalid
            messages.error(request, "There was an error in the form submission. Please check the form and try again.")
    else:
        form = AwardAchievementForm(teacher=request.user)
    return render(request, "award_achievement.html", {"form": form})


@login_required
def student_progress(request, enrollment_id):
    enrollment = Enrollment.objects.get(id=enrollment_id)

    if request.user != enrollment.student and request.user != enrollment.course.teacher:
        messages.error(request, "You don't have permission to view this progress!")
        return redirect("course_detail", slug=enrollment.course.slug)

    progress, created = CourseProgress.objects.get_or_create(enrollment=enrollment)
    achievements = Achievement.objects.filter(student=enrollment.student, course=enrollment.course)

    past_sessions = enrollment.course.sessions.filter(start_time__lt=timezone.now())
    upcoming_sessions = enrollment.course.sessions.filter(start_time__gte=timezone.now())

    context = {
        "enrollment": enrollment,
        "progress": progress,
        "achievements": achievements,
        "past_sessions": past_sessions,
        "upcoming_sessions": upcoming_sessions,
        "stripe_public_key": (
            settings.STRIPE_PUBLISHABLE_KEY if enrollment.status == "pending" and enrollment.course.price > 0 else None
        ),
    }
    return render(request, "courses/student_progress.html", context)


@login_required
def course_progress_overview(request, slug):
    course = Course.objects.get(slug=slug)
    if request.user != course.teacher:
        messages.error(request, "Only the course teacher can view the progress overview!")
        return redirect("course_detail", slug=slug)

    enrollments = course.enrollments.filter(status="approved")
    progress_data = []

    for enrollment in enrollments:
        progress, created = CourseProgress.objects.get_or_create(enrollment=enrollment)
        attendance_data = (
            SessionAttendance.objects.filter(student=enrollment.student, session__course=course)
            .values("status")
            .annotate(count=models.Count("status"))
        )

        progress_data.append(
            {
                "enrollment": enrollment,
                "progress": progress,
                "attendance": attendance_data,
            }
        )

    context = {
        "course": course,
        "progress_data": progress_data,
    }
    return render(request, "courses/progress_overview.html", context)


@login_required
def upload_material(request, slug):
    course = get_object_or_404(Course, slug=slug)
    if request.user != course.teacher:
        return HttpResponseForbidden("You are not authorized to upload materials for this course.")

    if request.method == "POST":
        form = CourseMaterialForm(request.POST, request.FILES, course=course)
        if form.is_valid():
            material = form.save(commit=False)
            material.course = course
            material.save()
            messages.success(request, "Course material uploaded successfully!")
            return redirect("course_detail", slug=course.slug)
    else:
        form = CourseMaterialForm(course=course)

    return render(request, "courses/upload_material.html", {"form": form, "course": course})


@login_required
def delete_material(request, slug, material_id):
    material = get_object_or_404(CourseMaterial, id=material_id, course__slug=slug)
    if request.user != material.course.teacher:
        return HttpResponseForbidden("You are not authorized to delete this material.")

    if request.method == "POST":
        material.delete()
        messages.success(request, "Course material deleted successfully!")
        return redirect("course_detail", slug=slug)

    return render(request, "courses/delete_material_confirm.html", {"material": material})


@login_required
def download_material(request, slug, material_id):
    material = get_object_or_404(CourseMaterial, id=material_id, course__slug=slug)
    if not material.is_downloadable and request.user != material.course.teacher:
        return HttpResponseForbidden("This material is not available for download.")

    try:
        return FileResponse(material.file, as_attachment=True)
    except FileNotFoundError:
        messages.error(request, "The requested file could not be found.")
        return redirect("course_detail", slug=slug)


@login_required
@teacher_required
def course_marketing(request, slug):
    """View for managing course marketing and promotions."""
    course = get_object_or_404(Course, slug=slug, teacher=request.user)

    if request.method == "POST":
        action = request.POST.get("action")

        if action == "send_promotional_emails":
            send_course_promotion_email(
                course=course,
                subject=f"New Course Recommendation: {course.title}",
                template_name="course_promotion",
            )
            messages.success(request, "Promotional emails have been sent successfully.")

        elif action == "generate_social_content":
            social_content = generate_social_share_content(course)
            return JsonResponse({"social_content": social_content})

    # Get analytics and recommendations
    analytics = get_course_analytics(course)
    recommendations = get_promotion_recommendations(course)

    context = {
        "course": course,
        "analytics": analytics,
        "recommendations": recommendations,
    }

    return render(request, "courses/marketing.html", context)


@login_required
@teacher_required
def course_analytics(request, slug):
    """View for displaying detailed course analytics."""
    course = get_object_or_404(Course, slug=slug, teacher=request.user)
    analytics = get_course_analytics(course)

    if request.headers.get("X-Requested-With") == "XMLHttpRequest":
        return JsonResponse({"analytics": analytics})

    context = {
        "course": course,
        "analytics": analytics,
    }

    return render(request, "courses/analytics.html", context)


@login_required
def calendar_feed(request):
    """Generate and serve an iCal feed of the user's course sessions."""

    response = HttpResponse(generate_ical_feed(request.user), content_type="text/calendar")
    response["Content-Disposition"] = f'attachment; filename="{settings.SITE_NAME}-schedule.ics"'
    return response


@login_required
def calendar_links(request, session_id):
    """Get calendar links for a specific session."""

    session = get_object_or_404(Session, id=session_id)

    # Check if user has access to this session
    if not (
        request.user == session.course.teacher
        or request.user.enrollments.filter(course=session.course, status="approved").exists()
    ):
        return HttpResponseForbidden("You don't have access to this session.")

    links = {
        "google": generate_google_calendar_link(session),
        "outlook": generate_outlook_calendar_link(session),
    }

    if request.headers.get("X-Requested-With") == "XMLHttpRequest":
        return JsonResponse({"links": links})

    return render(
        request,
        "courses/calendar_links.html",
        {
            "session": session,
            "calendar_links": links,
        },
    )


def forum_categories(request):
    """Display all forum categories."""
    categories = ForumCategory.objects.all()
    return render(request, "web/forum/categories.html", {"categories": categories})


def forum_category(request, slug):
    """Display topics in a specific category."""
    category = get_object_or_404(ForumCategory, slug=slug)
    topics = category.topics.all()
    return render(request, "web/forum/category.html", {"category": category, "topics": topics})


def forum_topic(request, category_slug, topic_id):
    """Display a forum topic and its replies."""
    topic = get_object_or_404(ForumTopic, id=topic_id, category__slug=category_slug)

    # Get view count from WebRequest model
    view_count = (
        WebRequest.objects.filter(path=request.path).aggregate(total_views=models.Sum("count"))["total_views"] or 0
    )
    topic.views = view_count
    topic.save()

    # Handle POST requests for replies, etc.
    if request.method == "POST":
        action = request.POST.get("action")
        if action == "add_reply" and request.user.is_authenticated:
            content = request.POST.get("content")
            if content:
                ForumReply.objects.create(topic=topic, author=request.user, content=content)
                messages.success(request, "Reply added successfully.")
                return redirect("forum_topic", category_slug=category_slug, topic_id=topic_id)
        elif action == "delete_reply" and request.user.is_authenticated:
            reply_id = request.POST.get("reply_id")
            reply = get_object_or_404(ForumReply, id=reply_id, author=request.user)
            reply.delete()
            messages.success(request, "Reply deleted successfully.")
            return redirect("forum_topic", category_slug=category_slug, topic_id=topic_id)
        elif action == "delete_topic" and request.user == topic.author:
            topic.delete()
            messages.success(request, "Topic deleted successfully.")
            return redirect("forum_category", slug=category_slug)

    replies = topic.replies.select_related("author").order_by("created_at")
    return render(request, "web/forum/topic.html", {"topic": topic, "replies": replies})


@login_required
def create_topic(request, category_slug):
    """Create a new forum topic."""
    category = get_object_or_404(ForumCategory, slug=category_slug)

    if request.method == "POST":
        form = ForumTopicForm(request.POST)
        if form.is_valid():
            topic = ForumTopic.objects.create(
                category=category,
                author=request.user,
                title=form.cleaned_data["title"],
                content=form.cleaned_data["content"],
            )
            messages.success(request, "Topic created successfully!")
            return redirect("forum_topic", category_slug=category_slug, topic_id=topic.id)
    else:
        form = ForumTopicForm()

    return render(request, "web/forum/create_topic.html", {"category": category, "form": form})


@login_required
def peer_connections(request):
    """Display user's peer connections."""
    sent_connections = request.user.sent_connections.all()
    received_connections = request.user.received_connections.all()
    return render(
        request,
        "web/peer/connections.html",
        {
            "sent_connections": sent_connections,
            "received_connections": received_connections,
        },
    )


@login_required
def send_connection_request(request, user_id):
    """Send a peer connection request."""
    receiver = get_object_or_404(User, id=user_id)

    if request.user == receiver:
        messages.error(request, "You cannot connect with yourself!")
        return redirect("peer_connections")

    connection, created = PeerConnection.objects.get_or_create(
        sender=request.user, receiver=receiver, defaults={"status": "pending"}
    )

    if created:
        messages.success(request, f"Connection request sent to {receiver.username}!")
    else:
        messages.info(request, f"Connection request already sent to {receiver.username}.")

    return redirect("peer_connections")


@login_required
def handle_connection_request(request, connection_id, action):
    """Accept or reject a peer connection request."""
    connection = get_object_or_404(PeerConnection, id=connection_id, receiver=request.user, status="pending")

    if action == "accept":
        connection.status = "accepted"
        messages.success(request, f"Connection with {connection.sender.username} accepted!")
    elif action == "reject":
        connection.status = "rejected"
        messages.info(request, f"Connection with {connection.sender.username} rejected.")

    connection.save()
    return redirect("peer_connections")


@login_required
def peer_messages(request, user_id):
    """Display and handle messages with a peer."""
    peer = get_object_or_404(User, id=user_id)

    # Check if users are connected
    connection = PeerConnection.objects.filter(
        (Q(sender=request.user, receiver=peer) | Q(sender=peer, receiver=request.user)),
        status="accepted",
    ).first()

    if not connection:
        messages.error(request, "You must be connected with this user to send messages.")
        return redirect("peer_connections")

    if request.method == "POST":
        content = request.POST.get("content")
        if content:
            PeerMessage.objects.create(sender=request.user, receiver=peer, content=content)
            messages.success(request, "Message sent!")

    # Get conversation messages
    messages_list = PeerMessage.objects.filter(
        (Q(sender=request.user, receiver=peer) | Q(sender=peer, receiver=request.user))
    ).order_by("created_at")

    # Mark received messages as read
    messages_list.filter(sender=peer, receiver=request.user, is_read=False).update(is_read=True)

    return render(request, "web/peer/messages.html", {"peer": peer, "messages": messages_list})


@login_required
def study_groups(request, course_id):
    """Display study groups for a course."""
    course = get_object_or_404(Course, id=course_id)
    groups = course.study_groups.all()

    if request.method == "POST":
        name = request.POST.get("name")
        description = request.POST.get("description")
        max_members = request.POST.get("max_members", 10)
        is_private = request.POST.get("is_private", False)

        if name and description:
            group = StudyGroup.objects.create(
                course=course,
                creator=request.user,
                name=name,
                description=description,
                max_members=max_members,
                is_private=is_private,
            )
            group.members.add(request.user)
            messages.success(request, "Study group created successfully!")
            return redirect("study_group_detail", group_id=group.id)

    return render(request, "web/study/groups.html", {"course": course, "groups": groups})


@login_required
def study_group_detail(request, group_id):
    """Display study group details and handle join/leave requests."""
    group = get_object_or_404(StudyGroup, id=group_id)

    if request.method == "POST":
        action = request.POST.get("action")

        if action == "join":
            if group.members.count() >= group.max_members:
                messages.error(request, "This group is full!")
            else:
                group.members.add(request.user)
                messages.success(request, f"You have joined {group.name}!")

        elif action == "leave":
            if request.user == group.creator:
                messages.error(request, "Group creator cannot leave the group!")
            else:
                group.members.remove(request.user)
                messages.info(request, f"You have left {group.name}.")

    return render(request, "web/study/group_detail.html", {"group": group})


# API Views
@login_required
def api_course_list(request):
    """API endpoint for listing courses."""
    courses = Course.objects.filter(status="published")
    data = [
        {
            "id": course.id,
            "title": course.title,
            "description": course.description,
            "teacher": course.teacher.username,
            "price": str(course.price),
            "subject": course.subject,
            "level": course.level,
            "slug": course.slug,
        }
        for course in courses
    ]
    return JsonResponse(data, safe=False)


@login_required
@teacher_required
def api_course_create(request):
    """API endpoint for creating a course."""
    if request.method != "POST":
        return JsonResponse({"error": "Only POST method is allowed"}, status=405)

    data = json.loads(request.body)
    course = Course.objects.create(
        teacher=request.user,
        title=data["title"],
        description=data["description"],
        learning_objectives=data["learning_objectives"],
        prerequisites=data.get("prerequisites", ""),
        price=data["price"],
        max_students=data["max_students"],
        subject=data["subject"],
        level=data["level"],
    )
    return JsonResponse(
        {
            "id": course.id,
            "title": course.title,
            "slug": course.slug,
        },
        status=201,
    )


@login_required
def api_course_detail(request, slug):
    """API endpoint for course details."""
    course = get_object_or_404(Course, slug=slug)
    data = {
        "id": course.id,
        "title": course.title,
        "description": course.description,
        "teacher": course.teacher.username,
        "price": str(course.price),
        "subject": course.subject,
        "level": course.level,
        "prerequisites": course.prerequisites,
        "learning_objectives": course.learning_objectives,
        "max_students": course.max_students,
        "available_spots": course.available_spots,
        "average_rating": course.average_rating,
    }
    return JsonResponse(data)


@login_required
def api_enroll(request, course_slug):
    """API endpoint for course enrollment."""
    if request.method != "POST":
        return JsonResponse({"error": "Only POST method is allowed"}, status=405)

    course = get_object_or_404(Course, slug=course_slug)
    if request.user.enrollments.filter(course=course).exists():
        return JsonResponse({"error": "Already enrolled"}, status=400)

    enrollment = Enrollment.objects.create(
        student=request.user,
        course=course,
        status="pending",
    )
    return JsonResponse(
        {
            "id": enrollment.id,
            "status": enrollment.status,
        },
        status=201,
    )


@login_required
def api_enrollments(request):
    """API endpoint for listing user enrollments."""
    enrollments = request.user.enrollments.all()
    data = [
        {
            "id": enrollment.id,
            "course": {
                "id": enrollment.course.id,
                "title": enrollment.course.title,
                "slug": enrollment.course.slug,
            },
            "status": enrollment.status,
            "enrollment_date": enrollment.enrollment_date.isoformat(),
        }
        for enrollment in enrollments
    ]
    return JsonResponse(data, safe=False)


@login_required
def api_session_list(request, course_slug):
    """API endpoint for listing course sessions."""
    course = get_object_or_404(Course, slug=course_slug)
    sessions = course.sessions.all()
    data = [
        {
            "id": session.id,
            "title": session.title,
            "description": session.description,
            "start_time": session.start_time.isoformat(),
            "end_time": session.end_time.isoformat(),
            "is_virtual": session.is_virtual,
        }
        for session in sessions
    ]
    return JsonResponse(data, safe=False)


@login_required
def api_session_detail(request, pk):
    """API endpoint for session details."""
    session = get_object_or_404(Session, pk=pk)
    data = {
        "id": session.id,
        "title": session.title,
        "description": session.description,
        "start_time": session.start_time.isoformat(),
        "end_time": session.end_time.isoformat(),
        "is_virtual": session.is_virtual,
        "meeting_link": session.meeting_link if session.is_virtual else None,
        "location": session.location if not session.is_virtual else None,
    }
    return JsonResponse(data)


@login_required
def api_forum_topic_create(request):
    """API endpoint for creating forum topics."""
    if request.method != "POST":
        return JsonResponse({"error": "Only POST method is allowed"}, status=405)

    data = json.loads(request.body)
    category = get_object_or_404(ForumCategory, id=data["category"])
    topic = ForumTopic.objects.create(
        title=data["title"],
        content=data["content"],
        category=category,
        author=request.user,
    )
    return JsonResponse(
        {
            "id": topic.id,
            "title": topic.title,
        },
        status=201,
    )


@login_required
def api_forum_reply_create(request):
    """API endpoint for creating forum replies."""
    if request.method != "POST":
        return JsonResponse({"error": "Only POST method is allowed"}, status=405)

    data = json.loads(request.body)
    topic = get_object_or_404(ForumTopic, id=data["topic"])
    reply = ForumReply.objects.create(
        topic=topic,
        content=data["content"],
        author=request.user,
    )
    return JsonResponse(
        {
            "id": reply.id,
            "content": reply.content,
        },
        status=201,
    )


@login_required
def session_detail(request, session_id):
    try:
        session = get_object_or_404(Session, id=session_id)

        # Check access rights
        if not (
            request.user == session.course.teacher
            or request.user.enrollments.filter(course=session.course, status="approved").exists()
        ):
            return HttpResponseForbidden("You don't have access to this session")

        context = {
            "session": session,
            "is_teacher": request.user == session.course.teacher,
            "now": timezone.now(),
        }

        return render(request, "web/study/session_detail.html", context)

    except Session.DoesNotExist:
        messages.error(request, "Session not found")
        return redirect("course_search")
    except Exception as e:
        if settings.DEBUG:
            raise e
        messages.error(request, "An error occurred while loading the session")
        return redirect("index")


def blog_list(request):
    blog_posts = BlogPost.objects.filter(status="published").order_by("-published_at")
    tags = BlogPost.objects.values_list("tags", flat=True).distinct()
    # Split comma-separated tags and get unique values
    unique_tags = sorted(set(tag.strip() for tags_str in tags if tags_str for tag in tags_str.split(",")))

    return render(request, "blog/list.html", {"blog_posts": blog_posts, "tags": unique_tags})


def blog_tag(request, tag):
    """View for filtering blog posts by tag."""
    blog_posts = BlogPost.objects.filter(status="published", tags__icontains=tag).order_by("-published_at")
    tags = BlogPost.objects.values_list("tags", flat=True).distinct()
    # Split comma-separated tags and get unique values
    unique_tags = sorted(set(tag.strip() for tags_str in tags if tags_str for tag in tags_str.split(",")))

    return render(request, "blog/list.html", {"blog_posts": blog_posts, "tags": unique_tags, "current_tag": tag})


@login_required
def create_blog_post(request):
    if request.method == "POST":
        form = BlogPostForm(request.POST, request.FILES)
        if form.is_valid():
            post = form.save(commit=False)
            post.author = request.user
            post.save()
            messages.success(request, "Blog post created successfully!")
            return redirect("blog_detail", slug=post.slug)
    else:
        form = BlogPostForm()

    return render(request, "blog/create.html", {"form": form})


def blog_detail(request, slug):
    """Display a blog post and its comments."""
    post = get_object_or_404(BlogPost, slug=slug, status="published")
    comments = post.comments.filter(is_approved=True).order_by("created_at")

    if request.method == "POST":
        if not request.user.is_authenticated:
            messages.error(request, "Please log in to comment.")
            return redirect("account_login")

        comment_content = request.POST.get("content")
        if comment_content:
            comment = BlogComment.objects.create(
                post=post, author=request.user, content=comment_content, is_approved=True  # Auto-approve for now
            )
            messages.success(request, f"Comment #{comment.id} added successfully!")
            return redirect("blog_detail", slug=slug)

    # Get view count from WebRequest
    view_count = WebRequest.objects.filter(path=request.path).aggregate(total_views=Sum("count"))["total_views"] or 0

    context = {
        "post": post,
        "comments": comments,
        "view_count": view_count,
    }
    return render(request, "blog/detail.html", context)


@login_required
def student_dashboard(request):
    """
    Dashboard view for students showing enrollments, progress, upcoming sessions, learning streak,
    and an Achievements section.
    """
    if request.user.profile.is_teacher:
        messages.error(request, "This dashboard is for students only.")
        return redirect("profile")

    # Update the learning streak.
    streak, created = LearningStreak.objects.get_or_create(user=request.user)
    streak.update_streak()

    enrollments = Enrollment.objects.filter(student=request.user).select_related("course")
    upcoming_sessions = Session.objects.filter(
        course__enrollments__student=request.user, start_time__gt=timezone.now()
    ).order_by("start_time")[:5]

    progress_data = []
    total_progress = 0
    for enrollment in enrollments:
        progress, _ = CourseProgress.objects.get_or_create(enrollment=enrollment)
        progress_data.append(
            {
                "enrollment": enrollment,
                "progress": progress,
            }
        )
        total_progress += progress.completion_percentage

    avg_progress = round(total_progress / len(progress_data)) if progress_data else 0

    # Query achievements for the user.
    achievements = Achievement.objects.filter(student=request.user).order_by("-awarded_at")

    context = {
        "enrollments": enrollments,
        "upcoming_sessions": upcoming_sessions,
        "progress_data": progress_data,
        "avg_progress": avg_progress,
        "streak": streak,
        "achievements": achievements,
    }
    return render(request, "dashboard/student.html", context)


@login_required
@teacher_required
def teacher_dashboard(request):
    """Dashboard view for teachers showing their courses, student progress, and upcoming sessions."""
    courses = Course.objects.filter(teacher=request.user)
    upcoming_sessions = Session.objects.filter(course__teacher=request.user, start_time__gt=timezone.now()).order_by(
        "start_time"
    )[:5]

    # Get enrollment and progress stats for each course
    course_stats = []
    total_students = 0
    total_completed = 0
    total_earnings = Decimal("0.00")
    for course in courses:
        enrollments = course.enrollments.filter(status="approved")
        course_total_students = enrollments.count()
        course_completed = enrollments.filter(status="completed").count()
        total_students += course_total_students
        total_completed += course_completed
        # Calculate earnings (90% of course price for each enrollment, 10% platform fee)
        course_earnings = Decimal(str(course_total_students)) * course.price * Decimal("0.9")
        total_earnings += course_earnings
        course_stats.append(
            {
                "course": course,
                "total_students": course_total_students,
                "completed": course_completed,
                "completion_rate": (course_completed / course_total_students * 100) if course_total_students > 0 else 0,
                "earnings": course_earnings,
            }
        )

    # Get the teacher's storefront if it exists
    storefront = Storefront.objects.filter(teacher=request.user).first()

    context = {
        "courses": courses,
        "upcoming_sessions": upcoming_sessions,
        "course_stats": course_stats,
        "total_students": total_students,
        "completion_rate": (total_completed / total_students * 100) if total_students > 0 else 0,
        "total_earnings": round(total_earnings, 2),
        "storefront": storefront,
    }
    return render(request, "dashboard/teacher.html", context)


def custom_404(request, exception):
    """Custom 404 error handler"""
    return render(request, "404.html", status=404)


def custom_500(request):
    """Custom 500 error handler"""
    return render(request, "500.html", status=500)


def custom_429(request, exception=None):
    """Custom 429 error page."""
    return render(request, "429.html", status=429)


def cart_view(request):
    """View the shopping cart."""
    cart = get_or_create_cart(request)
    return render(request, "cart/cart.html", {"cart": cart, "stripe_public_key": settings.STRIPE_PUBLISHABLE_KEY})


def add_course_to_cart(request, course_id):
    """Add a course to the cart."""
    course = get_object_or_404(Course, id=course_id)
    cart = get_or_create_cart(request)

    # Try to get or create the cart item
    cart_item, created = CartItem.objects.get_or_create(cart=cart, course=course, defaults={"session": None})

    if created:
        messages.success(request, f"{course.title} added to cart.")
    else:
        messages.info(request, f"{course.title} is already in your cart.")

    return redirect("cart_view")


def add_session_to_cart(request, session_id):
    """Add an individual session to the cart."""
    session = get_object_or_404(Session, id=session_id)
    cart = get_or_create_cart(request)

    # Try to get or create the cart item
    cart_item, created = CartItem.objects.get_or_create(cart=cart, session=session, defaults={"course": None})

    if created:
        messages.success(request, f"{session.title} added to cart.")
    else:
        messages.info(request, f"{session.title} is already in your cart.")

    return redirect("cart_view")


def remove_from_cart(request, item_id):
    """Remove an item from the shopping cart."""
    cart = get_or_create_cart(request)
    item = get_object_or_404(CartItem, id=item_id, cart=cart)
    item.delete()
    messages.success(request, "Item removed from cart.")
    return redirect("cart_view")


def create_cart_payment_intent(request):
    """Create a payment intent for the entire cart."""
    cart = get_or_create_cart(request)

    if not cart.items.exists():
        return JsonResponse({"error": "Cart is empty"}, status=400)

    try:
        # Create a PaymentIntent with the cart total
        intent = stripe.PaymentIntent.create(
            amount=int(cart.total * 100),  # Convert to cents
            currency="usd",
            metadata={
                "cart_id": cart.id,
                "user_id": request.user.id if request.user.is_authenticated else None,
                "session_key": request.session.session_key if not request.user.is_authenticated else None,
            },
        )
        return JsonResponse({"clientSecret": intent.client_secret})
    except Exception as e:
        return JsonResponse({"error": str(e)}, status=403)


def checkout_success(request):
    """Handle successful checkout and payment confirmation."""
    payment_intent_id = request.GET.get("payment_intent")

    if not payment_intent_id:
        messages.error(request, "No payment information found.")
        return redirect("cart_view")

    try:
        # Verify the payment intent
        payment_intent = stripe.PaymentIntent.retrieve(payment_intent_id)

        if payment_intent.status != "succeeded":
            messages.error(request, "Payment was not successful.")
            return redirect("cart_view")

        cart = get_or_create_cart(request)

        if not cart.items.exists():
            messages.error(request, "Cart is empty.")
            return redirect("cart_view")

        # Handle guest checkout
        if not request.user.is_authenticated:
            email = payment_intent.receipt_email
            if not email:
                messages.error(request, "No email provided for guest checkout.")
                return redirect("cart_view")

            # Create a new user account with transaction and better username generation
            with transaction.atomic():
                base_username = email.split("@")[0][:15]  # Limit length
                timestamp = timezone.now().strftime("%Y%m%d%H%M%S")
                username = f"{base_username}_{timestamp}"

                # In the unlikely case of a collision, append random string
                while User.objects.filter(username=username).exists():
                    username = f"{base_username}_{timestamp}_{get_random_string(4)}"

                # Create the user
                user = User.objects.create_user(
                    username=username,
                    email=email,
                    password=get_random_string(length=32),  # Random password for reset
                )

                # Associate the cart with the new user
                cart.user = user
                cart.session_key = ""  # Empty string instead of None
                cart.save()

                # Send welcome email with password reset link
                send_welcome_email(user)

                # Log in the new user
                login(request, user, backend="django.contrib.auth.backends.ModelBackend")
        else:
            user = request.user

        # Lists to track enrollments for the receipt
        enrollments = []
        session_enrollments = []
        goods_items = []
        total_amount = 0

        # Define shipping_address
        shipping_address = request.POST.get("address") if cart.has_goods else None

        # Check if the cart contains goods requiring shipping
        has_goods = any(item.goods for item in cart.items.all())

        # Extract shipping address from Stripe PaymentIntent
        shipping_address = None
        if has_goods:
            shipping_data = getattr(payment_intent, "shipping", None)
            if shipping_data:
                # Construct structured shipping address
                shipping_address = {
                    "line1": shipping_data.address.line1,
                    "line2": shipping_data.address.line2 or "",
                    "city": shipping_data.address.city,
                    "state": shipping_data.address.state,
                    "postal_code": shipping_data.address.postal_code,
                    "country": shipping_data.address.country,
                }

        # Create the Order with shipping address
        order = Order.objects.create(
            user=user,  # User is defined earlier in guest/auth logic
            total_price=0,  # Updated later
            status="completed",
            shipping_address=shipping_address,
            terms_accepted=True,
        )

        storefront = None
        # Process enrollments
        for item in cart.items.all():
            if item.course:
                # Create enrollment for full course
                enrollment = Enrollment.objects.create(
                    student=user, course=item.course, status="approved", payment_intent_id=payment_intent_id
                )
                # Create progress tracker
                CourseProgress.objects.create(enrollment=enrollment)
                enrollments.append(enrollment)
                total_amount += item.course.price

                # Send confirmation emails
                send_enrollment_confirmation(enrollment)
                notify_teacher_new_enrollment(enrollment)

            elif item.session:
                # Create enrollment for individual session
                session_enrollment = SessionEnrollment.objects.create(
                    student=user, session=item.session, status="approved", payment_intent_id=payment_intent_id
                )
                session_enrollments.append(session_enrollment)
                total_amount += item.session.price

            elif item.goods:
                # Track goods items for the receipt
                goods_items.append(item)
                total_amount += item.final_price

                # Create order item for goods
                OrderItem.objects.create(
                    order=order,
                    goods=item.goods,
                    quantity=1,
                    price_at_purchase=item.goods.price,
                    discounted_price_at_purchase=item.goods.discount_price,
                )
                # Capture storefront from the first goods item
                if not storefront:
                    storefront = item.goods.storefront

        # Update order details
        order.total_price = total_amount
        if storefront:
            order.storefront = goods_items[0].goods.storefront
        order.save()

        # Clear the cart
        cart.items.all().delete()

        if storefront:
            order.storefront = storefront
            order.save(update_fields=["storefront"])

        # Render the receipt page
        return render(
            request,
            "cart/receipt.html",
            {
                "payment_intent_id": payment_intent_id,
                "order_date": timezone.now(),
                "user": user,
                "enrollments": enrollments,
                "session_enrollments": session_enrollments,
                "goods_items": goods_items,
                "total": total_amount,
                "order": order,
                "shipping_address": shipping_address,
            },
        )

    except stripe.error.StripeError as e:
        # send slack message
        send_slack_message(f"Payment verification failed: {str(e)}")
        messages.error(request, f"Payment verification failed: {str(e)}")
        return redirect("cart_view")
    except Exception as e:
        # send slack message
        send_slack_message(f"Failed to process checkout: {str(e)}")
        messages.error(request, f"Failed to process checkout: {str(e)}")
        return redirect("cart_view")


def send_welcome_email(user):
    """Send welcome email to newly created users after guest checkout."""
    if not user.email:
        raise ValueError("User must have an email address to send welcome email")

    reset_url = reverse("account_reset_password")
    context = {
        "user": user,
        "reset_url": reset_url,
    }

    html_message = render_to_string("emails/welcome_guest.html", context)
    text_message = render_to_string("emails/welcome_guest.txt", context)

    send_mail(
        subject="Welcome to Your New Learning Account",
        message=text_message,
        html_message=html_message,
        from_email=settings.DEFAULT_FROM_EMAIL,
        recipient_list=[user.email],
    )


@login_required
def edit_session(request, session_id):
    """Edit an existing session."""
    # Get the session and verify that the current user is the course teacher
    session = get_object_or_404(Session, id=session_id)
    course = session.course

    # Check if user is the course teacher
    if request.user != course.teacher:
        messages.error(request, "Only the course teacher can edit sessions!")
        return redirect("course_detail", slug=course.slug)

    if request.method == "POST":
        form = SessionForm(request.POST, instance=session)
        if form.is_valid():
            form.save()
            messages.success(request, "Session updated successfully!")
            return redirect("course_detail", slug=session.course.slug)
    else:
        form = SessionForm(instance=session)

    return render(
        request, "courses/session_form.html", {"form": form, "session": session, "course": course, "is_edit": True}
    )


@login_required
def invite_student(request, course_id):
    course = get_object_or_404(Course, id=course_id)

    # Check if user is the teacher of this course
    if course.teacher != request.user:
        messages.error(request, "You are not authorized to invite students to this course.")
        return redirect("course_detail", slug=course.slug)

    if request.method == "POST":
        form = InviteStudentForm(request.POST)
        if form.is_valid():
            email = form.cleaned_data["email"]
            message = form.cleaned_data.get("message", "")

            # Generate course URL
            course_url = request.build_absolute_uri(reverse("course_detail", args=[course.slug]))

            # Send invitation email
            context = {
                "course": course,
                "teacher": request.user,
                "message": message,
                "course_url": course_url,
            }
            html_message = render_to_string("emails/course_invitation.html", context)
            text_message = f"""
You have been invited to join {course.title}!

Message from {request.user.get_full_name() or request.user.username}:
{message}

Course Price: ${course.price}

Click here to view the course: {course_url}
"""

            try:
                send_mail(
                    f"Invitation to join {course.title}",
                    text_message,
                    settings.DEFAULT_FROM_EMAIL,
                    [email],
                    html_message=html_message,
                )
                messages.success(request, f"Invitation sent to {email}")
                return redirect("course_detail", slug=course.slug)
            except Exception:
                messages.error(request, "Failed to send invitation email. Please try again.")
    else:
        form = InviteStudentForm()

    context = {
        "course": course,
        "form": form,
    }
    return render(request, "courses/invite.html", context)


def terms(request):
    """Display the terms of service page."""
    return render(request, "terms.html")


@login_required
@teacher_required
def stripe_connect_onboarding(request):
    """Start the Stripe Connect onboarding process for teachers."""
    if not request.user.profile.is_teacher:
        messages.error(request, "Only teachers can set up payment accounts.")
        return redirect("profile")

    try:
        if not request.user.profile.stripe_account_id:
            # Create a new Stripe Connect account
            account = stripe.Account.create(
                type="express",
                country="US",
                email=request.user.email,
                capabilities={
                    "card_payments": {"requested": True},
                    "transfers": {"requested": True},
                },
            )

            # Save the account ID to the user's profile
            request.user.profile.stripe_account_id = account.id
            request.user.profile.save()

        # Create an account link for onboarding
        account_link = stripe.AccountLink.create(
            account=request.user.profile.stripe_account_id,
            refresh_url=request.build_absolute_uri(reverse("stripe_connect_onboarding")),
            return_url=request.build_absolute_uri(reverse("profile")),
            type="account_onboarding",
        )

        return redirect(account_link.url)

    except stripe.error.StripeError as e:
        messages.error(request, f"Failed to set up Stripe account: {str(e)}")
        return redirect("profile")


@csrf_exempt
def stripe_connect_webhook(request):
    """Handle Stripe Connect account updates."""
    payload = request.body
    sig_header = request.META.get("HTTP_STRIPE_SIGNATURE")

    try:
        event = stripe.Webhook.construct_event(payload, sig_header, settings.STRIPE_CONNECT_WEBHOOK_SECRET)
    except ValueError:
        return HttpResponse(status=400)
    except stripe.error.SignatureVerificationError:
        return HttpResponse(status=400)

    if event.type == "account.updated":
        account = event.data.object
        try:
            profile = Profile.objects.get(stripe_account_id=account.id)
            if account.charges_enabled and account.payouts_enabled:
                profile.stripe_account_status = "verified"
            else:
                profile.stripe_account_status = "pending"
            profile.save()
        except Profile.DoesNotExist:
            return HttpResponse(status=404)

    return HttpResponse(status=200)


@login_required
def create_forum_category(request):
    """Create a new forum category."""
    if request.method == "POST":
        form = ForumCategoryForm(request.POST)
        if form.is_valid():
            category = form.save()
            messages.success(request, f"Forum category '{category.name}' created successfully!")
            return redirect("forum_category", slug=category.slug)
    else:
        form = ForumCategoryForm()

    return render(request, "web/forum/create_category.html", {"form": form})


@login_required
def edit_topic(request, topic_id):
    """Edit an existing forum topic."""
    topic = get_object_or_404(ForumTopic, id=topic_id)

    # Check if user is the author of the topic
    if request.user != topic.author:
        messages.error(request, "You don't have permission to edit this topic.")
        return redirect("forum_topic", category_slug=topic.category.slug, topic_id=topic.id)

    if request.method == "POST":
        form = ForumTopicForm(request.POST)
        if form.is_valid():
            topic.title = form.cleaned_data["title"]
            topic.content = form.cleaned_data["content"]
            topic.save()
            messages.success(request, "Topic updated successfully!")
            return redirect("forum_topic", category_slug=topic.category.slug, topic_id=topic.id)
    else:
        form = ForumTopicForm(initial={"title": topic.title, "content": topic.content})

    return render(
        request,
        "web/forum/create_topic.html",
        {"form": form, "category": topic.category, "is_edit": True, "topic": topic},
    )


def get_course_calendar(request, slug):
    """AJAX endpoint to get calendar data for a course."""
    course = get_object_or_404(Course, slug=slug)
    today = timezone.now().date()
    calendar_weeks = []

    # Get current month and year from query parameters
    year = int(request.GET.get("year", today.year))
    month = int(request.GET.get("month", today.month))
    current_month = timezone.datetime(year, month, 1).date()

    # Get previous and next month for navigation
    if month == 1:
        prev_month = {"year": year - 1, "month": 12}
    else:
        prev_month = {"year": year, "month": month - 1}

    if month == 12:
        next_month = {"year": year + 1, "month": 1}
    else:
        next_month = {"year": year, "month": month + 1}

    # Get sessions for the current month
    month_sessions = course.sessions.filter(start_time__year=year, start_time__month=month).order_by("start_time")

    # Generate calendar data
    cal = calendar.monthcalendar(year, month)

    for week in cal:
        calendar_week = []
        for day in week:
            if day == 0:
                calendar_week.append({"date": None, "has_session": False, "is_today": False})
            else:
                date = timezone.datetime(year, month, day).date()
                sessions_on_day = [s for s in month_sessions if s.start_time.date() == date]
                calendar_week.append(
                    {
                        "date": date.isoformat() if date else None,
                        "has_session": bool(sessions_on_day),
                        "is_today": date == today,
                    }
                )
        calendar_weeks.append(calendar_week)

    data = {
        "calendar_weeks": calendar_weeks,
        "current_month": current_month.strftime("%B %Y"),
        "prev_month": prev_month,
        "next_month": next_month,
    }

    return JsonResponse(data)


@login_required
def create_calendar(request):
    if request.method == "POST":
        title = request.POST.get("title")
        description = request.POST.get("description")
        try:
            month = int(request.POST.get("month"))
            year = int(request.POST.get("year"))

            # Validate month is between 0-11
            if not 0 <= month <= 11:
                return JsonResponse({"success": False, "error": "Month must be between 0 and 11"}, status=400)

            calendar = EventCalendar.objects.create(
                title=title, description=description, creator=request.user, month=month, year=year
            )

            return JsonResponse({"success": True, "calendar_id": calendar.id, "share_token": calendar.share_token})
        except (ValueError, TypeError):
            return JsonResponse({"success": False, "error": "Invalid month or year"}, status=400)

    return render(request, "calendar/create.html")


def view_calendar(request, share_token):
    calendar = get_object_or_404(EventCalendar, share_token=share_token)
    return render(request, "calendar/view.html", {"calendar": calendar})


@require_POST
def add_time_slot(request, share_token):
    try:
        with transaction.atomic():
            calendar = get_object_or_404(EventCalendar, share_token=share_token)
            name = request.POST.get("name")
            day = int(request.POST.get("day"))
            start_time = request.POST.get("start_time")
            end_time = request.POST.get("end_time")

            # Create the time slot
            TimeSlot.objects.create(calendar=calendar, name=name, day=day, start_time=start_time, end_time=end_time)

            return JsonResponse({"success": True})
    except IntegrityError:
        return JsonResponse({"success": False, "error": "You already have a time slot for this day"}, status=400)
    except Exception as e:
        return JsonResponse({"success": False, "error": str(e)}, status=400)


@require_POST
def remove_time_slot(request, share_token):
    calendar = get_object_or_404(EventCalendar, share_token=share_token)
    name = request.POST.get("name")
    day = int(request.POST.get("day"))

    TimeSlot.objects.filter(calendar=calendar, name=name, day=day).delete()

    return JsonResponse({"success": True})


@require_GET
def get_calendar_data(request, share_token):
    calendar = get_object_or_404(EventCalendar, share_token=share_token)
    slots = TimeSlot.objects.filter(calendar=calendar)

    data = {
        "title": calendar.title,
        "description": calendar.description,
        "month": calendar.month,
        "year": calendar.year,
        "slots": [
            {
                "name": slot.name,
                "day": slot.day,
                "start_time": slot.start_time.strftime("%H:%M"),
                "end_time": slot.end_time.strftime("%H:%M"),
            }
            for slot in slots
        ],
    }

    return JsonResponse(data)


def system_status(request):
    """Check system status including SendGrid API connectivity and disk space usage."""
    status = {
        "sendgrid": {"status": "unknown", "message": "", "api_key_configured": False},
        "disk_space": {"status": "unknown", "message": "", "usage": {}},
        "timestamp": timezone.now(),
    }

    # Check SendGrid
    sendgrid_api_key = os.getenv("SENDGRID_PASSWORD")
    if sendgrid_api_key:
        status["sendgrid"]["api_key_configured"] = True
        try:
            print("Checking SendGrid API...")
            response = requests.get(
                "https://api.sendgrid.com/v3/user/account",
                headers={"Authorization": f"Bearer {sendgrid_api_key}"},
                timeout=5,
            )
            if response.status_code == 200:
                status["sendgrid"]["status"] = "ok"
                status["sendgrid"]["message"] = "Successfully connected to SendGrid API"
            else:
                status["sendgrid"]["status"] = "error"
                status["sendgrid"]["message"] = f"Unexpected response: {response.status_code}"
        except requests.exceptions.RequestException as e:
            status["sendgrid"]["status"] = "error"
            status["sendgrid"]["message"] = f"API Error: {str(e)}"
    else:
        status["sendgrid"]["status"] = "error"
        status["sendgrid"]["message"] = "SendGrid API key not configured"

    # Check disk space
    try:
        total, used, free = shutil.disk_usage("/")
        total_gb = total / (2**30)  # Convert to GB
        used_gb = used / (2**30)
        free_gb = free / (2**30)
        usage_percent = (used / total) * 100

        status["disk_space"]["usage"] = {
            "total_gb": round(total_gb, 2),
            "used_gb": round(used_gb, 2),
            "free_gb": round(free_gb, 2),
            "percent": round(usage_percent, 1),
        }

        # Set status based on usage percentage
        if usage_percent >= 90:
            status["disk_space"]["status"] = "error"
            status["disk_space"]["message"] = "Critical: Disk usage above 90%"
        elif usage_percent >= 80:
            status["disk_space"]["status"] = "warning"
            status["disk_space"]["message"] = "Warning: Disk usage above 80%"
        else:
            status["disk_space"]["status"] = "ok"
            status["disk_space"]["message"] = "Disk space usage is normal"
    except Exception as e:
        status["disk_space"]["status"] = "error"
        status["disk_space"]["message"] = f"Error checking disk space: {str(e)}"

    return render(request, "status.html", {"status": status})


@login_required
@teacher_required
def message_enrolled_students(request, slug):
    """Send an email to all enrolled students in a course."""
    course = get_object_or_404(Course, slug=slug, teacher=request.user)

    if request.method == "POST":
        title = request.POST.get("title")
        message = request.POST.get("message")

        if title and message:
            # Get all enrolled students
            enrolled_students = User.objects.filter(
                enrollments__course=course, enrollments__status="approved"
            ).distinct()

            # Send email to each student
            for student in enrolled_students:
                send_mail(
                    subject=f"[{course.title}] {title}",
                    message=message,
                    from_email=settings.DEFAULT_FROM_EMAIL,
                    recipient_list=[student.email],
                    fail_silently=True,
                )

            messages.success(request, "Email sent successfully to all enrolled students!")
            return redirect("course_detail", slug=slug)
        else:
            messages.error(request, "Both title and message are required!")

    return render(request, "courses/message_students.html", {"course": course})


def message_teacher(request, teacher_id):
    """Send a message to a teacher."""
    teacher = get_object_or_404(get_user_model(), id=teacher_id)
    if not teacher.profile.is_teacher:
        messages.error(request, "This user is not a teacher.")
        return redirect("index")

    if request.method == "POST":
        form = MessageTeacherForm(request.POST, user=request.user)
        if form.is_valid():
            # Prepare email content
            if request.user.is_authenticated:
                sender_name = request.user.get_full_name() or request.user.username
                sender_email = request.user.email
            else:
                sender_name = form.cleaned_data["name"]
                sender_email = form.cleaned_data["email"]

            # Send email to teacher
            context = {
                "sender_name": sender_name,
                "sender_email": sender_email,
                "message": form.cleaned_data["message"],
            }
            html_message = render_to_string("web/emails/teacher_message.html", context)

            try:
                send_mail(
                    subject=f"New message from {sender_name}",
                    message=form.cleaned_data["message"],
                    from_email=settings.DEFAULT_FROM_EMAIL,
                    recipient_list=[teacher.email],
                    html_message=html_message,
                )
                messages.success(request, "Your message has been sent successfully!")

                # Get the next URL from query params, default to course search if not provided
                next_url = request.GET.get("next")
                if next_url:
                    try:
                        return redirect("course_detail", slug=next_url)
                    except NoReverseMatch:
                        pass
                return redirect("course_search")
            except Exception as e:
                messages.error(request, f"Failed to send message: {str(e)}")
                return redirect("message_teacher", teacher_id=teacher_id)
    else:
        form = MessageTeacherForm(user=request.user)

    return render(
        request,
        "web/message_teacher.html",
        {
            "form": form,
            "teacher": teacher,
        },
    )


@login_required
def confirm_rolled_sessions(request, course_slug):
    """View for teachers to confirm rolled over session dates."""
    course = get_object_or_404(Course, slug=course_slug, teacher=request.user)

    # Get all rolled over but unconfirmed sessions
    rolled_sessions = course.sessions.filter(is_rolled_over=True, teacher_confirmed=False).order_by("start_time")

    if request.method == "POST":
        session_ids = request.POST.getlist("confirm_sessions")
        if session_ids:
            # Confirm selected sessions
            course.sessions.filter(id__in=session_ids).update(teacher_confirmed=True)
            messages.success(request, "Selected sessions have been confirmed.")

            # Reset rollover status for unselected sessions
            unselected_sessions = rolled_sessions.exclude(id__in=session_ids)
            for session in unselected_sessions:
                session.start_time = session.original_start_time
                session.end_time = session.original_end_time
                session.is_rolled_over = False
                session.save()

            messages.info(request, "Unselected sessions have been reset to their original dates.")

        return redirect("course_detail", slug=course_slug)

    return render(
        request,
        "courses/confirm_rolled_sessions.html",
        {
            "course": course,
            "rolled_sessions": rolled_sessions,
        },
    )


def feedback(request):
    if request.method == "POST":
        form = FeedbackForm(request.POST)
        if form.is_valid():
            # Send feedback notification to admin
            name = form.cleaned_data.get("name", "Anonymous")
            email = form.cleaned_data.get("email", "Not provided")
            description = form.cleaned_data["description"]

            # Send to Slack if webhook URL is configured
            if settings.SLACK_WEBHOOK_URL:
                message = f"*New Feedback*\nFrom: {name}\nEmail: {email}\n\n{description}"
                send_slack_message(message)

            messages.success(request, "Thank you for your feedback! We appreciate your input.")
            return redirect("feedback")
    else:
        form = FeedbackForm()

    return render(request, "feedback.html", {"form": form})


def content_dashboard(request):
    # Get current time and thresholds
    now = timezone.now()
    month_ago = now - timedelta(days=30)

    def get_status(date, threshold_days=None):
        if not date:
            return "neutral"
        if not threshold_days:
            return "success"
        threshold = now - timedelta(days=threshold_days)
        if date >= threshold:
            return "success"
        elif date >= (threshold - timedelta(days=threshold_days)):
            return "warning"
        return "danger"

    # Web traffic stats
    web_stats = {
        "total_views": WebRequest.objects.aggregate(total=Sum("count"))["total"] or 0,
        "unique_visitors": WebRequest.objects.values("ip_address").distinct().count(),
        "date": WebRequest.objects.order_by("-created").first().created if WebRequest.objects.exists() else None,
    }
    web_stats["status"] = get_status(web_stats["date"])

    # Generate traffic data for chart (last 30 days)
    traffic_data = []
    for i in range(30):
        date = now - timedelta(days=i)
        day_views = WebRequest.objects.filter(created__date=date.date()).aggregate(total=Sum("count"))["total"] or 0
        traffic_data.append({"date": date.strftime("%Y-%m-%d"), "views": day_views})
    traffic_data.reverse()  # Most recent last for chart

    # Blog stats
    blog_stats = {
        "posts": BlogPost.objects.filter(status="published").count(),
        "views": (WebRequest.objects.filter(path__startswith="/blog/").aggregate(total=Sum("count"))["total"] or 0),
        "date": (
            BlogPost.objects.filter(status="published").order_by("-published_at").first().published_at
            if BlogPost.objects.exists()
            else None
        ),
    }
    blog_stats["status"] = get_status(blog_stats["date"], 7)

    # Forum stats
    forum_stats = {
        "topics": ForumTopic.objects.count(),
        "replies": ForumReply.objects.count(),
        "date": ForumTopic.objects.order_by("-created_at").first().created_at if ForumTopic.objects.exists() else None,
    }
    forum_stats["status"] = get_status(forum_stats["date"], 1)  # 1 day threshold

    # Course stats
    course_stats = {
        "active": Course.objects.filter(status="published").count(),
        "students": Enrollment.objects.filter(status="approved").count(),
        "date": Course.objects.order_by("-created_at").first().created_at if Course.objects.exists() else None,
    }
    course_stats["status"] = get_status(course_stats["date"], 30)  # 1 month threshold

    # User stats
    user_stats = {
        "total": User.objects.count(),
        "active": User.objects.filter(last_login__gte=month_ago).count(),
        "date": User.objects.order_by("-date_joined").first().date_joined if User.objects.exists() else None,
    }

    def get_status(date, threshold_days):
        if not date:
            return "danger"
        days_since = (now - date).days
        if days_since > threshold_days * 2:
            return "danger"
        elif days_since > threshold_days:
            return "warning"
        return "success"

    # Calculate overall health score
    connected_platforms = 0
    healthy_platforms = 0
    platforms_data = [
        (blog_stats["date"], 7),  # Blog: 1 week threshold
        (forum_stats["date"], 7),  # Forum: 1 week threshold
        (course_stats["date"], 7),  # Courses: 1 week threshold
        (user_stats["date"], 7),  # Users: 1 week threshold
    ]

    for date, threshold in platforms_data:
        if date:
            connected_platforms += 1
            if get_status(date, threshold) != "danger":
                healthy_platforms += 1

    overall_score = int((healthy_platforms / max(connected_platforms, 1)) * 100)

    # Get social media stats
    social_stats = get_social_stats()
    content_data = {
        "blog": {
            "stats": blog_stats,
            "status": get_status(blog_stats["date"], 7),
            "date": blog_stats["date"],
        },
        "forum": {
            "stats": forum_stats,
            "status": get_status(forum_stats["date"], 7),
            "date": forum_stats["date"],
        },
        "courses": {
            "stats": course_stats,
            "status": get_status(course_stats["date"], 7),
            "date": course_stats["date"],
        },
        "users": {
            "stats": user_stats,
            "status": get_status(user_stats["date"], 7),
            "date": user_stats["date"],
        },
    }

    # Add social media stats
    content_data.update(social_stats)

    return render(
        request,
        "web/dashboard/content_status.html",
        {
            "content_data": content_data,
            "overall_score": overall_score,
            "web_stats": web_stats,
            "traffic_data": json.dumps(traffic_data),
            "blog_stats": blog_stats,
            "forum_stats": forum_stats,
            "course_stats": course_stats,
            "user_stats": user_stats,
        },
    )


def current_weekly_challenge(request):
    current_time = timezone.now()
    weekly_challenge = Challenge.objects.filter(
        challenge_type="weekly", start_date__lte=current_time, end_date__gte=current_time
    ).first()

    one_time_challenges = Challenge.objects.filter(
        challenge_type="one_time", start_date__lte=current_time, end_date__gte=current_time
    )
    user_submissions = {}
    if request.user.is_authenticated:
        # Get all active challenges
        all_challenges = []
        if weekly_challenge:
            all_challenges.append(weekly_challenge)
            all_challenges.extend(list(one_time_challenges))

        # Get all submissions for active challenges
        if all_challenges:
            submissions = ChallengeSubmission.objects.filter(user=request.user, challenge__in=all_challenges)
            # Create a dictionary mapping challenge IDs to submissions
            for submission in submissions:
                user_submissions[submission.challenge_id] = submission

    return render(
        request,
        "web/current_weekly_challenge.html",
        {
            "current_challenge": weekly_challenge,
            "one_time_challenges": one_time_challenges,
            "user_submissions": user_submissions if request.user.is_authenticated else {},
        },
    )


def challenge_detail(request, challenge_id):
    try:
        challenge = get_object_or_404(Challenge, id=challenge_id)
        submissions = ChallengeSubmission.objects.filter(challenge=challenge)
        # Check if the current user has submitted this challenge
        user_submission = None
        if request.user.is_authenticated:
            user_submission = ChallengeSubmission.objects.filter(user=request.user, challenge=challenge).first()

        return render(
            request,
            "web/challenge_detail.html",
            {"challenge": challenge, "submissions": submissions, "user_submission": user_submission},
        )
    except Http404:
        # Redirect to weekly challenges list if specific challenge not found
        messages.info(request, "Challenge not found. Returning to challenges list.")
        return redirect("current_weekly_challenge")


@login_required
def challenge_submit(request, challenge_id):
    challenge = get_object_or_404(Challenge, id=challenge_id)
    # Check if the user has already submitted this challenge
    existing_submission = ChallengeSubmission.objects.filter(user=request.user, challenge=challenge).first()

    if existing_submission:
        return redirect("challenge_detail", challenge_id=challenge_id)

    if request.method == "POST":
        form = ChallengeSubmissionForm(request.POST)
        if form.is_valid():
            submission = form.save(commit=False)
            submission.user = request.user
            submission.challenge = challenge
            submission.save()
            messages.success(request, "Your submission has been recorded!")
            return redirect("challenge_detail", challenge_id=challenge_id)
    else:
        form = ChallengeSubmissionForm()

    return render(request, "web/challenge_submit.html", {"challenge": challenge, "form": form})


@require_GET
def fetch_video_title(request):
    """
    Fetch video title from a URL with proper security measures to prevent SSRF attacks.
    """
    url = request.GET.get("url")
    if not url:
        return JsonResponse({"error": "URL parameter is required"}, status=400)

    # Validate URL
    try:
        parsed_url = urlparse(url)

        # Check for scheme - only allow http and https
        if parsed_url.scheme not in ["http", "https"]:
            return JsonResponse({"error": "Invalid URL scheme. Only HTTP and HTTPS are supported."}, status=400)

        # Check for private/internal IP addresses
        if parsed_url.netloc:
            hostname = parsed_url.netloc.split(":")[0]

            # Block localhost variations and common internal domains
            blocked_hosts = [
                "localhost",
                "127.0.0.1",
                "0.0.0.0",
                "internal",
                "intranet",
                "local",
                "lan",
                "corp",
                "private",
                "::1",
            ]

            if any(blocked in hostname.lower() for blocked in blocked_hosts):
                return JsonResponse({"error": "Access to internal networks is not allowed"}, status=403)

            # Resolve hostname to IP and check if it's private
            try:
                ip_address = socket.gethostbyname(hostname)
                ip_obj = ipaddress.ip_address(ip_address)

                # Check if the IP is private/internal
                if ip_obj.is_private or ip_obj.is_loopback or ip_obj.is_link_local or ip_obj.is_multicast:
                    return JsonResponse({"error": "Access to internal/private networks is not allowed"}, status=403)
            except (socket.gaierror, ValueError):
                # If hostname resolution fails or IP parsing fails, continue
                pass

    except Exception as e:
        return JsonResponse({"error": f"Invalid URL format: {str(e)}"}, status=400)

    # Set a timeout to prevent hanging requests
    timeout = 5  # seconds

    try:
        # Only allow HEAD and GET methods with limited redirects
        response = requests.get(
            url,
            timeout=timeout,
            allow_redirects=True,
            headers={
                "User-Agent": "Educational-Website-Validator/1.0",
            },
        )
        response.raise_for_status()

        # Extract title from response headers or content
        title = response.headers.get("title", "")
        if not title:
            # Try to extract title from HTML content
            content = response.text
            title_match = re.search(r"<title>(.*?)</title>", content)
            title = title_match.group(1) if title_match else "Untitled Video"

            # Sanitize the title
            title = html.escape(title)

        return JsonResponse({"title": title})

    except requests.RequestException:
        return JsonResponse({"error": "Failed to fetch video title:"}, status=500)


def get_referral_stats():
    """Get statistics for top referrers."""
    return (
        Profile.objects.annotate(
            total_signups=Count("referrals"),
            total_enrollments=Count(
                "referrals__user__enrollments", filter=Q(referrals__user__enrollments__status="approved")
            ),
            total_clicks=Count(
                "referrals__user__webrequest", filter=Q(referrals__user__webrequest__path__contains="ref=")
            ),
        )
        .filter(total_signups__gt=0)
        .order_by("-total_signups")[:10]
    )


def referral_leaderboard(request):
    """Display the referral leaderboard."""
    top_referrers = get_referral_stats()
    return render(request, "web/referral_leaderboard.html", {"top_referrers": top_referrers})


# Goods Views
class GoodsListView(LoginRequiredMixin, generic.ListView):
    model = Goods
    template_name = "goods/goods_list.html"
    context_object_name = "products"

    def get_queryset(self):
        return Goods.objects.filter(storefront__teacher=self.request.user)


class GoodsDetailView(LoginRequiredMixin, generic.DetailView):
    model = Goods
    template_name = "goods/goods_detail.html"
    context_object_name = "product"

    def get_object(self):
        return get_object_or_404(Goods, pk=self.kwargs["pk"])


class GoodsCreateView(LoginRequiredMixin, UserPassesTestMixin, generic.CreateView):
    model = Goods
    form_class = GoodsForm
    template_name = "goods/goods_form.html"

    def test_func(self):
        return hasattr(self.request.user, "storefront")

    def form_valid(self, form):
        form.instance.storefront = self.request.user.storefront
        images = self.request.FILES.getlist("images")
        product_type = form.cleaned_data.get("product_type")

        # Validate digital product images
        if product_type == "digital" and not images:
            form.add_error(None, "Digital products require at least one image")
            return self.form_invalid(form)

        # Validate image constraints
        if len(images) > 8:
            form.add_error(None, "Maximum 8 images allowed")
            return self.form_invalid(form)

        for img in images:
            if img.size > 5 * 1024 * 1024:
                form.add_error(None, f"{img.name} exceeds 5MB size limit")
                return self.form_invalid(form)

        # Save main product first
        super().form_valid(form)

        # Save images after product creation
        for image_file in images:
            ProductImage.objects.create(goods=self.object, image=image_file)

        return render(self.request, "goods/goods_create_success.html", {"product": self.object})

    def form_invalid(self, form):
        messages.error(self.request, f"Creation failed: {form.errors.as_text()}")
        return super().form_invalid(form)

    def get_success_url(self):
        return reverse("goods_list")


class GoodsUpdateView(LoginRequiredMixin, UserPassesTestMixin, generic.UpdateView):
    model = Goods
    form_class = GoodsForm
    template_name = "goods/goods_update.html"

    # Filter by user's products only
    def get_queryset(self):
        return Goods.objects.filter(storefront__teacher=self.request.user)

    # Verify ownership
    def test_func(self):
        return self.get_object().storefront.teacher == self.request.user

    def get_success_url(self):
        return reverse("goods_list")


class GoodsDeleteView(LoginRequiredMixin, UserPassesTestMixin, DeleteView):
    model = Goods
    template_name = "goods/goods_confirm_delete.html"
    success_url = reverse_lazy("goods_list")

    def test_func(self):
        return self.request.user == self.get_object().storefront.teacher


@login_required
def add_goods_to_cart(request, pk):
    product = get_object_or_404(Goods, pk=pk)
    # Prevent adding out-of-stock items
    if product.stock is None or product.stock <= 0:
        messages.error(request, f"{product.name} is out of stock and cannot be added to cart.")
        return redirect("goods_detail", pk=pk)  # Redirect back to product page

    cart, created = Cart.objects.get_or_create(user=request.user)
    cart_item, created = CartItem.objects.get_or_create(cart=cart, goods=product)

    if created:
        messages.success(request, f"{product.name} added to cart.")
    else:
        messages.info(request, f"{product.name} is already in your cart.")

    return redirect("cart_view")


class GoodsListingView(ListView):
    model = Goods
    template_name = "goods/goods_listing.html"
    context_object_name = "products"
    paginate_by = 15

    def get_queryset(self):
        queryset = Goods.objects.all()
        store_name = self.request.GET.get("store_name")
        product_type = self.request.GET.get("product_type")
        category = self.request.GET.get("category")
        min_price = self.request.GET.get("min_price")
        max_price = self.request.GET.get("max_price")

        if store_name:
            queryset = queryset.filter(storefront__name__icontains=store_name)
        if product_type:
            queryset = queryset.filter(product_type=product_type)
        if category:
            queryset = queryset.filter(category__icontains=category)
        if min_price:
            queryset = queryset.filter(price__gte=min_price)
        if max_price:
            queryset = queryset.filter(price__lte=max_price)

        return queryset

    def get_context_data(self, **kwargs):
        context = super().get_context_data(**kwargs)
        context["store_names"] = Storefront.objects.values_list("name", flat=True).distinct()
        context["categories"] = Goods.objects.values_list("category", flat=True).distinct()
        return context


# Order Management
class OrderManagementView(LoginRequiredMixin, UserPassesTestMixin, generic.ListView):
    model = Order
    template_name = "orders/order_management.html"
    context_object_name = "orders"
    paginate_by = 20

    def test_func(self):
        storefront = get_object_or_404(Storefront, store_slug=self.kwargs["store_slug"])
        return self.request.user == storefront.teacher

    def get_queryset(self):
        queryset = Order.objects.filter(items__goods__storefront__store_slug=self.kwargs["store_slug"]).distinct()

        # Get status from request and filter
        selected_status = self.request.GET.get("status")
        if selected_status and selected_status != "all":
            queryset = queryset.filter(status=selected_status)

        return queryset

    def get_context_data(self, **kwargs):
        context = super().get_context_data(**kwargs)
        context["statuses"] = Order.STATUS_CHOICES  # Directly from model
        context["selected_status"] = self.request.GET.get("status", "")
        return context


class OrderDetailView(LoginRequiredMixin, generic.DetailView):
    model = Order
    template_name = "orders/order_detail.html"
    context_object_name = "order"


@login_required
@require_POST
def update_order_status(request, item_id):
    order = get_object_or_404(Order, id=item_id, user=request.user)
    new_status = request.POST.get("status").lower()  # Convert to lowercase for consistency

    # Define allowed statuses inside the function
    VALID_STATUSES = ["draft", "pending", "processing", "shipped", "completed", "cancelled", "refunded"]

    if new_status not in VALID_STATUSES:
        messages.error(request, "Invalid status.")
        return redirect("order_detail", pk=item_id)

    order.status = new_status
    order.save()
    messages.success(request, "Order status updated successfully.")
    return redirect("order_detail", pk=item_id)


# Analytics
class StoreAnalyticsView(LoginRequiredMixin, UserPassesTestMixin, generic.TemplateView):
    template_name = "analytics/analytics_dashboard.html"

    def test_func(self):
        storefront = get_object_or_404(Storefront, store_slug=self.kwargs["store_slug"])
        return self.request.user == storefront.teacher

    def get_context_data(self, **kwargs):
        context = super().get_context_data(**kwargs)
        storefront = get_object_or_404(Storefront, store_slug=self.kwargs["store_slug"])

        # Store-specific analytics
        orders = Order.objects.filter(storefront=storefront, status="completed")

        context.update(
            {
                "total_sales": orders.count(),
                "total_revenue": orders.aggregate(Sum("total_price"))["total_price__sum"] or 0,
                "top_products": OrderItem.objects.filter(order__storefront=storefront)
                .values("goods__name")
                .annotate(total_sold=Sum("quantity"))
                .order_by("-total_sold")[:5],
                "storefront": storefront,
            }
        )
        return context


class AdminMerchAnalyticsView(LoginRequiredMixin, UserPassesTestMixin, generic.TemplateView):
    template_name = "analytics/admin_analytics.html"

    def test_func(self):
        return self.request.user.is_staff

    def get_context_data(self, **kwargs):
        context = super().get_context_data(**kwargs)

        # Platform-wide analytics
        context.update(
            {
                "total_sales": Order.objects.filter(status="completed").count(),
                "total_revenue": Order.objects.filter(status="completed").aggregate(Sum("total_price"))[
                    "total_price__sum"
                ]
                or 0,
                "top_storefronts": Storefront.objects.annotate(total_sales=Count("goods__orderitem")).order_by(
                    "-total_sales"
                )[:5],
            }
        )
        return context


@login_required
def sales_analytics(request):
    """View for displaying sales analytics."""
    storefront = get_object_or_404(Storefront, teacher=request.user)

    # Get completed orders for this storefront
    orders = Order.objects.filter(storefront=storefront, status="completed")

    # Calculate metrics
    total_revenue = orders.aggregate(total=Sum("total_price"))["total"] or 0
    total_orders = orders.count()

    # Placeholder conversion rate (to be implemented properly later)
    conversion_rate = 0.00  # Temporary placeholder

    # Best selling products
    best_selling_products = (
        OrderItem.objects.filter(order__storefront=storefront)
        .values("goods__name")
        .annotate(total_sold=Sum("quantity"))
        .order_by("-total_sold")[:5]
    )

    context = {
        "total_revenue": total_revenue,
        "total_orders": total_orders,
        "conversion_rate": conversion_rate,
        "best_selling_products": best_selling_products,
    }
    return render(request, "analytics/analytics_dashboard.html", context)


@login_required
def sales_data(request):
    # Get the user's storefront
    storefront = get_object_or_404(Storefront, teacher=request.user)

    # Define valid statuses for metrics (e.g., include "completed" and "shipped")
    valid_statuses = ["completed", "shipped"]
    orders = Order.objects.filter(storefront=storefront, status__in=valid_statuses)

    # Calculate total revenue
    total_revenue = orders.aggregate(total=Sum("total_price"))["total"] or 0

    # Calculate total orders
    total_orders = orders.count()

    # Calculate conversion rate (orders / visits * 100)
    total_visits = WebRequest.objects.filter(path__contains="ref=").count()  # Adjust based on visit tracking
    conversion_rate = (total_orders / total_visits * 100) if total_visits > 0 else 0.00

    # Get best-selling products
    best_selling_products = (
        OrderItem.objects.filter(order__storefront=storefront, order__status__in=valid_statuses)
        .values("goods__name")
        .annotate(total_sold=Sum("quantity"))
        .order_by("-total_sold")[:5]
    )

    # Prepare response data
    data = {
        "total_revenue": float(total_revenue),
        "total_orders": total_orders,
        "conversion_rate": round(conversion_rate, 2),
        "best_selling_products": list(best_selling_products),
    }
    return JsonResponse(data)


class StorefrontCreateView(LoginRequiredMixin, CreateView):
    model = Storefront
    form_class = StorefrontForm
    template_name = "storefront/storefront_form.html"
    success_url = "/dashboard/teacher/"

    def dispatch(self, request, *args, **kwargs):
        if Storefront.objects.filter(teacher=request.user).exists():
            return redirect("storefront_update", store_slug=request.user.storefront.store_slug)
        return super().dispatch(request, *args, **kwargs)

    def form_valid(self, form):
        form.instance.teacher = self.request.user  # Set the teacher field to the current user
        return super().form_valid(form)


class StorefrontUpdateView(LoginRequiredMixin, UpdateView):
    model = Storefront
    form_class = StorefrontForm
    template_name = "storefront/storefront_form.html"
    success_url = "/dashboard/teacher/"

    def get_object(self):
        return get_object_or_404(Storefront, teacher=self.request.user)


class StorefrontDetailView(LoginRequiredMixin, generic.DetailView):
    model = Storefront
    template_name = "storefront/storefront_detail.html"
    context_object_name = "storefront"

    def get_object(self):
        return get_object_or_404(Storefront, store_slug=self.kwargs["store_slug"])


def success_story_list(request):
    """View for listing published success stories."""
    success_stories = SuccessStory.objects.filter(status="published").order_by("-published_at")

    # Paginate results
    paginator = Paginator(success_stories, 9)  # 9 stories per page
    page_number = request.GET.get("page", 1)
    page_obj = paginator.get_page(page_number)

    context = {
        "success_stories": page_obj,
        "is_paginated": paginator.num_pages > 1,
        "page_obj": page_obj,
    }
    return render(request, "success_stories/list.html", context)


def success_story_detail(request, slug):
    """View for displaying a single success story."""
    success_story = get_object_or_404(SuccessStory, slug=slug, status="published")

    # Get related success stories (same author or similar content)
    related_stories = (
        SuccessStory.objects.filter(status="published").exclude(id=success_story.id).order_by("-published_at")[:3]
    )

    context = {
        "success_story": success_story,
        "related_stories": related_stories,
    }
    return render(request, "success_stories/detail.html", context)


@login_required
def create_success_story(request):
    """View for creating a new success story."""
    if request.method == "POST":
        form = SuccessStoryForm(request.POST, request.FILES)
        if form.is_valid():
            success_story = form.save(commit=False)
            success_story.author = request.user
            success_story.save()
            messages.success(request, "Success story created successfully!")
            return redirect("success_story_detail", slug=success_story.slug)
    else:
        form = SuccessStoryForm()

    context = {
        "form": form,
    }
    return render(request, "success_stories/create.html", context)


@login_required
def edit_success_story(request, slug):
    """View for editing an existing success story."""
    success_story = get_object_or_404(SuccessStory, slug=slug, author=request.user)

    if request.method == "POST":
        form = SuccessStoryForm(request.POST, request.FILES, instance=success_story)
        if form.is_valid():
            form.save()
            messages.success(request, "Success story updated successfully!")
            return redirect("success_story_detail", slug=success_story.slug)
    else:
        form = SuccessStoryForm(instance=success_story)

    context = {
        "form": form,
        "success_story": success_story,
        "is_edit": True,
    }
    return render(request, "success_stories/create.html", context)


@login_required
def delete_success_story(request, slug):
    """View for deleting a success story."""
    success_story = get_object_or_404(SuccessStory, slug=slug, author=request.user)

    if request.method == "POST":
        success_story.delete()
        messages.success(request, "Success story deleted successfully!")
        return redirect("success_story_list")

    context = {
        "success_story": success_story,
    }
    return render(request, "success_stories/delete_confirm.html", context)


def gsoc_landing_page(request):
    """
    Renders the GSOC landing page with top GitHub contributors
    based on merged pull requests
    """
    import logging

    import requests
    from django.conf import settings

    # Initialize an empty list for contributors in case the GitHub API call fails
    top_contributors = []

    # GitHub API URL for the education-website repository
    github_repo_url = "https://api.github.com/repos/alphaonelabs/education-website"

    # Users to exclude from the contributor list (bots and automated users)
    excluded_users = ["A1L13N", "dependabot[bot]"]

    try:
        # Fetch contributors from GitHub API
        headers = {}
        # Check if GitHub token is configured
        if hasattr(settings, "GITHUB_TOKEN") and settings.GITHUB_TOKEN:
            headers["Authorization"] = f"token {settings.GITHUB_TOKEN}"

        # Get all closed pull requests - we'll filter for merged ones in code
        # The GitHub API doesn't have a direct 'merged' filter in the query params
        # so we get all closed PRs and then check the 'merged_at' field
        pull_requests_response = requests.get(
            f"{github_repo_url}/pulls",
            params={
                "state": "closed",  # closed PRs could be either merged or just closed
                "sort": "updated",
                "direction": "desc",
                "per_page": 100,
            },
            headers=headers,
            timeout=5,
        )

        # Check for rate limiting
        if pull_requests_response.status_code == 403 and "X-RateLimit-Remaining" in pull_requests_response.headers:
            remaining = pull_requests_response.headers.get("X-RateLimit-Remaining")
            if remaining == "0":
                reset_time = int(pull_requests_response.headers.get("X-RateLimit-Reset", 0))
                reset_datetime = time.strftime("%Y-%m-%d %H:%M:%S", time.localtime(reset_time))
                logging.warning(f"GitHub API rate limit exceeded. Resets at {reset_datetime}")

        if pull_requests_response.status_code == 200:
            pull_requests = pull_requests_response.json()

            # Create a map of contributors with their PR count
            contributor_stats = defaultdict(
                lambda: {"merged_pr_count": 0, "avatar_url": "", "profile_url": "", "prs_url": ""}
            )

            # Process each pull request
            for pr in pull_requests:
                # Check if the PR was merged
                if pr.get("merged_at"):
                    username = pr["user"]["login"]

                    # Skip excluded users
                    if username in excluded_users:
                        continue

                    contributor_stats[username]["merged_pr_count"] += 1
                    contributor_stats[username]["avatar_url"] = pr["user"]["avatar_url"]
                    contributor_stats[username]["profile_url"] = pr["user"]["html_url"]
                    # Add a direct link to the user's PRs for this repository
                    base_url = "https://github.com/alphaonelabs/education-website/pulls"
                    query = f"?q=is:pr+author:{username}+is:merged"
                    contributor_stats[username]["prs_url"] = base_url + query
                    contributor_stats[username]["username"] = username

            # Convert to list and sort by PR count
            top_contributors = [v for k, v in contributor_stats.items()]
            top_contributors.sort(key=lambda x: x["merged_pr_count"], reverse=True)

            # Get top 10 contributors
            top_contributors = top_contributors[:10]

    except Exception as e:
        logging.error(f"Error fetching GitHub contributors: {str(e)}")

    context = {"top_contributors": top_contributors}

    return render(request, "gsoc_landing_page.html", context)


def whiteboard(request):
    return render(request, "whiteboard.html")


def graphing_calculator(request):
    return render(request, "graphing_calculator.html")


def meme_list(request):
    memes = Meme.objects.all().order_by("-created_at")
    subjects = Subject.objects.filter(memes__isnull=False).distinct()
    # Filter by subject if provided
    subject_filter = request.GET.get("subject")
    if subject_filter:
        memes = memes.filter(subject__slug=subject_filter)
    paginator = Paginator(memes, 12)  # Show 12 memes per page
    page_number = request.GET.get("page", 1)
    page_obj = paginator.get_page(page_number)

    return render(request, "memes.html", {"memes": page_obj, "subjects": subjects, "selected_subject": subject_filter})


@login_required
def add_meme(request):
    if request.method == "POST":
        form = MemeForm(request.POST, request.FILES)
        if form.is_valid():
            meme = form.save(commit=False)  # The form handles subject creation logic internally
            meme.uploader = request.user
            meme.save()
            messages.success(request, "Your meme has been uploaded successfully!")
            return redirect("meme_list")
    else:
        form = MemeForm()
    subjects = Subject.objects.all().order_by("name")
    return render(request, "add_meme.html", {"form": form, "subjects": subjects})


@login_required
def team_goals(request):
    """List all team goals the user is part of or has created."""
    user_goals = (
        TeamGoal.objects.filter(Q(creator=request.user) | Q(members__user=request.user))
        .distinct()
        .order_by("-created_at")
    )

    paginator = Paginator(user_goals, 10)
    page_number = request.GET.get("page")
    page_obj = paginator.get_page(page_number)

    pending_invites = TeamInvite.objects.filter(recipient=request.user, status="pending").select_related(
        "goal", "sender"
    )

    context = {
        "goals": page_obj,
        "pending_invites": pending_invites,
        "is_paginated": paginator.num_pages > 1,
    }
    return render(request, "teams/list.html", context)


@login_required
def create_team_goal(request):
    """Create a new team goal."""
    if request.method == "POST":
        form = TeamGoalForm(request.POST)
        if form.is_valid():
            with transaction.atomic():
                goal = form.save(commit=False)
                goal.creator = request.user
                goal.save()

                # Add creator as a member
                TeamGoalMember.objects.create(team_goal=goal, user=request.user, role="leader")

                messages.success(request, "Team goal created successfully!")
                return redirect("team_goal_detail", goal_id=goal.id)
    else:
        form = TeamGoalForm()

    return render(request, "teams/create.html", {"form": form})


@login_required
def team_goal_detail(request, goal_id):
    """View and manage a specific team goal."""
    goal = get_object_or_404(TeamGoal.objects.prefetch_related("members__user"), id=goal_id)

    # Check if user has access to this goal
    if not (goal.creator == request.user or goal.members.filter(user=request.user).exists()):
        messages.error(request, "You do not have access to this team goal.")
        return redirect("team_goals")

    # Get existing team members to exclude from invitation
    existing_members = goal.members.values_list("user_id", flat=True)

    # Handle inviting new members
    if request.method == "POST":
        form = TeamInviteForm(request.POST)
        if form.is_valid():
            # Check for existing invites using the validated User object
            if TeamInvite.objects.filter(
                goal__id=goal.id, recipient=form.cleaned_data["recipient"]  # Changed to use User object
            ).exists():
                messages.warning(request, "An invite for this user is already pending.")
                return redirect("team_goal_detail", goal_id=goal.id)
            invite = form.save(commit=False)
            invite.sender = request.user
            invite.goal = goal
            invite.save()
            messages.success(request, f"Invitation sent to {invite.recipient.email}!")
            notify_team_invite(invite)
            return redirect("team_goal_detail", goal_id=goal.id)

    else:
        form = TeamInviteForm()

    # Get users that can be invited (exclude existing members and the creator)
    available_users = User.objects.exclude(id__in=list(existing_members) + [goal.creator.id]).values(
        "id", "username", "email"
    )

    context = {
        "goal": goal,
        "invite_form": form,
        "user_is_leader": goal.members.filter(user=request.user, role="leader").exists(),
        "available_users": available_users,
    }
    return render(request, "teams/detail.html", context)


@login_required
def accept_team_invite(request, invite_id):
    """Accept a team invitation."""
    invite = get_object_or_404(
        TeamInvite.objects.select_related("goal"), id=invite_id, recipient=request.user, status="pending"
    )

    # Create team member using get_or_create to avoid race conditions
    member, created = TeamGoalMember.objects.get_or_create(
        team_goal=invite.goal, user=request.user, defaults={"role": "member"}
    )

    if not created:
        messages.info(request, f"You are already a member of {invite.goal.title}.")
    else:
        messages.success(request, f"You have joined {invite.goal.title}!")

    # Update invite status
    invite.status = "accepted"
    invite.responded_at = timezone.now()
    invite.save()

    notify_team_invite_response(invite)
    return redirect("team_goal_detail", goal_id=invite.goal.id)


@login_required
def decline_team_invite(request, invite_id):
    """Decline a team invitation."""
    invite = get_object_or_404(TeamInvite, id=invite_id, recipient=request.user, status="pending")

    invite.status = "declined"
    invite.responded_at = timezone.now()
    invite.save()

    notify_team_invite_response(invite)
    messages.info(request, f"You have declined to join {invite.goal.title}.")
    return redirect("team_goals")


@login_required
def edit_team_goal(request, goal_id):
    """Edit an existing team goal."""
    goal = get_object_or_404(TeamGoal, id=goal_id)

    # Check if user is the creator or a leader
    if not (goal.creator == request.user or goal.members.filter(user=request.user, role="leader").exists()):
        messages.error(request, "You don't have permission to edit this team goal.")
        return redirect("team_goal_detail", goal_id=goal_id)

    if request.method == "POST":
        form = TeamGoalForm(request.POST, instance=goal)
        if form.is_valid():
            # Validate that deadline is not in the past
            if form.cleaned_data["deadline"] < timezone.now():
                form.add_error("deadline", "Deadline cannot be in the past.")
                context = {
                    "form": form,
                    "goal": goal,
                    "is_edit": True,
                }
                return render(request, "teams/create.html", context)
            form.save()
            messages.success(request, "Team goal updated successfully!")
            return redirect("team_goal_detail", goal_id=goal.id)
    else:
        form = TeamGoalForm(instance=goal)

    context = {
        "form": form,
        "goal": goal,
        "is_edit": True,
    }
    return render(request, "teams/create.html", context)


@login_required
def mark_team_contribution(request, goal_id):
    """Allow a team member to mark their contribution as complete."""
    goal = get_object_or_404(TeamGoal, id=goal_id)

    # Find the current user's membership in this goal
    member = goal.members.filter(user=request.user).first()

    if not member:
        messages.error(request, "You are not a member of this team goal.")
        return redirect("team_goal_detail", goal_id=goal_id)

    if member.completed:
        messages.info(request, "Your contribution is already marked as complete.")
        return redirect("team_goal_detail", goal_id=goal_id)

    # Mark the user's contribution as complete
    member.mark_completed()
    messages.success(request, "Your contribution has been marked as complete.")
    notify_team_goal_completion(goal, request.user)
    return redirect("team_goal_detail", goal_id=goal_id)


@login_required
def remove_team_member(request, goal_id, member_id):
    """Remove a member from a team goal."""
    goal = get_object_or_404(TeamGoal, id=goal_id)

    # Check if user is the creator or a leader
    if not (goal.creator == request.user or goal.members.filter(user=request.user, role="leader").exists()):
        messages.error(request, "You don't have permission to remove members.")
        return redirect("team_goal_detail", goal_id=goal_id)

    member = get_object_or_404(TeamGoalMember, id=member_id, team_goal=goal)

    # Prevent removing the creator
    if member.user == goal.creator:
        messages.error(request, "The team creator cannot be removed.")
        return redirect("team_goal_detail", goal_id=goal_id)

    member.delete()
    messages.success(request, f"{member.user.username} has been removed from the team.")
    return redirect("team_goal_detail", goal_id=goal_id)


@login_required
def delete_team_goal(request, goal_id):
    """Delete a team goal."""
    goal = get_object_or_404(TeamGoal, id=goal_id)

    # Only creator can delete the goal
    if request.user != goal.creator:
        messages.error(request, "Only the creator can delete this team goal.")
        return redirect("team_goal_detail", goal_id=goal_id)

    if request.method == "POST":
        goal.delete()
        messages.success(request, "Team goal has been deleted.")
        return redirect("team_goals")

    return render(request, "teams/delete_confirm.html", {"goal": goal})


@teacher_required
def add_student_to_course(request, slug):
    course = get_object_or_404(Course, slug=slug)
    if course.teacher != request.user:
        return HttpResponseForbidden("You are not authorized to enroll students in this course.")
    if request.method == "POST":
        form = StudentEnrollmentForm(request.POST)
        if form.is_valid():
            first_name = form.cleaned_data["first_name"]
            last_name = form.cleaned_data["last_name"]
            email = form.cleaned_data["email"]

            # Check if a user with this email already exists.
            if User.objects.filter(email=email).exists():
                form.add_error("email", "A user with this email already exists.")
            else:
                # Generate a username by combining the first name and the email prefix.
                email_prefix = email.split("@")[0]
                generated_username = f"{first_name}_{email_prefix}".lower()

                # Ensure the username is unique; if not, append a random string.
                while User.objects.filter(username=generated_username).exists():
                    generated_username = f"{generated_username}{get_random_string(4)}"
                # Create a new student account with an auto-generated password.
                random_password = get_random_string(10)
                try:
                    student = User.objects.create_user(
                        username=generated_username,
                        email=email,
                        password=random_password,
                        first_name=first_name,
                        last_name=last_name,
                    )
                    # Mark the new user as a student (not a teacher).
                    student.profile.is_teacher = False
                    student.profile.save()

                    # Enroll the new student in the course if not already enrolled.
                    if Enrollment.objects.filter(course=course, student=student).exists():
                        form.add_error(None, "Student is already enrolled.")
                    else:
                        Enrollment.objects.create(course=course, student=student, status="approved")
                        messages.success(request, f"{first_name} {last_name} has been enrolled in the course.")

                        # Send enrollment notification and password reset link to student
                        reset_link = request.build_absolute_uri(reverse("account_reset_password"))
                        context = {
                            "student": student,
                            "course": course,
                            "teacher": request.user,
                            "reset_link": reset_link,
                        }
                        html_message = render_to_string("emails/student_enrollment.html", context)
                        send_mail(
                            f"You have been enrolled in {course.title}",
                            f"You have been enrolled in {course.title} by\
                                {request.user.get_full_name() or request.user.username}. "
                            f"Please visit {reset_link} to set your password.",
                            settings.DEFAULT_FROM_EMAIL,
                            [email],
                            html_message=html_message,
                            fail_silently=False,
                        )
                        return redirect("course_detail", slug=course.slug)
                except IntegrityError:
                    form.add_error(None, "Failed to create user account. Please try again.")
    else:
        form = StudentEnrollmentForm()

    return render(request, "courses/add_student.html", {"form": form, "course": course})


def donate(request):
    """Display the donation page with options for one-time donations and subscriptions."""
    # Get recent public donations to display
    recent_donations = Donation.objects.filter(status="completed", anonymous=False).order_by("-created_at")[:5]

    # Calculate total donations
    total_donations = Donation.objects.filter(status="completed").aggregate(total=Sum("amount"))["total"] or 0

    # Get donation amounts for the preset buttons
    donation_amounts = [5, 10, 25, 50, 100]

    context = {
        "stripe_public_key": settings.STRIPE_PUBLISHABLE_KEY,
        "recent_donations": recent_donations,
        "total_donations": total_donations,
        "donation_amounts": donation_amounts,
    }

    return render(request, "donate.html", context)


@login_required
def create_donation_payment_intent(request):
    """Create a payment intent for a one-time donation."""
    if request.method != "POST":
        return JsonResponse({"error": "Invalid request method"}, status=400)

    try:
        data = json.loads(request.body)
        amount = data.get("amount")
        message = data.get("message", "")
        anonymous = data.get("anonymous", False)

        if not amount or float(amount) <= 0:
            return JsonResponse({"error": "Invalid donation amount"}, status=400)

        # Convert amount to cents for Stripe
        amount_cents = int(float(amount) * 100)

        # Create a payment intent
        intent = stripe.PaymentIntent.create(
            amount=amount_cents,
            currency="usd",
            metadata={
                "donation_type": "one_time",
                "user_id": request.user.id,
                "message": message[:100] if message else "",  # Limit message length
                "anonymous": "true" if anonymous else "false",
            },
        )

        # Create a donation record
        donation = Donation.objects.create(
            user=request.user,
            email=request.user.email,
            amount=amount,
            donation_type="one_time",
            status="pending",
            stripe_payment_intent_id=intent.id,
            message=message,
            anonymous=anonymous,
        )

        return JsonResponse(
            {
                "clientSecret": intent.client_secret,
                "donation_id": donation.id,
            }
        )

    except Exception as e:
        return JsonResponse({"error": str(e)}, status=400)


@login_required
def create_donation_subscription(request):
    """Create a subscription for recurring donations."""
    if request.method != "POST":
        return JsonResponse({"error": "Invalid request method"}, status=400)

    try:
        data = json.loads(request.body)
        amount = data.get("amount")
        message = data.get("message", "")
        anonymous = data.get("anonymous", False)
        payment_method_id = data.get("payment_method_id")

        if not amount or float(amount) <= 0:
            return JsonResponse({"error": "Invalid donation amount"}, status=400)

        if not payment_method_id:
            return JsonResponse({"error": "Payment method is required"}, status=400)

        # Convert amount to cents for Stripe
        amount_cents = int(float(amount) * 100)

        # Check if user already has a Stripe customer ID
        customer_id = None
        if hasattr(request.user, "profile") and request.user.profile.stripe_customer_id:
            customer_id = request.user.profile.stripe_customer_id

        # Create or get customer
        if customer_id:
            customer = stripe.Customer.retrieve(customer_id)
        else:
            customer = stripe.Customer.create(
                email=request.user.email,
                name=request.user.get_full_name() or request.user.username,
                payment_method=payment_method_id,
                invoice_settings={"default_payment_method": payment_method_id},
            )

            # Save customer ID to user profile
            if hasattr(request.user, "profile"):
                request.user.profile.stripe_customer_id = customer.id
                request.user.profile.save()

        # Create a subscription product and price if they don't exist
        # Note: In a production environment, you might want to create these
        # products and prices in the Stripe dashboard and reference them here
        product = stripe.Product.create(
            name=f"Monthly Donation - ${amount}",
            type="service",
        )

        price = stripe.Price.create(
            product=product.id,
            unit_amount=amount_cents,
            currency="usd",
            recurring={"interval": "month"},
        )

        # Create the subscription
        subscription = stripe.Subscription.create(
            customer=customer.id,
            items=[{"price": price.id}],
            payment_behavior="default_incomplete",
            expand=["latest_invoice.payment_intent"],
            metadata={
                "donation_type": "subscription",
                "user_id": request.user.id,
                "message": message[:100] if message else "",
                "anonymous": "true" if anonymous else "false",
                "amount": amount,
            },
        )

        # Create a donation record
        donation = Donation.objects.create(
            user=request.user,
            email=request.user.email,
            amount=amount,
            donation_type="subscription",
            status="pending",
            stripe_subscription_id=subscription.id,
            stripe_customer_id=customer.id,
            message=message,
            anonymous=anonymous,
        )

        return JsonResponse(
            {
                "subscription_id": subscription.id,
                "client_secret": subscription.latest_invoice.payment_intent.client_secret,
                "donation_id": donation.id,
            }
        )

    except Exception as e:
        return JsonResponse({"error": str(e)}, status=400)


@csrf_exempt
def donation_webhook(request):
    """Handle Stripe webhooks for donations."""
    payload = request.body
    sig_header = request.META.get("HTTP_STRIPE_SIGNATURE")

    try:
        event = stripe.Webhook.construct_event(payload, sig_header, settings.STRIPE_WEBHOOK_SECRET)
    except ValueError:
        # Invalid payload
        return HttpResponse(status=400)
    except stripe.error.SignatureVerificationError:
        # Invalid signature
        return HttpResponse(status=400)

    # Handle payment intent events
    if event.type == "payment_intent.succeeded":
        payment_intent = event.data.object
        handle_successful_donation_payment(payment_intent)
    elif event.type == "payment_intent.payment_failed":
        payment_intent = event.data.object
        handle_failed_donation_payment(payment_intent)

    # Handle subscription events
    elif event.type == "customer.subscription.created":
        subscription = event.data.object
        handle_subscription_created(subscription)
    elif event.type == "customer.subscription.updated":
        subscription = event.data.object
        handle_subscription_updated(subscription)
    elif event.type == "customer.subscription.deleted":
        subscription = event.data.object
        handle_subscription_cancelled(subscription)
    elif event.type == "invoice.payment_succeeded":
        invoice = event.data.object
        handle_invoice_paid(invoice)
    elif event.type == "invoice.payment_failed":
        invoice = event.data.object
        handle_invoice_failed(invoice)

    return HttpResponse(status=200)


def handle_successful_donation_payment(payment_intent):
    """Handle successful one-time donation payments."""
    try:
        # Find the donation by payment intent ID
        donation = Donation.objects.get(stripe_payment_intent_id=payment_intent.id)
        donation.status = "completed"
        donation.save()

        # Send thank you email
        send_donation_thank_you_email(donation)

    except Donation.DoesNotExist:
        # This might be a payment for something else
        pass


def handle_failed_donation_payment(payment_intent):
    """Handle failed one-time donation payments."""
    try:
        # Find the donation by payment intent ID
        donation = Donation.objects.get(stripe_payment_intent_id=payment_intent.id)
        donation.status = "failed"
        donation.save()

    except Donation.DoesNotExist:
        # This might be a payment for something else
        pass


def handle_subscription_created(subscription):
    """Handle newly created subscriptions."""
    try:
        # Find the donation by subscription ID
        donation = Donation.objects.get(stripe_subscription_id=subscription.id)

        # Update status based on subscription status
        if subscription.status == "active":
            donation.status = "completed"
        elif subscription.status == "incomplete":
            donation.status = "pending"
        elif subscription.status == "canceled":
            donation.status = "cancelled"

        donation.save()

    except Donation.DoesNotExist:
        # This might be a subscription for something else
        pass


def handle_subscription_updated(subscription):
    """Handle subscription updates."""
    try:
        # Find the donation by subscription ID
        donation = Donation.objects.get(stripe_subscription_id=subscription.id)

        # Update status based on subscription status
        if subscription.status == "active":
            donation.status = "completed"
        elif subscription.status == "past_due":
            donation.status = "pending"
        elif subscription.status == "canceled":
            donation.status = "cancelled"

        donation.save()

    except Donation.DoesNotExist:
        # This might be a subscription for something else
        pass


def handle_subscription_cancelled(subscription):
    """Handle cancelled subscriptions."""
    try:
        # Find the donation by subscription ID
        donation = Donation.objects.get(stripe_subscription_id=subscription.id)
        donation.status = "cancelled"
        donation.save()

    except Donation.DoesNotExist:
        # This might be a subscription for something else
        pass


def handle_invoice_paid(invoice):
    """Handle successful subscription invoice payments."""
    if invoice.subscription:
        try:
            # Find the donation by subscription ID
            donation = Donation.objects.get(stripe_subscription_id=invoice.subscription)

            # Create a new donation record for this payment
            Donation.objects.create(
                user=donation.user,
                email=donation.email,
                amount=donation.amount,
                donation_type="subscription",
                status="completed",
                stripe_subscription_id=donation.stripe_subscription_id,
                stripe_customer_id=donation.stripe_customer_id,
                message=donation.message,
                anonymous=donation.anonymous,
            )

            # Send thank you email
            send_donation_thank_you_email(donation)

        except Donation.DoesNotExist:
            # This might be a subscription for something else
            pass


def handle_invoice_failed(invoice):
    """Handle failed subscription invoice payments."""
    if invoice.subscription:
        try:
            # Find the donation by subscription ID
            donation = Donation.objects.get(stripe_subscription_id=invoice.subscription)

            # Create a new donation record for this failed payment
            Donation.objects.create(
                user=donation.user,
                email=donation.email,
                amount=donation.amount,
                donation_type="subscription",
                status="failed",
                stripe_subscription_id=donation.stripe_subscription_id,
                stripe_customer_id=donation.stripe_customer_id,
                message=donation.message,
                anonymous=donation.anonymous,
            )

        except Donation.DoesNotExist:
            # This might be a subscription for something else
            pass


def send_donation_thank_you_email(donation):
    """Send a thank you email for donations."""
    subject = "Thank You for Your Donation!"
    from_email = settings.DEFAULT_FROM_EMAIL
    to_email = donation.email

    # Prepare context for email template
    context = {
        "donation": donation,
        "site_name": settings.SITE_NAME,
    }

    # Render email template
    html_message = render_to_string("emails/donation_thank_you.html", context)
    plain_message = strip_tags(html_message)

    # Send email
    send_mail(subject, plain_message, from_email, [to_email], html_message=html_message)


def donation_success(request):
    """Display a success page after a successful donation."""
    donation_id = request.GET.get("donation_id")

    if donation_id:
        try:
            donation = Donation.objects.get(id=donation_id)
            context = {
                "donation": donation,
            }
            return render(request, "donation_success.html", context)
        except Donation.DoesNotExist:
            pass

    # If no valid donation ID, redirect to the donate page
    return redirect("donate")


def donation_cancel(request):
    """Handle donation cancellation."""
    return redirect("donate")


def educational_videos_list(request):
    """View for listing educational videos with optional category filtering."""
    # Get category filter from query params
    selected_category = request.GET.get("category")

    # Base queryset
    videos = EducationalVideo.objects.select_related("uploader", "category").order_by("-uploaded_at")

    # Apply category filter if provided
    if selected_category:
        videos = videos.filter(category__slug=selected_category)
        selected_category_obj = get_object_or_404(Subject, slug=selected_category)
        selected_category_display = selected_category_obj.name
    else:
        selected_category_display = None

    # Get category counts for sidebar
    category_counts = dict(
        EducationalVideo.objects.values("category__name", "category__slug")
        .annotate(count=Count("id"))
        .values_list("category__slug", "count")
    )

    # Get all subjects for the dropdown
    subjects = Subject.objects.all().order_by("order", "name")

    # Paginate results
    paginator = Paginator(videos, 12)  # 12 videos per page
    page_number = request.GET.get("page", 1)
    page_obj = paginator.get_page(page_number)

    context = {
        "videos": page_obj,
        "is_paginated": paginator.num_pages > 1,
        "page_obj": page_obj,
        "subjects": subjects,
        "selected_category": selected_category,
        "selected_category_display": selected_category_display,
        "category_counts": category_counts,
    }

    return render(request, "videos/list.html", context)


@login_required
def upload_educational_video(request):
    """View for uploading a new educational video."""
    if request.method == "POST":
        form = EducationalVideoForm(request.POST)
        if form.is_valid():
            video = form.save(commit=False)
            video.uploader = request.user
            video.save()

            return redirect("educational_videos_list")
    else:
        form = EducationalVideoForm()

    return render(request, "videos/upload.html", {"form": form})


def certificate_detail(request, certificate_id):
    certificate = get_object_or_404(Certificate, certificate_id=certificate_id)
    if request.user != certificate.user and not request.user.is_staff:
        return HttpResponseForbidden("You don't have permission to view this certificate")
    context = {
        "certificate": certificate,
    }
    return render(request, "courses/certificate_detail.html", context)


@login_required
def generate_certificate(request, enrollment_id):
    # Retrieve the enrollment for the current user
    enrollment = get_object_or_404(Enrollment, id=enrollment_id, student=request.user)
    # Ensure the course is completed before generating a certificate
    if enrollment.status != "completed":
        messages.error(request, "You can only generate a certificate for a completed course.")
        return redirect("student_dashboard")

    # Check if a certificate already exists for this course and user
    certificate = Certificate.objects.filter(user=request.user, course=enrollment.course).first()
    if certificate:
        messages.info(request, "Certificate already generated.")
        return redirect("certificate_detail", certificate_id=certificate.certificate_id)

    # Create a new certificate record manually
    certificate = Certificate.objects.create(user=request.user, course=enrollment.course)
    messages.success(request, "Certificate generated successfully!")
    return redirect("certificate_detail", certificate_id=certificate.certificate_id)


@login_required
def tracker_list(request):
    trackers = ProgressTracker.objects.filter(user=request.user).order_by("-updated_at")
    return render(request, "trackers/list.html", {"trackers": trackers})


@login_required
def create_tracker(request):
    if request.method == "POST":
        form = ProgressTrackerForm(request.POST)
        if form.is_valid():
            tracker = form.save(commit=False)
            tracker.user = request.user
            tracker.save()
            return redirect("tracker_detail", tracker_id=tracker.id)
    else:
        form = ProgressTrackerForm()
    return render(request, "trackers/form.html", {"form": form, "title": "Create Progress Tracker"})


@login_required
def update_tracker(request, tracker_id):
    tracker = get_object_or_404(ProgressTracker, id=tracker_id, user=request.user)

    if request.method == "POST":
        form = ProgressTrackerForm(request.POST, instance=tracker)
        if form.is_valid():
            form.save()
            return redirect("tracker_detail", tracker_id=tracker.id)
    else:
        form = ProgressTrackerForm(instance=tracker)
    return render(request, "trackers/form.html", {"form": form, "tracker": tracker, "title": "Update Progress Tracker"})


@login_required
def tracker_detail(request, tracker_id):
    tracker = get_object_or_404(ProgressTracker, id=tracker_id, user=request.user)
    embed_url = request.build_absolute_uri(f"/trackers/embed/{tracker.embed_code}/")
    return render(request, "trackers/detail.html", {"tracker": tracker, "embed_url": embed_url})


@login_required
def update_progress(request, tracker_id):
    if request.method == "POST" and request.headers.get("X-Requested-With") == "XMLHttpRequest":
        tracker = get_object_or_404(ProgressTracker, id=tracker_id, user=request.user)

        try:
            new_value = int(request.POST.get("current_value", tracker.current_value))
            tracker.current_value = new_value
            tracker.save()

            return JsonResponse(
                {"success": True, "percentage": tracker.percentage, "current_value": tracker.current_value}
            )
        except ValueError:
            return JsonResponse({"success": False, "error": "Invalid value"}, status=400)
    return JsonResponse({"success": False, "error": "Invalid request"}, status=400)


@xframe_options_exempt
def embed_tracker(request, embed_code):
    tracker = get_object_or_404(ProgressTracker, embed_code=embed_code, public=True)
    return render(request, "trackers/embed.html", {"tracker": tracker})


@login_required
def streak_detail(request):
    """Display the user's learning streak."""
    if not request.user.is_authenticated:
        return redirect("account_login")
    streak, created = LearningStreak.objects.get_or_create(user=request.user)
    return render(request, "streak_detail.html", {"streak": streak})


@login_required
def waiting_room_list(request):
    """View for displaying waiting rooms categorized by status."""
    # Get waiting rooms by status
    open_rooms = WaitingRoom.objects.filter(status="open")
    fulfilled_rooms = WaitingRoom.objects.filter(status="fulfilled")
    closed_rooms = WaitingRoom.objects.filter(status="closed")

    # Get waiting rooms created by the user
    user_created_rooms = WaitingRoom.objects.filter(creator=request.user)

    # Get waiting rooms joined by the user
    user_joined_rooms = request.user.joined_waiting_rooms.all()

    # Process topics for all waiting rooms
    all_rooms = (
        list(open_rooms)
        + list(fulfilled_rooms)
        + list(closed_rooms)
        + list(user_created_rooms)
        + list(user_joined_rooms)
    )
    room_topics = {}
    for room in all_rooms:
        room_topics[room.id] = [topic.strip() for topic in room.topics.split(",") if topic.strip()]

    context = {
        "open_rooms": open_rooms,
        "fulfilled_rooms": fulfilled_rooms,
        "closed_rooms": closed_rooms,
        "user_created_rooms": user_created_rooms,
        "user_joined_rooms": user_joined_rooms,
        "room_topics": room_topics,
    }
    return render(request, "waiting_room/list.html", context)


def find_matching_courses(waiting_room):
    """Find courses that match the waiting room's subject and topics."""
    # Get courses with matching subject name (case-insensitive)
    matching_courses = Course.objects.filter(subject__iexact=waiting_room.subject, status="published")

    # Filter courses that have all required topics
    required_topics = {t.strip().lower() for t in waiting_room.topics.split(",") if t.strip()}

    # Further filter courses by checking if their topics contain all required topics
    final_matches = []
    for course in matching_courses:
        course_topics = {t.strip().lower() for t in course.topics.split(",") if t.strip()}
        if course_topics.issuperset(required_topics):
            final_matches.append(course)

    return final_matches


def waiting_room_detail(request, waiting_room_id):
    """View for displaying details of a waiting room."""
    waiting_room = get_object_or_404(WaitingRoom, id=waiting_room_id)

    # Check if the user is a participant
    is_participant = request.user.is_authenticated and request.user in waiting_room.participants.all()

    # Check if the user is the creator
    is_creator = request.user.is_authenticated and request.user == waiting_room.creator

    # Check if the user is a teacher
    is_teacher = request.user.is_authenticated and hasattr(request.user, "profile") and request.user.profile.is_teacher

    context = {
        "waiting_room": waiting_room,
        "is_participant": is_participant,
        "is_creator": is_creator,
        "is_teacher": is_teacher,
        "participant_count": waiting_room.participants.count(),
        "topic_list": [topic.strip() for topic in waiting_room.topics.split(",") if topic.strip()],
    }
    return render(request, "waiting_room/detail.html", context)


@login_required
def join_waiting_room(request, waiting_room_id):
    """View for joining a waiting room."""
    waiting_room = get_object_or_404(WaitingRoom, id=waiting_room_id)

    # Check if the waiting room is open
    if waiting_room.status != "open":
        messages.error(request, "This waiting room is no longer open for joining.")
        return redirect("waiting_room_list")

    # Add the user as a participant if not already
    if request.user not in waiting_room.participants.all():
        waiting_room.participants.add(request.user)
        messages.success(request, f"You have joined the waiting room: {waiting_room.title}")
    else:
        messages.info(request, "You are already a participant in this waiting room.")

    return redirect("waiting_room_detail", waiting_room_id=waiting_room.id)


@login_required
def leave_waiting_room(request, waiting_room_id):
    """View for leaving a waiting room."""
    waiting_room = get_object_or_404(WaitingRoom, id=waiting_room_id)

    # Remove the user from participants
    if request.user in waiting_room.participants.all():
        waiting_room.participants.remove(request.user)
        messages.success(request, f"You have left the waiting room: {waiting_room.title}")
    else:
        messages.info(request, "You are not a participant in this waiting room.")

    return redirect("waiting_room_list")


def is_superuser(user):
    return user.is_superuser


@user_passes_test(is_superuser)
def sync_github_milestones(request):
    """Sync GitHub milestones with forum topics."""
    github_repo = "alphaonelabs/alphaonelabs-education-website"
    milestones_url = f"https://api.github.com/repos/{github_repo}/milestones"

    try:
        # Get GitHub milestones
        response = requests.get(milestones_url)
        response.raise_for_status()
        milestones = response.json()

        # Get or create a forum category for milestones
        category, created = ForumCategory.objects.get_or_create(
            name="GitHub Milestones",
            defaults={
                "slug": "github-milestones",
                "description": "Discussions about GitHub milestones and project roadmap",
                "icon": "fa-github",
            },
        )

        # Count for tracking
        created_count = 0
        updated_count = 0

        for milestone in milestones:
            milestone_title = milestone["title"]
            milestone_description = milestone["description"] or "No description provided."
            milestone_url = milestone["html_url"]
            milestone_state = milestone["state"]
            open_issues = milestone["open_issues"]
            closed_issues = milestone["closed_issues"]
            due_date = milestone.get("due_on", "No due date")

            # Format content with progress information
            progress = 0
            if open_issues + closed_issues > 0:
                progress = (closed_issues / (open_issues + closed_issues)) * 100

            content = f"""
## Milestone: {milestone_title}

{milestone_description}

**State:** {milestone_state}
**Progress:** {progress:.1f}% ({closed_issues} closed / {open_issues} open issues)
**Due Date:** {due_date}

[View on GitHub]({milestone_url})
            """

            # Try to find an existing topic for this milestone
            topic = ForumTopic.objects.filter(
                category=category, title__startswith=f"Milestone: {milestone_title}"
            ).first()

            if topic:
                # Update existing topic
                topic.content = content
                topic.is_pinned = milestone_state == "open"  # Pin open milestones
                topic.save()
                updated_count += 1
            else:
                # Create new topic
                # Use the first superuser as the author
                author = User.objects.filter(is_superuser=True).first()
                if author:
                    ForumTopic.objects.create(
                        category=category,
                        title=f"Milestone: {milestone_title}",
                        content=content,
                        author=author,
                        is_pinned=(milestone_state == "open"),
                    )
                    created_count += 1

        if created_count or updated_count:
            messages.success(
                request, f"Successfully synced GitHub milestones: {created_count} created, {updated_count} updated."
            )
        else:
            messages.info(request, "No GitHub milestones to sync.")

    except requests.exceptions.RequestException as e:
        messages.error(request, f"Error fetching GitHub milestones: {str(e)}")
    except Exception as e:
        messages.error(request, f"Error syncing milestones: {str(e)}")

    return redirect("forum_categories")


@login_required
def toggle_course_status(request, slug):
    """Toggle a course between draft and published status"""
    course = get_object_or_404(Course, slug=slug)

    # Check if user is the course teacher
    if request.user != course.teacher:
        messages.error(request, "Only the course teacher can modify course status!")
        return redirect("course_detail", slug=slug)

    # Toggle the status between draft and published
    if course.status == "draft":
        course.status = "published"
        messages.success(request, "Course has been published successfully!")
    elif course.status == "published":
        course.status = "draft"
        messages.success(request, "Course has been unpublished and is now in draft mode.")
    # Note: We don't toggle from/to 'archived' status as that's a separate action

    course.save()
    return redirect("course_detail", slug=slug)


def public_profile(request, username):
    user = get_object_or_404(User, username=username)

    try:
        profile = user.profile
    except Profile.DoesNotExist:
        # Instead of raising Http404, we call custom_404.
        return custom_404(request, "Profile not found.")

    if not profile.is_profile_public:
        return custom_404(request, "Profile not found.")

    context = {"profile": profile}

    if profile.is_teacher:
        courses = Course.objects.filter(teacher=user)
        total_students = sum(course.enrollments.filter(status="approved").count() for course in courses)
        context.update(
            {
                "teacher_stats": {
                    "courses": courses,
                    "total_courses": courses.count(),
                    "total_students": total_students,
                }
            }
        )
    else:
        enrollments = Enrollment.objects.filter(student=user)
        completed_enrollments = enrollments.filter(status="completed")
        total_courses = enrollments.count()
        total_completed = completed_enrollments.count()
        total_progress = 0
        progress_count = 0
        for enrollment in enrollments:
            progress, _ = CourseProgress.objects.get_or_create(enrollment=enrollment)
            total_progress += progress.completion_percentage
            progress_count += 1
        avg_progress = round(total_progress / progress_count) if progress_count > 0 else 0
        context.update(
            {
                "total_courses": total_courses,
                "total_completed": total_completed,
                "avg_progress": avg_progress,
                "completed_courses": completed_enrollments,
            }
        )

    return render(request, "public_profile_detail.html", context)


class GradeableLinkListView(ListView):
    """View to display all submitted links that can be graded."""

    model = GradeableLink
    template_name = "grade_links/link_list.html"
    context_object_name = "links"
    paginate_by = 10


class GradeableLinkDetailView(DetailView):
    """View to display details about a specific link and its grades."""

    model = GradeableLink
    template_name = "grade_links/link_detail.html"
    context_object_name = "link"

    def get_context_data(self, **kwargs):
        context = super().get_context_data(**kwargs)

        # Check if user is authenticated
        if self.request.user.is_authenticated:
            # Check if the user has already graded this link
            try:
                user_grade = LinkGrade.objects.get(link=self.object, user=self.request.user)
                context["user_grade"] = user_grade
                context["grade_form"] = LinkGradeForm(instance=user_grade)
            except LinkGrade.DoesNotExist:
                context["grade_form"] = LinkGradeForm()

        # Get all grades for this link
        context["grades"] = self.object.grades.all()

        return context


class GradeableLinkCreateView(LoginRequiredMixin, CreateView):
    """View to submit a new link for grading."""

    model = GradeableLink
    form_class = GradeableLinkForm
    template_name = "grade_links/submit_link.html"
    success_url = reverse_lazy("gradeable_link_list")

    def form_valid(self, form):
        form.instance.user = self.request.user
        messages.success(self.request, "Your link has been submitted for grading!")
        return super().form_valid(form)


@login_required
def grade_link(request, pk):
    """View to grade a link."""
    link = get_object_or_404(GradeableLink, pk=pk)

    # Prevent users from grading their own links
    if link.user == request.user:
        messages.error(request, "You cannot grade your own submissions!")
        return redirect("gradeable_link_detail", pk=link.pk)

    # Check if the user has already graded this link
    try:
        user_grade = LinkGrade.objects.get(link=link, user=request.user)
    except LinkGrade.DoesNotExist:
        user_grade = None

    if request.method == "POST":
        form = LinkGradeForm(request.POST, instance=user_grade)
        if form.is_valid():
            grade = form.save(commit=False)
            grade.link = link
            grade.user = request.user
            grade.save()
            messages.success(request, "Your grade has been submitted!")
            return redirect("gradeable_link_detail", pk=link.pk)
    else:
        form = LinkGradeForm(instance=user_grade)

    return render(
        request,
        "grade_links/grade_link.html",
        {
            "form": form,
            "link": link,
        },
    )


def duplicate_session(request, session_id):
    """Duplicate a session to next week."""
    # Get the original session
    session = get_object_or_404(Session, id=session_id)
    course = session.course

    # Check if user is the course teacher
    if request.user != course.teacher:
        messages.error(request, "Only the course teacher can duplicate sessions!")
        return redirect("course_detail", slug=course.slug)

    # Create a new session with the same properties but dates shifted forward by a week
    new_session = Session(
        course=course,
        title=session.title,
        description=session.description,
        is_virtual=session.is_virtual,
        meeting_link=session.meeting_link,
        meeting_id="",  # Clear meeting ID as it will be a new meeting
        location=session.location,
        price=session.price,
        enable_rollover=session.enable_rollover,
        rollover_pattern=session.rollover_pattern,
    )

    # Set dates one week later
    time_shift = timezone.timedelta(days=7)
    new_session.start_time = session.start_time + time_shift
    new_session.end_time = session.end_time + time_shift

    # Save the new session
    new_session.save()
    msg = f"Session '{session.title}' duplicated for {new_session.start_time.strftime('%b %d, %Y')}"
    messages.success(request, msg)

    return redirect("course_detail", slug=course.slug)


def run_create_test_data(request):
    """Run the create_test_data management command and redirect to homepage."""
    from django.conf import settings

    if not settings.DEBUG:
        messages.error(request, "This action is only available in debug mode.")
        return redirect("index")

    try:
        call_command("create_test_data")
        messages.success(request, "Test data has been created successfully!")
    except Exception as e:
        messages.error(request, f"Error creating test data: {str(e)}")

    return redirect("index")


@login_required
@require_POST
def update_student_attendance(request):
    if not request.headers.get("X-Requested-With") == "XMLHttpRequest":
        return JsonResponse({"success": False, "message": "Invalid request"}, status=400)

    try:
        session_id = request.POST.get("session_id")
        student_id = request.POST.get("student_id")
        status = request.POST.get("status")
        notes = request.POST.get("notes", "")

        if not all([session_id, student_id, status]):
            return JsonResponse({"success": False, "message": "Missing required fields"}, status=400)

        session = Session.objects.get(id=session_id)
        student = User.objects.get(id=student_id)

        # Check if the user is the course teacher
        if request.user != session.course.teacher:
            return JsonResponse(
                {"success": False, "message": "Unauthorized: Only the course teacher can update attendance"}, status=403
            )

        # Update or create the attendance record
        attendance, created = SessionAttendance.objects.update_or_create(
            session=session, student=student, defaults={"status": status, "notes": notes}
        )

        return JsonResponse(
            {"success": True, "message": "Attendance updated successfully", "created": created, "status": status}
        )
    except Session.DoesNotExist:
        return JsonResponse({"success": False, "message": "Session not found"}, status=404)
    except User.DoesNotExist:
        return JsonResponse({"success": False, "message": "Student not found"}, status=404)
    except Exception:
        import logging

        logger = logging.getLogger(__name__)
        logger.error("Error updating student attendance", exc_info=True)
        return JsonResponse({"success": False, "message": "An internal error has occurred."}, status=500)


@login_required
def get_student_attendance(request):
    """Get a student's attendance data for a specific course."""
    if not request.headers.get("X-Requested-With") == "XMLHttpRequest":
        return JsonResponse({"success": False, "message": "Invalid request"}, status=400)

    student_id = request.GET.get("student_id")
    course_id = request.GET.get("course_id")

    if not all([student_id, course_id]):
        return JsonResponse({"success": False, "message": "Missing required parameters"}, status=400)

    try:
        course = Course.objects.get(id=course_id)
        student = User.objects.get(id=student_id)

        # Check if user is authorized (must be the course teacher)
        if request.user != course.teacher:
            return JsonResponse(
                {"success": False, "message": "Unauthorized: Only the course teacher can view this data"}, status=403
            )

        # Get all attendance records for this student in this course
        attendance_records = SessionAttendance.objects.filter(student=student, session__course=course).select_related(
            "session"
        )

        # Format the data for the frontend
        attendance_data = {}
        for record in attendance_records:
            attendance_data[record.session.id] = {
                "status": record.status,
                "notes": record.notes,
                "created_at": record.created_at.isoformat(),
                "updated_at": record.updated_at.isoformat(),
            }

        return JsonResponse({"success": True, "attendance": attendance_data})

    except Course.DoesNotExist:
        return JsonResponse({"success": False, "message": "Course not found"}, status=404)
    except User.DoesNotExist:
        return JsonResponse({"success": False, "message": "Student not found"}, status=404)
    except Exception:
        return JsonResponse({"success": False, "message": "Error: get_student_attendance"}, status=500)


@login_required
@teacher_required
def student_management(request, course_slug, student_id):
    """
    View for managing a specific student in a course.
    This replaces the modal functionality with a dedicated page.
    """
    course = get_object_or_404(Course, slug=course_slug)
    student = get_object_or_404(User, id=student_id)

    # Check if user is the course teacher
    if request.user != course.teacher:
        messages.error(request, "Only the course teacher can manage students!")
        return redirect("course_detail", slug=course.slug)

    # Check if student is enrolled in this course
    enrollment = get_object_or_404(Enrollment, course=course, student=student)

    # Get sessions for this course
    sessions = course.sessions.all().order_by("start_time")

    # Get attendance records
    attendance_records = SessionAttendance.objects.filter(student=student, session__course=course).select_related(
        "session"
    )

    # Format attendance data for easier access in template
    attendance_data = {}
    for record in attendance_records:
        attendance_data[record.session.id] = {"status": record.status, "notes": record.notes}

    # Get student progress data
    progress = CourseProgress.objects.filter(enrollment=enrollment).first()
    completed_sessions = []
    if progress:
        completed_sessions = progress.completed_sessions.all()

    # Calculate attendance rate
    total_sessions = sessions.count()
    attended_sessions = SessionAttendance.objects.filter(
        student=student, session__course=course, status__in=["present", "late"]
    ).count()

    attendance_rate = 0
    if total_sessions > 0:
        attendance_rate = int((attended_sessions / total_sessions) * 100)

    # Get badges earned by this student
    user_badges = student.badges.all()

    context = {
        "course": course,
        "student": student,
        "enrollment": enrollment,
        "sessions": sessions,
        "attendance_data": attendance_data,
        "attendance_rate": attendance_rate,
        "progress": progress,
        "completed_sessions": completed_sessions,
        "badges": user_badges,
    }

    return render(request, "courses/student_management.html", context)


@login_required
@teacher_required
def update_student_progress(request, enrollment_id):
    """
    View for updating a student's progress in a course.
    """
    enrollment = get_object_or_404(Enrollment, id=enrollment_id)
    course = enrollment.course

    # Check if user is the course teacher
    if request.user != course.teacher:
        messages.error(request, "Only the course teacher can update student progress!")
        return redirect("course_detail", slug=course.slug)

    if request.method == "POST":
        grade = request.POST.get("grade")
        status = request.POST.get("status")
        comments = request.POST.get("comments", "")

        # Update enrollment
        enrollment.grade = grade
        enrollment.status = status
        enrollment.notes = comments
        enrollment.last_grade_update = timezone.now()
        enrollment.save()

        messages.success(request, f"Progress for {enrollment.student.username} updated successfully!")
        return redirect("student_management", course_slug=course.slug, student_id=enrollment.student.id)

    # If not POST, redirect back to student management
    return redirect("student_management", course_slug=course.slug, student_id=enrollment.student.id)


@login_required
@teacher_required
def update_teacher_notes(request, enrollment_id):
    """
    View for updating teacher's private notes for a student.
    """
    enrollment = get_object_or_404(Enrollment, id=enrollment_id)
    course = enrollment.course

    # Check if user is the course teacher
    if request.user != course.teacher:
        messages.error(request, "Only the course teacher can update notes!")
        return redirect("course_detail", slug=course.slug)

    if request.method == "POST":
        notes = request.POST.get("teacher_notes", "")

        # If notes have changed, create a new note history entry
        if enrollment.teacher_notes != notes and notes.strip():
            NoteHistory.objects.create(enrollment=enrollment, content=notes, created_by=request.user)

        # Update enrollment
        enrollment.teacher_notes = notes
        enrollment.save()

        messages.success(request, f"Notes for {enrollment.student.username} updated successfully!")

    return redirect("student_management", course_slug=course.slug, student_id=enrollment.student.id)


@login_required
@teacher_required
@require_POST
def award_badge(request):
    """
    AJAX view for awarding badges to students.
    """
    if not request.headers.get("X-Requested-With") == "XMLHttpRequest":
        return JsonResponse({"success": False, "message": "Invalid request"}, status=400)

    student_id = request.POST.get("student_id")
    badge_type = request.POST.get("badge_type")
    course_slug = request.POST.get("course_slug")

    if not all([student_id, badge_type, course_slug]):
        return JsonResponse({"success": False, "message": "Missing required parameters"}, status=400)

    try:
        student = User.objects.get(id=student_id)
        course = Course.objects.get(slug=course_slug)

        # Check if user is the course teacher
        if request.user != course.teacher:
            return JsonResponse(
                {"success": False, "message": "Unauthorized: Only the course teacher can award badges"}, status=403
            )

        # Handle different badge types
        badge = None
        if badge_type == "perfect_attendance":
            badge, created = Badge.objects.get_or_create(
                name="Perfect Attendance",
                defaults={"description": "Awarded for attending all sessions in a course", "points": 50},
            )
        elif badge_type == "participation":
            badge, created = Badge.objects.get_or_create(
                name="Outstanding Participation",
                defaults={"description": "Awarded for exceptional participation in course discussions", "points": 75},
            )
        elif badge_type == "completion":
            badge, created = Badge.objects.get_or_create(
                name="Course Completion",
                defaults={"description": "Awarded for successfully completing the course", "points": 100},
            )
        else:
            return JsonResponse({"success": False, "message": "Invalid badge type"}, status=400)

        # Award the badge to the student
        user_badge, created = UserBadge.objects.get_or_create(
            user=student, badge=badge, defaults={"awarded_by": request.user, "course": course}
        )

        if not created:
            return JsonResponse({"success": False, "message": "Student already has this badge"}, status=400)

        return JsonResponse(
            {"success": True, "message": f"Badge '{badge.name}' awarded successfully to {student.username}"}
        )

    except User.DoesNotExist:
        return JsonResponse({"success": False, "message": "Student not found"}, status=404)
    except Course.DoesNotExist:
        return JsonResponse({"success": False, "message": "Course not found"}, status=404)
    except Exception:
        return JsonResponse({"success": False, "message": "Error: award_badge"}, status=500)


def notification_preferences(request):
    """
    Display and update the notification preferences for the logged-in user.
    """
    # Get (or create) the user's notification preferences.
    preference, created = NotificationPreference.objects.get_or_create(user=request.user)

    if request.method == "POST":
        form = NotificationPreferencesForm(request.POST, instance=preference)
        if form.is_valid():
            form.save()
            messages.success(request, "Your notification preferences have been updated.")
            # Redirect to the profile page after saving
            return redirect("profile")
        else:
            messages.error(request, "There was an error updating your preferences.")
    else:
        form = NotificationPreferencesForm(instance=preference)

    return render(request, "account/notification_preferences.html", {"form": form})


@login_required
def invite_to_study_group(request, group_id):
    """Invite a user to a study group."""
    group = get_object_or_404(StudyGroup, id=group_id)

    # Only allow invitations from current group members.
    if request.user not in group.members.all():
        messages.error(request, "You must be a member of the group to invite others.")
        return redirect("study_group_detail", group_id=group.id)

    if request.method == "POST":
        email_or_username = request.POST.get("email_or_username")
        # Search by email or username.
        recipient = User.objects.filter(Q(email=email_or_username) | Q(username=email_or_username)).first()
        if not recipient:
            messages.error(request, f"No user found with email or username: {email_or_username}")
            return redirect("study_group_detail", group_id=group.id)

        # Prevent duplicate invitations or inviting existing members.
        if recipient in group.members.all():
            messages.warning(request, f"{recipient.username} is already a member of this group.")
            return redirect("study_group_detail", group_id=group.id)

        if StudyGroupInvite.objects.filter(group=group, recipient=recipient, status="pending").exists():
            messages.warning(request, f"An invitation has already been sent to {recipient.username}.")
            return redirect("study_group_detail", group_id=group.id)

        if group.is_full():
            messages.error(request, "The study group is full. No new members can be added.")
            return redirect("study_group_detail", group_id=group.id)

        # Create a notification for the recipient.
        notification_url = request.build_absolute_uri(reverse("user_invitations"))
        notification_text = (
            f"{request.user.username} has invited you to join the study group: {group.name}. "
            f"View invitations here: {notification_url}"
        )
        Notification.objects.create(
            user=recipient, title="Study Group Invitation", message=notification_text, notification_type="info"
        )

        messages.success(request, f"Invitation sent to {recipient.username}.")
        return redirect("study_group_detail", group_id=group.id)

    return redirect("study_group_detail", group_id=group.id)


@login_required
def user_invitations(request):
    """Display pending study group invitations for the user."""
    invitations = StudyGroupInvite.objects.filter(recipient=request.user, status="pending").select_related(
        "group", "sender"
    )
    return render(request, "web/study/invitations.html", {"invitations": invitations})


@login_required
def respond_to_invitation(request, invite_id):
    """Accept or decline a study group invitation."""
    invite = get_object_or_404(StudyGroupInvite, id=invite_id, recipient=request.user)
    if request.method == "POST":
        response = request.POST.get("response")
        if response == "accept":
            if invite.group.is_full():
                messages.error(request, "The study group is full. Cannot join.")
                return redirect("user_invitations")
            invite.accept()
            study_group_url = request.build_absolute_uri(reverse("study_group_detail", args=[invite.group.id]))
            notification_text = f"{request.user.username} has accepted your invitation to join {invite.group.name}.\
                 View group details here: {study_group_url}"
            Notification.objects.create(
                user=invite.sender, title="Invitation Accepted", message=notification_text, notification_type="success"
            )
            messages.success(request, f"You have joined {invite.group.name}.")
            return redirect("user_invitations")
        elif response == "decline":
            invite.decline()
            study_group_url = request.build_absolute_uri(reverse("study_group_detail", args=[invite.group.id]))
            notification_text = f"{request.user.username} has declined your invitation to join {invite.group.name}.\
                 View group details here: {study_group_url}"
            Notification.objects.create(
                user=invite.sender, title="Invitation Declined", message=notification_text, notification_type="warning"
            )
            messages.info(request, f"You have declined the invitation to {invite.group.name}.")
            return redirect("user_invitations")

    return redirect("user_invitations")


@login_required
def create_study_group(request):
    if request.method == "POST":
        form = StudyGroupForm(request.POST)
        if form.is_valid():
            study_group = form.save(commit=False)
            study_group.creator = request.user
            study_group.save()
            # Automatically add the creator as a member
            study_group.members.add(request.user)
            messages.success(request, "Study group created successfully!")
            return redirect("study_group_detail", group_id=study_group.id)
    else:
        form = StudyGroupForm()
<<<<<<< HEAD
    return render(request, "web/study/create_group.html", {"form": form})
=======
    return render(request, "web/study/create_group.html", {"form": form})


@login_required
def progress_visualization(request):
    """Generate and render progress visualization statistics for a student's enrolled courses."""
    user = request.user
    if request.user.profile.is_teacher:
        messages.error(request, "This Progress Chart is for students only.")
        return redirect("profile")

    # Create a unique cache key based on user ID
    cache_key = f"user_progress_{user.id}"
    context = cache.get(cache_key)

    if not context:
        # Cache miss - calculate all data
        enrollments = Enrollment.objects.filter(student=user)
        course_stats = calculate_course_stats(enrollments)
        attendance_stats = calculate_attendance_stats(user, enrollments)
        learning_activity = calculate_learning_activity(user, enrollments)
        completion_pace = calculate_completion_pace(enrollments)
        chart_data = prepare_chart_data(enrollments)

        # Combine all stats into a single context dictionary
        context = {**course_stats, **attendance_stats, **learning_activity, **completion_pace, **chart_data}
        # Cache the results (no expiration, we'll invalidate manually via signals)
        cache.set(cache_key, context, timeout=None)  # None means no expiration

    return render(request, "courses/progress_visualization.html", context)


def calculate_course_stats(enrollments):
    """Calculate statistics on the user's course progress."""
    total_courses = enrollments.count()
    courses_completed = enrollments.filter(status="completed").count()
    topics_mastered = sum(e.progress.completed_sessions.count() for e in enrollments if hasattr(e, "progress"))

    return {
        "total_courses": total_courses,
        "courses_completed": courses_completed,
        "courses_completed_percentage": round((courses_completed / total_courses) * 100) if total_courses else 0,
        "topics_mastered": topics_mastered,
    }


def calculate_attendance_stats(user, enrollments):
    """Calculate the user's attendance statistics."""
    all_attendances = SessionAttendance.objects.filter(
        student=user, session__course__in=[e.course for e in enrollments]
    )
    total_attendance_count = all_attendances.count()
    present_attendance_count = all_attendances.filter(status__in=["present", "late"]).count()

    return {
        "average_attendance": (
            round((present_attendance_count / total_attendance_count) * 100) if total_attendance_count else 0
        )
    }


def calculate_learning_activity(user, enrollments):
    """Calculate learning activity metrics like active days, streaks, and learning hours."""
    all_completed_sessions = [
        s for s in get_all_completed_sessions(enrollments) if s.start_time and s.end_time and s.end_time > s.start_time
    ]
    now = timezone.now()

    # Find the most active day of the week
    most_active_day = Counter(session.start_time.strftime("%A") for session in all_completed_sessions).most_common(1)
    # Find the most recent session date
    last_session_date = (
        max(all_completed_sessions, key=lambda s: s.start_time).start_time.strftime("%b %d, %Y")
        if all_completed_sessions
        else "N/A"
    )

    streak, _ = LearningStreak.objects.get_or_create(user=user)
    current_streak = streak.current_streak

    total_learning_hours = round(
        sum((s.end_time - s.start_time).total_seconds() / 3600 for s in all_completed_sessions), 1
    )

    # Calculate the number of weeks since the first session, minimum 1 week
    weeks_since_first_session = (
        max(1, (now - min(all_completed_sessions, key=lambda s: s.start_time).start_time).days / 7)
        if all_completed_sessions
        else 1
    )
    avg_sessions_per_week = round(len(all_completed_sessions) / weeks_since_first_session, 1)

    return {
        # Extract the day name from the most common day tuple, or default to "N/A"
        "most_active_day": most_active_day[0][0] if most_active_day else "N/A",
        "last_session_date": last_session_date,
        "current_streak": current_streak,
        "total_learning_hours": total_learning_hours,
        "avg_sessions_per_week": avg_sessions_per_week,
    }


def calculate_completion_pace(enrollments):
    """Calculate the average completion pace for completed courses."""
    completed_enrollments = enrollments.filter(status="completed")
    if not completed_enrollments.exists():
        return {"completion_pace": "N/A"}

    total_days = sum(
        (e.completion_date - e.enrollment_date).days
        for e in completed_enrollments
        if e.completion_date and e.enrollment_date
    )
    avg_days_to_complete = total_days / completed_enrollments.count() if completed_enrollments.count() > 0 else 0

    return {"completion_pace": f"{avg_days_to_complete:.0f} days/course"}


def get_all_completed_sessions(enrollments):
    """Retrieve all completed sessions for a user's enrollments."""
    return [s for e in enrollments if hasattr(e, "progress") for s in e.progress.completed_sessions.all()]


def prepare_chart_data(enrollments):
    """Prepare data for visualizing user progress in charts."""
    colors = ["255,99,132", "54,162,235", "255,206,86", "75,192,192", "153,102,255"]

    courses = []
    progress_dates, sessions_completed = [], []

    for i, e in enumerate(enrollments):
        color = colors[i % len(colors)]
        # Basic course data with progress information
        course_data = {
            "title": e.course.title,
            "color": color,
            "progress": getattr(e.progress, "completion_percentage", 0),
            "sessions_completed": e.progress.completed_sessions.count() if hasattr(e, "progress") else 0,
            "total_sessions": e.course.sessions.count(),
        }

        # Add time series data for courses with completed sessions
        if hasattr(e, "progress") and e.progress.completed_sessions.exists():
            # Find the most recent active session date
            last_session = max(e.progress.completed_sessions.all(), key=lambda s: s.start_time)
            course_data["last_active"] = last_session.start_time.strftime("%b %d, %Y")
            # Generate time series data for progress visualization
            time_data = prepare_time_series_data(e, course_data["total_sessions"])
            course_data.update(time_data)
            progress_dates.append(time_data["dates"])
            sessions_completed.append(time_data["sessions_points"])
        else:
            # Default values for courses without progress
            course_data.update({"last_active": "Not started", "progress_over_time": []})
            progress_dates.append([])
            sessions_completed.append([])

        courses.append(course_data)

    return {
        "courses": courses,
        # Create a sorted list of all unique dates by flattening and deduplicating
        "progress_dates": json.dumps(sorted(set(date for dates in progress_dates for date in dates))),
        "sessions_completed": json.dumps(sessions_completed),
        "courses_json": json.dumps(courses),
    }


def prepare_time_series_data(enrollment, total_sessions):
    """Generate time series data for progress visualization."""
    completed_sessions = (
        sorted(enrollment.progress.completed_sessions.all(), key=lambda s: s.start_time)
        if hasattr(enrollment, "progress")
        else []
    )

    return {
        # Calculate progress percentage for each completed session
        "progress_over_time": [
            round(((idx + 1) / total_sessions) * 100, 1) if total_sessions else 0
            for idx, _ in enumerate(completed_sessions)
        ],
        # Create sequential session numbers
        "sessions_points": list(range(1, len(completed_sessions) + 1)),
        # Format session dates consistently
        "dates": [s.start_time.strftime("%Y-%m-%d") for s in completed_sessions],
    }
>>>>>>> 65dd7fc7
<|MERGE_RESOLUTION|>--- conflicted
+++ resolved
@@ -5466,12 +5466,7 @@
             return redirect("study_group_detail", group_id=study_group.id)
     else:
         form = StudyGroupForm()
-<<<<<<< HEAD
     return render(request, "web/study/create_group.html", {"form": form})
-=======
-    return render(request, "web/study/create_group.html", {"form": form})
-
-
 @login_required
 def progress_visualization(request):
     """Generate and render progress visualization statistics for a student's enrolled courses."""
@@ -5655,5 +5650,4 @@
         "sessions_points": list(range(1, len(completed_sessions) + 1)),
         # Format session dates consistently
         "dates": [s.start_time.strftime("%Y-%m-%d") for s in completed_sessions],
-    }
->>>>>>> 65dd7fc7
+    }