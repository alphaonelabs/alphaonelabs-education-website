import calendar
import html
import ipaddress
import json
import os
import re
import shutil
import socket
import subprocess
import time
from collections import defaultdict
from datetime import timedelta
from decimal import Decimal
from urllib.parse import urlparse

import requests
import stripe
from django.conf import settings
from django.contrib import messages
from django.contrib.auth import get_user_model, login
from django.contrib.auth.decorators import login_required, user_passes_test
from django.contrib.auth.mixins import LoginRequiredMixin, UserPassesTestMixin
from django.contrib.auth.models import User
from django.core.mail import send_mail
from django.core.paginator import Paginator
from django.db import IntegrityError, models, transaction
from django.db.models import Avg, Count, Q, Sum
from django.http import (
    FileResponse,
    HttpResponse,
    HttpResponseForbidden,
    JsonResponse,
)
from django.shortcuts import get_object_or_404, redirect, render
from django.template.loader import render_to_string
from django.urls import NoReverseMatch, reverse, reverse_lazy
from django.utils import timezone
from django.utils.crypto import get_random_string
from django.utils.html import strip_tags
from django.views import generic
from django.views.decorators.clickjacking import xframe_options_exempt
from django.views.decorators.csrf import csrf_exempt
from django.views.decorators.http import require_GET, require_POST
from django.views.generic import (
    CreateView,
    DeleteView,
    DetailView,
    ListView,
    UpdateView,
)

from .calendar_sync import generate_google_calendar_link, generate_ical_feed, generate_outlook_calendar_link
from .decorators import teacher_required
from .forms import (
    BlogPostForm,
    ChallengeSubmissionForm,
    CourseForm,
    CourseMaterialForm,
    EducationalVideoForm,
    FeedbackForm,
    ForumCategoryForm,
    ForumTopicForm,
    GoodsForm,
    GradeableLinkForm,
    InviteStudentForm,
    LearnForm,
    LinkGradeForm,
    MemeForm,
    MessageTeacherForm,
    ProfileUpdateForm,
    ProgressTrackerForm,
    ReviewForm,
    SessionForm,
    StorefrontForm,
    StudentEnrollmentForm,
    SuccessStoryForm,
    TeacherSignupForm,
    TeachForm,
    TeamGoalForm,
    TeamInviteForm,
    UserRegistrationForm,
)
from .marketing import (
    generate_social_share_content,
    get_course_analytics,
    get_promotion_recommendations,
    send_course_promotion_email,
)
from .models import (
    Achievement,
    BlogComment,
    BlogPost,
    Cart,
    CartItem,
    Certificate,
    Challenge,
    ChallengeSubmission,
    Course,
    CourseMaterial,
    CourseProgress,
    Donation,
    EducationalVideo,
    Enrollment,
    EventCalendar,
    ForumCategory,
    ForumReply,
    ForumTopic,
    Goods,
    GradeableLink,
    LearningStreak,
    LinkGrade,
    Meme,
    Order,
    OrderItem,
    PeerConnection,
    PeerMessage,
    ProductImage,
    Profile,
    ProgressTracker,
    SearchLog,
    Session,
    SessionAttendance,
    SessionEnrollment,
    Storefront,
    StudyGroup,
    Subject,
    SuccessStory,
    TeamGoal,
    TeamGoalMember,
    TeamInvite,
    TimeSlot,
    UserBadge,
    WebRequest,
)
from .notifications import (
    notify_session_reminder,
    notify_teacher_new_enrollment,
    notify_team_goal_completion,
    notify_team_invite,
    notify_team_invite_response,
    send_enrollment_confirmation,
)
from .referrals import send_referral_reward_email
from .social import get_social_stats
from .utils import (
    calculate_user_monthly_points,
    calculate_user_total_points,
    calculate_user_weekly_points,
    get_leaderboard,
    get_or_create_cart,
)

GOOGLE_CREDENTIALS_PATH = os.path.join(settings.BASE_DIR, "google_credentials.json")

# Initialize Stripe
stripe.api_key = settings.STRIPE_SECRET_KEY


def sitemap(request):
    return render(request, "sitemap.html")


def index(request):
    """Homepage view."""
    # Store referral code in session if present in URL
    ref_code = request.GET.get("ref")

    if ref_code:
        request.session["referral_code"] = ref_code

    # Get top referrers
    top_referrers = Profile.objects.annotate(
        total_signups=models.Count("referrals"),
        total_enrollments=models.Count(
            "referrals__user__enrollments", filter=models.Q(referrals__user__enrollments__status="approved")
        ),
        total_clicks=models.Count(
            "referrals__user",
            filter=models.Q(
                referrals__user__username__in=WebRequest.objects.filter(path__contains="ref=").values_list(
                    "user", flat=True
                )
            ),
        ),
    ).order_by("-total_signups", "-total_enrollments")[:3]

    # Get current user's profile if authenticated
    profile = request.user.profile if request.user.is_authenticated else None

    # Get featured courses
    featured_courses = Course.objects.filter(status="published", is_featured=True).order_by("-created_at")[:3]

    # Get current challenge
    current_challenge = Challenge.objects.filter(start_date__lte=timezone.now(), end_date__gte=timezone.now()).first()

    # Get latest blog post
    latest_post = BlogPost.objects.filter(status="published").order_by("-published_at").first()

    # Get latest success story
    latest_success_story = SuccessStory.objects.filter(status="published").order_by("-published_at").first()

    # Get top latest 3 leaderboard users
    try:
        top_leaderboard_users, user_rank = get_leaderboard(request.user, period=None, limit=3)
    except Exception as e:
        # Log the error but don't crash the index page
        import logging

        logger = logging.getLogger(__name__)
        logger.error(f"Error getting leaderboard data: {e}")
        top_leaderboard_users = []

    # Get signup form if needed
    form = None
    if not request.user.is_authenticated or not request.user.profile.is_teacher:
        form = TeacherSignupForm()

    context = {
        "profile": profile,
        "featured_courses": featured_courses,
        "current_challenge": current_challenge,
        "latest_post": latest_post,
        "latest_success_story": latest_success_story,
        "top_referrers": top_referrers,
        "top_leaderboard_users": top_leaderboard_users,
        "form": form,
    }
    if request.user.is_authenticated:
        user_team_goals = (
            TeamGoal.objects.filter(Q(creator=request.user) | Q(members__user=request.user))
            .distinct()
            .order_by("-created_at")[:3]
        )

        team_invites = TeamInvite.objects.filter(recipient=request.user, status="pending").select_related(
            "goal", "sender"
        )

        context.update(
            {
                "user_team_goals": user_team_goals,
                "team_invites": team_invites,
            }
        )
    return render(request, "index.html", context)


def signup_view(request):
    """Custom signup view that properly handles referral codes."""
    if request.method == "POST":
        # Initialize the registration form with POST data and request context
        form = UserRegistrationForm(request.POST, request=request)
        # Validate the form data before saving the new user
        if form.is_valid():
            form.save(request)
            return redirect("account_email_verification_sent")
    else:
        # Initialize form with request to get referral code from session
        form = UserRegistrationForm(request=request)

        # If there's no referral code in session but it's in the URL, store it
        ref_code = request.GET.get("ref")
        if ref_code and not request.session.get("referral_code"):
            request.session["referral_code"] = ref_code
            # Reinitialize form to pick up the new session value
            form = UserRegistrationForm(request=request)

    return render(
        request,
        "account/signup.html",
        {
            "form": form,
            "login_url": reverse("account_login"),
        },
    )


# new future, #22 issue
@login_required
def all_leaderboards(request):
    """
    Display all leaderboard types on a single page.
    """
    from django.core.cache import cache

    # Global Leaderboard
    global_data = cache.get("global_leaderboard")
    if global_data is None:
        global_entries, global_rank = get_leaderboard(request.user, period=None, limit=10)
        # Cache both global_entries and global_rank for 1 hour
        cache.set("global_leaderboard", (global_entries, global_rank), 60 * 60)
    else:
        global_entries, global_rank = global_data  # Unpack cached values

    # Weekly Leaderboard
    weekly_data = cache.get("weekly_leaderboard")
    if weekly_data is None:
        weekly_entries, weekly_rank = get_leaderboard(request.user, period="weekly", limit=10)
        # Cache both weekly_entries and weekly_rank for 15 minutes
        cache.set("weekly_leaderboard", (weekly_entries, weekly_rank), 60 * 15)
    else:
        weekly_entries, weekly_rank = weekly_data  # Unpack cached values

    # Monthly Leaderboard
    monthly_data = cache.get("monthly_leaderboard")
    if monthly_data is None:
        monthly_entries, monthly_rank = get_leaderboard(request.user, period="monthly", limit=10)
        # Cache both monthly_entries and monthly_rank for 30 minutes
        cache.set("monthly_leaderboard", (monthly_entries, monthly_rank), 60 * 30)
    else:
        monthly_entries, monthly_rank = monthly_data  # Unpack cached values

    # Get user's points if authenticated
    user_total_points = None
    user_weekly_points = None
    user_monthly_points = None

    if request.user.is_authenticated and not request.user.profile.is_teacher:
        # Get user's points
        try:
            user_total_points = calculate_user_total_points(request.user)
            user_weekly_points = calculate_user_weekly_points(request.user)
            user_monthly_points = calculate_user_monthly_points(request.user)
        except Exception as e:
            print(f"Error calculating user points: {e}")
            user_total_points = user_weekly_points = user_monthly_points = 0

        # Get challenge entries with caching
        challenge_data = cache.get("challenge_leaderboard")
        if challenge_data is None:
            challenge_entries = (
                ChallengeSubmission.objects.select_related("user", "challenge")
                .filter(points_awarded__gt=0)  # Only include submissions with points
                .order_by("-points_awarded")[:10]
            )
            # Cache challenge entries for 15 minutes
            cache.set("challenge_leaderboard", challenge_entries, 60 * 15)
        else:
            challenge_entries = challenge_data

        context = {
            "global_entries": global_entries,
            "weekly_entries": weekly_entries,
            "monthly_entries": monthly_entries,
            "challenge_entries": challenge_entries,
            "user_rank": global_rank,
            "user_weekly_rank": weekly_rank,
            "user_monthly_rank": monthly_rank,
            "user_total_points": user_total_points,
            "user_weekly_points": user_weekly_points,
            "user_monthly_points": user_monthly_points,
        }

        return render(request, "leaderboards/leaderboards.html", context)
    else:
        # Provide a default or limited view for teachers or unauthenticated users
        context = {
            "global_entries": global_entries,
            "weekly_entries": weekly_entries,
            "monthly_entries": monthly_entries,
            "challenge_entries": [],
            "user_rank": global_rank,
            "user_weekly_rank": weekly_rank,
            "user_monthly_rank": monthly_rank,
            "user_total_points": None,
            "user_weekly_points": None,
            "user_monthly_points": None,
        }
        return render(request, "leaderboards/leaderboards.html", context)


@login_required
def profile(request):
    if request.method == "POST":
        if "avatar" in request.FILES:
            request.user.profile.avatar = request.FILES["avatar"]
            request.user.profile.save()
            return redirect("profile")

        form = ProfileUpdateForm(request.POST, request.FILES, instance=request.user)
        if form.is_valid():
            request.user.profile.refresh_from_db()  # Refresh the instance so updated Profile is loaded
            messages.success(request, "Profile updated successfully!")
            return redirect("profile")
    else:
        # Use the instance so the form loads all updated fields from the database.
        form = ProfileUpdateForm(instance=request.user)
<<<<<<< HEAD

    context = {"form": form}
=======

    badges = UserBadge.objects.filter(user=request.user).select_related("badge")

    context = {
        "form": form,
        "badges": badges,
    }
>>>>>>> 95902646

    # Teacher-specific stats
    if request.user.profile.is_teacher:
        courses = Course.objects.filter(teacher=request.user)
        total_students = sum(course.enrollments.filter(status="approved").count() for course in courses)
        avg_rating = 0
        total_ratings = 0
        for course in courses:
            course_ratings = course.reviews.all()
            if course_ratings:
                avg_rating += sum(review.rating for review in course_ratings)
                total_ratings += len(course_ratings)
        avg_rating = round(avg_rating / total_ratings, 1) if total_ratings > 0 else 0
        context.update(
            {
                "courses": courses,
                "total_students": total_students,
                "avg_rating": avg_rating,
            }
        )
    # Student-specific stats
    else:
        enrollments = Enrollment.objects.filter(student=request.user).select_related("course")
        completed_courses = enrollments.filter(status="completed").count()
        total_progress = 0
        progress_count = 0
        for enrollment in enrollments:
            progress, _ = CourseProgress.objects.get_or_create(enrollment=enrollment)
            if progress.completion_percentage is not None:
                total_progress += progress.completion_percentage
                progress_count += 1
        avg_progress = round(total_progress / progress_count) if progress_count > 0 else 0
        context.update(
            {
                "enrollments": enrollments,
                "completed_courses": completed_courses,
                "avg_progress": avg_progress,
            }
        )

    # Add created calendars with time slots if applicable
    created_calendars = request.user.created_calendars.prefetch_related("time_slots").order_by("-created_at")
    context["created_calendars"] = created_calendars

    return render(request, "profile.html", context)


@login_required
def create_course(request):
    if request.method == "POST":
        form = CourseForm(request.POST, request.FILES)
        if form.is_valid():
            course = form.save(commit=False)
            course.teacher = request.user
            course.save()
            form.save_m2m()  # Save many-to-many relationships
            return redirect("course_detail", slug=course.slug)
    else:
        form = CourseForm()

    return render(request, "courses/create.html", {"form": form})


def course_detail(request, slug):
    course = get_object_or_404(Course, slug=slug)
    sessions = course.sessions.all().order_by("start_time")
    now = timezone.now()
    is_teacher = request.user == course.teacher
    completed_sessions = []

    # Get enrollment if user is authenticated
    enrollment = None
    is_enrolled = False
    if request.user.is_authenticated:
        enrollment = Enrollment.objects.filter(course=course, student=request.user, status="approved").first()
        is_enrolled = enrollment is not None
        if enrollment:
            # Get completed sessions through SessionAttendance
            completed_sessions = SessionAttendance.objects.filter(
                student=request.user, session__course=course, status="completed"
            ).values_list("session__id", flat=True)
            completed_sessions = course.sessions.filter(id__in=completed_sessions)

    # Mark past sessions as completed for display
    past_sessions = sessions.filter(end_time__lt=now)
    future_sessions = sessions.filter(end_time__gte=now)
    sessions = list(future_sessions) + list(past_sessions)  # Show future sessions first

    # Calendar data
    today = timezone.now().date()

    # Get the requested month from query parameters, default to current month
    try:
        year = int(request.GET.get("year", today.year))
        month = int(request.GET.get("month", today.month))
        current_month = today.replace(year=year, month=month, day=1)
    except (ValueError, TypeError):
        current_month = today.replace(day=1)

    # Calculate previous and next month
    if current_month.month == 1:
        prev_month = current_month.replace(year=current_month.year - 1, month=12)
    else:
        prev_month = current_month.replace(month=current_month.month - 1)

    if current_month.month == 12:
        next_month = current_month.replace(year=current_month.year + 1, month=1)
    else:
        next_month = current_month.replace(month=current_month.month + 1)

    # Get the calendar for current month
    cal = calendar.monthcalendar(current_month.year, current_month.month)

    # Get all session dates for this course in current month
    session_dates = set(
        session.start_time.date()
        for session in sessions
        if session.start_time.year == current_month.year and session.start_time.month == current_month.month
    )

    # Prepare calendar weeks data
    calendar_weeks = []
    for week in cal:
        calendar_week = []
        for day in week:
            if day == 0:
                calendar_week.append({"date": None, "in_month": False, "has_session": False})
            else:
                date = current_month.replace(day=day)
                calendar_week.append({"date": date, "in_month": True, "has_session": date in session_dates})
        calendar_weeks.append(calendar_week)

    context = {
        "course": course,
        "sessions": sessions,
        "now": now,
        "today": today,
        "is_teacher": is_teacher,
        "is_enrolled": is_enrolled,
        "enrollment": enrollment,
        "completed_sessions": completed_sessions,
        "calendar_weeks": calendar_weeks,
        "current_month": current_month,
        "prev_month": prev_month,
        "next_month": next_month,
    }

    return render(request, "courses/detail.html", context)


@login_required
def enroll_course(request, course_slug):
    """Enroll in a course and handle referral rewards if applicable."""
    course = get_object_or_404(Course, slug=course_slug)

    # Check if user is already enrolled
    if request.user.enrollments.filter(course=course).exists():
        messages.warning(request, "You are already enrolled in this course.")
        return redirect("course_detail", slug=course_slug)

    # Check if course is full
    if course.max_students and course.enrollments.count() >= course.max_students:
        messages.error(request, "This course is full.")
        return redirect("course_detail", slug=course_slug)

    # Check if this is the user's first enrollment and if they were referred
    if not Enrollment.objects.filter(student=request.user).exists():
        if hasattr(request.user.profile, "referred_by") and request.user.profile.referred_by:
            referrer = request.user.profile.referred_by
            if not referrer.is_teacher:  # Regular users get reward on first course enrollment
                referrer.add_referral_earnings(5)
                send_referral_reward_email(referrer.user, request.user, 5, "enrollment")

    # For free courses, create approved enrollment immediately
    if course.price == 0:
        enrollment = Enrollment.objects.create(student=request.user, course=course, status="approved")
        # Send notifications for free courses
        send_enrollment_confirmation(enrollment)
        notify_teacher_new_enrollment(enrollment)
        messages.success(request, "You have successfully enrolled in this free course.")
        return redirect("course_detail", slug=course_slug)
    else:
        # For paid courses, create pending enrollment
        enrollment = Enrollment.objects.create(student=request.user, course=course, status="pending")
        messages.info(request, "Please complete the payment process to enroll in this course.")
        return redirect("course_detail", slug=course_slug)


@login_required
def add_session(request, slug):
    course = Course.objects.get(slug=slug)
    if request.user != course.teacher:
        messages.error(request, "Only the course teacher can add sessions!")
        return redirect("course_detail", slug=slug)

    if request.method == "POST":
        form = SessionForm(request.POST)
        if form.is_valid():
            session = form.save(commit=False)
            session.course = course
            session.save()
            # Send session notifications to enrolled students
            notify_session_reminder(session)
            messages.success(request, "Session added successfully!")
            return redirect("course_detail", slug=slug)
    else:
        form = SessionForm()

    return render(request, "courses/session_form.html", {"form": form, "course": course, "is_edit": False})


@login_required
def add_review(request, slug):
    course = Course.objects.get(slug=slug)
    if not request.user.enrollments.filter(course=course).exists():
        messages.error(request, "Only enrolled students can review the course!")
        return redirect("course_detail", slug=slug)

    if request.method == "POST":
        form = ReviewForm(request.POST)
        if form.is_valid():
            review = form.save(commit=False)
            review.student = request.user
            review.course = course
            review.save()
            messages.success(request, "Review added successfully!")
            return redirect("course_detail", slug=slug)
    else:
        form = ReviewForm()

    return render(request, "courses/add_review.html", {"form": form, "course": course})


@login_required
def delete_course(request, slug):
    course = get_object_or_404(Course, slug=slug)
    if request.user != course.teacher:
        messages.error(request, "Only the course teacher can delete the course!")
        return redirect("course_detail", slug=slug)

    if request.method == "POST":
        course.delete()
        messages.success(request, "Course deleted successfully!")
        return redirect("profile")

    return render(request, "courses/delete_confirm.html", {"course": course})


@csrf_exempt
def github_update(request):
    send_slack_message("New commit pulled from GitHub")
    root_directory = os.path.dirname(os.path.dirname(os.path.abspath(__file__)))
    try:
        subprocess.run(["chmod", "+x", f"{root_directory}/setup.sh"])
        result = subprocess.run(["bash", f"{root_directory}/setup.sh"], capture_output=True, text=True)
        if result.returncode != 0:
            raise Exception(
                f"setup.sh failed with return code {result.returncode} and output: {result.stdout} {result.stderr}"
            )
        send_slack_message("CHMOD success about to set time on: " + settings.PA_WSGI)

        current_time = time.time()
        os.utime(settings.PA_WSGI, (current_time, current_time))
        send_slack_message("Repository updated successfully")
        return HttpResponse("Repository updated successfully")
    except Exception as e:
        print(f"Deploy error: {e}")
        send_slack_message(f"Deploy error: {e}")
        return HttpResponse("Deploy error see logs.")


def send_slack_message(message):
    webhook_url = os.getenv("SLACK_WEBHOOK_URL")
    if not webhook_url:
        print("Warning: SLACK_WEBHOOK_URL not configured")
        return

    payload = {"text": f"```{message}```"}
    try:
        response = requests.post(webhook_url, json=payload)
        response.raise_for_status()  # Raise exception for bad status codes
    except Exception as e:
        print(f"Failed to send Slack message: {e}")


def get_wsgi_last_modified_time():
    try:
        return time.ctime(os.path.getmtime(settings.PA_WSGI))
    except Exception:
        return "Unknown"


def subjects(request):
    return render(request, "subjects.html")


def about(request):
    return render(request, "about.html")


def learn(request):
    if request.method == "POST":
        form = LearnForm(request.POST)
        if form.is_valid():
            subject = form.cleaned_data["subject"]
            email = form.cleaned_data["email"]
            message = form.cleaned_data["message"]

            # Prepare email content
            email_subject = f"Learning Interest: {subject}"
            email_body = render_to_string(
                "emails/learn_interest.html",
                {
                    "subject": subject,
                    "email": email,
                    "message": message,
                },
            )

            # Send email
            try:
                send_mail(
                    email_subject,
                    email_body,
                    settings.DEFAULT_FROM_EMAIL,
                    [settings.DEFAULT_FROM_EMAIL],
                    html_message=email_body,
                    fail_silently=False,
                )
                messages.success(request, "Thank you for your interest! We'll be in touch soon.")
                return redirect("index")
            except Exception as e:
                print(f"Error sending email: {e}")
                messages.error(request, "Sorry, there was an error sending your inquiry. Please try again later.")
    else:
        initial_data = {}
        if request.GET.get("subject"):
            initial_data["subject"] = request.GET.get("subject")
        form = LearnForm(initial=initial_data)

    return render(request, "learn.html", {"form": form})


def teach(request):
    if request.method == "POST":
        form = TeachForm(request.POST)
        if form.is_valid():
            subject = form.cleaned_data["subject"]
            email = form.cleaned_data["email"]
            expertise = form.cleaned_data["expertise"]

            # Prepare email content
            email_subject = f"Teaching Application: {subject}"
            email_body = render_to_string(
                "emails/teach_application.html",
                {
                    "subject": subject,
                    "email": email,
                    "expertise": expertise,
                },
            )

            # Send email
            try:
                send_mail(
                    email_subject,
                    email_body,
                    settings.DEFAULT_FROM_EMAIL,
                    [settings.DEFAULT_FROM_EMAIL],
                    html_message=email_body,
                    fail_silently=False,
                )
                messages.success(request, "Thank you for your application! We'll review it and get back to you soon.")
                return redirect("index")
            except Exception as e:
                print(f"Error sending email: {e}")
                messages.error(request, "Sorry, there was an error sending your application. Please try again later.")
    else:
        initial_data = {}
        if request.GET.get("subject"):
            initial_data["subject"] = request.GET.get("subject")
        form = TeachForm(initial=initial_data)

    return render(request, "teach.html", {"form": form})


def course_search(request):
    query = request.GET.get("q", "")
    subject = request.GET.get("subject", "")
    level = request.GET.get("level", "")
    min_price = request.GET.get("min_price", "")
    max_price = request.GET.get("max_price", "")
    sort_by = request.GET.get("sort", "-created_at")

    courses = Course.objects.filter(status="published")

    # Apply filters
    if query:
        courses = courses.filter(
            Q(title__icontains=query)
            | Q(description__icontains=query)
            | Q(tags__icontains=query)
            | Q(learning_objectives__icontains=query)
            | Q(prerequisites__icontains=query)
            | Q(teacher__username__icontains=query)
            | Q(teacher__first_name__icontains=query)
            | Q(teacher__last_name__icontains=query)
            | Q(teacher__profile__expertise__icontains=query)
        )

    if subject:
        courses = courses.filter(subject=subject)

    if level:
        courses = courses.filter(level=level)

    if min_price:
        try:
            min_price = float(min_price)
            courses = courses.filter(price__gte=min_price)
        except ValueError:
            pass

    if max_price:
        try:
            max_price = float(max_price)
            courses = courses.filter(price__lte=max_price)
        except ValueError:
            pass

    # Annotate with average rating for sorting
    courses = courses.annotate(
        avg_rating=Avg("reviews__rating"),
        total_students=Count("enrollments", filter=Q(enrollments__status="approved")),
    )

    # Apply sorting
    if sort_by == "price":
        courses = courses.order_by("price", "-avg_rating")
    elif sort_by == "-price":
        courses = courses.order_by("-price", "-avg_rating")
    elif sort_by == "title":
        courses = courses.order_by("title")
    elif sort_by == "rating":
        courses = courses.order_by("-avg_rating", "-total_students")
    else:  # Default to newest
        courses = courses.order_by("-created_at")

    # Get total count before pagination
    total_results = courses.count()

    # Log the search
    if query or subject or level or min_price or max_price:
        filters = {
            "subject": subject,
            "level": level,
            "min_price": min_price,
            "max_price": max_price,
            "sort_by": sort_by,
        }
        SearchLog.objects.create(
            query=query,
            results_count=total_results,
            user=request.user if request.user.is_authenticated else None,
            filters_applied=filters,
            search_type="course",
        )

    # Pagination
    paginator = Paginator(courses, 12)  # Show 12 courses per page
    page_number = request.GET.get("page", 1)
    page_obj = paginator.get_page(page_number)

    context = {
        "page_obj": page_obj,
        "query": query,
        "subject": subject,
        "level": level,
        "min_price": min_price,
        "max_price": max_price,
        "sort_by": sort_by,
        "subject_choices": Course._meta.get_field("subject").choices,
        "level_choices": Course._meta.get_field("level").choices,
        "total_results": total_results,
    }

    return render(request, "courses/search.html", context)


@login_required
def create_payment_intent(request, slug):
    """Create a payment intent for Stripe."""
    course = get_object_or_404(Course, slug=slug)

    # Prevent creating payment intents for free courses
    if course.price == 0:
        # Find the enrollment and update its status to approved if it's pending
        enrollment = get_object_or_404(Enrollment, student=request.user, course=course)
        if enrollment.status == "pending":
            enrollment.status = "approved"
            enrollment.save()

            # Send notifications
            send_enrollment_confirmation(enrollment)
            notify_teacher_new_enrollment(enrollment)

        return JsonResponse({"free_course": True, "message": "Enrollment approved for free course"})

    # Ensure user has a pending enrollment
    enrollment = get_object_or_404(Enrollment, student=request.user, course=course, status="pending")

    # Validate price is greater than zero for Stripe
    if course.price <= 0:
        enrollment.status = "approved"
        enrollment.save()

        # Send notifications
        send_enrollment_confirmation(enrollment)
        notify_teacher_new_enrollment(enrollment)

        return JsonResponse({"free_course": True, "message": "Enrollment approved for free course"})

    try:
        # Create a PaymentIntent with the order amount and currency
        intent = stripe.PaymentIntent.create(
            amount=int(course.price * 100),  # Convert to cents
            currency="usd",
            metadata={
                "course_id": course.id,
                "user_id": request.user.id,
            },
        )
        return JsonResponse({"clientSecret": intent.client_secret})
    except Exception as e:
        return JsonResponse({"error": str(e)}, status=403)


@csrf_exempt
def stripe_webhook(request):
    """Stripe webhook endpoint for handling payment events."""
    payload = request.body
    sig_header = request.META.get("HTTP_STRIPE_SIGNATURE")

    try:
        event = stripe.Webhook.construct_event(payload, sig_header, settings.STRIPE_WEBHOOK_SECRET)
    except ValueError:
        # Invalid payload
        return HttpResponse(status=400)
    except stripe.error.SignatureVerificationError:
        # Invalid signature
        return HttpResponse(status=400)

    if event.type == "payment_intent.succeeded":
        payment_intent = event.data.object
        handle_successful_payment(payment_intent)
    elif event.type == "payment_intent.payment_failed":
        payment_intent = event.data.object
        handle_failed_payment(payment_intent)

    return HttpResponse(status=200)


def handle_successful_payment(payment_intent):
    """Handle successful payment by enrolling the user in the course."""
    # Get metadata from the payment intent
    course_id = payment_intent.metadata.get("course_id")
    user_id = payment_intent.metadata.get("user_id")

    # Create enrollment and payment records
    course = Course.objects.get(id=course_id)
    user = User.objects.get(id=user_id)

    # Create enrollment with pending status
    enrollment = Enrollment.objects.get_or_create(student=user, course=course, defaults={"status": "pending"})[0]

    # Update status to approved after successful payment
    enrollment.status = "approved"
    enrollment.save()

    # Send notifications
    send_enrollment_confirmation(enrollment)
    notify_teacher_new_enrollment(enrollment)


def handle_failed_payment(payment_intent):
    """Handle failed payment."""
    course_id = payment_intent.metadata.get("course_id")
    user_id = payment_intent.metadata.get("user_id")

    try:
        course = Course.objects.get(id=course_id)
        user = User.objects.get(id=user_id)
        enrollment = Enrollment.objects.get(student=user, course=course)
        enrollment.status = "pending"
        enrollment.save()
    except (Course.DoesNotExist, User.DoesNotExist, Enrollment.DoesNotExist):
        pass  # Log error or handle appropriately


@login_required
def update_course(request, slug):
    course = get_object_or_404(Course, slug=slug)
    if request.user != course.teacher:
        return HttpResponseForbidden()

    if request.method == "POST":
        form = CourseForm(request.POST, request.FILES, instance=course)
        if form.is_valid():
            form.save()
            return redirect("course_detail", slug=course.slug)
    else:
        form = CourseForm(instance=course)

    return render(request, "courses/update.html", {"form": form, "course": course})


@login_required
def mark_session_attendance(request, session_id):
    session = Session.objects.get(id=session_id)
    if request.user != session.course.teacher:
        messages.error(request, "Only the course teacher can mark attendance!")
        return redirect("course_detail", slug=session.course.slug)

    if request.method == "POST":
        for student_id, status in request.POST.items():
            if student_id.startswith("student_"):
                student_id = student_id.replace("student_", "")
                student = User.objects.get(id=student_id)
                attendance, created = SessionAttendance.objects.update_or_create(
                    session=session, student=student, defaults={"status": status}
                )
        messages.success(request, "Attendance marked successfully!")
        return redirect("course_detail", slug=session.course.slug)

    enrollments = session.course.enrollments.filter(status="approved")
    attendances = {att.student_id: att.status for att in session.attendances.all()}

    context = {
        "session": session,
        "enrollments": enrollments,
        "attendances": attendances,
    }
    return render(request, "courses/mark_attendance.html", context)


@login_required
def mark_session_completed(request, session_id):
    session = Session.objects.get(id=session_id)
    enrollment = request.user.enrollments.get(course=session.course)

    if enrollment.status != "approved":
        messages.error(request, "You must be enrolled in the course to mark sessions as completed!")
        return redirect("course_detail", slug=session.course.slug)

    progress, created = CourseProgress.objects.get_or_create(enrollment=enrollment)
    progress.completed_sessions.add(session)

    # Check for achievements
    if progress.completion_percentage == 100:
        Achievement.objects.get_or_create(
            student=request.user,
            course=session.course,
            achievement_type="completion",
            defaults={
                "title": "Course Completed!",
                "description": f"Completed all sessions in {session.course.title}",
            },
        )

    if progress.attendance_rate == 100:
        Achievement.objects.get_or_create(
            student=request.user,
            course=session.course,
            achievement_type="attendance",
            defaults={
                "title": "Perfect Attendance!",
                "description": f"Attended all sessions in {session.course.title}",
            },
        )

    messages.success(request, "Session marked as completed!")
    return redirect("course_detail", slug=session.course.slug)


@login_required
def student_progress(request, enrollment_id):
    enrollment = Enrollment.objects.get(id=enrollment_id)

    if request.user != enrollment.student and request.user != enrollment.course.teacher:
        messages.error(request, "You don't have permission to view this progress!")
        return redirect("course_detail", slug=enrollment.course.slug)

    progress, created = CourseProgress.objects.get_or_create(enrollment=enrollment)
    achievements = Achievement.objects.filter(student=enrollment.student, course=enrollment.course)

    past_sessions = enrollment.course.sessions.filter(start_time__lt=timezone.now())
    upcoming_sessions = enrollment.course.sessions.filter(start_time__gte=timezone.now())

    context = {
        "enrollment": enrollment,
        "progress": progress,
        "achievements": achievements,
        "past_sessions": past_sessions,
        "upcoming_sessions": upcoming_sessions,
        "stripe_public_key": (
            settings.STRIPE_PUBLISHABLE_KEY if enrollment.status == "pending" and enrollment.course.price > 0 else None
        ),
    }
    return render(request, "courses/student_progress.html", context)


@login_required
def course_progress_overview(request, slug):
    course = Course.objects.get(slug=slug)
    if request.user != course.teacher:
        messages.error(request, "Only the course teacher can view the progress overview!")
        return redirect("course_detail", slug=slug)

    enrollments = course.enrollments.filter(status="approved")
    progress_data = []

    for enrollment in enrollments:
        progress, created = CourseProgress.objects.get_or_create(enrollment=enrollment)
        attendance_data = (
            SessionAttendance.objects.filter(student=enrollment.student, session__course=course)
            .values("status")
            .annotate(count=models.Count("status"))
        )

        progress_data.append(
            {
                "enrollment": enrollment,
                "progress": progress,
                "attendance": attendance_data,
            }
        )

    context = {
        "course": course,
        "progress_data": progress_data,
    }
    return render(request, "courses/progress_overview.html", context)


@login_required
def upload_material(request, slug):
    course = get_object_or_404(Course, slug=slug)
    if request.user != course.teacher:
        return HttpResponseForbidden("You are not authorized to upload materials for this course.")

    if request.method == "POST":
        form = CourseMaterialForm(request.POST, request.FILES, course=course)
        if form.is_valid():
            material = form.save(commit=False)
            material.course = course
            material.save()
            messages.success(request, "Course material uploaded successfully!")
            return redirect("course_detail", slug=course.slug)
    else:
        form = CourseMaterialForm(course=course)

    return render(request, "courses/upload_material.html", {"form": form, "course": course})


@login_required
def delete_material(request, slug, material_id):
    material = get_object_or_404(CourseMaterial, id=material_id, course__slug=slug)
    if request.user != material.course.teacher:
        return HttpResponseForbidden("You are not authorized to delete this material.")

    if request.method == "POST":
        material.delete()
        messages.success(request, "Course material deleted successfully!")
        return redirect("course_detail", slug=slug)

    return render(request, "courses/delete_material_confirm.html", {"material": material})


@login_required
def download_material(request, slug, material_id):
    material = get_object_or_404(CourseMaterial, id=material_id, course__slug=slug)
    if not material.is_downloadable and request.user != material.course.teacher:
        return HttpResponseForbidden("This material is not available for download.")

    try:
        return FileResponse(material.file, as_attachment=True)
    except FileNotFoundError:
        messages.error(request, "The requested file could not be found.")
        return redirect("course_detail", slug=slug)


@login_required
@teacher_required
def course_marketing(request, slug):
    """View for managing course marketing and promotions."""
    course = get_object_or_404(Course, slug=slug, teacher=request.user)

    if request.method == "POST":
        action = request.POST.get("action")

        if action == "send_promotional_emails":
            send_course_promotion_email(
                course=course,
                subject=f"New Course Recommendation: {course.title}",
                template_name="course_promotion",
            )
            messages.success(request, "Promotional emails have been sent successfully.")

        elif action == "generate_social_content":
            social_content = generate_social_share_content(course)
            return JsonResponse({"social_content": social_content})

    # Get analytics and recommendations
    analytics = get_course_analytics(course)
    recommendations = get_promotion_recommendations(course)

    context = {
        "course": course,
        "analytics": analytics,
        "recommendations": recommendations,
    }

    return render(request, "courses/marketing.html", context)


@login_required
@teacher_required
def course_analytics(request, slug):
    """View for displaying detailed course analytics."""
    course = get_object_or_404(Course, slug=slug, teacher=request.user)
    analytics = get_course_analytics(course)

    if request.headers.get("X-Requested-With") == "XMLHttpRequest":
        return JsonResponse({"analytics": analytics})

    context = {
        "course": course,
        "analytics": analytics,
    }

    return render(request, "courses/analytics.html", context)


@login_required
def calendar_feed(request):
    """Generate and serve an iCal feed of the user's course sessions."""

    response = HttpResponse(generate_ical_feed(request.user), content_type="text/calendar")
    response["Content-Disposition"] = f'attachment; filename="{settings.SITE_NAME}-schedule.ics"'
    return response


@login_required
def calendar_links(request, session_id):
    """Get calendar links for a specific session."""

    session = get_object_or_404(Session, id=session_id)

    # Check if user has access to this session
    if not (
        request.user == session.course.teacher
        or request.user.enrollments.filter(course=session.course, status="approved").exists()
    ):
        return HttpResponseForbidden("You don't have access to this session.")

    links = {
        "google": generate_google_calendar_link(session),
        "outlook": generate_outlook_calendar_link(session),
    }

    if request.headers.get("X-Requested-With") == "XMLHttpRequest":
        return JsonResponse({"links": links})

    return render(
        request,
        "courses/calendar_links.html",
        {
            "session": session,
            "calendar_links": links,
        },
    )


def forum_categories(request):
    """Display all forum categories."""
    categories = ForumCategory.objects.all()
    return render(request, "web/forum/categories.html", {"categories": categories})


def forum_category(request, slug):
    """Display topics in a specific category."""
    category = get_object_or_404(ForumCategory, slug=slug)
    topics = category.topics.all()
    return render(request, "web/forum/category.html", {"category": category, "topics": topics})


def forum_topic(request, category_slug, topic_id):
    """Display a forum topic and its replies."""
    topic = get_object_or_404(ForumTopic, id=topic_id, category__slug=category_slug)

    # Get view count from WebRequest model
    view_count = (
        WebRequest.objects.filter(path=request.path).aggregate(total_views=models.Sum("count"))["total_views"] or 0
    )
    topic.views = view_count
    topic.save()

    # Handle POST requests for replies, etc.
    if request.method == "POST":
        action = request.POST.get("action")
        if action == "add_reply" and request.user.is_authenticated:
            content = request.POST.get("content")
            if content:
                ForumReply.objects.create(topic=topic, author=request.user, content=content)
                messages.success(request, "Reply added successfully.")
                return redirect("forum_topic", category_slug=category_slug, topic_id=topic_id)
        elif action == "delete_reply" and request.user.is_authenticated:
            reply_id = request.POST.get("reply_id")
            reply = get_object_or_404(ForumReply, id=reply_id, author=request.user)
            reply.delete()
            messages.success(request, "Reply deleted successfully.")
            return redirect("forum_topic", category_slug=category_slug, topic_id=topic_id)
        elif action == "delete_topic" and request.user == topic.author:
            topic.delete()
            messages.success(request, "Topic deleted successfully.")
            return redirect("forum_category", slug=category_slug)

    replies = topic.replies.select_related("author").order_by("created_at")
    return render(request, "web/forum/topic.html", {"topic": topic, "replies": replies})


@login_required
def create_topic(request, category_slug):
    """Create a new forum topic."""
    category = get_object_or_404(ForumCategory, slug=category_slug)

    if request.method == "POST":
        form = ForumTopicForm(request.POST)
        if form.is_valid():
            topic = ForumTopic.objects.create(
                category=category,
                author=request.user,
                title=form.cleaned_data["title"],
                content=form.cleaned_data["content"],
            )
            messages.success(request, "Topic created successfully!")
            return redirect("forum_topic", category_slug=category_slug, topic_id=topic.id)
    else:
        form = ForumTopicForm()

    return render(request, "web/forum/create_topic.html", {"category": category, "form": form})


@login_required
def peer_connections(request):
    """Display user's peer connections."""
    sent_connections = request.user.sent_connections.all()
    received_connections = request.user.received_connections.all()
    return render(
        request,
        "web/peer/connections.html",
        {
            "sent_connections": sent_connections,
            "received_connections": received_connections,
        },
    )


@login_required
def send_connection_request(request, user_id):
    """Send a peer connection request."""
    receiver = get_object_or_404(User, id=user_id)

    if request.user == receiver:
        messages.error(request, "You cannot connect with yourself!")
        return redirect("peer_connections")

    connection, created = PeerConnection.objects.get_or_create(
        sender=request.user, receiver=receiver, defaults={"status": "pending"}
    )

    if created:
        messages.success(request, f"Connection request sent to {receiver.username}!")
    else:
        messages.info(request, f"Connection request already sent to {receiver.username}.")

    return redirect("peer_connections")


@login_required
def handle_connection_request(request, connection_id, action):
    """Accept or reject a peer connection request."""
    connection = get_object_or_404(PeerConnection, id=connection_id, receiver=request.user, status="pending")

    if action == "accept":
        connection.status = "accepted"
        messages.success(request, f"Connection with {connection.sender.username} accepted!")
    elif action == "reject":
        connection.status = "rejected"
        messages.info(request, f"Connection with {connection.sender.username} rejected.")

    connection.save()
    return redirect("peer_connections")


@login_required
def peer_messages(request, user_id):
    """Display and handle messages with a peer."""
    peer = get_object_or_404(User, id=user_id)

    # Check if users are connected
    connection = PeerConnection.objects.filter(
        (Q(sender=request.user, receiver=peer) | Q(sender=peer, receiver=request.user)),
        status="accepted",
    ).first()

    if not connection:
        messages.error(request, "You must be connected with this user to send messages.")
        return redirect("peer_connections")

    if request.method == "POST":
        content = request.POST.get("content")
        if content:
            PeerMessage.objects.create(sender=request.user, receiver=peer, content=content)
            messages.success(request, "Message sent!")

    # Get conversation messages
    messages_list = PeerMessage.objects.filter(
        (Q(sender=request.user, receiver=peer) | Q(sender=peer, receiver=request.user))
    ).order_by("created_at")

    # Mark received messages as read
    messages_list.filter(sender=peer, receiver=request.user, is_read=False).update(is_read=True)

    return render(request, "web/peer/messages.html", {"peer": peer, "messages": messages_list})


@login_required
def study_groups(request, course_id):
    """Display study groups for a course."""
    course = get_object_or_404(Course, id=course_id)
    groups = course.study_groups.all()

    if request.method == "POST":
        name = request.POST.get("name")
        description = request.POST.get("description")
        max_members = request.POST.get("max_members", 10)
        is_private = request.POST.get("is_private", False)

        if name and description:
            group = StudyGroup.objects.create(
                course=course,
                creator=request.user,
                name=name,
                description=description,
                max_members=max_members,
                is_private=is_private,
            )
            group.members.add(request.user)
            messages.success(request, "Study group created successfully!")
            return redirect("study_group_detail", group_id=group.id)

    return render(request, "web/study/groups.html", {"course": course, "groups": groups})


@login_required
def study_group_detail(request, group_id):
    """Display study group details and handle join/leave requests."""
    group = get_object_or_404(StudyGroup, id=group_id)

    if request.method == "POST":
        action = request.POST.get("action")

        if action == "join":
            if group.members.count() >= group.max_members:
                messages.error(request, "This group is full!")
            else:
                group.members.add(request.user)
                messages.success(request, f"You have joined {group.name}!")

        elif action == "leave":
            if request.user == group.creator:
                messages.error(request, "Group creator cannot leave the group!")
            else:
                group.members.remove(request.user)
                messages.info(request, f"You have left {group.name}.")

    return render(request, "web/study/group_detail.html", {"group": group})


# API Views
@login_required
def api_course_list(request):
    """API endpoint for listing courses."""
    courses = Course.objects.filter(status="published")
    data = [
        {
            "id": course.id,
            "title": course.title,
            "description": course.description,
            "teacher": course.teacher.username,
            "price": str(course.price),
            "subject": course.subject,
            "level": course.level,
            "slug": course.slug,
        }
        for course in courses
    ]
    return JsonResponse(data, safe=False)


@login_required
@teacher_required
def api_course_create(request):
    """API endpoint for creating a course."""
    if request.method != "POST":
        return JsonResponse({"error": "Only POST method is allowed"}, status=405)

    data = json.loads(request.body)
    course = Course.objects.create(
        teacher=request.user,
        title=data["title"],
        description=data["description"],
        learning_objectives=data["learning_objectives"],
        prerequisites=data.get("prerequisites", ""),
        price=data["price"],
        max_students=data["max_students"],
        subject=data["subject"],
        level=data["level"],
    )
    return JsonResponse(
        {
            "id": course.id,
            "title": course.title,
            "slug": course.slug,
        },
        status=201,
    )


@login_required
def api_course_detail(request, slug):
    """API endpoint for course details."""
    course = get_object_or_404(Course, slug=slug)
    data = {
        "id": course.id,
        "title": course.title,
        "description": course.description,
        "teacher": course.teacher.username,
        "price": str(course.price),
        "subject": course.subject,
        "level": course.level,
        "prerequisites": course.prerequisites,
        "learning_objectives": course.learning_objectives,
        "max_students": course.max_students,
        "available_spots": course.available_spots,
        "average_rating": course.average_rating,
    }
    return JsonResponse(data)


@login_required
def api_enroll(request, course_slug):
    """API endpoint for course enrollment."""
    if request.method != "POST":
        return JsonResponse({"error": "Only POST method is allowed"}, status=405)

    course = get_object_or_404(Course, slug=course_slug)
    if request.user.enrollments.filter(course=course).exists():
        return JsonResponse({"error": "Already enrolled"}, status=400)

    enrollment = Enrollment.objects.create(
        student=request.user,
        course=course,
        status="pending",
    )
    return JsonResponse(
        {
            "id": enrollment.id,
            "status": enrollment.status,
        },
        status=201,
    )


@login_required
def api_enrollments(request):
    """API endpoint for listing user enrollments."""
    enrollments = request.user.enrollments.all()
    data = [
        {
            "id": enrollment.id,
            "course": {
                "id": enrollment.course.id,
                "title": enrollment.course.title,
                "slug": enrollment.course.slug,
            },
            "status": enrollment.status,
            "enrollment_date": enrollment.enrollment_date.isoformat(),
        }
        for enrollment in enrollments
    ]
    return JsonResponse(data, safe=False)


@login_required
def api_session_list(request, course_slug):
    """API endpoint for listing course sessions."""
    course = get_object_or_404(Course, slug=course_slug)
    sessions = course.sessions.all()
    data = [
        {
            "id": session.id,
            "title": session.title,
            "description": session.description,
            "start_time": session.start_time.isoformat(),
            "end_time": session.end_time.isoformat(),
            "is_virtual": session.is_virtual,
        }
        for session in sessions
    ]
    return JsonResponse(data, safe=False)


@login_required
def api_session_detail(request, pk):
    """API endpoint for session details."""
    session = get_object_or_404(Session, pk=pk)
    data = {
        "id": session.id,
        "title": session.title,
        "description": session.description,
        "start_time": session.start_time.isoformat(),
        "end_time": session.end_time.isoformat(),
        "is_virtual": session.is_virtual,
        "meeting_link": session.meeting_link if session.is_virtual else None,
        "location": session.location if not session.is_virtual else None,
    }
    return JsonResponse(data)


@login_required
def api_forum_topic_create(request):
    """API endpoint for creating forum topics."""
    if request.method != "POST":
        return JsonResponse({"error": "Only POST method is allowed"}, status=405)

    data = json.loads(request.body)
    category = get_object_or_404(ForumCategory, id=data["category"])
    topic = ForumTopic.objects.create(
        title=data["title"],
        content=data["content"],
        category=category,
        author=request.user,
    )
    return JsonResponse(
        {
            "id": topic.id,
            "title": topic.title,
        },
        status=201,
    )


@login_required
def api_forum_reply_create(request):
    """API endpoint for creating forum replies."""
    if request.method != "POST":
        return JsonResponse({"error": "Only POST method is allowed"}, status=405)

    data = json.loads(request.body)
    topic = get_object_or_404(ForumTopic, id=data["topic"])
    reply = ForumReply.objects.create(
        topic=topic,
        content=data["content"],
        author=request.user,
    )
    return JsonResponse(
        {
            "id": reply.id,
            "content": reply.content,
        },
        status=201,
    )


@login_required
def session_detail(request, session_id):
    try:
        session = get_object_or_404(Session, id=session_id)

        # Check access rights
        if not (
            request.user == session.course.teacher
            or request.user.enrollments.filter(course=session.course, status="approved").exists()
        ):
            return HttpResponseForbidden("You don't have access to this session")

        context = {
            "session": session,
            "is_teacher": request.user == session.course.teacher,
            "now": timezone.now(),
        }

        return render(request, "web/study/session_detail.html", context)

    except Session.DoesNotExist:
        messages.error(request, "Session not found")
        return redirect("course_search")
    except Exception as e:
        if settings.DEBUG:
            raise e
        messages.error(request, "An error occurred while loading the session")
        return redirect("index")


def blog_list(request):
    blog_posts = BlogPost.objects.filter(status="published").order_by("-published_at")
    tags = BlogPost.objects.values_list("tags", flat=True).distinct()
    # Split comma-separated tags and get unique values
    unique_tags = sorted(set(tag.strip() for tags_str in tags if tags_str for tag in tags_str.split(",")))

    return render(request, "blog/list.html", {"blog_posts": blog_posts, "tags": unique_tags})


def blog_tag(request, tag):
    """View for filtering blog posts by tag."""
    blog_posts = BlogPost.objects.filter(status="published", tags__icontains=tag).order_by("-published_at")
    tags = BlogPost.objects.values_list("tags", flat=True).distinct()
    # Split comma-separated tags and get unique values
    unique_tags = sorted(set(tag.strip() for tags_str in tags if tags_str for tag in tags_str.split(",")))

    return render(request, "blog/list.html", {"blog_posts": blog_posts, "tags": unique_tags, "current_tag": tag})


@login_required
def create_blog_post(request):
    if request.method == "POST":
        form = BlogPostForm(request.POST, request.FILES)
        if form.is_valid():
            post = form.save(commit=False)
            post.author = request.user
            post.save()
            messages.success(request, "Blog post created successfully!")
            return redirect("blog_detail", slug=post.slug)
    else:
        form = BlogPostForm()

    return render(request, "blog/create.html", {"form": form})


def blog_detail(request, slug):
    """Display a blog post and its comments."""
    post = get_object_or_404(BlogPost, slug=slug, status="published")
    comments = post.comments.filter(is_approved=True).order_by("created_at")

    if request.method == "POST":
        if not request.user.is_authenticated:
            messages.error(request, "Please log in to comment.")
            return redirect("account_login")

        comment_content = request.POST.get("content")
        if comment_content:
            comment = BlogComment.objects.create(
                post=post, author=request.user, content=comment_content, is_approved=True  # Auto-approve for now
            )
            messages.success(request, f"Comment #{comment.id} added successfully!")
            return redirect("blog_detail", slug=slug)

    # Get view count from WebRequest
    view_count = WebRequest.objects.filter(path=request.path).aggregate(total_views=Sum("count"))["total_views"] or 0

    context = {
        "post": post,
        "comments": comments,
        "view_count": view_count,
    }
    return render(request, "blog/detail.html", context)


@login_required
def student_dashboard(request):
    """
    Dashboard view for students showing enrollments, progress, upcoming sessions, learning streak,
    and an Achievements section.
    """
    if request.user.profile.is_teacher:
        messages.error(request, "This dashboard is for students only.")
        return redirect("profile")

    # Update the learning streak.
    streak, created = LearningStreak.objects.get_or_create(user=request.user)
    streak.update_streak()

    enrollments = Enrollment.objects.filter(student=request.user).select_related("course")
    upcoming_sessions = Session.objects.filter(
        course__enrollments__student=request.user, start_time__gt=timezone.now()
    ).order_by("start_time")[:5]

    progress_data = []
    total_progress = 0
    for enrollment in enrollments:
        progress, _ = CourseProgress.objects.get_or_create(enrollment=enrollment)
        progress_data.append(
            {
                "enrollment": enrollment,
                "progress": progress,
            }
        )
        total_progress += progress.completion_percentage

    avg_progress = round(total_progress / len(progress_data)) if progress_data else 0

    # Query achievements for the user.
    achievements = Achievement.objects.filter(student=request.user).order_by("-awarded_at")

    context = {
        "enrollments": enrollments,
        "upcoming_sessions": upcoming_sessions,
        "progress_data": progress_data,
        "avg_progress": avg_progress,
        "streak": streak,
        "achievements": achievements,
    }
    return render(request, "dashboard/student.html", context)


@login_required
@teacher_required
def teacher_dashboard(request):
    """Dashboard view for teachers showing their courses, student progress, and upcoming sessions."""
    courses = Course.objects.filter(teacher=request.user)
    upcoming_sessions = Session.objects.filter(course__teacher=request.user, start_time__gt=timezone.now()).order_by(
        "start_time"
    )[:5]

    # Get enrollment and progress stats for each course
    course_stats = []
    total_students = 0
    total_completed = 0
    total_earnings = Decimal("0.00")
    for course in courses:
        enrollments = course.enrollments.filter(status="approved")
        course_total_students = enrollments.count()
        course_completed = enrollments.filter(status="completed").count()
        total_students += course_total_students
        total_completed += course_completed
        # Calculate earnings (90% of course price for each enrollment, 10% platform fee)
        course_earnings = Decimal(str(course_total_students)) * course.price * Decimal("0.9")
        total_earnings += course_earnings
        course_stats.append(
            {
                "course": course,
                "total_students": course_total_students,
                "completed": course_completed,
                "completion_rate": (course_completed / course_total_students * 100) if course_total_students > 0 else 0,
                "earnings": course_earnings,
            }
        )

    # Get the teacher's storefront if it exists
    storefront = Storefront.objects.filter(teacher=request.user).first()

    context = {
        "courses": courses,
        "upcoming_sessions": upcoming_sessions,
        "course_stats": course_stats,
        "completion_rate": (total_completed / total_students * 100) if total_students > 0 else 0,
        "total_earnings": round(total_earnings, 2),
        "storefront": storefront,
    }
    return render(request, "dashboard/teacher.html", context)


def custom_404(request, exception):
    """Custom 404 error handler"""
    return render(request, "404.html", status=404)


def custom_500(request):
    """Custom 500 error handler"""
    return render(request, "500.html", status=500)


def custom_429(request, exception=None):
    """Custom 429 error page."""
    return render(request, "429.html", status=429)


def cart_view(request):
    """View the shopping cart."""
    cart = get_or_create_cart(request)
    return render(request, "cart/cart.html", {"cart": cart, "stripe_public_key": settings.STRIPE_PUBLISHABLE_KEY})


def add_course_to_cart(request, course_id):
    """Add a course to the cart."""
    course = get_object_or_404(Course, id=course_id)
    cart = get_or_create_cart(request)

    # Try to get or create the cart item
    cart_item, created = CartItem.objects.get_or_create(cart=cart, course=course, defaults={"session": None})

    if created:
        messages.success(request, f"{course.title} added to cart.")
    else:
        messages.info(request, f"{course.title} is already in your cart.")

    return redirect("cart_view")


def add_session_to_cart(request, session_id):
    """Add an individual session to the cart."""
    session = get_object_or_404(Session, id=session_id)
    cart = get_or_create_cart(request)

    # Try to get or create the cart item
    cart_item, created = CartItem.objects.get_or_create(cart=cart, session=session, defaults={"course": None})

    if created:
        messages.success(request, f"{session.title} added to cart.")
    else:
        messages.info(request, f"{session.title} is already in your cart.")

    return redirect("cart_view")


def remove_from_cart(request, item_id):
    """Remove an item from the shopping cart."""
    cart = get_or_create_cart(request)
    item = get_object_or_404(CartItem, id=item_id, cart=cart)
    item.delete()
    messages.success(request, "Item removed from cart.")
    return redirect("cart_view")


def create_cart_payment_intent(request):
    """Create a payment intent for the entire cart."""
    cart = get_or_create_cart(request)

    if not cart.items.exists():
        return JsonResponse({"error": "Cart is empty"}, status=400)

    try:
        # Create a PaymentIntent with the cart total
        intent = stripe.PaymentIntent.create(
            amount=int(cart.total * 100),  # Convert to cents
            currency="usd",
            metadata={
                "cart_id": cart.id,
                "user_id": request.user.id if request.user.is_authenticated else None,
                "session_key": request.session.session_key if not request.user.is_authenticated else None,
            },
        )
        return JsonResponse({"clientSecret": intent.client_secret})
    except Exception as e:
        return JsonResponse({"error": str(e)}, status=403)


def checkout_success(request):
    """Handle successful checkout and payment confirmation."""
    payment_intent_id = request.GET.get("payment_intent")

    if not payment_intent_id:
        messages.error(request, "No payment information found.")
        return redirect("cart_view")

    try:
        # Verify the payment intent
        payment_intent = stripe.PaymentIntent.retrieve(payment_intent_id)

        if payment_intent.status != "succeeded":
            messages.error(request, "Payment was not successful.")
            return redirect("cart_view")

        cart = get_or_create_cart(request)

        if not cart.items.exists():
            messages.error(request, "Cart is empty.")
            return redirect("cart_view")

        # Handle guest checkout
        if not request.user.is_authenticated:
            email = payment_intent.receipt_email
            if not email:
                messages.error(request, "No email provided for guest checkout.")
                return redirect("cart_view")

            # Create a new user account with transaction and better username generation
            with transaction.atomic():
                base_username = email.split("@")[0][:15]  # Limit length
                timestamp = timezone.now().strftime("%Y%m%d%H%M%S")
                username = f"{base_username}_{timestamp}"

                # In the unlikely case of a collision, append random string
                while User.objects.filter(username=username).exists():
                    username = f"{base_username}_{timestamp}_{get_random_string(4)}"

                # Create the user
                user = User.objects.create_user(
                    username=username,
                    email=email,
                    password=get_random_string(length=32),  # Random password for reset
                )

                # Associate the cart with the new user
                cart.user = user
                cart.session_key = ""  # Empty string instead of None
                cart.save()

                # Send welcome email with password reset link
                send_welcome_email(user)

                # Log in the new user
                login(request, user, backend="django.contrib.auth.backends.ModelBackend")
        else:
            user = request.user

        # Lists to track enrollments for the receipt
        enrollments = []
        session_enrollments = []
        goods_items = []
        total_amount = 0

        # Define shipping_address
        shipping_address = request.POST.get("address") if cart.has_goods else None

        # Check if the cart contains goods requiring shipping
        has_goods = any(item.goods for item in cart.items.all())

        # Extract shipping address from Stripe PaymentIntent
        shipping_address = None
        if has_goods:
            shipping_data = getattr(payment_intent, "shipping", None)
            if shipping_data:
                # Construct structured shipping address
                shipping_address = {
                    "line1": shipping_data.address.line1,
                    "line2": shipping_data.address.line2 or "",
                    "city": shipping_data.address.city,
                    "state": shipping_data.address.state,
                    "postal_code": shipping_data.address.postal_code,
                    "country": shipping_data.address.country,
                }

        # Create the Order with shipping address
        order = Order.objects.create(
            user=user,  # User is defined earlier in guest/auth logic
            total_price=0,  # Updated later
            status="completed",
            shipping_address=shipping_address,
            terms_accepted=True,
        )

        storefront = None
        # Process enrollments
        for item in cart.items.all():
            if item.course:
                # Create enrollment for full course
                enrollment = Enrollment.objects.create(
                    student=user, course=item.course, status="approved", payment_intent_id=payment_intent_id
                )
                # Create progress tracker
                CourseProgress.objects.create(enrollment=enrollment)
                enrollments.append(enrollment)
                total_amount += item.course.price

                # Send confirmation emails
                send_enrollment_confirmation(enrollment)
                notify_teacher_new_enrollment(enrollment)

            elif item.session:
                # Create enrollment for individual session
                session_enrollment = SessionEnrollment.objects.create(
                    student=user, session=item.session, status="approved", payment_intent_id=payment_intent_id
                )
                session_enrollments.append(session_enrollment)
                total_amount += item.session.price

            elif item.goods:
                # Track goods items for the receipt
                goods_items.append(item)
                total_amount += item.final_price

                # Create order item for goods
                OrderItem.objects.create(
                    order=order,
                    goods=item.goods,
                    quantity=1,
                    price_at_purchase=item.goods.price,
                    discounted_price_at_purchase=item.goods.discount_price,
                )
                # Capture storefront from the first goods item
                if not storefront:
                    storefront = item.goods.storefront

        # Update order details
        order.total_price = total_amount
        if storefront:
            order.storefront = goods_items[0].goods.storefront
        order.save()

        # Clear the cart
        cart.items.all().delete()

        if storefront:
            order.storefront = storefront
            order.save(update_fields=["storefront"])

        # Render the receipt page
        return render(
            request,
            "cart/receipt.html",
            {
                "payment_intent_id": payment_intent_id,
                "order_date": timezone.now(),
                "user": user,
                "enrollments": enrollments,
                "session_enrollments": session_enrollments,
                "goods_items": goods_items,
                "total": total_amount,
                "order": order,
                "shipping_address": shipping_address,
            },
        )

    except stripe.error.StripeError as e:
        # send slack message
        send_slack_message(f"Payment verification failed: {str(e)}")
        messages.error(request, f"Payment verification failed: {str(e)}")
        return redirect("cart_view")
    except Exception as e:
        # send slack message
        send_slack_message(f"Failed to process checkout: {str(e)}")
        messages.error(request, f"Failed to process checkout: {str(e)}")
        return redirect("cart_view")


def send_welcome_email(user):
    """Send welcome email to newly created users after guest checkout."""
    if not user.email:
        raise ValueError("User must have an email address to send welcome email")

    reset_url = reverse("account_reset_password")
    context = {
        "user": user,
        "reset_url": reset_url,
    }

    html_message = render_to_string("emails/welcome_guest.html", context)
    text_message = render_to_string("emails/welcome_guest.txt", context)

    send_mail(
        subject="Welcome to Your New Learning Account",
        message=text_message,
        html_message=html_message,
        from_email=settings.DEFAULT_FROM_EMAIL,
        recipient_list=[user.email],
    )


@login_required
def edit_session(request, session_id):
    """Edit an existing session."""
    # Get the session and verify that the current user is the course teacher
    session = get_object_or_404(Session, id=session_id)
    course = session.course

    # Check if user is the course teacher
    if request.user != course.teacher:
        messages.error(request, "Only the course teacher can edit sessions!")
        return redirect("course_detail", slug=course.slug)

    if request.method == "POST":
        form = SessionForm(request.POST, instance=session)
        if form.is_valid():
            form.save()
            messages.success(request, "Session updated successfully!")
            return redirect("course_detail", slug=session.course.slug)
    else:
        form = SessionForm(instance=session)

    return render(
        request, "courses/session_form.html", {"form": form, "session": session, "course": course, "is_edit": True}
    )


@login_required
def invite_student(request, course_id):
    course = get_object_or_404(Course, id=course_id)

    # Check if user is the teacher of this course
    if course.teacher != request.user:
        messages.error(request, "You are not authorized to invite students to this course.")
        return redirect("course_detail", slug=course.slug)

    if request.method == "POST":
        form = InviteStudentForm(request.POST)
        if form.is_valid():
            email = form.cleaned_data["email"]
            message = form.cleaned_data.get("message", "")

            # Generate course URL
            course_url = request.build_absolute_uri(reverse("course_detail", args=[course.slug]))

            # Send invitation email
            context = {
                "course": course,
                "teacher": request.user,
                "message": message,
                "course_url": course_url,
            }
            html_message = render_to_string("emails/course_invitation.html", context)
            text_message = f"""
You have been invited to join {course.title}!

Message from {request.user.get_full_name() or request.user.username}:
{message}

Course Price: ${course.price}

Click here to view the course: {course_url}
"""

            try:
                send_mail(
                    f"Invitation to join {course.title}",
                    text_message,
                    settings.DEFAULT_FROM_EMAIL,
                    [email],
                    html_message=html_message,
                )
                messages.success(request, f"Invitation sent to {email}")
                return redirect("course_detail", slug=course.slug)
            except Exception:
                messages.error(request, "Failed to send invitation email. Please try again.")
    else:
        form = InviteStudentForm()

    context = {
        "course": course,
        "form": form,
    }
    return render(request, "courses/invite.html", context)


def terms(request):
    """Display the terms of service page."""
    return render(request, "terms.html")


@login_required
@teacher_required
def stripe_connect_onboarding(request):
    """Start the Stripe Connect onboarding process for teachers."""
    if not request.user.profile.is_teacher:
        messages.error(request, "Only teachers can set up payment accounts.")
        return redirect("profile")

    try:
        if not request.user.profile.stripe_account_id:
            # Create a new Stripe Connect account
            account = stripe.Account.create(
                type="express",
                country="US",
                email=request.user.email,
                capabilities={
                    "card_payments": {"requested": True},
                    "transfers": {"requested": True},
                },
            )

            # Save the account ID to the user's profile
            request.user.profile.stripe_account_id = account.id
            request.user.profile.save()

        # Create an account link for onboarding
        account_link = stripe.AccountLink.create(
            account=request.user.profile.stripe_account_id,
            refresh_url=request.build_absolute_uri(reverse("stripe_connect_onboarding")),
            return_url=request.build_absolute_uri(reverse("profile")),
            type="account_onboarding",
        )

        return redirect(account_link.url)

    except stripe.error.StripeError as e:
        messages.error(request, f"Failed to set up Stripe account: {str(e)}")
        return redirect("profile")


@csrf_exempt
def stripe_connect_webhook(request):
    """Handle Stripe Connect account updates."""
    payload = request.body
    sig_header = request.META.get("HTTP_STRIPE_SIGNATURE")

    try:
        event = stripe.Webhook.construct_event(payload, sig_header, settings.STRIPE_CONNECT_WEBHOOK_SECRET)
    except ValueError:
        return HttpResponse(status=400)
    except stripe.error.SignatureVerificationError:
        return HttpResponse(status=400)

    if event.type == "account.updated":
        account = event.data.object
        try:
            profile = Profile.objects.get(stripe_account_id=account.id)
            if account.charges_enabled and account.payouts_enabled:
                profile.stripe_account_status = "verified"
            else:
                profile.stripe_account_status = "pending"
            profile.save()
        except Profile.DoesNotExist:
            return HttpResponse(status=404)

    return HttpResponse(status=200)


@login_required
def create_forum_category(request):
    """Create a new forum category."""
    if request.method == "POST":
        form = ForumCategoryForm(request.POST)
        if form.is_valid():
            category = form.save()
            messages.success(request, f"Forum category '{category.name}' created successfully!")
            return redirect("forum_category", slug=category.slug)
    else:
        form = ForumCategoryForm()

    return render(request, "web/forum/create_category.html", {"form": form})


@login_required
def edit_topic(request, topic_id):
    """Edit an existing forum topic."""
    topic = get_object_or_404(ForumTopic, id=topic_id)

    # Check if user is the author of the topic
    if request.user != topic.author:
        messages.error(request, "You don't have permission to edit this topic.")
        return redirect("forum_topic", category_slug=topic.category.slug, topic_id=topic.id)

    if request.method == "POST":
        form = ForumTopicForm(request.POST)
        if form.is_valid():
            topic.title = form.cleaned_data["title"]
            topic.content = form.cleaned_data["content"]
            topic.save()
            messages.success(request, "Topic updated successfully!")
            return redirect("forum_topic", category_slug=topic.category.slug, topic_id=topic.id)
    else:
        form = ForumTopicForm(initial={"title": topic.title, "content": topic.content})

    return render(
        request,
        "web/forum/create_topic.html",
        {"form": form, "category": topic.category, "is_edit": True, "topic": topic},
    )


def get_course_calendar(request, slug):
    """AJAX endpoint to get calendar data for a course."""
    course = get_object_or_404(Course, slug=slug)
    today = timezone.now().date()
    calendar_weeks = []

    # Get current month and year from query parameters
    year = int(request.GET.get("year", today.year))
    month = int(request.GET.get("month", today.month))
    current_month = timezone.datetime(year, month, 1).date()

    # Get previous and next month for navigation
    if month == 1:
        prev_month = {"year": year - 1, "month": 12}
    else:
        prev_month = {"year": year, "month": month - 1}

    if month == 12:
        next_month = {"year": year + 1, "month": 1}
    else:
        next_month = {"year": year, "month": month + 1}

    # Get sessions for the current month
    month_sessions = course.sessions.filter(start_time__year=year, start_time__month=month).order_by("start_time")

    # Generate calendar data
    cal = calendar.monthcalendar(year, month)

    for week in cal:
        calendar_week = []
        for day in week:
            if day == 0:
                calendar_week.append({"date": None, "has_session": False, "is_today": False})
            else:
                date = timezone.datetime(year, month, day).date()
                sessions_on_day = [s for s in month_sessions if s.start_time.date() == date]
                calendar_week.append(
                    {
                        "date": date.isoformat() if date else None,
                        "has_session": bool(sessions_on_day),
                        "is_today": date == today,
                    }
                )
        calendar_weeks.append(calendar_week)

    data = {
        "calendar_weeks": calendar_weeks,
        "current_month": current_month.strftime("%B %Y"),
        "prev_month": prev_month,
        "next_month": next_month,
    }

    return JsonResponse(data)


@login_required
def create_calendar(request):
    if request.method == "POST":
        title = request.POST.get("title")
        description = request.POST.get("description")
        try:
            month = int(request.POST.get("month"))
            year = int(request.POST.get("year"))

            # Validate month is between 0-11
            if not 0 <= month <= 11:
                return JsonResponse({"success": False, "error": "Month must be between 0 and 11"}, status=400)

            calendar = EventCalendar.objects.create(
                title=title, description=description, creator=request.user, month=month, year=year
            )

            return JsonResponse({"success": True, "calendar_id": calendar.id, "share_token": calendar.share_token})
        except (ValueError, TypeError):
            return JsonResponse({"success": False, "error": "Invalid month or year"}, status=400)

    return render(request, "calendar/create.html")


def view_calendar(request, share_token):
    calendar = get_object_or_404(EventCalendar, share_token=share_token)
    return render(request, "calendar/view.html", {"calendar": calendar})


@require_POST
def add_time_slot(request, share_token):
    try:
        with transaction.atomic():
            calendar = get_object_or_404(EventCalendar, share_token=share_token)
            name = request.POST.get("name")
            day = int(request.POST.get("day"))
            start_time = request.POST.get("start_time")
            end_time = request.POST.get("end_time")

            # Create the time slot
            TimeSlot.objects.create(calendar=calendar, name=name, day=day, start_time=start_time, end_time=end_time)

            return JsonResponse({"success": True})
    except IntegrityError:
        return JsonResponse({"success": False, "error": "You already have a time slot for this day"}, status=400)
    except Exception as e:
        return JsonResponse({"success": False, "error": str(e)}, status=400)


@require_POST
def remove_time_slot(request, share_token):
    calendar = get_object_or_404(EventCalendar, share_token=share_token)
    name = request.POST.get("name")
    day = int(request.POST.get("day"))

    TimeSlot.objects.filter(calendar=calendar, name=name, day=day).delete()

    return JsonResponse({"success": True})


@require_GET
def get_calendar_data(request, share_token):
    calendar = get_object_or_404(EventCalendar, share_token=share_token)
    slots = TimeSlot.objects.filter(calendar=calendar)

    data = {
        "title": calendar.title,
        "description": calendar.description,
        "month": calendar.month,
        "year": calendar.year,
        "slots": [
            {
                "name": slot.name,
                "day": slot.day,
                "start_time": slot.start_time.strftime("%H:%M"),
                "end_time": slot.end_time.strftime("%H:%M"),
            }
            for slot in slots
        ],
    }

    return JsonResponse(data)


def system_status(request):
    """Check system status including SendGrid API connectivity and disk space usage."""
    status = {
        "sendgrid": {"status": "unknown", "message": "", "api_key_configured": False},
        "disk_space": {"status": "unknown", "message": "", "usage": {}},
        "timestamp": timezone.now(),
    }

    # Check SendGrid
    sendgrid_api_key = os.getenv("SENDGRID_PASSWORD")
    if sendgrid_api_key:
        status["sendgrid"]["api_key_configured"] = True
        try:
            print("Checking SendGrid API...")
            response = requests.get(
                "https://api.sendgrid.com/v3/user/account",
                headers={"Authorization": f"Bearer {sendgrid_api_key}"},
                timeout=5,
            )
            if response.status_code == 200:
                status["sendgrid"]["status"] = "ok"
                status["sendgrid"]["message"] = "Successfully connected to SendGrid API"
            else:
                status["sendgrid"]["status"] = "error"
                status["sendgrid"]["message"] = f"Unexpected response: {response.status_code}"
        except requests.exceptions.RequestException as e:
            status["sendgrid"]["status"] = "error"
            status["sendgrid"]["message"] = f"API Error: {str(e)}"
    else:
        status["sendgrid"]["status"] = "error"
        status["sendgrid"]["message"] = "SendGrid API key not configured"

    # Check disk space
    try:
        total, used, free = shutil.disk_usage("/")
        total_gb = total / (2**30)  # Convert to GB
        used_gb = used / (2**30)
        free_gb = free / (2**30)
        usage_percent = (used / total) * 100

        status["disk_space"]["usage"] = {
            "total_gb": round(total_gb, 2),
            "used_gb": round(used_gb, 2),
            "free_gb": round(free_gb, 2),
            "percent": round(usage_percent, 1),
        }

        # Set status based on usage percentage
        if usage_percent >= 90:
            status["disk_space"]["status"] = "error"
            status["disk_space"]["message"] = "Critical: Disk usage above 90%"
        elif usage_percent >= 80:
            status["disk_space"]["status"] = "warning"
            status["disk_space"]["message"] = "Warning: Disk usage above 80%"
        else:
            status["disk_space"]["status"] = "ok"
            status["disk_space"]["message"] = "Disk space usage is normal"
    except Exception as e:
        status["disk_space"]["status"] = "error"
        status["disk_space"]["message"] = f"Error checking disk space: {str(e)}"

    return render(request, "status.html", {"status": status})


@login_required
@teacher_required
def message_enrolled_students(request, slug):
    """Send an email to all enrolled students in a course."""
    course = get_object_or_404(Course, slug=slug, teacher=request.user)

    if request.method == "POST":
        title = request.POST.get("title")
        message = request.POST.get("message")

        if title and message:
            # Get all enrolled students
            enrolled_students = User.objects.filter(
                enrollments__course=course, enrollments__status="approved"
            ).distinct()

            # Send email to each student
            for student in enrolled_students:
                send_mail(
                    subject=f"[{course.title}] {title}",
                    message=message,
                    from_email=settings.DEFAULT_FROM_EMAIL,
                    recipient_list=[student.email],
                    fail_silently=True,
                )

            messages.success(request, "Email sent successfully to all enrolled students!")
            return redirect("course_detail", slug=slug)
        else:
            messages.error(request, "Both title and message are required!")

    return render(request, "courses/message_students.html", {"course": course})


def message_teacher(request, teacher_id):
    """Send a message to a teacher."""
    teacher = get_object_or_404(get_user_model(), id=teacher_id)
    if not teacher.profile.is_teacher:
        messages.error(request, "This user is not a teacher.")
        return redirect("index")

    if request.method == "POST":
        form = MessageTeacherForm(request.POST, user=request.user)
        if form.is_valid():
            # Prepare email content
            if request.user.is_authenticated:
                sender_name = request.user.get_full_name() or request.user.username
                sender_email = request.user.email
            else:
                sender_name = form.cleaned_data["name"]
                sender_email = form.cleaned_data["email"]

            # Send email to teacher
            context = {
                "sender_name": sender_name,
                "sender_email": sender_email,
                "message": form.cleaned_data["message"],
            }
            html_message = render_to_string("web/emails/teacher_message.html", context)

            try:
                send_mail(
                    subject=f"New message from {sender_name}",
                    message=form.cleaned_data["message"],
                    from_email=settings.DEFAULT_FROM_EMAIL,
                    recipient_list=[teacher.email],
                    html_message=html_message,
                )
                messages.success(request, "Your message has been sent successfully!")

                # Get the next URL from query params, default to course search if not provided
                next_url = request.GET.get("next")
                if next_url:
                    try:
                        return redirect("course_detail", slug=next_url)
                    except NoReverseMatch:
                        pass
                return redirect("course_search")
            except Exception as e:
                messages.error(request, f"Failed to send message: {str(e)}")
                return redirect("message_teacher", teacher_id=teacher_id)
    else:
        form = MessageTeacherForm(user=request.user)

    return render(
        request,
        "web/message_teacher.html",
        {
            "form": form,
            "teacher": teacher,
        },
    )


@login_required
def confirm_rolled_sessions(request, course_slug):
    """View for teachers to confirm rolled over session dates."""
    course = get_object_or_404(Course, slug=course_slug, teacher=request.user)

    # Get all rolled over but unconfirmed sessions
    rolled_sessions = course.sessions.filter(is_rolled_over=True, teacher_confirmed=False).order_by("start_time")

    if request.method == "POST":
        session_ids = request.POST.getlist("confirm_sessions")
        if session_ids:
            # Confirm selected sessions
            course.sessions.filter(id__in=session_ids).update(teacher_confirmed=True)
            messages.success(request, "Selected sessions have been confirmed.")

            # Reset rollover status for unselected sessions
            unselected_sessions = rolled_sessions.exclude(id__in=session_ids)
            for session in unselected_sessions:
                session.start_time = session.original_start_time
                session.end_time = session.original_end_time
                session.is_rolled_over = False
                session.save()

            messages.info(request, "Unselected sessions have been reset to their original dates.")

        return redirect("course_detail", slug=course_slug)

    return render(
        request,
        "courses/confirm_rolled_sessions.html",
        {
            "course": course,
            "rolled_sessions": rolled_sessions,
        },
    )


def feedback(request):
    if request.method == "POST":
        form = FeedbackForm(request.POST)
        if form.is_valid():
            # Send feedback notification to admin
            name = form.cleaned_data.get("name", "Anonymous")
            email = form.cleaned_data.get("email", "Not provided")
            description = form.cleaned_data["description"]

            # Send to Slack if webhook URL is configured
            if settings.SLACK_WEBHOOK_URL:
                message = f"*New Feedback*\nFrom: {name}\nEmail: {email}\n\n{description}"
                send_slack_message(message)

            messages.success(request, "Thank you for your feedback! We appreciate your input.")
            return redirect("feedback")
    else:
        form = FeedbackForm()

    return render(request, "feedback.html", {"form": form})


def content_dashboard(request):
    # Get current time and thresholds
    now = timezone.now()
    month_ago = now - timedelta(days=30)

    def get_status(date, threshold_days=None):
        if not date:
            return "neutral"
        if not threshold_days:
            return "success"
        threshold = now - timedelta(days=threshold_days)
        if date >= threshold:
            return "success"
        elif date >= (threshold - timedelta(days=threshold_days)):
            return "warning"
        return "danger"

    # Web traffic stats
    web_stats = {
        "total_views": WebRequest.objects.aggregate(total=Sum("count"))["total"] or 0,
        "unique_visitors": WebRequest.objects.values("ip_address").distinct().count(),
        "date": WebRequest.objects.order_by("-created").first().created if WebRequest.objects.exists() else None,
    }
    web_stats["status"] = get_status(web_stats["date"])

    # Generate traffic data for chart (last 30 days)
    traffic_data = []
    for i in range(30):
        date = now - timedelta(days=i)
        day_views = WebRequest.objects.filter(created__date=date.date()).aggregate(total=Sum("count"))["total"] or 0
        traffic_data.append({"date": date.strftime("%Y-%m-%d"), "views": day_views})
    traffic_data.reverse()  # Most recent last for chart

    # Blog stats
    blog_stats = {
        "posts": BlogPost.objects.filter(status="published").count(),
        "views": (WebRequest.objects.filter(path__startswith="/blog/").aggregate(total=Sum("count"))["total"] or 0),
        "date": (
            BlogPost.objects.filter(status="published").order_by("-published_at").first().published_at
            if BlogPost.objects.exists()
            else None
        ),
    }
    blog_stats["status"] = get_status(blog_stats["date"], 7)

    # Forum stats
    forum_stats = {
        "topics": ForumTopic.objects.count(),
        "replies": ForumReply.objects.count(),
        "date": ForumTopic.objects.order_by("-created_at").first().created_at if ForumTopic.objects.exists() else None,
    }
    forum_stats["status"] = get_status(forum_stats["date"], 1)  # 1 day threshold

    # Course stats
    course_stats = {
        "active": Course.objects.filter(status="published").count(),
        "students": Enrollment.objects.filter(status="approved").count(),
        "date": Course.objects.order_by("-created_at").first().created_at if Course.objects.exists() else None,
    }
    course_stats["status"] = get_status(course_stats["date"], 30)  # 1 month threshold

    # User stats
    user_stats = {
        "total": User.objects.count(),
        "active": User.objects.filter(last_login__gte=month_ago).count(),
        "date": User.objects.order_by("-date_joined").first().date_joined if User.objects.exists() else None,
    }

    def get_status(date, threshold_days):
        if not date:
            return "danger"
        days_since = (now - date).days
        if days_since > threshold_days * 2:
            return "danger"
        elif days_since > threshold_days:
            return "warning"
        return "success"

    # Calculate overall health score
    connected_platforms = 0
    healthy_platforms = 0
    platforms_data = [
        (blog_stats["date"], 7),  # Blog: 1 week threshold
        (forum_stats["date"], 7),  # Forum: 1 week threshold
        (course_stats["date"], 7),  # Courses: 1 week threshold
        (user_stats["date"], 7),  # Users: 1 week threshold
    ]

    for date, threshold in platforms_data:
        if date:
            connected_platforms += 1
            if get_status(date, threshold) != "danger":
                healthy_platforms += 1

    overall_score = int((healthy_platforms / max(connected_platforms, 1)) * 100)

    # Get social media stats
    social_stats = get_social_stats()
    content_data = {
        "blog": {
            "stats": blog_stats,
            "status": get_status(blog_stats["date"], 7),
            "date": blog_stats["date"],
        },
        "forum": {
            "stats": forum_stats,
            "status": get_status(forum_stats["date"], 7),
            "date": forum_stats["date"],
        },
        "courses": {
            "stats": course_stats,
            "status": get_status(course_stats["date"], 7),
            "date": course_stats["date"],
        },
        "users": {
            "stats": user_stats,
            "status": get_status(user_stats["date"], 7),
            "date": user_stats["date"],
        },
    }

    # Add social media stats
    content_data.update(social_stats)

    return render(
        request,
        "web/dashboard/content_status.html",
        {
            "content_data": content_data,
            "overall_score": overall_score,
            "web_stats": web_stats,
            "traffic_data": json.dumps(traffic_data),
            "blog_stats": blog_stats,
            "forum_stats": forum_stats,
            "course_stats": course_stats,
            "user_stats": user_stats,
        },
    )


def current_weekly_challenge(request):
    current_challenge = Challenge.objects.filter(start_date__lte=timezone.now(), end_date__gte=timezone.now()).first()
    # Check if the user has submitted the current challenge
    user_submission = None
    if request.user.is_authenticated and current_challenge:
        user_submission = ChallengeSubmission.objects.filter(user=request.user, challenge=current_challenge).first()

    return render(
        request,
        "web/current_weekly_challenge.html",
        {
            "current_challenge": current_challenge,
            "user_submission": user_submission,  # Pass the user's submission to the template
        },
    )


def challenge_detail(request, week_number):
    challenge = get_object_or_404(Challenge, week_number=week_number)
    submissions = ChallengeSubmission.objects.filter(challenge=challenge)
    # Check if the current user has submitted this challenge
    user_submission = None
    if request.user.is_authenticated:
        user_submission = ChallengeSubmission.objects.filter(user=request.user, challenge=challenge).first()

    return render(
        request,
        "web/challenge_detail.html",
        {"challenge": challenge, "submissions": submissions, "user_submission": user_submission},
    )


@login_required
def challenge_submit(request, week_number):
    challenge = get_object_or_404(Challenge, week_number=week_number)
    # Check if the user has already submitted this challenge
    existing_submission = ChallengeSubmission.objects.filter(user=request.user, challenge=challenge).first()

    if existing_submission:
        return redirect("challenge_detail", week_number=week_number)

    if request.method == "POST":
        form = ChallengeSubmissionForm(request.POST)
        if form.is_valid():
            submission = form.save(commit=False)
            submission.user = request.user
            submission.challenge = challenge
            submission.save()
            messages.success(request, "Your submission has been recorded!")
            return redirect("challenge_detail", week_number=week_number)
    else:
        form = ChallengeSubmissionForm()

    return render(request, "web/challenge_submit.html", {"challenge": challenge, "form": form})


@require_GET
def fetch_video_title(request):
    """
    Fetch video title from a URL with proper security measures to prevent SSRF attacks.
    """
    url = request.GET.get("url")
    if not url:
        return JsonResponse({"error": "URL parameter is required"}, status=400)

    # Validate URL
    try:
        parsed_url = urlparse(url)

        # Check for scheme - only allow http and https
        if parsed_url.scheme not in ["http", "https"]:
            return JsonResponse({"error": "Invalid URL scheme. Only HTTP and HTTPS are supported."}, status=400)

        # Check for private/internal IP addresses
        if parsed_url.netloc:
            hostname = parsed_url.netloc.split(":")[0]

            # Block localhost variations and common internal domains
            blocked_hosts = [
                "localhost",
                "127.0.0.1",
                "0.0.0.0",
                "internal",
                "intranet",
                "local",
                "lan",
                "corp",
                "private",
                "::1",
            ]

            if any(blocked in hostname.lower() for blocked in blocked_hosts):
                return JsonResponse({"error": "Access to internal networks is not allowed"}, status=403)

            # Resolve hostname to IP and check if it's private
            try:
                ip_address = socket.gethostbyname(hostname)
                ip_obj = ipaddress.ip_address(ip_address)

                # Check if the IP is private/internal
                if ip_obj.is_private or ip_obj.is_loopback or ip_obj.is_link_local or ip_obj.is_multicast:
                    return JsonResponse({"error": "Access to internal/private networks is not allowed"}, status=403)
            except (socket.gaierror, ValueError):
                # If hostname resolution fails or IP parsing fails, continue
                pass

    except Exception as e:
        return JsonResponse({"error": f"Invalid URL format: {str(e)}"}, status=400)

    # Set a timeout to prevent hanging requests
    timeout = 5  # seconds

    try:
        # Only allow HEAD and GET methods with limited redirects
        response = requests.get(
            url,
            timeout=timeout,
            allow_redirects=True,
            headers={
                "User-Agent": "Educational-Website-Validator/1.0",
            },
        )
        response.raise_for_status()

        # Extract title from response headers or content
        title = response.headers.get("title", "")
        if not title:
            # Try to extract title from HTML content
            content = response.text
            title_match = re.search(r"<title>(.*?)</title>", content)
            title = title_match.group(1) if title_match else "Untitled Video"

            # Sanitize the title
            title = html.escape(title)

        return JsonResponse({"title": title})

    except requests.RequestException:
        return JsonResponse({"error": "Failed to fetch video title:"}, status=500)


def get_referral_stats():
    """Get statistics for top referrers."""
    return (
        Profile.objects.annotate(
            total_signups=Count("referrals"),
            total_enrollments=Count(
                "referrals__user__enrollments", filter=Q(referrals__user__enrollments__status="approved")
            ),
            total_clicks=Count(
                "referrals__user__webrequest", filter=Q(referrals__user__webrequest__path__contains="ref=")
            ),
        )
        .filter(total_signups__gt=0)
        .order_by("-total_signups")[:10]
    )


def referral_leaderboard(request):
    """Display the referral leaderboard."""
    top_referrers = get_referral_stats()
    return render(request, "web/referral_leaderboard.html", {"top_referrers": top_referrers})


# Goods Views
class GoodsListView(LoginRequiredMixin, generic.ListView):
    model = Goods
    template_name = "goods/goods_list.html"
    context_object_name = "products"

    def get_queryset(self):
        return Goods.objects.filter(storefront__teacher=self.request.user)


class GoodsDetailView(LoginRequiredMixin, generic.DetailView):
    model = Goods
    template_name = "goods/goods_detail.html"
    context_object_name = "product"

    def get_object(self):
        return get_object_or_404(Goods, pk=self.kwargs["pk"])


class GoodsCreateView(LoginRequiredMixin, UserPassesTestMixin, generic.CreateView):
    model = Goods
    form_class = GoodsForm
    template_name = "goods/goods_form.html"

    def test_func(self):
        return hasattr(self.request.user, "storefront")

    def form_valid(self, form):
        form.instance.storefront = self.request.user.storefront
        images = self.request.FILES.getlist("images")
        product_type = form.cleaned_data.get("product_type")

        # Validate digital product images
        if product_type == "digital" and not images:
            form.add_error(None, "Digital products require at least one image")
            return self.form_invalid(form)

        # Validate image constraints
        if len(images) > 8:
            form.add_error(None, "Maximum 8 images allowed")
            return self.form_invalid(form)

        for img in images:
            if img.size > 5 * 1024 * 1024:
                form.add_error(None, f"{img.name} exceeds 5MB size limit")
                return self.form_invalid(form)

        # Save main product first
        super().form_valid(form)

        # Save images after product creation
        for image_file in images:
            ProductImage.objects.create(goods=self.object, image=image_file)

        return render(self.request, "goods/goods_create_success.html", {"product": self.object})

    def form_invalid(self, form):
        messages.error(self.request, f"Creation failed: {form.errors.as_text()}")
        return super().form_invalid(form)

    def get_success_url(self):
        return reverse("goods_list")


class GoodsUpdateView(LoginRequiredMixin, UserPassesTestMixin, generic.UpdateView):
    model = Goods
    form_class = GoodsForm
    template_name = "goods/goods_update.html"

    # Filter by user's products only
    def get_queryset(self):
        return Goods.objects.filter(storefront__teacher=self.request.user)

    # Verify ownership
    def test_func(self):
        return self.get_object().storefront.teacher == self.request.user

    def get_success_url(self):
        return reverse("goods_list")


class GoodsDeleteView(LoginRequiredMixin, UserPassesTestMixin, DeleteView):
    model = Goods
    template_name = "goods/goods_confirm_delete.html"
    success_url = reverse_lazy("goods_list")

    def test_func(self):
        return self.request.user == self.get_object().storefront.teacher


@login_required
def add_goods_to_cart(request, pk):
    product = get_object_or_404(Goods, pk=pk)
    # Prevent adding out-of-stock items
    if product.stock is None or product.stock <= 0:
        messages.error(request, f"{product.name} is out of stock and cannot be added to cart.")
        return redirect("goods_detail", pk=pk)  # Redirect back to product page

    cart, created = Cart.objects.get_or_create(user=request.user)
    cart_item, created = CartItem.objects.get_or_create(cart=cart, goods=product)

    if created:
        messages.success(request, f"{product.name} added to cart.")
    else:
        messages.info(request, f"{product.name} is already in your cart.")

    return redirect("cart_view")


class GoodsListingView(ListView):
    model = Goods
    template_name = "goods/goods_listing.html"
    context_object_name = "products"
    paginate_by = 15

    def get_queryset(self):
        queryset = Goods.objects.all()
        store_name = self.request.GET.get("store_name")
        product_type = self.request.GET.get("product_type")
        category = self.request.GET.get("category")
        min_price = self.request.GET.get("min_price")
        max_price = self.request.GET.get("max_price")

        if store_name:
            queryset = queryset.filter(storefront__name__icontains=store_name)
        if product_type:
            queryset = queryset.filter(product_type=product_type)
        if category:
            queryset = queryset.filter(category__icontains=category)
        if min_price:
            queryset = queryset.filter(price__gte=min_price)
        if max_price:
            queryset = queryset.filter(price__lte=max_price)

        return queryset

    def get_context_data(self, **kwargs):
        context = super().get_context_data(**kwargs)
        context["store_names"] = Storefront.objects.values_list("name", flat=True).distinct()
        context["categories"] = Goods.objects.values_list("category", flat=True).distinct()
        return context


# Order Management
class OrderManagementView(LoginRequiredMixin, UserPassesTestMixin, generic.ListView):
    model = Order
    template_name = "orders/order_management.html"
    context_object_name = "orders"
    paginate_by = 20

    def test_func(self):
        storefront = get_object_or_404(Storefront, store_slug=self.kwargs["store_slug"])
        return self.request.user == storefront.teacher

    def get_queryset(self):
        queryset = Order.objects.filter(items__goods__storefront__store_slug=self.kwargs["store_slug"]).distinct()

        # Get status from request and filter
        selected_status = self.request.GET.get("status")
        if selected_status and selected_status != "all":
            queryset = queryset.filter(status=selected_status)

        return queryset

    def get_context_data(self, **kwargs):
        context = super().get_context_data(**kwargs)
        context["statuses"] = Order.STATUS_CHOICES  # Directly from model
        context["selected_status"] = self.request.GET.get("status", "")
        return context


class OrderDetailView(LoginRequiredMixin, generic.DetailView):
    model = Order
    template_name = "orders/order_detail.html"
    context_object_name = "order"


@login_required
@require_POST
def update_order_status(request, item_id):
    order = get_object_or_404(Order, id=item_id, user=request.user)
    new_status = request.POST.get("status").lower()  # Convert to lowercase for consistency

    # Define allowed statuses inside the function
    VALID_STATUSES = ["draft", "pending", "processing", "shipped", "completed", "cancelled", "refunded"]

    if new_status not in VALID_STATUSES:
        messages.error(request, "Invalid status.")
        return redirect("order_detail", pk=item_id)

    order.status = new_status
    order.save()
    messages.success(request, "Order status updated successfully.")
    return redirect("order_detail", pk=item_id)


# Analytics
class StoreAnalyticsView(LoginRequiredMixin, UserPassesTestMixin, generic.TemplateView):
    template_name = "analytics/analytics_dashboard.html"

    def test_func(self):
        storefront = get_object_or_404(Storefront, store_slug=self.kwargs["store_slug"])
        return self.request.user == storefront.teacher

    def get_context_data(self, **kwargs):
        context = super().get_context_data(**kwargs)
        storefront = get_object_or_404(Storefront, store_slug=self.kwargs["store_slug"])

        # Store-specific analytics
        orders = Order.objects.filter(storefront=storefront, status="completed")

        context.update(
            {
                "total_sales": orders.count(),
                "total_revenue": orders.aggregate(Sum("total_price"))["total_price__sum"] or 0,
                "top_products": OrderItem.objects.filter(order__storefront=storefront)
                .values("goods__name")
                .annotate(total_sold=Sum("quantity"))
                .order_by("-total_sold")[:5],
                "storefront": storefront,
            }
        )
        return context


class AdminMerchAnalyticsView(LoginRequiredMixin, UserPassesTestMixin, generic.TemplateView):
    template_name = "analytics/admin_analytics.html"

    def test_func(self):
        return self.request.user.is_staff

    def get_context_data(self, **kwargs):
        context = super().get_context_data(**kwargs)

        # Platform-wide analytics
        context.update(
            {
                "total_sales": Order.objects.filter(status="completed").count(),
                "total_revenue": Order.objects.filter(status="completed").aggregate(Sum("total_price"))[
                    "total_price__sum"
                ]
                or 0,
                "top_storefronts": Storefront.objects.annotate(total_sales=Count("goods__orderitem")).order_by(
                    "-total_sales"
                )[:5],
            }
        )
        return context


@login_required
def sales_analytics(request):
    """View for displaying sales analytics."""
    storefront = get_object_or_404(Storefront, teacher=request.user)

    # Get completed orders for this storefront
    orders = Order.objects.filter(storefront=storefront, status="completed")

    # Calculate metrics
    total_revenue = orders.aggregate(total=Sum("total_price"))["total"] or 0
    total_orders = orders.count()

    # Placeholder conversion rate (to be implemented properly later)
    conversion_rate = 0.00  # Temporary placeholder

    # Best selling products
    best_selling_products = (
        OrderItem.objects.filter(order__storefront=storefront)
        .values("goods__name")
        .annotate(total_sold=Sum("quantity"))
        .order_by("-total_sold")[:5]
    )

    context = {
        "total_revenue": total_revenue,
        "total_orders": total_orders,
        "conversion_rate": conversion_rate,
        "best_selling_products": best_selling_products,
    }
    return render(request, "analytics/analytics_dashboard.html", context)


@login_required
def sales_data(request):
    # Get the user's storefront
    storefront = get_object_or_404(Storefront, teacher=request.user)

    # Define valid statuses for metrics (e.g., include "completed" and "shipped")
    valid_statuses = ["completed", "shipped"]
    orders = Order.objects.filter(storefront=storefront, status__in=valid_statuses)

    # Calculate total revenue
    total_revenue = orders.aggregate(total=Sum("total_price"))["total"] or 0

    # Calculate total orders
    total_orders = orders.count()

    # Calculate conversion rate (orders / visits * 100)
    total_visits = WebRequest.objects.filter(path__contains="ref=").count()  # Adjust based on visit tracking
    conversion_rate = (total_orders / total_visits * 100) if total_visits > 0 else 0.00

    # Get best-selling products
    best_selling_products = (
        OrderItem.objects.filter(order__storefront=storefront, order__status__in=valid_statuses)
        .values("goods__name")
        .annotate(total_sold=Sum("quantity"))
        .order_by("-total_sold")[:5]
    )

    # Prepare response data
    data = {
        "total_revenue": float(total_revenue),
        "total_orders": total_orders,
        "conversion_rate": round(conversion_rate, 2),
        "best_selling_products": list(best_selling_products),
    }
    return JsonResponse(data)


class StorefrontCreateView(LoginRequiredMixin, CreateView):
    model = Storefront
    form_class = StorefrontForm
    template_name = "storefront/storefront_form.html"
    success_url = "/dashboard/teacher/"

    def dispatch(self, request, *args, **kwargs):
        if Storefront.objects.filter(teacher=request.user).exists():
            return redirect("storefront_update", store_slug=request.user.storefront.store_slug)
        return super().dispatch(request, *args, **kwargs)

    def form_valid(self, form):
        form.instance.teacher = self.request.user  # Set the teacher field to the current user
        return super().form_valid(form)


class StorefrontUpdateView(LoginRequiredMixin, UpdateView):
    model = Storefront
    form_class = StorefrontForm
    template_name = "storefront/storefront_form.html"
    success_url = "/dashboard/teacher/"

    def get_object(self):
        return get_object_or_404(Storefront, teacher=self.request.user)


class StorefrontDetailView(LoginRequiredMixin, generic.DetailView):
    model = Storefront
    template_name = "storefront/storefront_detail.html"
    context_object_name = "storefront"

    def get_object(self):
        return get_object_or_404(Storefront, store_slug=self.kwargs["store_slug"])


def success_story_list(request):
    """View for listing published success stories."""
    success_stories = SuccessStory.objects.filter(status="published").order_by("-published_at")

    # Paginate results
    paginator = Paginator(success_stories, 9)  # 9 stories per page
    page_number = request.GET.get("page", 1)
    page_obj = paginator.get_page(page_number)

    context = {
        "success_stories": page_obj,
        "is_paginated": paginator.num_pages > 1,
        "page_obj": page_obj,
    }
    return render(request, "success_stories/list.html", context)


def success_story_detail(request, slug):
    """View for displaying a single success story."""
    success_story = get_object_or_404(SuccessStory, slug=slug, status="published")

    # Get related success stories (same author or similar content)
    related_stories = (
        SuccessStory.objects.filter(status="published").exclude(id=success_story.id).order_by("-published_at")[:3]
    )

    context = {
        "success_story": success_story,
        "related_stories": related_stories,
    }
    return render(request, "success_stories/detail.html", context)


@login_required
def create_success_story(request):
    """View for creating a new success story."""
    if request.method == "POST":
        form = SuccessStoryForm(request.POST, request.FILES)
        if form.is_valid():
            success_story = form.save(commit=False)
            success_story.author = request.user
            success_story.save()
            messages.success(request, "Success story created successfully!")
            return redirect("success_story_detail", slug=success_story.slug)
    else:
        form = SuccessStoryForm()

    context = {
        "form": form,
    }
    return render(request, "success_stories/create.html", context)


@login_required
def edit_success_story(request, slug):
    """View for editing an existing success story."""
    success_story = get_object_or_404(SuccessStory, slug=slug, author=request.user)

    if request.method == "POST":
        form = SuccessStoryForm(request.POST, request.FILES, instance=success_story)
        if form.is_valid():
            form.save()
            messages.success(request, "Success story updated successfully!")
            return redirect("success_story_detail", slug=success_story.slug)
    else:
        form = SuccessStoryForm(instance=success_story)

    context = {
        "form": form,
        "success_story": success_story,
        "is_edit": True,
    }
    return render(request, "success_stories/create.html", context)


@login_required
def delete_success_story(request, slug):
    """View for deleting a success story."""
    success_story = get_object_or_404(SuccessStory, slug=slug, author=request.user)

    if request.method == "POST":
        success_story.delete()
        messages.success(request, "Success story deleted successfully!")
        return redirect("success_story_list")

    context = {
        "success_story": success_story,
    }
    return render(request, "success_stories/delete_confirm.html", context)


def gsoc_landing_page(request):
    """
    Renders the GSOC landing page with top GitHub contributors
    based on merged pull requests
    """
    import logging

    import requests
    from django.conf import settings

    # Initialize an empty list for contributors in case the GitHub API call fails
    top_contributors = []

    # GitHub API URL for the education-website repository
    github_repo_url = "https://api.github.com/repos/alphaonelabs/education-website"

    # Users to exclude from the contributor list (bots and automated users)
    excluded_users = ["A1L13N", "dependabot[bot]"]

    try:
        # Fetch contributors from GitHub API
        headers = {}
        # Check if GitHub token is configured
        if hasattr(settings, "GITHUB_TOKEN") and settings.GITHUB_TOKEN:
            headers["Authorization"] = f"token {settings.GITHUB_TOKEN}"

        # Get all closed pull requests - we'll filter for merged ones in code
        # The GitHub API doesn't have a direct 'merged' filter in the query params
        # so we get all closed PRs and then check the 'merged_at' field
        pull_requests_response = requests.get(
            f"{github_repo_url}/pulls",
            params={
                "state": "closed",  # closed PRs could be either merged or just closed
                "sort": "updated",
                "direction": "desc",
                "per_page": 100,
            },
            headers=headers,
            timeout=5,
        )

        # Check for rate limiting
        if pull_requests_response.status_code == 403 and "X-RateLimit-Remaining" in pull_requests_response.headers:
            remaining = pull_requests_response.headers.get("X-RateLimit-Remaining")
            if remaining == "0":
                reset_time = int(pull_requests_response.headers.get("X-RateLimit-Reset", 0))
                reset_datetime = time.strftime("%Y-%m-%d %H:%M:%S", time.localtime(reset_time))
                logging.warning(f"GitHub API rate limit exceeded. Resets at {reset_datetime}")

        if pull_requests_response.status_code == 200:
            pull_requests = pull_requests_response.json()

            # Create a map of contributors with their PR count
            contributor_stats = defaultdict(
                lambda: {"merged_pr_count": 0, "avatar_url": "", "profile_url": "", "prs_url": ""}
            )

            # Process each pull request
            for pr in pull_requests:
                # Check if the PR was merged
                if pr.get("merged_at"):
                    username = pr["user"]["login"]

                    # Skip excluded users
                    if username in excluded_users:
                        continue

                    contributor_stats[username]["merged_pr_count"] += 1
                    contributor_stats[username]["avatar_url"] = pr["user"]["avatar_url"]
                    contributor_stats[username]["profile_url"] = pr["user"]["html_url"]
                    # Add a direct link to the user's PRs for this repository
                    base_url = "https://github.com/alphaonelabs/education-website/pulls"
                    query = f"?q=is:pr+author:{username}+is:merged"
                    contributor_stats[username]["prs_url"] = base_url + query
                    contributor_stats[username]["username"] = username

            # Convert to list and sort by PR count
            top_contributors = [v for k, v in contributor_stats.items()]
            top_contributors.sort(key=lambda x: x["merged_pr_count"], reverse=True)

            # Get top 10 contributors
            top_contributors = top_contributors[:10]

    except Exception as e:
        logging.error(f"Error fetching GitHub contributors: {str(e)}")

    context = {"top_contributors": top_contributors}

    return render(request, "gsoc_landing_page.html", context)


def whiteboard(request):
    return render(request, "whiteboard.html")


def meme_list(request):
    memes = Meme.objects.all().order_by("-created_at")
    subjects = Subject.objects.filter(memes__isnull=False).distinct()
    # Filter by subject if provided
    subject_filter = request.GET.get("subject")
    if subject_filter:
        memes = memes.filter(subject__slug=subject_filter)
    paginator = Paginator(memes, 12)  # Show 12 memes per page
    page_number = request.GET.get("page", 1)
    page_obj = paginator.get_page(page_number)

    return render(request, "memes.html", {"memes": page_obj, "subjects": subjects, "selected_subject": subject_filter})


@login_required
def add_meme(request):
    if request.method == "POST":
        form = MemeForm(request.POST, request.FILES)
        if form.is_valid():
            meme = form.save(commit=False)  # The form handles subject creation logic internally
            meme.uploader = request.user
            meme.save()
            messages.success(request, "Your meme has been uploaded successfully!")
            return redirect("meme_list")
    else:
        form = MemeForm()
    subjects = Subject.objects.all().order_by("name")
    return render(request, "add_meme.html", {"form": form, "subjects": subjects})


@login_required
def team_goals(request):
    """List all team goals the user is part of or has created."""
    user_goals = (
        TeamGoal.objects.filter(Q(creator=request.user) | Q(members__user=request.user))
        .distinct()
        .order_by("-created_at")
    )

    paginator = Paginator(user_goals, 10)
    page_number = request.GET.get("page")
    page_obj = paginator.get_page(page_number)

    pending_invites = TeamInvite.objects.filter(recipient=request.user, status="pending").select_related(
        "goal", "sender"
    )

    context = {
        "goals": page_obj,
        "pending_invites": pending_invites,
        "is_paginated": paginator.num_pages > 1,
    }
    return render(request, "teams/list.html", context)


@login_required
def create_team_goal(request):
    """Create a new team goal."""
    if request.method == "POST":
        form = TeamGoalForm(request.POST)
        if form.is_valid():
            with transaction.atomic():
                goal = form.save(commit=False)
                goal.creator = request.user
                goal.save()

                # Add creator as a member
                TeamGoalMember.objects.create(team_goal=goal, user=request.user, role="leader")

                messages.success(request, "Team goal created successfully!")
                return redirect("team_goal_detail", goal_id=goal.id)
    else:
        form = TeamGoalForm()

    return render(request, "teams/create.html", {"form": form})


@login_required
def team_goal_detail(request, goal_id):
    """View and manage a specific team goal."""
    goal = get_object_or_404(TeamGoal.objects.prefetch_related("members__user"), id=goal_id)

    # Check if user has access to this goal
    if not (goal.creator == request.user or goal.members.filter(user=request.user).exists()):
        messages.error(request, "You do not have access to this team goal.")
        return redirect("team_goals")

    # Get existing team members to exclude from invitation
    existing_members = goal.members.values_list("user_id", flat=True)

    # Handle inviting new members
    if request.method == "POST":
        form = TeamInviteForm(request.POST)
        if form.is_valid():
            # Check for existing invites using the validated User object
            if TeamInvite.objects.filter(
                goal__id=goal.id, recipient=form.cleaned_data["recipient"]  # Changed to use User object
            ).exists():
                messages.warning(request, "An invite for this user is already pending.")
                return redirect("team_goal_detail", goal_id=goal.id)
            invite = form.save(commit=False)
            invite.sender = request.user
            invite.goal = goal
            invite.save()
            messages.success(request, f"Invitation sent to {invite.recipient.email}!")
            notify_team_invite(invite)
            return redirect("team_goal_detail", goal_id=goal.id)

    else:
        form = TeamInviteForm()

    # Get users that can be invited (exclude existing members and the creator)
    available_users = User.objects.exclude(id__in=list(existing_members) + [goal.creator.id]).values(
        "id", "username", "email"
    )

    context = {
        "goal": goal,
        "invite_form": form,
        "user_is_leader": goal.members.filter(user=request.user, role="leader").exists(),
        "available_users": available_users,
    }
    return render(request, "teams/detail.html", context)


@login_required
def accept_team_invite(request, invite_id):
    """Accept a team invitation."""
    invite = get_object_or_404(
        TeamInvite.objects.select_related("goal"), id=invite_id, recipient=request.user, status="pending"
    )

    # Create team member using get_or_create to avoid race conditions
    member, created = TeamGoalMember.objects.get_or_create(
        team_goal=invite.goal, user=request.user, defaults={"role": "member"}
    )

    if not created:
        messages.info(request, f"You are already a member of {invite.goal.title}.")
    else:
        messages.success(request, f"You have joined {invite.goal.title}!")

    # Update invite status
    invite.status = "accepted"
    invite.responded_at = timezone.now()
    invite.save()

    notify_team_invite_response(invite)
    return redirect("team_goal_detail", goal_id=invite.goal.id)


@login_required
def decline_team_invite(request, invite_id):
    """Decline a team invitation."""
    invite = get_object_or_404(TeamInvite, id=invite_id, recipient=request.user, status="pending")

    invite.status = "declined"
    invite.responded_at = timezone.now()
    invite.save()

    notify_team_invite_response(invite)
    messages.info(request, f"You have declined to join {invite.goal.title}.")
    return redirect("team_goals")


@login_required
def edit_team_goal(request, goal_id):
    """Edit an existing team goal."""
    goal = get_object_or_404(TeamGoal, id=goal_id)

    # Check if user is the creator or a leader
    if not (goal.creator == request.user or goal.members.filter(user=request.user, role="leader").exists()):
        messages.error(request, "You don't have permission to edit this team goal.")
        return redirect("team_goal_detail", goal_id=goal_id)

    if request.method == "POST":
        form = TeamGoalForm(request.POST, instance=goal)
        if form.is_valid():
            # Validate that deadline is not in the past
            if form.cleaned_data["deadline"] < timezone.now():
                form.add_error("deadline", "Deadline cannot be in the past.")
                context = {
                    "form": form,
                    "goal": goal,
                    "is_edit": True,
                }
                return render(request, "teams/create.html", context)
            form.save()
            messages.success(request, "Team goal updated successfully!")
            return redirect("team_goal_detail", goal_id=goal.id)
    else:
        form = TeamGoalForm(instance=goal)

    context = {
        "form": form,
        "goal": goal,
        "is_edit": True,
    }
    return render(request, "teams/create.html", context)


@login_required
def mark_team_contribution(request, goal_id):
    """Allow a team member to mark their contribution as complete."""
    goal = get_object_or_404(TeamGoal, id=goal_id)

    # Find the current user's membership in this goal
    member = goal.members.filter(user=request.user).first()

    if not member:
        messages.error(request, "You are not a member of this team goal.")
        return redirect("team_goal_detail", goal_id=goal_id)

    if member.completed:
        messages.info(request, "Your contribution is already marked as complete.")
        return redirect("team_goal_detail", goal_id=goal_id)

    # Mark the user's contribution as complete
    member.mark_completed()
    messages.success(request, "Your contribution has been marked as complete.")
    notify_team_goal_completion(goal, request.user)
    return redirect("team_goal_detail", goal_id=goal_id)


@login_required
def remove_team_member(request, goal_id, member_id):
    """Remove a member from a team goal."""
    goal = get_object_or_404(TeamGoal, id=goal_id)

    # Check if user is the creator or a leader
    if not (goal.creator == request.user or goal.members.filter(user=request.user, role="leader").exists()):
        messages.error(request, "You don't have permission to remove members.")
        return redirect("team_goal_detail", goal_id=goal_id)

    member = get_object_or_404(TeamGoalMember, id=member_id, team_goal=goal)

    # Prevent removing the creator
    if member.user == goal.creator:
        messages.error(request, "The team creator cannot be removed.")
        return redirect("team_goal_detail", goal_id=goal_id)

    member.delete()
    messages.success(request, f"{member.user.username} has been removed from the team.")
    return redirect("team_goal_detail", goal_id=goal_id)


@login_required
def delete_team_goal(request, goal_id):
    """Delete a team goal."""
    goal = get_object_or_404(TeamGoal, id=goal_id)

    # Only creator can delete the goal
    if request.user != goal.creator:
        messages.error(request, "Only the creator can delete this team goal.")
        return redirect("team_goal_detail", goal_id=goal_id)

    if request.method == "POST":
        goal.delete()
        messages.success(request, "Team goal has been deleted.")
        return redirect("team_goals")

    return render(request, "teams/delete_confirm.html", {"goal": goal})


@teacher_required
def add_student_to_course(request, slug):
    course = get_object_or_404(Course, slug=slug)
    if course.teacher != request.user:
        return HttpResponseForbidden("You are not authorized to enroll students in this course.")
    if request.method == "POST":
        form = StudentEnrollmentForm(request.POST)
        if form.is_valid():
            first_name = form.cleaned_data["first_name"]
            last_name = form.cleaned_data["last_name"]
            email = form.cleaned_data["email"]

            # Check if a user with this email already exists.
            if User.objects.filter(email=email).exists():
                form.add_error("email", "A user with this email already exists.")
            else:
                # Generate a username by combining the first name and the email prefix.
                email_prefix = email.split("@")[0]
                generated_username = f"{first_name}_{email_prefix}".lower()

                # Ensure the username is unique; if not, append a random string.
                while User.objects.filter(username=generated_username).exists():
                    generated_username = f"{generated_username}{get_random_string(4)}"
                # Create a new student account with an auto-generated password.
                random_password = get_random_string(10)
                try:
                    student = User.objects.create_user(
                        username=generated_username,
                        email=email,
                        password=random_password,
                        first_name=first_name,
                        last_name=last_name,
                    )
                    # Mark the new user as a student (not a teacher).
                    student.profile.is_teacher = False
                    student.profile.save()

                    # Enroll the new student in the course if not already enrolled.
                    if Enrollment.objects.filter(course=course, student=student).exists():
                        form.add_error(None, "Student is already enrolled.")
                    else:
                        Enrollment.objects.create(course=course, student=student, status="approved")
                        messages.success(request, f"{first_name} {last_name} has been enrolled in the course.")

                        # Send enrollment notification and password reset link to student
                        reset_link = request.build_absolute_uri(reverse("account_reset_password"))
                        context = {
                            "student": student,
                            "course": course,
                            "teacher": request.user,
                            "reset_link": reset_link,
                        }
                        html_message = render_to_string("emails/student_enrollment.html", context)
                        send_mail(
                            f"You have been enrolled in {course.title}",
                            f"You have been enrolled in {course.title} by\
                                {request.user.get_full_name() or request.user.username}. "
                            f"Please visit {reset_link} to set your password.",
                            settings.DEFAULT_FROM_EMAIL,
                            [email],
                            html_message=html_message,
                            fail_silently=False,
                        )
                        return redirect("course_detail", slug=course.slug)
                except IntegrityError:
                    form.add_error(None, "Failed to create user account. Please try again.")
    else:
        form = StudentEnrollmentForm()

    return render(request, "courses/add_student.html", {"form": form, "course": course})


def donate(request):
    """Display the donation page with options for one-time donations and subscriptions."""
    # Get recent public donations to display
    recent_donations = Donation.objects.filter(status="completed", anonymous=False).order_by("-created_at")[:5]

    # Calculate total donations
    total_donations = Donation.objects.filter(status="completed").aggregate(total=Sum("amount"))["total"] or 0

    # Get donation amounts for the preset buttons
    donation_amounts = [5, 10, 25, 50, 100]

    context = {
        "stripe_public_key": settings.STRIPE_PUBLISHABLE_KEY,
        "recent_donations": recent_donations,
        "total_donations": total_donations,
        "donation_amounts": donation_amounts,
    }

    return render(request, "donate.html", context)


@login_required
def create_donation_payment_intent(request):
    """Create a payment intent for a one-time donation."""
    if request.method != "POST":
        return JsonResponse({"error": "Invalid request method"}, status=400)

    try:
        data = json.loads(request.body)
        amount = data.get("amount")
        message = data.get("message", "")
        anonymous = data.get("anonymous", False)

        if not amount or float(amount) <= 0:
            return JsonResponse({"error": "Invalid donation amount"}, status=400)

        # Convert amount to cents for Stripe
        amount_cents = int(float(amount) * 100)

        # Create a payment intent
        intent = stripe.PaymentIntent.create(
            amount=amount_cents,
            currency="usd",
            metadata={
                "donation_type": "one_time",
                "user_id": request.user.id,
                "message": message[:100] if message else "",  # Limit message length
                "anonymous": "true" if anonymous else "false",
            },
        )

        # Create a donation record
        donation = Donation.objects.create(
            user=request.user,
            email=request.user.email,
            amount=amount,
            donation_type="one_time",
            status="pending",
            stripe_payment_intent_id=intent.id,
            message=message,
            anonymous=anonymous,
        )

        return JsonResponse(
            {
                "clientSecret": intent.client_secret,
                "donation_id": donation.id,
            }
        )

    except Exception as e:
        return JsonResponse({"error": str(e)}, status=400)


@login_required
def create_donation_subscription(request):
    """Create a subscription for recurring donations."""
    if request.method != "POST":
        return JsonResponse({"error": "Invalid request method"}, status=400)

    try:
        data = json.loads(request.body)
        amount = data.get("amount")
        message = data.get("message", "")
        anonymous = data.get("anonymous", False)
        payment_method_id = data.get("payment_method_id")

        if not amount or float(amount) <= 0:
            return JsonResponse({"error": "Invalid donation amount"}, status=400)

        if not payment_method_id:
            return JsonResponse({"error": "Payment method is required"}, status=400)

        # Convert amount to cents for Stripe
        amount_cents = int(float(amount) * 100)

        # Check if user already has a Stripe customer ID
        customer_id = None
        if hasattr(request.user, "profile") and request.user.profile.stripe_customer_id:
            customer_id = request.user.profile.stripe_customer_id

        # Create or get customer
        if customer_id:
            customer = stripe.Customer.retrieve(customer_id)
        else:
            customer = stripe.Customer.create(
                email=request.user.email,
                name=request.user.get_full_name() or request.user.username,
                payment_method=payment_method_id,
                invoice_settings={"default_payment_method": payment_method_id},
            )

            # Save customer ID to user profile
            if hasattr(request.user, "profile"):
                request.user.profile.stripe_customer_id = customer.id
                request.user.profile.save()

        # Create a subscription product and price if they don't exist
        # Note: In a production environment, you might want to create these
        # products and prices in the Stripe dashboard and reference them here
        product = stripe.Product.create(
            name=f"Monthly Donation - ${amount}",
            type="service",
        )

        price = stripe.Price.create(
            product=product.id,
            unit_amount=amount_cents,
            currency="usd",
            recurring={"interval": "month"},
        )

        # Create the subscription
        subscription = stripe.Subscription.create(
            customer=customer.id,
            items=[{"price": price.id}],
            payment_behavior="default_incomplete",
            expand=["latest_invoice.payment_intent"],
            metadata={
                "donation_type": "subscription",
                "user_id": request.user.id,
                "message": message[:100] if message else "",
                "anonymous": "true" if anonymous else "false",
                "amount": amount,
            },
        )

        # Create a donation record
        donation = Donation.objects.create(
            user=request.user,
            email=request.user.email,
            amount=amount,
            donation_type="subscription",
            status="pending",
            stripe_subscription_id=subscription.id,
            stripe_customer_id=customer.id,
            message=message,
            anonymous=anonymous,
        )

        return JsonResponse(
            {
                "subscription_id": subscription.id,
                "client_secret": subscription.latest_invoice.payment_intent.client_secret,
                "donation_id": donation.id,
            }
        )

    except Exception as e:
        return JsonResponse({"error": str(e)}, status=400)


@csrf_exempt
def donation_webhook(request):
    """Handle Stripe webhooks for donations."""
    payload = request.body
    sig_header = request.META.get("HTTP_STRIPE_SIGNATURE")

    try:
        event = stripe.Webhook.construct_event(payload, sig_header, settings.STRIPE_WEBHOOK_SECRET)
    except ValueError:
        # Invalid payload
        return HttpResponse(status=400)
    except stripe.error.SignatureVerificationError:
        # Invalid signature
        return HttpResponse(status=400)

    # Handle payment intent events
    if event.type == "payment_intent.succeeded":
        payment_intent = event.data.object
        handle_successful_donation_payment(payment_intent)
    elif event.type == "payment_intent.payment_failed":
        payment_intent = event.data.object
        handle_failed_donation_payment(payment_intent)

    # Handle subscription events
    elif event.type == "customer.subscription.created":
        subscription = event.data.object
        handle_subscription_created(subscription)
    elif event.type == "customer.subscription.updated":
        subscription = event.data.object
        handle_subscription_updated(subscription)
    elif event.type == "customer.subscription.deleted":
        subscription = event.data.object
        handle_subscription_cancelled(subscription)
    elif event.type == "invoice.payment_succeeded":
        invoice = event.data.object
        handle_invoice_paid(invoice)
    elif event.type == "invoice.payment_failed":
        invoice = event.data.object
        handle_invoice_failed(invoice)

    return HttpResponse(status=200)


def handle_successful_donation_payment(payment_intent):
    """Handle successful one-time donation payments."""
    try:
        # Find the donation by payment intent ID
        donation = Donation.objects.get(stripe_payment_intent_id=payment_intent.id)
        donation.status = "completed"
        donation.save()

        # Send thank you email
        send_donation_thank_you_email(donation)

    except Donation.DoesNotExist:
        # This might be a payment for something else
        pass


def handle_failed_donation_payment(payment_intent):
    """Handle failed one-time donation payments."""
    try:
        # Find the donation by payment intent ID
        donation = Donation.objects.get(stripe_payment_intent_id=payment_intent.id)
        donation.status = "failed"
        donation.save()

    except Donation.DoesNotExist:
        # This might be a payment for something else
        pass


def handle_subscription_created(subscription):
    """Handle newly created subscriptions."""
    try:
        # Find the donation by subscription ID
        donation = Donation.objects.get(stripe_subscription_id=subscription.id)

        # Update status based on subscription status
        if subscription.status == "active":
            donation.status = "completed"
        elif subscription.status == "incomplete":
            donation.status = "pending"
        elif subscription.status == "canceled":
            donation.status = "cancelled"

        donation.save()

    except Donation.DoesNotExist:
        # This might be a subscription for something else
        pass


def handle_subscription_updated(subscription):
    """Handle subscription updates."""
    try:
        # Find the donation by subscription ID
        donation = Donation.objects.get(stripe_subscription_id=subscription.id)

        # Update status based on subscription status
        if subscription.status == "active":
            donation.status = "completed"
        elif subscription.status == "past_due":
            donation.status = "pending"
        elif subscription.status == "canceled":
            donation.status = "cancelled"

        donation.save()

    except Donation.DoesNotExist:
        # This might be a subscription for something else
        pass


def handle_subscription_cancelled(subscription):
    """Handle cancelled subscriptions."""
    try:
        # Find the donation by subscription ID
        donation = Donation.objects.get(stripe_subscription_id=subscription.id)
        donation.status = "cancelled"
        donation.save()

    except Donation.DoesNotExist:
        # This might be a subscription for something else
        pass


def handle_invoice_paid(invoice):
    """Handle successful subscription invoice payments."""
    if invoice.subscription:
        try:
            # Find the donation by subscription ID
            donation = Donation.objects.get(stripe_subscription_id=invoice.subscription)

            # Create a new donation record for this payment
            Donation.objects.create(
                user=donation.user,
                email=donation.email,
                amount=donation.amount,
                donation_type="subscription",
                status="completed",
                stripe_subscription_id=donation.stripe_subscription_id,
                stripe_customer_id=donation.stripe_customer_id,
                message=donation.message,
                anonymous=donation.anonymous,
            )

            # Send thank you email
            send_donation_thank_you_email(donation)

        except Donation.DoesNotExist:
            # This might be a subscription for something else
            pass


def handle_invoice_failed(invoice):
    """Handle failed subscription invoice payments."""
    if invoice.subscription:
        try:
            # Find the donation by subscription ID
            donation = Donation.objects.get(stripe_subscription_id=invoice.subscription)

            # Create a new donation record for this failed payment
            Donation.objects.create(
                user=donation.user,
                email=donation.email,
                amount=donation.amount,
                donation_type="subscription",
                status="failed",
                stripe_subscription_id=donation.stripe_subscription_id,
                stripe_customer_id=donation.stripe_customer_id,
                message=donation.message,
                anonymous=donation.anonymous,
            )

        except Donation.DoesNotExist:
            # This might be a subscription for something else
            pass


def send_donation_thank_you_email(donation):
    """Send a thank you email for donations."""
    subject = "Thank You for Your Donation!"
    from_email = settings.DEFAULT_FROM_EMAIL
    to_email = donation.email

    # Prepare context for email template
    context = {
        "donation": donation,
        "site_name": settings.SITE_NAME,
    }

    # Render email template
    html_message = render_to_string("emails/donation_thank_you.html", context)
    plain_message = strip_tags(html_message)

    # Send email
    send_mail(subject, plain_message, from_email, [to_email], html_message=html_message)


def donation_success(request):
    """Display a success page after a successful donation."""
    donation_id = request.GET.get("donation_id")

    if donation_id:
        try:
            donation = Donation.objects.get(id=donation_id)
            context = {
                "donation": donation,
            }
            return render(request, "donation_success.html", context)
        except Donation.DoesNotExist:
            pass

    # If no valid donation ID, redirect to the donate page
    return redirect("donate")


def donation_cancel(request):
    """Handle donation cancellation."""
    return redirect("donate")


def educational_videos_list(request):
    """View for listing educational videos with optional category filtering."""
    # Get category filter from query params
    selected_category = request.GET.get("category")

    # Base queryset
    videos = EducationalVideo.objects.select_related("uploader", "category").order_by("-uploaded_at")

    # Apply category filter if provided
    if selected_category:
        videos = videos.filter(category__slug=selected_category)
        selected_category_obj = get_object_or_404(Subject, slug=selected_category)
        selected_category_display = selected_category_obj.name
    else:
        selected_category_display = None

    # Get category counts for sidebar
    category_counts = dict(
        EducationalVideo.objects.values("category__name", "category__slug")
        .annotate(count=Count("id"))
        .values_list("category__slug", "count")
    )

    # Get all subjects for the dropdown
    subjects = Subject.objects.all().order_by("order", "name")

    # Paginate results
    paginator = Paginator(videos, 12)  # 12 videos per page
    page_number = request.GET.get("page", 1)
    page_obj = paginator.get_page(page_number)

    context = {
        "videos": page_obj,
        "is_paginated": paginator.num_pages > 1,
        "page_obj": page_obj,
        "subjects": subjects,
        "selected_category": selected_category,
        "selected_category_display": selected_category_display,
        "category_counts": category_counts,
    }

    return render(request, "videos/list.html", context)


@login_required
def upload_educational_video(request):
    """View for uploading a new educational video."""
    if request.method == "POST":
        form = EducationalVideoForm(request.POST)
        if form.is_valid():
            video = form.save(commit=False)
            video.uploader = request.user
            video.save()

            return redirect("educational_videos_list")
    else:
        form = EducationalVideoForm()

    return render(request, "videos/upload.html", {"form": form})


def certificate_detail(request, certificate_id):
    certificate = get_object_or_404(Certificate, certificate_id=certificate_id)
    if request.user != certificate.user and not request.user.is_staff:
        return HttpResponseForbidden("You don't have permission to view this certificate")
    context = {
        "certificate": certificate,
    }
    return render(request, "courses/certificate_detail.html", context)


@login_required
def generate_certificate(request, enrollment_id):
    # Retrieve the enrollment for the current user
    enrollment = get_object_or_404(Enrollment, id=enrollment_id, student=request.user)
    # Ensure the course is completed before generating a certificate
    if enrollment.status != "completed":
        messages.error(request, "You can only generate a certificate for a completed course.")
        return redirect("student_dashboard")

    # Check if a certificate already exists for this course and user
    certificate = Certificate.objects.filter(user=request.user, course=enrollment.course).first()
    if certificate:
        messages.info(request, "Certificate already generated.")
        return redirect("certificate_detail", certificate_id=certificate.certificate_id)

    # Create a new certificate record manually
    certificate = Certificate.objects.create(user=request.user, course=enrollment.course)
    messages.success(request, "Certificate generated successfully!")
    return redirect("certificate_detail", certificate_id=certificate.certificate_id)


@login_required
def tracker_list(request):
    trackers = ProgressTracker.objects.filter(user=request.user).order_by("-updated_at")
    return render(request, "trackers/list.html", {"trackers": trackers})


@login_required
def create_tracker(request):
    if request.method == "POST":
        form = ProgressTrackerForm(request.POST)
        if form.is_valid():
            tracker = form.save(commit=False)
            tracker.user = request.user
            tracker.save()
            return redirect("tracker_detail", tracker_id=tracker.id)
    else:
        form = ProgressTrackerForm()
    return render(request, "trackers/form.html", {"form": form, "title": "Create Progress Tracker"})


@login_required
def update_tracker(request, tracker_id):
    tracker = get_object_or_404(ProgressTracker, id=tracker_id, user=request.user)

    if request.method == "POST":
        form = ProgressTrackerForm(request.POST, instance=tracker)
        if form.is_valid():
            form.save()
            return redirect("tracker_detail", tracker_id=tracker.id)
    else:
        form = ProgressTrackerForm(instance=tracker)
    return render(request, "trackers/form.html", {"form": form, "tracker": tracker, "title": "Update Progress Tracker"})


@login_required
def tracker_detail(request, tracker_id):
    tracker = get_object_or_404(ProgressTracker, id=tracker_id, user=request.user)
    embed_url = request.build_absolute_uri(f"/trackers/embed/{tracker.embed_code}/")
    return render(request, "trackers/detail.html", {"tracker": tracker, "embed_url": embed_url})


@login_required
def update_progress(request, tracker_id):
    if request.method == "POST" and request.headers.get("X-Requested-With") == "XMLHttpRequest":
        tracker = get_object_or_404(ProgressTracker, id=tracker_id, user=request.user)

        try:
            new_value = int(request.POST.get("current_value", tracker.current_value))
            tracker.current_value = new_value
            tracker.save()

            return JsonResponse(
                {"success": True, "percentage": tracker.percentage, "current_value": tracker.current_value}
            )
        except ValueError:
            return JsonResponse({"success": False, "error": "Invalid value"}, status=400)
    return JsonResponse({"success": False, "error": "Invalid request"}, status=400)


@xframe_options_exempt
def embed_tracker(request, embed_code):
    tracker = get_object_or_404(ProgressTracker, embed_code=embed_code, public=True)
    return render(request, "trackers/embed.html", {"tracker": tracker})


@login_required
def streak_detail(request):
    """Display the user's learning streak."""
    if not request.user.is_authenticated:
        return redirect("account_login")
    streak, created = LearningStreak.objects.get_or_create(user=request.user)
    return render(request, "streak_detail.html", {"streak": streak})


def is_superuser(user):
    return user.is_superuser


@user_passes_test(is_superuser)
def sync_github_milestones(request):
    """Sync GitHub milestones with forum topics."""
    github_repo = "alphaonelabs/alphaonelabs-education-website"
    milestones_url = f"https://api.github.com/repos/{github_repo}/milestones"

    try:
        # Get GitHub milestones
        response = requests.get(milestones_url)
        response.raise_for_status()
        milestones = response.json()

        # Get or create a forum category for milestones
        category, created = ForumCategory.objects.get_or_create(
            name="GitHub Milestones",
            defaults={
                "slug": "github-milestones",
                "description": "Discussions about GitHub milestones and project roadmap",
                "icon": "fa-github",
            },
        )

        # Count for tracking
        created_count = 0
        updated_count = 0

        for milestone in milestones:
            milestone_title = milestone["title"]
            milestone_description = milestone["description"] or "No description provided."
            milestone_url = milestone["html_url"]
            milestone_state = milestone["state"]
            open_issues = milestone["open_issues"]
            closed_issues = milestone["closed_issues"]
            due_date = milestone.get("due_on", "No due date")

            # Format content with progress information
            progress = 0
            if open_issues + closed_issues > 0:
                progress = (closed_issues / (open_issues + closed_issues)) * 100

            content = f"""
## Milestone: {milestone_title}

{milestone_description}

**State:** {milestone_state}
**Progress:** {progress:.1f}% ({closed_issues} closed / {open_issues} open issues)
**Due Date:** {due_date}

[View on GitHub]({milestone_url})
            """

            # Try to find an existing topic for this milestone
            topic = ForumTopic.objects.filter(
                category=category, title__startswith=f"Milestone: {milestone_title}"
            ).first()

            if topic:
                # Update existing topic
                topic.content = content
                topic.is_pinned = milestone_state == "open"  # Pin open milestones
                topic.save()
                updated_count += 1
            else:
                # Create new topic
                # Use the first superuser as the author
                author = User.objects.filter(is_superuser=True).first()
                if author:
                    ForumTopic.objects.create(
                        category=category,
                        title=f"Milestone: {milestone_title}",
                        content=content,
                        author=author,
                        is_pinned=(milestone_state == "open"),
                    )
                    created_count += 1

        if created_count or updated_count:
            messages.success(
                request, f"Successfully synced GitHub milestones: {created_count} created, {updated_count} updated."
            )
        else:
            messages.info(request, "No GitHub milestones to sync.")

    except requests.exceptions.RequestException as e:
        messages.error(request, f"Error fetching GitHub milestones: {str(e)}")
    except Exception as e:
        messages.error(request, f"Error syncing milestones: {str(e)}")

    return redirect("forum_categories")


@login_required
def toggle_course_status(request, slug):
    """Toggle a course between draft and published status"""
    course = get_object_or_404(Course, slug=slug)

    # Check if user is the course teacher
    if request.user != course.teacher:
        messages.error(request, "Only the course teacher can modify course status!")
        return redirect("course_detail", slug=slug)

    # Toggle the status between draft and published
    if course.status == "draft":
        course.status = "published"
        messages.success(request, "Course has been published successfully!")
    elif course.status == "published":
        course.status = "draft"
        messages.success(request, "Course has been unpublished and is now in draft mode.")
    # Note: We don't toggle from/to 'archived' status as that's a separate action

    course.save()
    return redirect("course_detail", slug=slug)


def public_profile(request, username):
    user = get_object_or_404(User, username=username)

    try:
        profile = user.profile
    except Profile.DoesNotExist:
        # Instead of raising Http404, we call custom_404.
        return custom_404(request, "Profile not found.")

    if not profile.is_profile_public:
        return custom_404(request, "Profile not found.")

    context = {"profile": profile}

    if profile.is_teacher:
        courses = Course.objects.filter(teacher=user)
        total_students = sum(course.enrollments.filter(status="approved").count() for course in courses)
        context.update(
            {
                "teacher_stats": {
                    "courses": courses,
                    "total_courses": courses.count(),
                    "total_students": total_students,
                }
            }
        )
    else:
        enrollments = Enrollment.objects.filter(student=user)
        completed_enrollments = enrollments.filter(status="completed")
        total_courses = enrollments.count()
        total_completed = completed_enrollments.count()
        total_progress = 0
        progress_count = 0
        for enrollment in enrollments:
            progress, _ = CourseProgress.objects.get_or_create(enrollment=enrollment)
            total_progress += progress.completion_percentage
            progress_count += 1
        avg_progress = round(total_progress / progress_count) if progress_count > 0 else 0
        context.update(
            {
                "total_courses": total_courses,
                "total_completed": total_completed,
                "avg_progress": avg_progress,
                "completed_courses": completed_enrollments,
            }
        )

    return render(request, "public_profile_detail.html", context)


class GradeableLinkListView(ListView):
    """View to display all submitted links that can be graded."""

    model = GradeableLink
    template_name = "grade_links/link_list.html"
    context_object_name = "links"
    paginate_by = 10


class GradeableLinkDetailView(DetailView):
    """View to display details about a specific link and its grades."""

    model = GradeableLink
    template_name = "grade_links/link_detail.html"
    context_object_name = "link"

    def get_context_data(self, **kwargs):
        context = super().get_context_data(**kwargs)

        # Check if user is authenticated
        if self.request.user.is_authenticated:
            # Check if the user has already graded this link
            try:
                user_grade = LinkGrade.objects.get(link=self.object, user=self.request.user)
                context["user_grade"] = user_grade
                context["grade_form"] = LinkGradeForm(instance=user_grade)
            except LinkGrade.DoesNotExist:
                context["grade_form"] = LinkGradeForm()

        # Get all grades for this link
        context["grades"] = self.object.grades.all()

        return context


class GradeableLinkCreateView(LoginRequiredMixin, CreateView):
    """View to submit a new link for grading."""

    model = GradeableLink
    form_class = GradeableLinkForm
    template_name = "grade_links/submit_link.html"
    success_url = reverse_lazy("gradeable_link_list")

    def form_valid(self, form):
        form.instance.user = self.request.user
        messages.success(self.request, "Your link has been submitted for grading!")
        return super().form_valid(form)


@login_required
def grade_link(request, pk):
    """View to grade a link."""
    link = get_object_or_404(GradeableLink, pk=pk)

    # Prevent users from grading their own links
    if link.user == request.user:
        messages.error(request, "You cannot grade your own submissions!")
        return redirect("gradeable_link_detail", pk=link.pk)

    # Check if the user has already graded this link
    try:
        user_grade = LinkGrade.objects.get(link=link, user=request.user)
    except LinkGrade.DoesNotExist:
        user_grade = None

    if request.method == "POST":
        form = LinkGradeForm(request.POST, instance=user_grade)
        if form.is_valid():
            grade = form.save(commit=False)
            grade.link = link
            grade.user = request.user
            grade.save()
            messages.success(request, "Your grade has been submitted!")
            return redirect("gradeable_link_detail", pk=link.pk)
    else:
        form = LinkGradeForm(instance=user_grade)

    return render(
        request,
        "grade_links/grade_link.html",
        {
            "form": form,
            "link": link,
        },
    )


def duplicate_session(request, session_id):
    """Duplicate a session to next week."""
    # Get the original session
    session = get_object_or_404(Session, id=session_id)
    course = session.course

    # Check if user is the course teacher
    if request.user != course.teacher:
        messages.error(request, "Only the course teacher can duplicate sessions!")
        return redirect("course_detail", slug=course.slug)

    # Create a new session with the same properties but dates shifted forward by a week
    new_session = Session(
        course=course,
        title=session.title,
        description=session.description,
        is_virtual=session.is_virtual,
        meeting_link=session.meeting_link,
        meeting_id="",  # Clear meeting ID as it will be a new meeting
        location=session.location,
        price=session.price,
        enable_rollover=session.enable_rollover,
        rollover_pattern=session.rollover_pattern,
    )

    # Set dates one week later
    time_shift = timezone.timedelta(days=7)
    new_session.start_time = session.start_time + time_shift
    new_session.end_time = session.end_time + time_shift

    # Save the new session
    new_session.save()
    msg = f"Session '{session.title}' duplicated for {new_session.start_time.strftime('%b %d, %Y')}"
    messages.success(request, msg)

    return redirect("course_detail", slug=course.slug)<|MERGE_RESOLUTION|>--- conflicted
+++ resolved
@@ -378,17 +378,15 @@
             return redirect("profile")
 
         form = ProfileUpdateForm(request.POST, request.FILES, instance=request.user)
+        form = ProfileUpdateForm(request.POST, request.FILES, instance=request.user)
         if form.is_valid():
+            request.user.profile.refresh_from_db()  # Refresh the instance so updated Profile is loaded
             request.user.profile.refresh_from_db()  # Refresh the instance so updated Profile is loaded
             messages.success(request, "Profile updated successfully!")
             return redirect("profile")
     else:
         # Use the instance so the form loads all updated fields from the database.
         form = ProfileUpdateForm(instance=request.user)
-<<<<<<< HEAD
-
-    context = {"form": form}
-=======
 
     badges = UserBadge.objects.filter(user=request.user).select_related("badge")
 
@@ -396,8 +394,8 @@
         "form": form,
         "badges": badges,
     }
->>>>>>> 95902646
-
+
+    # Teacher-specific stats
     # Teacher-specific stats
     if request.user.profile.is_teacher:
         courses = Course.objects.filter(teacher=request.user)
@@ -418,6 +416,7 @@
             }
         )
     # Student-specific stats
+    # Student-specific stats
     else:
         enrollments = Enrollment.objects.filter(student=request.user).select_related("course")
         completed_courses = enrollments.filter(status="completed").count()
@@ -437,6 +436,7 @@
             }
         )
 
+    # Add created calendars with time slots if applicable
     # Add created calendars with time slots if applicable
     created_calendars = request.user.created_calendars.prefetch_related("time_slots").order_by("-created_at")
     context["created_calendars"] = created_calendars
