--- conflicted
+++ resolved
@@ -168,11 +168,8 @@
 from .utils import (
     cancel_subscription,
     create_leaderboard_context,
-<<<<<<< HEAD
     create_subscription,
-=======
     geocode_address,
->>>>>>> acb78366
     get_cached_challenge_entries,
     get_cached_leaderboard_data,
     get_leaderboard,
