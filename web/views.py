import calendar
import html
import ipaddress
import json
import logging
import os
import re
import shutil
import socket
import subprocess
import time
from collections import Counter, defaultdict
from datetime import datetime, timedelta
from decimal import Decimal
from typing import Optional
from urllib.parse import urlparse

import requests
import stripe
import tweepy
from allauth.account.models import EmailAddress
from allauth.account.utils import send_email_confirmation
from django.conf import settings
from django.contrib import messages
from django.contrib.admin.utils import NestedObjects
from django.contrib.auth import get_user_model, login, logout
from django.contrib.auth.decorators import login_required, user_passes_test
from django.contrib.auth.mixins import LoginRequiredMixin, UserPassesTestMixin
from django.contrib.auth.models import User
from django.core.cache import cache
from django.core.exceptions import ObjectDoesNotExist
from django.core.mail import send_mail
from django.core.management import call_command
from django.core.paginator import Paginator
from django.db import IntegrityError, models, router, transaction
from django.db.models import Avg, Count, Q, Sum
from django.db.models.functions import Coalesce
from django.http import (
    FileResponse,
    Http404,
    HttpRequest,
    HttpResponse,
    HttpResponseForbidden,
    JsonResponse,
)
from django.shortcuts import get_object_or_404, redirect, render
from django.template.loader import render_to_string
from django.urls import NoReverseMatch, reverse, reverse_lazy
from django.utils import timezone
from django.utils.crypto import get_random_string
from django.utils.html import strip_tags
from django.utils.text import slugify
from django.utils.translation import gettext as _
from django.views import generic
from django.views.decorators.clickjacking import xframe_options_exempt
from django.views.decorators.csrf import csrf_exempt, csrf_protect
from django.views.decorators.http import require_GET, require_POST
from django.views.generic import (
    CreateView,
    DeleteView,
    DetailView,
    ListView,
    UpdateView,
)

from .calendar_sync import generate_google_calendar_link, generate_ical_feed, generate_outlook_calendar_link
from .decorators import teacher_required
from .forms import (
    AccountDeleteForm,
    AwardAchievementForm,
    BlogPostForm,
    ChallengeSubmissionForm,
    CourseForm,
    CourseMaterialForm,
    EducationalVideoForm,
    FeedbackForm,
    ForumCategoryForm,
    ForumTopicForm,
    GoodsForm,
    GradeableLinkForm,
    InviteStudentForm,
    LearnForm,
    LinkGradeForm,
    MemeForm,
    MessageTeacherForm,
    NotificationPreferencesForm,
    ProfileUpdateForm,
    ProgressTrackerForm,
    ReviewForm,
    SessionForm,
    StorefrontForm,
    StudentEnrollmentForm,
    StudyGroupForm,
    SuccessStoryForm,
    TeacherSignupForm,
    TeachForm,
    TeamGoalCompletionForm,
    TeamGoalForm,
    TeamInviteForm,
    UserRegistrationForm,
)
from .marketing import (
    generate_social_share_content,
    get_course_analytics,
    get_promotion_recommendations,
    send_course_promotion_email,
)
from .models import (
    Achievement,
    Badge,
    BlogComment,
    BlogPost,
    CartItem,
    Certificate,
    Challenge,
    ChallengeSubmission,
    Course,
    CourseMaterial,
    CourseProgress,
    Donation,
    EducationalVideo,
    Enrollment,
    EventCalendar,
    FeatureVote,
    ForumCategory,
    ForumReply,
    ForumTopic,
    Goods,
    GradeableLink,
    LearningStreak,
    LinkGrade,
    MembershipPlan,
    MembershipSubscriptionEvent,
    Meme,
    NoteHistory,
    Notification,
    NotificationPreference,
    Order,
    OrderItem,
    PeerConnection,
    PeerMessage,
    ProductImage,
    Profile,
    ProgressTracker,
    Review,
    ScheduledPost,
    SearchLog,
    Session,
    SessionAttendance,
    SessionEnrollment,
    Storefront,
    StudyGroup,
    StudyGroupInvite,
    Subject,
    SuccessStory,
    TeamGoal,
    TeamGoalMember,
    TeamInvite,
    TimeSlot,
    UserBadge,
    UserMembership,
    WaitingRoom,
    WebRequest,
)
from .notifications import (
    notify_session_reminder,
    notify_teacher_new_enrollment,
    notify_team_goal_completion,
    notify_team_invite,
    notify_team_invite_response,
    send_enrollment_confirmation,
)
from .referrals import send_referral_reward_email
from .social import get_social_stats
from .utils import (
    cancel_subscription,
    create_leaderboard_context,
    create_subscription,
    geocode_address,
    get_cached_challenge_entries,
    get_cached_leaderboard_data,
    get_leaderboard,
    get_or_create_cart,
    get_user_points,
    reactivate_subscription,
    setup_stripe,
)

logger = logging.getLogger(__name__)

GOOGLE_CREDENTIALS_PATH = os.path.join(settings.BASE_DIR, "google_credentials.json")

# Initialize Stripe
stripe.api_key = settings.STRIPE_SECRET_KEY


def sitemap(request):
    return render(request, "sitemap.html")


def index(request):
    """Homepage view."""
    from django.conf import settings

    # Store referral code in session if present in URL
    ref_code = request.GET.get("ref")

    if ref_code:
        request.session["referral_code"] = ref_code

    # Get top referrers
    top_referrers = Profile.objects.annotate(
        total_signups=models.Count("referrals"),
        total_enrollments=models.Count(
            "referrals__user__enrollments", filter=models.Q(referrals__user__enrollments__status="approved")
        ),
        total_clicks=models.Count(
            "referrals__user",
            filter=models.Q(
                referrals__user__username__in=WebRequest.objects.filter(path__contains="ref=").values_list(
                    "user", flat=True
                )
            ),
        ),
    ).order_by("-total_signups", "-total_enrollments")[:3]

    # Get current user's profile if authenticated
    profile = request.user.profile if request.user.is_authenticated else None

    # Get featured courses
    featured_courses = Course.objects.filter(status="published", is_featured=True).order_by("-created_at")[:3]

    # Get featured goods
    featured_goods = Goods.objects.filter(featured=True, is_available=True).order_by("-created_at")[:3]

    # Get current challenge
    current_challenge_obj = Challenge.objects.filter(
        start_date__lte=timezone.now(), end_date__gte=timezone.now()
    ).first()
    current_challenge = [current_challenge_obj] if current_challenge_obj else []

    # Get latest blog post
    latest_post = BlogPost.objects.filter(status="published").order_by("-published_at").first()

    # Get latest success story
    latest_success_story = SuccessStory.objects.filter(status="published").order_by("-published_at").first()

    # Get top latest 3 leaderboard users
    try:
        top_leaderboard_users, user_rank = get_leaderboard(request.user, period=None, limit=3)
    except Exception as e:
        logger = logging.getLogger(__name__)
        logger.error(f"Error getting leaderboard data: {e}")
        top_leaderboard_users = []

    # Get signup form if needed
    form = None
    if not request.user.is_authenticated or not request.user.profile.is_teacher:
        form = TeacherSignupForm()

    context = {
        "profile": profile,
        "featured_courses": featured_courses,
        "featured_products": featured_goods,
        "current_challenge": current_challenge,
        "latest_post": latest_post,
        "latest_success_story": latest_success_story,
        "top_referrers": top_referrers,
        "top_leaderboard_users": top_leaderboard_users,
        "form": form,
        "is_debug": settings.DEBUG,
    }
    if request.user.is_authenticated:
        user_team_goals = (
            TeamGoal.objects.filter(Q(creator=request.user) | Q(members__user=request.user))
            .distinct()
            .order_by("-created_at")[:3]
        )

        team_invites = TeamInvite.objects.filter(recipient=request.user, status="pending").select_related(
            "goal", "sender"
        )

        context.update(
            {
                "user_team_goals": user_team_goals,
                "team_invites": team_invites,
            }
        )

        # Add courses that the user is teaching if they have any
        teaching_courses = (
            Course.objects.filter(teacher=request.user)
            .annotate(
                view_count=Coalesce(Sum("web_requests__count"), 0),
                enrolled_students=Count("enrollments", filter=Q(enrollments__status="approved")),
            )
            .order_by("-created_at")
        )

        if teaching_courses.exists():
            context.update(
                {
                    "teaching_courses": teaching_courses,
                }
            )
    return render(request, "index.html", context)


def signup_view(request):
    """Custom signup view that properly handles referral codes."""
    if request.method == "POST":
        form = UserRegistrationForm(request.POST, request=request)
        if form.is_valid():
            form.save(request)
            return redirect("account_email_verification_sent")
    else:
        # Initialize form with request to get referral code from session
        form = UserRegistrationForm(request=request)

        # If there's no referral code in session but it's in the URL, store it
        ref_code = request.GET.get("ref")
        if ref_code and not request.session.get("referral_code"):
            request.session["referral_code"] = ref_code
            # Reinitialize form to pick up the new session value
            form = UserRegistrationForm(request=request)

    return render(
        request,
        "account/signup.html",
        {
            "form": form,
            "login_url": reverse("account_login"),
        },
    )


@login_required
def delete_account(request):
    if request.method == "POST":
        form = AccountDeleteForm(request.user, request.POST)
        if form.is_valid():
            if request.POST.get("confirm"):
                user = request.user
                user.delete()
                logout(request)
                messages.success(request, _("Your account has been successfully deleted."))
                return redirect("index")
            else:
                form.add_error(None, _("You must confirm the account deletion."))
    else:
        # Get all related objects that will be deleted
        deleted_objects_collector = NestedObjects(using=router.db_for_write(request.user.__class__))
        deleted_objects_collector.collect([request.user])

        # Transform the nested structure into something more user-friendly
        to_delete = deleted_objects_collector.nested()
        protected = deleted_objects_collector.protected

        # Format the collected objects in a user-friendly way
        model_count = {
            model._meta.verbose_name_plural: len(objs) for model, objs in deleted_objects_collector.model_objs.items()
        }

        # Format as a list of tuples (model name, count)
        formatted_count = [(name, count) for name, count in model_count.items()]

        form = AccountDeleteForm(request.user)
        # Pass the deletion info to the template
        return render(
            request,
            "account/delete_account.html",
            {"form": form, "deleted_objects": to_delete, "protected": protected, "model_count": formatted_count},
        )

    return render(request, "account/delete_account.html", {"form": form})


@login_required
def delete_waiting_room(request, waiting_room_id):
    """View for deleting a waiting room."""
    waiting_room = get_object_or_404(WaitingRoom, id=waiting_room_id)

    # Only allow creator to delete
    if request.user != waiting_room.creator:
        messages.error(request, "You don't have permission to delete this waiting room.")
        return redirect("waiting_room_detail", waiting_room_id=waiting_room_id)

    if request.method == "POST":
        waiting_room.delete()
        messages.success(request, f"Waiting room '{waiting_room.title}' has been deleted.")
        return redirect("waiting_room_list")

    return render(request, "waiting_room/confirm_delete.html", {"waiting_room": waiting_room})


@login_required
def all_leaderboards(request):
    """
    Display all leaderboard types on a single page.
    """
    # Get cached leaderboard data or fetch fresh data
    global_entries, global_rank = get_cached_leaderboard_data(request.user, None, 10, "global_leaderboard", 60 * 60)
    weekly_entries, weekly_rank = get_cached_leaderboard_data(request.user, "weekly", 10, "weekly_leaderboard", 60 * 15)
    monthly_entries, monthly_rank = get_cached_leaderboard_data(
        request.user, "monthly", 10, "monthly_leaderboard", 60 * 30
    )

    # Get user points and challenge entries if authenticated non-teacher
    challenge_entries = []
    user_points = None

    if request.user.is_authenticated and not request.user.profile.is_teacher:
        user_points = get_user_points(request.user)
        challenge_entries = get_cached_challenge_entries()

        context = create_leaderboard_context(
            global_entries,
            weekly_entries,
            monthly_entries,
            challenge_entries,
            global_rank,
            weekly_rank,
            monthly_rank,
            user_points["total"],
            user_points["weekly"],
            user_points["monthly"],
        )
        return render(request, "leaderboards/leaderboards.html", context)
    else:
        context = create_leaderboard_context(
            global_entries,
            weekly_entries,
            monthly_entries,
            [],
            global_rank,
            weekly_rank,
            monthly_rank,
            None,
            None,
            None,
        )
        return render(request, "leaderboards/leaderboards.html", context)


@login_required
def profile(request):
    if request.method == "POST":
        form = ProfileUpdateForm(request.POST, request.FILES, instance=request.user)
        if form.is_valid():
            form.save()  # Save the form data including the is_profile_public field
            request.user.profile.refresh_from_db()  # Refresh the instance so updated Profile is loaded
            messages.success(request, "Profile updated successfully!")
            return redirect("profile")
        else:
            for field, errors in form.errors.items():
                for error in errors:
                    messages.error(request, f"Error in {field}: {error}")
    else:
        # Use the instance so the form loads all updated fields from the database.
        form = ProfileUpdateForm(instance=request.user)

    badges = UserBadge.objects.filter(user=request.user).select_related("badge")

    context = {
        "form": form,
        "badges": badges,
    }

    # Teacher-specific stats
    if request.user.profile.is_teacher:
        courses = Course.objects.filter(teacher=request.user)
        total_students = sum(course.enrollments.filter(status="approved").count() for course in courses)
        avg_rating = 0
        total_ratings = 0
        for course in courses:
            course_ratings = course.reviews.all()
            if course_ratings:
                avg_rating += sum(review.rating for review in course_ratings)
                total_ratings += len(course_ratings)
        avg_rating = round(avg_rating / total_ratings, 1) if total_ratings > 0 else 0
        context.update(
            {
                "courses": courses,
                "total_students": total_students,
                "avg_rating": avg_rating,
            }
        )
    # Student-specific stats
    else:
        enrollments = Enrollment.objects.filter(student=request.user).select_related("course")
        completed_courses = enrollments.filter(status="completed").count()
        total_progress = 0
        progress_count = 0
        for enrollment in enrollments:
            progress, _ = CourseProgress.objects.get_or_create(enrollment=enrollment)
            if progress.completion_percentage is not None:
                total_progress += progress.completion_percentage
                progress_count += 1
        avg_progress = round(total_progress / progress_count) if progress_count > 0 else 0
        context.update(
            {
                "enrollments": enrollments,
                "completed_courses": completed_courses,
                "avg_progress": avg_progress,
            }
        )

    # Add created calendars with time slots if applicable
    created_calendars = request.user.created_calendars.prefetch_related("time_slots").order_by("-created_at")
    context["created_calendars"] = created_calendars

    return render(request, "profile.html", context)


@login_required
def create_course(request):
    if request.method == "POST":
        form = CourseForm(request.POST, request.FILES)
        if form.is_valid():
            course = form.save(commit=False)
            course.teacher = request.user
            course.status = "published"  # Set status to published
            course.save()
            form.save_m2m()  # Save many-to-many relationships

            # Handle waiting room if course was created from one
            if "waiting_room_data" in request.session:
                waiting_room = get_object_or_404(WaitingRoom, id=request.session["waiting_room_data"]["id"])

                # Update waiting room status and link to course
                waiting_room.status = "fulfilled"
                waiting_room.fulfilled_course = course
                waiting_room.save(update_fields=["status", "fulfilled_course"])

                # Send notifications to all participants
                for participant in waiting_room.participants.all():
                    messages.success(
                        request,
                        f"A new course matching your request has been created: {course.title}",
                        extra_tags=f"course_{course.slug}",
                    )

                # Clear waiting room data from session
                del request.session["waiting_room_data"]

                # Redirect back to waiting room to show the update
                return redirect("waiting_room_detail", waiting_room_id=waiting_room.id)

            return redirect("course_detail", slug=course.slug)
    else:
        form = CourseForm()

    return render(request, "courses/create.html", {"form": form})


@login_required
@teacher_required
def create_course_from_waiting_room(request, waiting_room_id):
    waiting_room = get_object_or_404(WaitingRoom, id=waiting_room_id)

    # Ensure waiting room is open
    if waiting_room.status != "open":
        messages.error(request, "This waiting room is no longer open.")
        return redirect("waiting_room_detail", waiting_room_id=waiting_room_id)

    # Store waiting room data in session for validation
    request.session["waiting_room_data"] = {
        "id": waiting_room.id,
        "subject": waiting_room.subject.strip().lower(),
        "topics": [t.strip().lower() for t in waiting_room.topics.split(",") if t.strip()],
    }

    # Redirect to regular course creation form
    return redirect(reverse("create_course"))


@login_required
@teacher_required
def add_featured_review(request, slug, review_id):
    # Get the course and review
    course = get_object_or_404(Course, slug=slug)
    review = get_object_or_404(Review, id=review_id, course=course)

    # Check if the user is the course teacher
    if request.user != course.teacher:
        messages.error(request, "Only the course teacher can manage featured reviews.")
        return redirect(reverse("course_detail", kwargs={"slug": slug}))

    # Set the is_featured field to True
    review.is_featured = True
    review.save()
    messages.success(request, "Review has been featured.")

    # Redirect to the course detail page
    url = reverse("course_detail", kwargs={"slug": slug})
    return redirect(f"{url}#course_reviews")


@login_required
@teacher_required
def remove_featured_review(request, slug, review_id):
    # Get the course and review
    course = get_object_or_404(Course, slug=slug)
    review = get_object_or_404(Review, id=review_id, course=course)

    # Check if the user is the course teacher
    if request.user != course.teacher:
        messages.error(request, "Only the course teacher can manage featured reviews.")
        return redirect(reverse("course_detail", kwargs={"slug": slug}))

    # Set the is_featured field to False
    review.is_featured = False
    review.save()

    # Redirect to the course detail page
    url = reverse("course_detail", kwargs={"slug": slug})
    return redirect(f"{url}#course_reviews")


@login_required
def edit_review(request, slug, review_id):
    course = get_object_or_404(Course, slug=slug)
    review = get_object_or_404(Review, id=review_id, course__slug=slug)

    # Security check - only allow editing own reviews
    if request.user.id != review.student.id:
        messages.error(request, "You can only edit your own reviews.")
        return redirect("course_detail", slug=slug)

    if request.method == "POST":
        form = ReviewForm(request.POST, instance=review)
        if form.is_valid():
            review = form.save(commit=False)
            review.save()
            messages.success(request, "Your review has been updated.")
            url = reverse("course_detail", kwargs={"slug": slug})
            return redirect(f"{url}#course_reviews")
    else:
        form = ReviewForm(instance=review)

    context = {
        "form": form,
        "course": course,
        "review": review,
        "action": "Edit",
    }
    return render(request, "courses/edit_or_add_review.html", context)


@login_required
def delete_review(request, slug, review_id):
    review = get_object_or_404(Review, id=review_id, course__slug=slug)

    # Security check - only allow deleting own reviews
    if request.user.id != review.student.id:
        messages.error(request, "You can only delete your own reviews.")
    else:
        review.delete()
        messages.success(request, "Your review has been deleted.")

    url = reverse("course_detail", kwargs={"slug": slug})
    return redirect(f"{url}#course_reviews")


def course_detail(request, slug):
    course = get_object_or_404(Course, slug=slug)
    sessions = course.sessions.all().order_by("start_time")
    now = timezone.now()
    is_teacher = request.user == course.teacher
    completed_sessions = []
    # Check if user is the teacher of this course

    # Get enrollment if user is authenticated
    enrollment = None
    is_enrolled = False
    if request.user.is_authenticated:
        enrollment = Enrollment.objects.filter(course=course, student=request.user, status="approved").first()
        is_enrolled = enrollment is not None
        if enrollment:
            # Get completed sessions through SessionAttendance
            completed_sessions = SessionAttendance.objects.filter(
                student=request.user, session__course=course, status="completed"
            ).values_list("session__id", flat=True)
            completed_sessions = course.sessions.filter(id__in=completed_sessions)

    # Get attendance data for all enrolled students
    student_attendance = {}
    total_sessions = sessions.count()

    if is_teacher or is_enrolled:
        for enroll in course.enrollments.all():
            attended_sessions = SessionAttendance.objects.filter(
                student=enroll.student, session__course=course, status__in=["present", "late"]
            ).count()
            student_attendance[enroll.student.id] = {"attended": attended_sessions, "total": total_sessions}

    # Mark past sessions as completed for display
    past_sessions = sessions.filter(end_time__lt=now)
    future_sessions = sessions.filter(end_time__gte=now)
    sessions = list(future_sessions) + list(past_sessions)  # Show future sessions first

    # Calendar data
    today = timezone.now().date()

    # Get the requested month from query parameters, default to current month
    try:
        year = int(request.GET.get("year", today.year))
        month = int(request.GET.get("month", today.month))
        current_month = today.replace(year=year, month=month, day=1)
    except (ValueError, TypeError):
        current_month = today.replace(day=1)

    # Calculate previous and next month
    if current_month.month == 1:
        prev_month = current_month.replace(year=current_month.year - 1, month=12)
    else:
        prev_month = current_month.replace(month=current_month.month - 1)

    if current_month.month == 12:
        next_month = current_month.replace(year=current_month.year + 1, month=1)
    else:
        next_month = current_month.replace(month=current_month.month + 1)

    # Get the calendar for current month
    cal = calendar.monthcalendar(current_month.year, current_month.month)

    # Get all session dates for this course in current month
    session_dates = set(
        session.start_time.date()
        for session in sessions
        if session.start_time.year == current_month.year and session.start_time.month == current_month.month
    )

    # Prepare calendar weeks data
    calendar_weeks = []
    for week in cal:
        calendar_week = []
        for day in week:
            if day == 0:
                calendar_week.append({"date": None, "in_month": False, "has_session": False})
            else:
                date = current_month.replace(day=day)
                calendar_week.append({"date": date, "in_month": True, "has_session": date in session_dates})
        calendar_weeks.append(calendar_week)

    # Check if the current user has already reviewed this course
    user_review = None
    if request.user.is_authenticated:
        user_review = Review.objects.filter(student=request.user, course=course).first()

    # Get all reviews That not featured for this course
    reviews = course.reviews.filter(is_featured=False).order_by("-created_at")

    # Get the featured review
    featured_review = Review.objects.filter(is_featured=True, course=course)

    # Get all reviews sum
    reviews_num = reviews.count() + featured_review.count()

    # Calculate rating distribution for visualization
    rating_counts = Review.objects.filter(course=course).values("rating").annotate(count=Count("id"))
    rating_distribution = {1: 0, 2: 0, 3: 0, 4: 0, 5: 0}
    for item in rating_counts:
        rating_distribution[item["rating"]] = item["count"]

    context = {
        "course": course,
        "sessions": sessions,
        "now": now,
        "today": today,
        "is_teacher": is_teacher,
        "is_enrolled": is_enrolled,
        "enrollment": enrollment,
        "completed_sessions": completed_sessions,
        "calendar_weeks": calendar_weeks,
        "current_month": current_month,
        "prev_month": prev_month,
        "next_month": next_month,
        "student_attendance": student_attendance,
        "completed_enrollment_count": course.enrollments.filter(status="completed").count(),
        "in_progress_enrollment_count": course.enrollments.filter(status="in_progress").count(),
        "featured_review": featured_review,
        "reviews": reviews,
        "user_review": user_review,
        "rating_distribution": rating_distribution,
        "reviews_num": reviews_num,
    }

    return render(request, "courses/detail.html", context)


@login_required
def enroll_course(request, course_slug):
    """Enroll in a course and handle referral rewards if applicable."""
    course = get_object_or_404(Course, slug=course_slug)

    # Check if user is already enrolled
    if request.user.enrollments.filter(course=course).exists():
        messages.warning(request, "You are already enrolled in this course.")
        return redirect("course_detail", slug=course_slug)

    # Check if course is full
    if course.max_students and course.enrollments.count() >= course.max_students:
        messages.error(request, "This course is full.")
        return redirect("course_detail", slug=course_slug)

    # Check if this is the user's first enrollment and if they were referred
    if not Enrollment.objects.filter(student=request.user).exists():
        if hasattr(request.user.profile, "referred_by") and request.user.profile.referred_by:
            referrer = request.user.profile.referred_by
            if not referrer.is_teacher:  # Regular users get reward on first course enrollment
                referrer.add_referral_earnings(5)
                send_referral_reward_email(referrer.user, request.user, 5, "enrollment")

    # For free courses, create approved enrollment immediately
    if course.price == 0:
        enrollment = Enrollment.objects.create(student=request.user, course=course, status="approved")
        # Send notifications for free courses
        send_enrollment_confirmation(enrollment)
        notify_teacher_new_enrollment(enrollment)
        messages.success(request, "You have successfully enrolled in this free course.")
        return redirect("course_detail", slug=course_slug)
    else:
        # For paid courses, create pending enrollment
        enrollment = Enrollment.objects.create(student=request.user, course=course, status="pending")
        messages.info(request, "Please complete the payment process to enroll in this course.")
        return redirect("course_detail", slug=course_slug)


@login_required
def add_session(request, slug):
    course = Course.objects.get(slug=slug)
    if request.user != course.teacher:
        messages.error(request, "Only the course teacher can add sessions!")
        return redirect("course_detail", slug=slug)

    if request.method == "POST":
        form = SessionForm(request.POST)
        if form.is_valid():
            session = form.save(commit=False)
            session.course = course
            session.save()
            # Send session notifications to enrolled students
            notify_session_reminder(session)
            messages.success(request, "Session added successfully!")
            return redirect("course_detail", slug=slug)
    else:
        form = SessionForm()

    return render(request, "courses/session_form.html", {"form": form, "course": course, "is_edit": False})


@login_required
def add_review(request, slug):
    course = Course.objects.get(slug=slug)
    student = request.user

    if not request.user.enrollments.filter(course=course).exists():
        messages.error(request, "Only enrolled students can review the course!")
        return redirect("course_detail", slug=slug)

    if request.method == "POST":
        form = ReviewForm(request.POST)
        if form.is_valid():
            if Review.objects.filter(student=student, course=course).exists():
                messages.error(request, "You have already reviewed this course.")
                return redirect("course_detail", slug=slug)
            review = form.save(commit=False)
            review.student = student
            review.course = course
            review.save()
            messages.success(request, "Review added successfully!")
            url = reverse("course_detail", kwargs={"slug": slug})
            return redirect(f"{url}#course_reviews")
    else:
        form = ReviewForm()

    return render(request, "courses/edit_or_add_review.html", {"form": form, "course": course, "action": "Add"})


@login_required
def delete_course(request, slug):
    course = get_object_or_404(Course, slug=slug)
    if request.user != course.teacher:
        messages.error(request, "Only the course teacher can delete the course!")
        return redirect("course_detail", slug=slug)

    if request.method == "POST":
        course.delete()
        messages.success(request, "Course deleted successfully!")
        return redirect("profile")

    return render(request, "courses/delete_confirm.html", {"course": course})


@csrf_exempt
def github_update(request):
    send_slack_message("New commit pulled from GitHub")
    root_directory = os.path.dirname(os.path.dirname(os.path.abspath(__file__)))
    try:
        subprocess.run(["chmod", "+x", f"{root_directory}/setup.sh"])
        result = subprocess.run(["bash", f"{root_directory}/setup.sh"], capture_output=True, text=True)
        if result.returncode != 0:
            raise Exception(
                f"setup.sh failed with return code {result.returncode} and output: {result.stdout} {result.stderr}"
            )
        send_slack_message("CHMOD success about to set time on: " + settings.PA_WSGI)

        current_time = time.time()
        os.utime(settings.PA_WSGI, (current_time, current_time))
        send_slack_message("Repository updated successfully")
        return HttpResponse("Repository updated successfully")
    except Exception as e:
        print(f"Deploy error: {e}")
        send_slack_message(f"Deploy error: {e}")
        return HttpResponse("Deploy error see logs.")


def send_slack_message(message):
    webhook_url = os.getenv("SLACK_WEBHOOK_URL")
    if not webhook_url:
        print("Warning: SLACK_WEBHOOK_URL not configured")
        return

    payload = {"text": f"```{message}```"}
    try:
        response = requests.post(webhook_url, json=payload)
        response.raise_for_status()  # Raise exception for bad status codes
    except Exception as e:
        print(f"Failed to send Slack message: {e}")


def get_wsgi_last_modified_time():
    try:
        return time.ctime(os.path.getmtime(settings.PA_WSGI))
    except Exception:
        return "Unknown"


def subjects(request):
    return render(request, "subjects.html")


def about(request):
    return render(request, "about.html")


def waiting_rooms(request):
    # Get open waiting rooms
    open_rooms = WaitingRoom.objects.filter(status="open").order_by("-created_at")

    # Get fulfilled waiting rooms (ones that have associated courses)
    fulfilled_rooms = WaitingRoom.objects.filter(status="fulfilled").order_by("-created_at")

    # Get rooms created by the user
    user_created_rooms = (
        WaitingRoom.objects.filter(creator=request.user).order_by("-created_at")
        if request.user.is_authenticated
        else []
    )

    # Get rooms the user has joined
    user_joined_rooms = (
        WaitingRoom.objects.filter(participants=request.user).order_by("-created_at")
        if request.user.is_authenticated
        else []
    )

    # Get topics for each room
    room_topics = {}
    all_rooms = list(open_rooms) + list(fulfilled_rooms) + list(user_created_rooms) + list(user_joined_rooms)
    for room in all_rooms:
        # Split topics string into a list
        room_topics[room.id] = [t.strip() for t in room.topics.split(",")] if room.topics else []

    context = {
        "open_rooms": open_rooms,
        "fulfilled_rooms": fulfilled_rooms,
        "user_created_rooms": user_created_rooms,
        "user_joined_rooms": user_joined_rooms,
        "room_topics": room_topics,
    }

    return render(request, "waiting_rooms.html", context)


def learn(request):
    if request.method == "POST":
        form = LearnForm(request.POST)
        if form.is_valid():
            # Create waiting room
            waiting_room = form.save(commit=False)
            waiting_room.status = "open"  # Set initial status
            waiting_room.creator = request.user  # Set the creator

            # Get topics from form and save as comma-separated string
            topics = form.cleaned_data.get("topics", "")
            if isinstance(topics, list):
                topics = ", ".join(topics)
            waiting_room.topics = topics

            waiting_room.save()

            # Redirect to waiting rooms page
            return redirect("waiting_rooms")

            # Get form data
            title = form.cleaned_data["title"]
            description = form.cleaned_data["description"]
            subject = form.cleaned_data["subject"]
            topics = form.cleaned_data["topics"]

            # Prepare email content
            email_subject = f"New Learning Request: {title}"
            email_body = render_to_string(
                "emails/learn_interest.html",
                {
                    "title": title,
                    "description": description,
                    "subject": subject,
                    "topics": topics,
                    "user": request.user.username,
                    "waiting_room_id": waiting_room.id,
                },
            )

            # Send email
            try:
                send_mail(
                    email_subject,
                    email_body,
                    settings.DEFAULT_FROM_EMAIL,
                    [settings.DEFAULT_FROM_EMAIL],
                    html_message=email_body,
                    fail_silently=False,
                )
                messages.success(
                    request,
                    "Thank you for your learning request!",
                )
                return redirect("waiting_rooms")
            except Exception:
                logger = logging.getLogger(__name__)
                logger.exception("Error sending email")
                messages.error(request, "Sorry, there was an error sending your inquiry. Please try again later.")
    else:
        initial_data = {}

        # Handle query parameters
        query = request.GET.get("query", "")
        subject_param = request.GET.get("subject", "")
        level = request.GET.get("level", "")

        # Try to match subject
        if subject_param:
            try:
                subject = Subject.objects.get(name=subject_param)
                initial_data["subject"] = subject.id
            except Subject.DoesNotExist:
                # Optionally, you could add the subject name to the description
                initial_data["description"] = f"Looking for courses in {subject_param}"

        # If you want to include other parameters in the description
        if query or level:
            title_parts = []
            description_parts = []
            if query:
                title_parts.append(f"{query}")
            if level:
                description_parts.append(f"Level: {level}")

            if "description" not in initial_data:
                initial_data["title"] = " | ".join(title_parts)
            else:
                initial_data["description"] += " | " + " | ".join(description_parts)

        form = LearnForm(initial=initial_data)
        return render(request, "learn.html", {"form": form})


def teach(request):
    """Handles the course creation process for both authenticated and unauthenticated users."""
    if request.method == "POST":
        form = TeachForm(request.POST, request.FILES)
        if form.is_valid():
            # Extract cleaned data
            email = form.cleaned_data["email"]
            course_title = form.cleaned_data["course_title"]
            course_description = form.cleaned_data["course_description"]
            course_image = form.cleaned_data.get("course_image")
            preferred_session_times = form.cleaned_data["preferred_session_times"]
            _ = form.cleaned_data.get("flexible_timing", False)

            # Determine the user for the course
            user = None
            is_new_user = False

            if request.user.is_authenticated:
                # For authenticated users, always use the logged-in user
                user = request.user

                # Validate that the provided email matches the logged-in user's email
                if email != user.email:
                    form.add_error(
                        "email",
                        "The provided email does not match your account email. Please use your account email.",
                    )
                    return render(request, "teach.html", {"form": form})

                # Backend validation: Check for duplicate course titles for the logged-in user
                if Course.objects.filter(title__iexact=course_title, teacher=user).exists():
                    form.add_error("course_title", "You already have a course with this title.")
                    return render(request, "teach.html", {"form": form})
            else:
                # For unauthenticated users, check if the email exists or create a new user
                try:
                    user = User.objects.get(email=email)
                    # User exists but isn't logged in; check if email is verified
                    email_address = EmailAddress.objects.filter(user=user, email=email, primary=True).first()
                    if email_address and email_address.verified:
                        messages.info(
                            request,
                            "An account with this email exists. Please login to finalize your course.",
                        )
                    else:
                        # Email not verified, resend verification email
                        send_email_confirmation(request, user, signup=False)
                        messages.info(
                            request,
                            "An account with this email exists. Please verify your email to continue.",
                        )
                except User.DoesNotExist:
                    # Create a new user account
                    with transaction.atomic():
                        # Generate a unique username
                        email_prefix = email.split("@")[0]
                        username = email_prefix
                        counter = 1
                        while User.objects.filter(username=username).exists():
                            username = f"{email_prefix}_{get_random_string(4)}_{counter}"
                            counter += 1

                        temp_password = get_random_string(length=8)

                        # Create user with temporary password
                        user = User.objects.create_user(username=username, email=email, password=temp_password)

                        # Update profile to be a teacher
                        profile, created = Profile.objects.get_or_create(user=user)
                        profile.is_teacher = True
                        profile.save()

                        # Add email address for allauth verification
                        EmailAddress.objects.create(user=user, email=email, primary=True, verified=False)

                        # Send verification email via allauth
                        send_email_confirmation(request, user, signup=True)
                        # Send welcome email with username, email, and temp password
                        try:
                            send_welcome_teach_course_email(request, user, temp_password)
                        except Exception:
                            messages.error(request, "Failed to send welcome email. Please try again.")
                            return render(request, "teach.html", {"form": form})

                        is_new_user = True

                # Backend validation: Check for duplicate course titles for unauthenticated users
                if Course.objects.filter(title__iexact=course_title, teacher=user).exists():
                    email_address = EmailAddress.objects.filter(user=user, email=email, primary=True).first()
                    if email_address and not email_address.verified:
                        # If the user is unverified, delete the existing draft and allow a new one
                        Course.objects.filter(title__iexact=course_title, teacher=user).delete()
                    else:
                        form.add_error("course_title", "You already have a course with this title.")
                        return render(request, "teach.html", {"form": form})

            # Create a draft course
            course = Course.objects.create(
                title=course_title,
                description=course_description,
                teacher=user,
                price=0,
                max_students=12,
                status="draft",
                subject=Subject.objects.first() or Subject.objects.create(name="General"),
                level="beginner",
            )

            # Handle course image if uploaded
            if course_image:
                course.image = course_image
                course.save()

            # Create initial session if preferred time provided
            if preferred_session_times:
                Session.objects.create(
                    course=course,
                    title=f"{course_title} - Session 1",
                    description="First session of the course",
                    start_time=preferred_session_times,
                    end_time=preferred_session_times + timezone.timedelta(hours=1),
                    is_virtual=True,
                )

            # Handle redirection based on authentication status
            if request.user.is_authenticated:
                # If authenticated, mark as teacher and redirect to course setup
                request.user.profile.is_teacher = True
                request.user.profile.save()
                messages.success(
                    request, f"Welcome! Your course '{course_title}' has been created. Please complete your setup."
                )
                return redirect("course_detail", slug=course.slug)
            else:
                # Store course primary key in session for post-verification redirect
                request.session["pending_course_id"] = course.pk
                if is_new_user:
                    messages.success(
                        request,
                        "Your course has been created! "
                        "Please check your email for your username, password, and verification link to continue.",
                    )
                    return redirect("account_email_verification_sent")
                else:
                    # For existing users, redirect to login page
                    return redirect("account_login")

    else:
        initial_data = {}
        if request.GET.get("subject"):
            initial_data["course_title"] = request.GET.get("subject")
        form = TeachForm(initial=initial_data)

    return render(request, "teach.html", {"form": form})


def send_welcome_teach_course_email(request, user, temp_password):
    """Send welcome email with account and password setup instructions."""
    reset_url = request.build_absolute_uri(reverse("account_reset_password"))

    email_context = {"user": user, "reset_url": reset_url, "temp_password": temp_password}

    html_message = render_to_string("emails/welcome_teach_course.html", email_context)
    text_message = render_to_string("emails/welcome_teach_course.txt", email_context)

    send_mail(
        subject="Welcome to Your New Teaching Account.",
        message=text_message,
        html_message=html_message,
        from_email=settings.DEFAULT_FROM_EMAIL,
        recipient_list=[user.email],
        fail_silently=False,
    )


def course_search(request):
    query = request.GET.get("q", "")
    subject = request.GET.get("subject", "")
    level = request.GET.get("level", "")
    min_price = request.GET.get("min_price", "")
    max_price = request.GET.get("max_price", "")
    sort_by = request.GET.get("sort", "-created_at")

    courses = Course.objects.filter(status="published")

    # Apply filters
    if query:
        courses = courses.filter(
            Q(title__icontains=query)
            | Q(description__icontains=query)
            | Q(tags__icontains=query)
            | Q(learning_objectives__icontains=query)
            | Q(prerequisites__icontains=query)
            | Q(teacher__username__icontains=query)
            | Q(teacher__first_name__icontains=query)
            | Q(teacher__last_name__icontains=query)
            | Q(teacher__profile__expertise__icontains=query)
        )

    if subject:
        # Handle subject filtering based on whether it's an ID (number) or a string (slug/name)
        try:
            # Check if subject is an integer ID
            subject_id = int(subject)
            courses = courses.filter(subject_id=subject_id)
        except ValueError:
            # If not an integer, treat as a slug or name
            courses = courses.filter(Q(subject__slug=subject) | Q(subject__name__iexact=subject))

    if level:
        courses = courses.filter(level=level)

    if min_price:
        try:
            min_price = float(min_price)
            courses = courses.filter(price__gte=min_price)
        except ValueError:
            pass

    if max_price:
        try:
            max_price = float(max_price)
            courses = courses.filter(price__lte=max_price)
        except ValueError:
            pass

    # Annotate with average rating for sorting
    courses = courses.annotate(
        avg_rating=Avg("reviews__rating"),
        total_students=Count("enrollments", filter=Q(enrollments__status="approved")),
    )

    # Apply sorting
    if sort_by == "price":
        courses = courses.order_by("price", "-avg_rating")
    elif sort_by == "-price":
        courses = courses.order_by("-price", "-avg_rating")
    elif sort_by == "title":
        courses = courses.order_by("title")
    elif sort_by == "rating":
        courses = courses.order_by("-avg_rating", "-total_students")
    else:  # Default to newest
        courses = courses.order_by("-created_at")

    # Get total count before pagination
    total_results = courses.count()

    # Log the search
    if query or subject or level or min_price or max_price:
        filters = {
            "subject": subject,
            "level": level,
            "min_price": min_price,
            "max_price": max_price,
            "sort_by": sort_by,
        }
        SearchLog.objects.create(
            query=query,
            results_count=total_results,
            user=request.user if request.user.is_authenticated else None,
            filters_applied=filters,
            search_type="course",
        )

    # Pagination
    paginator = Paginator(courses, 12)  # Show 12 courses per page
    page_number = request.GET.get("page", 1)
    page_obj = paginator.get_page(page_number)
    is_teacher = getattr(getattr(request.user, "profile", None), "is_teacher", False)

    context = {
        "page_obj": page_obj,
        "query": query,
        "subject": subject,
        "level": level,
        "min_price": min_price,
        "max_price": max_price,
        "sort_by": sort_by,
        "subject_choices": Course._meta.get_field("subject").choices,
        "level_choices": Course._meta.get_field("level").choices,
        "total_results": total_results,
        "is_teacher": is_teacher,
    }

    return render(request, "courses/search.html", context)


@login_required
def create_payment_intent(request, slug):
    """Create a payment intent for Stripe."""
    course = get_object_or_404(Course, slug=slug)

    # Prevent creating payment intents for free courses
    if course.price == 0:
        # Find the enrollment and update its status to approved if it's pending
        enrollment = get_object_or_404(Enrollment, student=request.user, course=course)
        if enrollment.status == "pending":
            enrollment.status = "approved"
            enrollment.save()

            # Send notifications
            send_enrollment_confirmation(enrollment)
            notify_teacher_new_enrollment(enrollment)

        return JsonResponse({"free_course": True, "message": "Enrollment approved for free course"})

    # Ensure user has a pending enrollment
    enrollment = get_object_or_404(Enrollment, student=request.user, course=course, status="pending")

    # Validate price is greater than zero for Stripe
    if course.price <= 0:
        enrollment.status = "approved"
        enrollment.save()

        # Send notifications
        send_enrollment_confirmation(enrollment)
        notify_teacher_new_enrollment(enrollment)

        return JsonResponse({"free_course": True, "message": "Enrollment approved for free course"})

    try:
        # Create a PaymentIntent with the order amount and currency
        intent = stripe.PaymentIntent.create(
            amount=int(course.price * 100),  # Convert to cents
            currency="usd",
            metadata={
                "course_id": course.id,
                "user_id": request.user.id,
            },
        )
        return JsonResponse({"clientSecret": intent.client_secret})
    except Exception as e:
        return JsonResponse({"error": str(e)}, status=403)


@csrf_exempt
def stripe_webhook(request):
    """Stripe webhook endpoint for handling payment events."""
    payload = request.body
    sig_header = request.META.get("HTTP_STRIPE_SIGNATURE")

    try:
        event = stripe.Webhook.construct_event(payload, sig_header, settings.STRIPE_WEBHOOK_SECRET)
    except ValueError:
        # Invalid payload
        return HttpResponse(status=400)
    except stripe.error.SignatureVerificationError:
        # Invalid signature
        return HttpResponse(status=400)

    if event.type == "payment_intent.succeeded":
        payment_intent = event.data.object
        handle_successful_payment(payment_intent)
    elif event.type == "payment_intent.payment_failed":
        payment_intent = event.data.object
        handle_failed_payment(payment_intent)

    return HttpResponse(status=200)


def handle_successful_payment(payment_intent):
    """Handle successful payment by enrolling the user in the course."""
    # Get metadata from the payment intent
    course_id = payment_intent.metadata.get("course_id")
    user_id = payment_intent.metadata.get("user_id")

    # Create enrollment and payment records
    course = Course.objects.get(id=course_id)
    user = User.objects.get(id=user_id)

    # Create enrollment with pending status
    enrollment = Enrollment.objects.get_or_create(student=user, course=course, defaults={"status": "pending"})[0]

    # Update status to approved after successful payment
    enrollment.status = "approved"
    enrollment.save()

    # Send notifications
    send_enrollment_confirmation(enrollment)
    notify_teacher_new_enrollment(enrollment)


def handle_failed_payment(payment_intent):
    """Handle failed payment."""
    course_id = payment_intent.metadata.get("course_id")
    user_id = payment_intent.metadata.get("user_id")

    try:
        course = Course.objects.get(id=course_id)
        user = User.objects.get(id=user_id)
        enrollment = Enrollment.objects.get(student=user, course=course)
        enrollment.status = "pending"
        enrollment.save()
    except (Course.DoesNotExist, User.DoesNotExist, Enrollment.DoesNotExist):
        pass  # Log error or handle appropriately


@login_required
def update_course(request, slug):
    course = get_object_or_404(Course, slug=slug)
    if request.user != course.teacher:
        return HttpResponseForbidden()

    if request.method == "POST":
        form = CourseForm(request.POST, request.FILES, instance=course)
        if form.is_valid():
            form.save()
            return redirect("course_detail", slug=course.slug)
    else:
        form = CourseForm(instance=course)

    return render(request, "courses/update.html", {"form": form, "course": course})


@login_required
def mark_session_attendance(request, session_id):
    session = Session.objects.get(id=session_id)
    if request.user != session.course.teacher:
        messages.error(request, "Only the course teacher can mark attendance!")
        return redirect("course_detail", slug=session.course.slug)

    if request.method == "POST":
        for student_id, status in request.POST.items():
            if student_id.startswith("student_"):
                student_id = student_id.replace("student_", "")
                student = User.objects.get(id=student_id)
                attendance, created = SessionAttendance.objects.update_or_create(
                    session=session, student=student, defaults={"status": status}
                )
        messages.success(request, "Attendance marked successfully!")
        return redirect("course_detail", slug=session.course.slug)

    enrollments = session.course.enrollments.filter(status="approved")
    attendances = {att.student_id: att.status for att in session.attendances.all()}

    context = {
        "session": session,
        "enrollments": enrollments,
        "attendances": attendances,
    }
    return render(request, "courses/mark_attendance.html", context)


@login_required
def mark_session_completed(request, session_id):
    session = Session.objects.get(id=session_id)
    enrollment = request.user.enrollments.get(course=session.course)

    if enrollment.status != "approved":
        messages.error(request, "You must be enrolled in the course to mark sessions as completed!")
        return redirect("course_detail", slug=session.course.slug)

    progress, created = CourseProgress.objects.get_or_create(enrollment=enrollment)
    progress.completed_sessions.add(session)

    # Check for achievements
    if progress.completion_percentage == 100:
        Achievement.objects.get_or_create(
            student=request.user,
            course=session.course,
            achievement_type="completion",
            defaults={
                "title": "Course Completed!",
                "description": f"Completed all sessions in {session.course.title}",
            },
        )

    if progress.attendance_rate == 100:
        Achievement.objects.get_or_create(
            student=request.user,
            course=session.course,
            achievement_type="attendance",
            defaults={
                "title": "Perfect Attendance!",
                "description": f"Attended all sessions in {session.course.title}",
            },
        )

    messages.success(request, "Session marked as completed!")
    return redirect("course_detail", slug=session.course.slug)


@login_required
def award_achievement(request):
    try:
        profile = request.user.profile
        if not profile.is_teacher:
            messages.error(request, "You do not have permission to award achievements.")
            return redirect("teacher_dashboard")
    except Profile.DoesNotExist:
        messages.error(request, "Profile not found.")
        return redirect("teacher_dashboard")

    if request.method == "POST":
        form = AwardAchievementForm(request.POST, teacher=request.user)
        if form.is_valid():
            Achievement.objects.create(
                student=form.cleaned_data["student"],
                course=form.cleaned_data["course"],
                achievement_type=form.cleaned_data["achievement_type"],
                title=form.cleaned_data["title"],
                description=form.cleaned_data["description"],
                badge_icon=form.cleaned_data["badge_icon"],
            )
            messages.success(
                request,
                f'Achievement "{form.cleaned_data["title"]}" awarded to {form.cleaned_data["student"].username}.',
            )
            return redirect("teacher_dashboard")
        else:
            # Show an error message if the form is invalid
            messages.error(request, "There was an error in the form submission. Please check the form and try again.")
    else:
        form = AwardAchievementForm(teacher=request.user)
    return render(request, "award_achievement.html", {"form": form})


@login_required
def student_progress(request, enrollment_id):
    enrollment = Enrollment.objects.get(id=enrollment_id)

    if request.user != enrollment.student and request.user != enrollment.course.teacher:
        messages.error(request, "You don't have permission to view this progress!")
        return redirect("course_detail", slug=enrollment.course.slug)

    progress, created = CourseProgress.objects.get_or_create(enrollment=enrollment)
    achievements = Achievement.objects.filter(student=enrollment.student, course=enrollment.course)

    past_sessions = enrollment.course.sessions.filter(start_time__lt=timezone.now())
    upcoming_sessions = enrollment.course.sessions.filter(start_time__gte=timezone.now())

    context = {
        "enrollment": enrollment,
        "progress": progress,
        "achievements": achievements,
        "past_sessions": past_sessions,
        "upcoming_sessions": upcoming_sessions,
        "stripe_public_key": (
            settings.STRIPE_PUBLISHABLE_KEY if enrollment.status == "pending" and enrollment.course.price > 0 else None
        ),
    }
    return render(request, "courses/student_progress.html", context)


@login_required
def course_progress_overview(request, slug):
    course = Course.objects.get(slug=slug)
    if request.user != course.teacher:
        messages.error(request, "Only the course teacher can view the progress overview!")
        return redirect("course_detail", slug=slug)

    enrollments = course.enrollments.filter(status="approved")
    progress_data = []

    for enrollment in enrollments:
        progress, created = CourseProgress.objects.get_or_create(enrollment=enrollment)
        attendance_data = (
            SessionAttendance.objects.filter(student=enrollment.student, session__course=course)
            .values("status")
            .annotate(count=models.Count("status"))
        )

        progress_data.append(
            {
                "enrollment": enrollment,
                "progress": progress,
                "attendance": attendance_data,
            }
        )

    context = {
        "course": course,
        "progress_data": progress_data,
    }
    return render(request, "courses/progress_overview.html", context)


@login_required
def upload_material(request, slug):
    course = get_object_or_404(Course, slug=slug)
    if request.user != course.teacher:
        return HttpResponseForbidden("You are not authorized to upload materials for this course.")

    if request.method == "POST":
        form = CourseMaterialForm(request.POST, request.FILES, course=course)
        if form.is_valid():
            material = form.save(commit=False)
            material.course = course
            material.save()
            messages.success(request, "Course material uploaded successfully!")
            return redirect("course_detail", slug=course.slug)
    else:
        form = CourseMaterialForm(course=course)

    return render(request, "courses/upload_material.html", {"form": form, "course": course})


@login_required
def delete_material(request, slug, material_id):
    material = get_object_or_404(CourseMaterial, id=material_id, course__slug=slug)
    if request.user != material.course.teacher:
        return HttpResponseForbidden("You are not authorized to delete this material.")

    if request.method == "POST":
        material.delete()
        messages.success(request, "Course material deleted successfully!")
        return redirect("course_detail", slug=slug)

    return render(request, "courses/delete_material_confirm.html", {"material": material})


@login_required
def download_material(request, slug, material_id):
    material = get_object_or_404(CourseMaterial, id=material_id, course__slug=slug)
    if not material.is_downloadable and request.user != material.course.teacher:
        return HttpResponseForbidden("This material is not available for download.")

    try:
        return FileResponse(material.file, as_attachment=True)
    except FileNotFoundError:
        messages.error(request, "The requested file could not be found.")
        return redirect("course_detail", slug=slug)


@login_required
@teacher_required
def course_marketing(request, slug):
    """View for managing course marketing and promotions."""
    course = get_object_or_404(Course, slug=slug, teacher=request.user)

    if request.method == "POST":
        action = request.POST.get("action")

        if action == "send_promotional_emails":
            send_course_promotion_email(
                course=course,
                subject=f"New Course Recommendation: {course.title}",
                template_name="course_promotion",
            )
            messages.success(request, "Promotional emails have been sent successfully.")

        elif action == "generate_social_content":
            social_content = generate_social_share_content(course)
            return JsonResponse({"social_content": social_content})

    # Get analytics and recommendations
    analytics = get_course_analytics(course)
    recommendations = get_promotion_recommendations(course)

    context = {
        "course": course,
        "analytics": analytics,
        "recommendations": recommendations,
    }

    return render(request, "courses/marketing.html", context)


@login_required
@teacher_required
def course_analytics(request, slug):
    """View for displaying detailed course analytics."""
    course = get_object_or_404(Course, slug=slug, teacher=request.user)
    analytics = get_course_analytics(course)

    if request.headers.get("X-Requested-With") == "XMLHttpRequest":
        return JsonResponse({"analytics": analytics})

    context = {
        "course": course,
        "analytics": analytics,
    }

    return render(request, "courses/analytics.html", context)


@login_required
def calendar_feed(request):
    """Generate and serve an iCal feed of the user's course sessions."""

    response = HttpResponse(generate_ical_feed(request.user), content_type="text/calendar")
    response["Content-Disposition"] = f'attachment; filename="{settings.SITE_NAME}-schedule.ics"'
    return response


@login_required
def calendar_links(request, session_id):
    """Get calendar links for a specific session."""

    session = get_object_or_404(Session, id=session_id)

    # Check if user has access to this session
    if not (
        request.user == session.course.teacher
        or request.user.enrollments.filter(course=session.course, status="approved").exists()
    ):
        return HttpResponseForbidden("You don't have access to this session.")

    links = {
        "google": generate_google_calendar_link(session),
        "outlook": generate_outlook_calendar_link(session),
    }

    if request.headers.get("X-Requested-With") == "XMLHttpRequest":
        return JsonResponse({"links": links})

    return render(
        request,
        "courses/calendar_links.html",
        {
            "session": session,
            "calendar_links": links,
        },
    )


def forum_categories(request):
    """Display all forum categories."""
    categories = ForumCategory.objects.all()
    return render(request, "web/forum/categories.html", {"categories": categories})


def forum_category(request, slug):
    """Display topics in a specific category."""
    category = get_object_or_404(ForumCategory, slug=slug)
    topics = category.topics.all()
    categories = ForumCategory.objects.all()
    return render(
        request, "web/forum/category.html", {"category": category, "topics": topics, "categories": categories}
    )


def forum_topic(request, category_slug, topic_id):
    """Display a forum topic and its replies."""
    topic = get_object_or_404(ForumTopic, id=topic_id, category__slug=category_slug)
    categories = ForumCategory.objects.all()

    # Get view count from WebRequest model
    view_count = (
        WebRequest.objects.filter(path=request.path).aggregate(total_views=models.Sum("count"))["total_views"] or 0
    )
    topic.views = view_count
    topic.save()

    # Handle POST requests for replies, etc.
    if request.method == "POST":
        action = request.POST.get("action")
        if action == "add_reply" and request.user.is_authenticated:
            content = request.POST.get("content")
            if content:
                ForumReply.objects.create(topic=topic, author=request.user, content=content)
                messages.success(request, "Reply added successfully.")
                return redirect("forum_topic", category_slug=category_slug, topic_id=topic_id)
        elif action == "delete_reply" and request.user.is_authenticated:
            reply_id = request.POST.get("reply_id")
            reply = get_object_or_404(ForumReply, id=reply_id, author=request.user)
            reply.delete()
            messages.success(request, "Reply deleted successfully.")
            return redirect("forum_topic", category_slug=category_slug, topic_id=topic_id)
        elif action == "delete_topic" and request.user == topic.author:
            topic.delete()
            messages.success(request, "Topic deleted successfully.")
            return redirect("forum_category", slug=category_slug)

    replies = topic.replies.select_related("author").order_by("created_at")
    return render(request, "web/forum/topic.html", {"topic": topic, "replies": replies, "categories": categories})


@login_required
def create_topic(request, category_slug):
    """Create a new forum topic."""
    category = get_object_or_404(ForumCategory, slug=category_slug)
    categories = ForumCategory.objects.all()

    if request.method == "POST":
        form = ForumTopicForm(request.POST)
        if form.is_valid():
            topic = ForumTopic.objects.create(
                category=category,
                author=request.user,
                title=form.cleaned_data["title"],
                content=form.cleaned_data["content"],
            )
            messages.success(request, "Topic created successfully!")
            return redirect("forum_topic", category_slug=category_slug, topic_id=topic.id)
    else:
        form = ForumTopicForm()

    return render(
        request, "web/forum/create_topic.html", {"category": category, "form": form, "categories": categories}
    )


@login_required
def peer_connections(request):
    """Display user's peer connections."""
    sent_connections = request.user.sent_connections.all()
    received_connections = request.user.received_connections.all()
    return render(
        request,
        "web/peer/connections.html",
        {
            "sent_connections": sent_connections,
            "received_connections": received_connections,
        },
    )


@login_required
def send_connection_request(request, user_id):
    """Send a peer connection request."""
    receiver = get_object_or_404(User, id=user_id)

    if request.user == receiver:
        messages.error(request, "You cannot connect with yourself!")
        return redirect("peer_connections")

    connection, created = PeerConnection.objects.get_or_create(
        sender=request.user, receiver=receiver, defaults={"status": "pending"}
    )

    if created:
        messages.success(request, f"Connection request sent to {receiver.username}!")
    else:
        messages.info(request, f"Connection request already sent to {receiver.username}.")

    return redirect("peer_connections")


@login_required
def handle_connection_request(request, connection_id, action):
    """Accept or reject a peer connection request."""
    connection = get_object_or_404(PeerConnection, id=connection_id, receiver=request.user, status="pending")

    if action == "accept":
        connection.status = "accepted"
        messages.success(request, f"Connection with {connection.sender.username} accepted!")
    elif action == "reject":
        connection.status = "rejected"
        messages.info(request, f"Connection with {connection.sender.username} rejected.")

    connection.save()
    return redirect("peer_connections")


@login_required
def peer_messages(request, user_id):
    """Display and handle messages with a peer."""
    peer = get_object_or_404(User, id=user_id)

    # Check if users are connected
    connection = PeerConnection.objects.filter(
        (Q(sender=request.user, receiver=peer) | Q(sender=peer, receiver=request.user)),
        status="accepted",
    ).first()

    if not connection:
        messages.error(request, "You must be connected with this user to send messages.")
        return redirect("peer_connections")

    if request.method == "POST":
        content = request.POST.get("content")
        if content:
            PeerMessage.objects.create(sender=request.user, receiver=peer, content=content)
            messages.success(request, "Message sent!")

    # Get conversation messages
    messages_list = PeerMessage.objects.filter(
        (Q(sender=request.user, receiver=peer) | Q(sender=peer, receiver=request.user))
    ).order_by("created_at")

    # Mark received messages as read
    messages_list.filter(sender=peer, receiver=request.user, is_read=False).update(is_read=True)

    return render(request, "web/peer/messages.html", {"peer": peer, "messages": messages_list})


@login_required
def study_groups(request, course_id):
    """Display study groups for a course."""
    course = get_object_or_404(Course, id=course_id)
    groups = course.study_groups.all()

    if request.method == "POST":
        name = request.POST.get("name")
        description = request.POST.get("description")
        max_members = request.POST.get("max_members", 10)
        is_private = request.POST.get("is_private", False)

        if name and description:
            group = StudyGroup.objects.create(
                course=course,
                creator=request.user,
                name=name,
                description=description,
                max_members=max_members,
                is_private=is_private,
            )
            group.members.add(request.user)
            messages.success(request, "Study group created successfully!")
            return redirect("study_group_detail", group_id=group.id)

    return render(request, "web/study/groups.html", {"course": course, "groups": groups})


@login_required
def study_group_detail(request, group_id):
    """Display study group details and handle join/leave requests."""
    group = get_object_or_404(StudyGroup, id=group_id)

    if request.method == "POST":
        action = request.POST.get("action")

        if action == "join":
            if group.members.count() >= group.max_members:
                messages.error(request, "This group is full!")
            else:
                group.members.add(request.user)
                messages.success(request, f"You have joined {group.name}!")

        elif action == "leave":
            if request.user == group.creator:
                messages.error(request, "Group creator cannot leave the group!")
            else:
                group.members.remove(request.user)
                messages.info(request, f"You have left {group.name}.")

    return render(request, "web/study/group_detail.html", {"group": group})


# API Views
@login_required
def api_course_list(request):
    """API endpoint for listing courses."""
    courses = Course.objects.filter(status="published")
    data = [
        {
            "id": course.id,
            "title": course.title,
            "description": course.description,
            "teacher": course.teacher.username,
            "price": str(course.price),
            "subject": course.subject,
            "level": course.level,
            "slug": course.slug,
        }
        for course in courses
    ]
    return JsonResponse(data, safe=False)


@login_required
@teacher_required
def api_course_create(request):
    """API endpoint for creating a course."""
    if request.method != "POST":
        return JsonResponse({"error": "Only POST method is allowed"}, status=405)

    data = json.loads(request.body)
    course = Course.objects.create(
        teacher=request.user,
        title=data["title"],
        description=data["description"],
        learning_objectives=data["learning_objectives"],
        prerequisites=data.get("prerequisites", ""),
        price=data["price"],
        max_students=data["max_students"],
        subject=data["subject"],
        level=data["level"],
    )
    return JsonResponse(
        {
            "id": course.id,
            "title": course.title,
            "slug": course.slug,
        },
        status=201,
    )


@login_required
def api_course_detail(request, slug):
    """API endpoint for course details."""
    course = get_object_or_404(Course, slug=slug)
    data = {
        "id": course.id,
        "title": course.title,
        "description": course.description,
        "teacher": course.teacher.username,
        "price": str(course.price),
        "subject": course.subject,
        "level": course.level,
        "prerequisites": course.prerequisites,
        "learning_objectives": course.learning_objectives,
        "max_students": course.max_students,
        "available_spots": course.available_spots,
        "average_rating": course.average_rating,
    }
    return JsonResponse(data)


@login_required
def api_enroll(request, course_slug):
    """API endpoint for course enrollment."""
    if request.method != "POST":
        return JsonResponse({"error": "Only POST method is allowed"}, status=405)

    course = get_object_or_404(Course, slug=course_slug)
    if request.user.enrollments.filter(course=course).exists():
        return JsonResponse({"error": "Already enrolled"}, status=400)

    enrollment = Enrollment.objects.create(
        student=request.user,
        course=course,
        status="pending",
    )
    return JsonResponse(
        {
            "id": enrollment.id,
            "status": enrollment.status,
        },
        status=201,
    )


@login_required
def api_enrollments(request):
    """API endpoint for listing user enrollments."""
    enrollments = request.user.enrollments.all()
    data = [
        {
            "id": enrollment.id,
            "course": {
                "id": enrollment.course.id,
                "title": enrollment.course.title,
                "slug": enrollment.course.slug,
            },
            "status": enrollment.status,
            "enrollment_date": enrollment.enrollment_date.isoformat(),
        }
        for enrollment in enrollments
    ]
    return JsonResponse(data, safe=False)


@login_required
def api_session_list(request, course_slug):
    """API endpoint for listing course sessions."""
    course = get_object_or_404(Course, slug=course_slug)
    sessions = course.sessions.all()
    data = [
        {
            "id": session.id,
            "title": session.title,
            "description": session.description,
            "start_time": session.start_time.isoformat(),
            "end_time": session.end_time.isoformat(),
            "is_virtual": session.is_virtual,
        }
        for session in sessions
    ]
    return JsonResponse(data, safe=False)


@login_required
def api_session_detail(request, pk):
    """API endpoint for session details."""
    session = get_object_or_404(Session, pk=pk)
    data = {
        "id": session.id,
        "title": session.title,
        "description": session.description,
        "start_time": session.start_time.isoformat(),
        "end_time": session.end_time.isoformat(),
        "is_virtual": session.is_virtual,
        "meeting_link": session.meeting_link if session.is_virtual else None,
        "location": session.location if not session.is_virtual else None,
    }
    return JsonResponse(data)


@login_required
def api_forum_topic_create(request):
    """API endpoint for creating forum topics."""
    if request.method != "POST":
        return JsonResponse({"error": "Only POST method is allowed"}, status=405)

    data = json.loads(request.body)
    category = get_object_or_404(ForumCategory, id=data["category"])
    topic = ForumTopic.objects.create(
        title=data["title"],
        content=data["content"],
        category=category,
        author=request.user,
    )
    return JsonResponse(
        {
            "id": topic.id,
            "title": topic.title,
        },
        status=201,
    )


@login_required
def api_forum_reply_create(request):
    """API endpoint for creating forum replies."""
    if request.method != "POST":
        return JsonResponse({"error": "Only POST method is allowed"}, status=405)

    data = json.loads(request.body)
    topic = get_object_or_404(ForumTopic, id=data["topic"])
    reply = ForumReply.objects.create(
        topic=topic,
        content=data["content"],
        author=request.user,
    )
    return JsonResponse(
        {
            "id": reply.id,
            "content": reply.content,
        },
        status=201,
    )


@login_required
def session_detail(request, session_id):
    try:
        session = get_object_or_404(Session, id=session_id)

        # Check access rights
        if not (
            request.user == session.course.teacher
            or request.user.enrollments.filter(course=session.course, status="approved").exists()
        ):
            return HttpResponseForbidden("You don't have access to this session")

        context = {
            "session": session,
            "is_teacher": request.user == session.course.teacher,
            "now": timezone.now(),
        }

        return render(request, "web/study/session_detail.html", context)

    except Session.DoesNotExist:
        messages.error(request, "Session not found")
        return redirect("course_search")
    except Exception as e:
        if settings.DEBUG:
            raise e
        messages.error(request, "An error occurred while loading the session")
        return redirect("index")


def blog_list(request):
    blog_posts = BlogPost.objects.filter(status="published").order_by("-published_at")
    tags = BlogPost.objects.values_list("tags", flat=True).distinct()
    # Split comma-separated tags and get unique values
    unique_tags = sorted(set(tag.strip() for tags_str in tags if tags_str for tag in tags_str.split(",")))

    return render(request, "blog/list.html", {"blog_posts": blog_posts, "tags": unique_tags})


def blog_tag(request, tag):
    """View for filtering blog posts by tag."""
    blog_posts = BlogPost.objects.filter(status="published", tags__icontains=tag).order_by("-published_at")
    tags = BlogPost.objects.values_list("tags", flat=True).distinct()
    # Split comma-separated tags and get unique values
    unique_tags = sorted(set(tag.strip() for tags_str in tags if tags_str for tag in tags_str.split(",")))

    return render(request, "blog/list.html", {"blog_posts": blog_posts, "tags": unique_tags, "current_tag": tag})


@login_required
def create_blog_post(request):
    if request.method == "POST":
        form = BlogPostForm(request.POST, request.FILES)
        if form.is_valid():
            post = form.save(commit=False)
            post.author = request.user
            post.save()
            messages.success(request, "Blog post created successfully!")
            return redirect("blog_detail", slug=post.slug)
    else:
        form = BlogPostForm()

    return render(request, "blog/create.html", {"form": form})


def blog_detail(request, slug):
    """Display a blog post and its comments."""
    post = get_object_or_404(BlogPost, slug=slug, status="published")
    comments = post.comments.filter(is_approved=True).order_by("created_at")

    if request.method == "POST":
        if not request.user.is_authenticated:
            messages.error(request, "Please log in to comment.")
            return redirect("account_login")

        comment_content = request.POST.get("content")
        if comment_content:
            comment = BlogComment.objects.create(
                post=post, author=request.user, content=comment_content, is_approved=True  # Auto-approve for now
            )
            messages.success(request, f"Comment #{comment.id} added successfully!")
            return redirect("blog_detail", slug=slug)

    # Get view count from WebRequest
    view_count = WebRequest.objects.filter(path=request.path).aggregate(total_views=Sum("count"))["total_views"] or 0

    context = {
        "post": post,
        "comments": comments,
        "view_count": view_count,
    }
    return render(request, "blog/detail.html", context)


@login_required
def student_dashboard(request):
    """
    Dashboard view for students showing enrollments, progress, upcoming sessions, learning streak,
    and an Achievements section.
    """

    # Update the learning streak.
    streak, created = LearningStreak.objects.get_or_create(user=request.user)
    streak.update_streak()

    enrollments = Enrollment.objects.filter(student=request.user).select_related("course")
    upcoming_sessions = Session.objects.filter(
        course__enrollments__student=request.user, start_time__gt=timezone.now()
    ).order_by("start_time")[:5]

    progress_data = []
    total_progress = 0
    for enrollment in enrollments:
        progress, _ = CourseProgress.objects.get_or_create(enrollment=enrollment)
        progress_data.append(
            {
                "enrollment": enrollment,
                "progress": progress,
            }
        )
        total_progress += progress.completion_percentage

    avg_progress = round(total_progress / len(progress_data)) if progress_data else 0

    # Query achievements for the user.
    achievements = Achievement.objects.filter(student=request.user).order_by("-awarded_at")

    # Get user's membership subscription
    subscription = None
    try:
        subscription = UserMembership.objects.get(user=request.user)
    except UserMembership.DoesNotExist:
        pass

    context = {
        "enrollments": enrollments,
        "upcoming_sessions": upcoming_sessions,
        "progress_data": progress_data,
        "avg_progress": avg_progress,
        "streak": streak,
        "achievements": achievements,
        "subscription": subscription,
    }
    return render(request, "dashboard/student.html", context)


@login_required
@teacher_required
def teacher_dashboard(request):
    """Dashboard view for teachers showing their courses, student progress, and upcoming sessions."""
    courses = Course.objects.filter(teacher=request.user)
    upcoming_sessions = Session.objects.filter(course__teacher=request.user, start_time__gt=timezone.now()).order_by(
        "start_time"
    )[:5]

    # Get enrollment and progress stats for each course
    course_stats = []
    total_students = 0
    total_completed = 0
    total_earnings = Decimal("0.00")
    for course in courses:
        enrollments = course.enrollments.filter(status="approved")
        course_total_students = enrollments.count()
        course_completed = enrollments.filter(status="completed").count()
        total_students += course_total_students
        total_completed += course_completed
        # Calculate earnings (90% of course price for each enrollment, 10% platform fee)
        course_earnings = Decimal(str(course_total_students)) * course.price * Decimal("0.9")
        total_earnings += course_earnings
        course_stats.append(
            {
                "course": course,
                "total_students": course_total_students,
                "completed": course_completed,
                "completion_rate": (course_completed / course_total_students * 100) if course_total_students > 0 else 0,
                "earnings": course_earnings,
            }
        )

    # Get the teacher's storefront if it exists
    storefront = Storefront.objects.filter(teacher=request.user).first()

    # Get user's membership subscription
    subscription = None
    try:
        subscription = UserMembership.objects.get(user=request.user)
    except UserMembership.DoesNotExist:
        pass

    context = {
        "courses": courses,
        "upcoming_sessions": upcoming_sessions,
        "course_stats": course_stats,
        "total_students": total_students,
        "completion_rate": (total_completed / total_students * 100) if total_students > 0 else 0,
        "total_earnings": round(total_earnings, 2),
        "storefront": storefront,
        "subscription": subscription,
    }
    return render(request, "dashboard/teacher.html", context)


def custom_404(request, exception):
    """Custom 404 error handler"""
    return render(request, "404.html", status=404)


def custom_500(request):
    """Custom 500 error handler"""
    return render(request, "500.html", status=500)


def custom_429(request, exception=None):
    """Custom 429 error page."""
    return render(request, "429.html", status=429)


def cart_view(request):
    """View the shopping cart."""
    cart = get_or_create_cart(request)
    return render(request, "cart/cart.html", {"cart": cart, "stripe_public_key": settings.STRIPE_PUBLISHABLE_KEY})


def add_course_to_cart(request, course_id):
    """Add a course to the cart."""
    course = get_object_or_404(Course, id=course_id)
    cart = get_or_create_cart(request)

    # Try to get or create the cart item
    cart_item, created = CartItem.objects.get_or_create(cart=cart, course=course, defaults={"session": None})

    if created:
        messages.success(request, f"{course.title} added to cart.")
    else:
        messages.info(request, f"{course.title} is already in your cart.")

    return redirect("cart_view")


def add_session_to_cart(request, session_id):
    """Add an individual session to the cart."""
    session = get_object_or_404(Session, id=session_id)
    cart = get_or_create_cart(request)

    # Try to get or create the cart item
    cart_item, created = CartItem.objects.get_or_create(cart=cart, session=session, defaults={"course": None})

    if created:
        messages.success(request, f"{session.title} added to cart.")
    else:
        messages.info(request, f"{session.title} is already in your cart.")

    return redirect("cart_view")


def remove_from_cart(request, item_id):
    """Remove an item from the shopping cart."""
    cart = get_or_create_cart(request)
    item = get_object_or_404(CartItem, id=item_id, cart=cart)
    item.delete()
    messages.success(request, "Item removed from cart.")
    return redirect("cart_view")


def create_cart_payment_intent(request):
    """Create a payment intent for the entire cart."""
    cart = get_or_create_cart(request)

    if not cart.items.exists():
        return JsonResponse({"error": "Cart is empty"}, status=400)

    try:
        # Create a PaymentIntent with the cart total
        intent = stripe.PaymentIntent.create(
            amount=int(cart.total * 100),  # Convert to cents
            currency="usd",
            metadata={
                "cart_id": cart.id,
                "user_id": request.user.id if request.user.is_authenticated else None,
                "session_key": request.session.session_key if not request.user.is_authenticated else None,
            },
        )
        return JsonResponse({"clientSecret": intent.client_secret})
    except Exception as e:
        return JsonResponse({"error": str(e)}, status=403)


def checkout_success(request):
    """Handle successful checkout and payment confirmation."""
    payment_intent_id = request.GET.get("payment_intent")

    if not payment_intent_id:
        messages.error(request, "No payment information found.")
        return redirect("cart_view")

    try:
        # Verify the payment intent
        payment_intent = stripe.PaymentIntent.retrieve(payment_intent_id)

        if payment_intent.status != "succeeded":
            messages.error(request, "Payment was not successful.")
            return redirect("cart_view")

        cart = get_or_create_cart(request)

        if not cart.items.exists():
            messages.error(request, "Cart is empty.")
            return redirect("cart_view")

        # Handle guest checkout
        if not request.user.is_authenticated:
            email = payment_intent.receipt_email
            if not email:
                messages.error(request, "No email provided for guest checkout.")
                return redirect("cart_view")

            # Create a new user account with transaction and better username generation
            with transaction.atomic():
                base_username = email.split("@")[0][:15]  # Limit length
                timestamp = timezone.now().strftime("%Y%m%d%H%M%S")
                username = f"{base_username}_{timestamp}"

                # In the unlikely case of a collision, append random string
                while User.objects.filter(username=username).exists():
                    username = f"{base_username}_{timestamp}_{get_random_string(4)}"

                # Create the user
                user = User.objects.create_user(
                    username=username,
                    email=email,
                    password=get_random_string(length=32),  # Random password for reset
                )

                # Associate the cart with the new user
                cart.user = user
                cart.session_key = ""  # Empty string instead of None
                cart.save()

                # Send welcome email with password reset link
                send_welcome_email(user)

                # Log in the new user
                login(request, user, backend="django.contrib.auth.backends.ModelBackend")
        else:
            user = request.user

        # Lists to track enrollments for the receipt
        enrollments = []
        session_enrollments = []
        goods_items = []
        total_amount = 0

        # Define shipping_address
        shipping_address = request.POST.get("address") if cart.has_goods else None

        # Check if the cart contains goods requiring shipping
        has_goods = any(item.goods for item in cart.items.all())

        # Extract shipping address from Stripe PaymentIntent
        shipping_address = None
        if has_goods:
            shipping_data = getattr(payment_intent, "shipping", None)
            if shipping_data:
                # Construct structured shipping address
                shipping_address = {
                    "line1": shipping_data.address.line1,
                    "line2": shipping_data.address.line2 or "",
                    "city": shipping_data.address.city,
                    "state": shipping_data.address.state,
                    "postal_code": shipping_data.address.postal_code,
                    "country": shipping_data.address.country,
                }

        # Create the Order with shipping address
        order = Order.objects.create(
            user=user,  # User is defined earlier in guest/auth logic
            total_price=0,  # Updated later
            status="completed",
            shipping_address=shipping_address,
            terms_accepted=True,
        )

        storefront = None
        # Process enrollments
        for item in cart.items.all():
            if item.course:
                # Create enrollment for full course
                enrollment = Enrollment.objects.create(
                    student=user, course=item.course, status="approved", payment_intent_id=payment_intent_id
                )
                # Create progress tracker
                CourseProgress.objects.create(enrollment=enrollment)
                enrollments.append(enrollment)
                total_amount += item.course.price

                # Send confirmation emails
                send_enrollment_confirmation(enrollment)
                notify_teacher_new_enrollment(enrollment)

            elif item.session:
                # Create enrollment for individual session
                session_enrollment = SessionEnrollment.objects.create(
                    student=user, session=item.session, status="approved", payment_intent_id=payment_intent_id
                )
                session_enrollments.append(session_enrollment)
                total_amount += item.session.price

            elif item.goods:
                # Track goods items for the receipt
                goods_items.append(item)
                total_amount += item.final_price

                # Create order item for goods
                OrderItem.objects.create(
                    order=order,
                    goods=item.goods,
                    quantity=1,
                    price_at_purchase=item.goods.price,
                    discounted_price_at_purchase=item.goods.discount_price,
                )
                # Capture storefront from the first goods item
                if not storefront:
                    storefront = item.goods.storefront

        # Update order details
        order.total_price = total_amount
        if storefront:
            order.storefront = goods_items[0].goods.storefront
        order.save()

        # Clear the cart
        cart.items.all().delete()

        if storefront:
            order.storefront = storefront
            order.save(update_fields=["storefront"])

        # Render the receipt page
        return render(
            request,
            "cart/receipt.html",
            {
                "payment_intent_id": payment_intent_id,
                "order_date": timezone.now(),
                "user": user,
                "enrollments": enrollments,
                "session_enrollments": session_enrollments,
                "goods_items": goods_items,
                "total": total_amount,
                "order": order,
                "shipping_address": shipping_address,
            },
        )

    except stripe.error.StripeError as e:
        # send slack message
        send_slack_message(f"Payment verification failed: {str(e)}")
        messages.error(request, f"Payment verification failed: {str(e)}")
        return redirect("cart_view")
    except Exception as e:
        # send slack message
        send_slack_message(f"Failed to process checkout: {str(e)}")
        messages.error(request, f"Failed to process checkout: {str(e)}")
        return redirect("cart_view")


def send_welcome_email(user):
    """Send welcome email to newly created users after guest checkout."""
    if not user.email:
        raise ValueError("User must have an email address to send welcome email")

    reset_url = reverse("account_reset_password")
    context = {
        "user": user,
        "reset_url": reset_url,
    }

    html_message = render_to_string("emails/welcome_guest.html", context)
    text_message = render_to_string("emails/welcome_guest.txt", context)

    send_mail(
        subject="Welcome to Your New Learning Account",
        message=text_message,
        html_message=html_message,
        from_email=settings.DEFAULT_FROM_EMAIL,
        recipient_list=[user.email],
    )


@login_required
def edit_session(request, session_id):
    """Edit an existing session."""
    # Get the session and verify that the current user is the course teacher
    session = get_object_or_404(Session, id=session_id)
    course = session.course

    # Check if user is the course teacher
    if request.user != course.teacher:
        messages.error(request, "Only the course teacher can edit sessions!")
        return redirect("course_detail", slug=course.slug)

    if request.method == "POST":
        form = SessionForm(request.POST, instance=session)
        if form.is_valid():
            form.save()
            messages.success(request, "Session updated successfully!")
            return redirect("course_detail", slug=session.course.slug)
    else:
        form = SessionForm(instance=session)

    return render(
        request, "courses/session_form.html", {"form": form, "session": session, "course": course, "is_edit": True}
    )


@login_required
def invite_student(request, course_id):
    course = get_object_or_404(Course, id=course_id)

    # Check if user is the teacher of this course
    if course.teacher != request.user:
        messages.error(request, "You are not authorized to invite students to this course.")
        return redirect("course_detail", slug=course.slug)

    if request.method == "POST":
        form = InviteStudentForm(request.POST)
        if form.is_valid():
            email = form.cleaned_data["email"]
            message = form.cleaned_data.get("message", "")

            # Generate course URL
            course_url = request.build_absolute_uri(reverse("course_detail", args=[course.slug]))

            # Send invitation email
            context = {
                "course": course,
                "teacher": request.user,
                "message": message,
                "course_url": course_url,
            }
            html_message = render_to_string("emails/course_invitation.html", context)
            text_message = f"""
You have been invited to join {course.title}!

Message from {request.user.get_full_name() or request.user.username}:
{message}

Course Price: ${course.price}

Click here to view the course: {course_url}
"""

            try:
                send_mail(
                    f"Invitation to join {course.title}",
                    text_message,
                    settings.DEFAULT_FROM_EMAIL,
                    [email],
                    html_message=html_message,
                )
                messages.success(request, f"Invitation sent to {email}")
                return redirect("course_detail", slug=course.slug)
            except Exception:
                messages.error(request, "Failed to send invitation email. Please try again.")
    else:
        form = InviteStudentForm()

    context = {
        "course": course,
        "form": form,
    }
    return render(request, "courses/invite.html", context)


def terms(request):
    """Display the terms of service page."""
    return render(request, "terms.html")


@login_required
@teacher_required
def stripe_connect_onboarding(request):
    """Start the Stripe Connect onboarding process for teachers."""
    if not request.user.profile.is_teacher:
        messages.error(request, "Only teachers can set up payment accounts.")
        return redirect("profile")

    try:
        if not request.user.profile.stripe_account_id:
            # Create a new Stripe Connect account
            account = stripe.Account.create(
                type="express",
                country="US",
                email=request.user.email,
                capabilities={
                    "card_payments": {"requested": True},
                    "transfers": {"requested": True},
                },
            )

            # Save the account ID to the user's profile
            request.user.profile.stripe_account_id = account.id
            request.user.profile.save()

        # Create an account link for onboarding
        account_link = stripe.AccountLink.create(
            account=request.user.profile.stripe_account_id,
            refresh_url=request.build_absolute_uri(reverse("stripe_connect_onboarding")),
            return_url=request.build_absolute_uri(reverse("profile")),
            type="account_onboarding",
        )

        return redirect(account_link.url)

    except stripe.error.StripeError as e:
        messages.error(request, f"Failed to set up Stripe account: {str(e)}")
        return redirect("profile")


@csrf_exempt
def stripe_connect_webhook(request):
    """Handle Stripe Connect account updates."""
    payload = request.body
    sig_header = request.META.get("HTTP_STRIPE_SIGNATURE")

    try:
        event = stripe.Webhook.construct_event(payload, sig_header, settings.STRIPE_CONNECT_WEBHOOK_SECRET)
    except ValueError:
        return HttpResponse(status=400)
    except stripe.error.SignatureVerificationError:
        return HttpResponse(status=400)

    if event.type == "account.updated":
        account = event.data.object
        try:
            profile = Profile.objects.get(stripe_account_id=account.id)
            if account.charges_enabled and account.payouts_enabled:
                profile.stripe_account_status = "verified"
            else:
                profile.stripe_account_status = "pending"
            profile.save()
        except Profile.DoesNotExist:
            return HttpResponse(status=404)

    return HttpResponse(status=200)


@login_required
def create_forum_category(request):
    """Create a new forum category."""
    if request.method == "POST":
        form = ForumCategoryForm(request.POST)
        if form.is_valid():
            category = form.save()
            if not category.slug:
                category.slug = slugify(category.name)
            category.save()
            messages.success(request, f"Forum category '{category.name}' created successfully!")
            return redirect("forum_category", slug=category.slug)
    else:
        form = ForumCategoryForm()
        print(form.errors)

    return render(request, "web/forum/create_category.html", {"form": form})


@login_required
def edit_topic(request, topic_id):
    """Edit an existing forum topic."""
    topic = get_object_or_404(ForumTopic, id=topic_id, author=request.user)
    categories = ForumCategory.objects.all()

    if request.method == "POST":
        form = ForumTopicForm(request.POST, instance=topic)
        if form.is_valid():
            form.save()
            messages.success(request, "Topic updated successfully!")
            return redirect("forum_topic", category_slug=topic.category.slug, topic_id=topic.id)
    else:
        form = ForumTopicForm(instance=topic)

    return render(request, "web/forum/edit_topic.html", {"topic": topic, "form": form, "categories": categories})


@login_required
def my_forum_topics(request):
    """Display all forum topics created by the current user."""
    topics = ForumTopic.objects.filter(author=request.user).order_by("-created_at")
    categories = ForumCategory.objects.all()
    return render(request, "web/forum/my_topics.html", {"topics": topics, "categories": categories})


@login_required
def my_forum_replies(request):
    """Display all forum replies created by the current user."""
    replies = (
        ForumReply.objects.filter(author=request.user)
        .select_related("topic", "topic__category")
        .order_by("-created_at")
    )
    categories = ForumCategory.objects.all()
    return render(request, "web/forum/my_replies.html", {"replies": replies, "categories": categories})


@login_required
def edit_reply(request, reply_id):
    """Edit a forum reply."""
    reply = get_object_or_404(ForumReply, id=reply_id, author=request.user)
    topic = reply.topic
    categories = ForumCategory.objects.all()

    if request.method == "POST":
        content = request.POST.get("content")
        if content:
            reply.content = content
            reply.save()
            messages.success(request, "Reply updated successfully.")
            return redirect("forum_topic", category_slug=topic.category.slug, topic_id=topic.id)

    return render(request, "web/forum/edit_reply.html", {"reply": reply, "categories": categories})


def get_course_calendar(request, slug):
    """AJAX endpoint to get calendar data for a course."""
    course = get_object_or_404(Course, slug=slug)
    today = timezone.now().date()
    calendar_weeks = []

    # Get current month and year from query parameters
    year = int(request.GET.get("year", today.year))
    month = int(request.GET.get("month", today.month))
    current_month = timezone.datetime(year, month, 1).date()

    # Get previous and next month for navigation
    if month == 1:
        prev_month = {"year": year - 1, "month": 12}
    else:
        prev_month = {"year": year, "month": month - 1}

    if month == 12:
        next_month = {"year": year + 1, "month": 1}
    else:
        next_month = {"year": year, "month": month + 1}

    # Get sessions for the current month
    month_sessions = course.sessions.filter(start_time__year=year, start_time__month=month).order_by("start_time")

    # Generate calendar data
    cal = calendar.monthcalendar(year, month)

    for week in cal:
        calendar_week = []
        for day in week:
            if day == 0:
                calendar_week.append({"date": None, "has_session": False, "is_today": False})
            else:
                date = timezone.datetime(year, month, day).date()
                sessions_on_day = [s for s in month_sessions if s.start_time.date() == date]
                calendar_week.append(
                    {
                        "date": date.isoformat() if date else None,
                        "has_session": bool(sessions_on_day),
                        "is_today": date == today,
                    }
                )
        calendar_weeks.append(calendar_week)

    data = {
        "calendar_weeks": calendar_weeks,
        "current_month": current_month.strftime("%B %Y"),
        "prev_month": prev_month,
        "next_month": next_month,
    }

    return JsonResponse(data)


@login_required
def create_calendar(request):
    if request.method == "POST":
        title = request.POST.get("title")
        description = request.POST.get("description")
        try:
            month = int(request.POST.get("month"))
            year = int(request.POST.get("year"))

            # Validate month is between 0-11
            if not 0 <= month <= 11:
                return JsonResponse({"success": False, "error": "Month must be between 0 and 11"}, status=400)

            calendar = EventCalendar.objects.create(
                title=title, description=description, creator=request.user, month=month, year=year
            )

            return JsonResponse({"success": True, "calendar_id": calendar.id, "share_token": calendar.share_token})
        except (ValueError, TypeError):
            return JsonResponse({"success": False, "error": "Invalid month or year"}, status=400)

    return render(request, "calendar/create.html")


def view_calendar(request, share_token):
    calendar = get_object_or_404(EventCalendar, share_token=share_token)
    return render(request, "calendar/view.html", {"calendar": calendar})


@require_POST
def add_time_slot(request, share_token):
    try:
        with transaction.atomic():
            calendar = get_object_or_404(EventCalendar, share_token=share_token)
            name = request.POST.get("name")
            day = int(request.POST.get("day"))
            start_time = request.POST.get("start_time")
            end_time = request.POST.get("end_time")

            # Create the time slot
            TimeSlot.objects.create(calendar=calendar, name=name, day=day, start_time=start_time, end_time=end_time)

            return JsonResponse({"success": True})
    except IntegrityError:
        return JsonResponse({"success": False, "error": "You already have a time slot for this day"}, status=400)
    except Exception as e:
        return JsonResponse({"success": False, "error": str(e)}, status=400)


@require_POST
def remove_time_slot(request, share_token):
    calendar = get_object_or_404(EventCalendar, share_token=share_token)
    name = request.POST.get("name")
    day = int(request.POST.get("day"))

    TimeSlot.objects.filter(calendar=calendar, name=name, day=day).delete()

    return JsonResponse({"success": True})


@require_GET
def get_calendar_data(request, share_token):
    calendar = get_object_or_404(EventCalendar, share_token=share_token)
    slots = TimeSlot.objects.filter(calendar=calendar)

    data = {
        "title": calendar.title,
        "description": calendar.description,
        "month": calendar.month,
        "year": calendar.year,
        "slots": [
            {
                "name": slot.name,
                "day": slot.day,
                "start_time": slot.start_time.strftime("%H:%M"),
                "end_time": slot.end_time.strftime("%H:%M"),
            }
            for slot in slots
        ],
    }

    return JsonResponse(data)


def system_status(request):
    """Check system status including SendGrid API connectivity and disk space usage."""
    status = {
        "sendgrid": {"status": "unknown", "message": "", "api_key_configured": False},
        "disk_space": {"status": "unknown", "message": "", "usage": {}},
        "timestamp": timezone.now(),
    }

    # Check SendGrid
    sendgrid_api_key = os.getenv("SENDGRID_PASSWORD")
    if sendgrid_api_key:
        status["sendgrid"]["api_key_configured"] = True
        try:
            print("Checking SendGrid API...")
            response = requests.get(
                "https://api.sendgrid.com/v3/user/account",
                headers={"Authorization": f"Bearer {sendgrid_api_key}"},
                timeout=5,
            )
            if response.status_code == 200:
                status["sendgrid"]["status"] = "ok"
                status["sendgrid"]["message"] = "Successfully connected to SendGrid API"
            else:
                status["sendgrid"]["status"] = "error"
                status["sendgrid"]["message"] = f"Unexpected response: {response.status_code}"
        except requests.exceptions.RequestException as e:
            status["sendgrid"]["status"] = "error"
            status["sendgrid"]["message"] = f"API Error: {str(e)}"
    else:
        status["sendgrid"]["status"] = "error"
        status["sendgrid"]["message"] = "SendGrid API key not configured"

    # Check disk space
    try:
        total, used, free = shutil.disk_usage("/")
        total_gb = total / (2**30)  # Convert to GB
        used_gb = used / (2**30)
        free_gb = free / (2**30)
        usage_percent = (used / total) * 100

        status["disk_space"]["usage"] = {
            "total_gb": round(total_gb, 2),
            "used_gb": round(used_gb, 2),
            "free_gb": round(free_gb, 2),
            "percent": round(usage_percent, 1),
        }

        # Set status based on usage percentage
        if usage_percent >= 90:
            status["disk_space"]["status"] = "error"
            status["disk_space"]["message"] = "Critical: Disk usage above 90%"
        elif usage_percent >= 80:
            status["disk_space"]["status"] = "warning"
            status["disk_space"]["message"] = "Warning: Disk usage above 80%"
        else:
            status["disk_space"]["status"] = "ok"
            status["disk_space"]["message"] = "Disk space usage is normal"
    except Exception as e:
        status["disk_space"]["status"] = "error"
        status["disk_space"]["message"] = f"Error checking disk space: {str(e)}"

    return render(request, "status.html", {"status": status})


@login_required
@teacher_required
def message_enrolled_students(request, slug):
    """Send an email to all enrolled students in a course."""
    course = get_object_or_404(Course, slug=slug, teacher=request.user)

    if request.method == "POST":
        title = request.POST.get("title")
        message = request.POST.get("message")

        if title and message:
            # Get all enrolled students
            enrolled_students = User.objects.filter(
                enrollments__course=course, enrollments__status="approved"
            ).distinct()

            # Send email to each student
            for student in enrolled_students:
                send_mail(
                    subject=f"[{course.title}] {title}",
                    message=message,
                    from_email=settings.DEFAULT_FROM_EMAIL,
                    recipient_list=[student.email],
                    fail_silently=True,
                )

            messages.success(request, "Email sent successfully to all enrolled students!")
            return redirect("course_detail", slug=slug)
        else:
            messages.error(request, "Both title and message are required!")

    return render(request, "courses/message_students.html", {"course": course})


def message_teacher(request, teacher_id):
    """Send a message to a teacher."""
    teacher = get_object_or_404(get_user_model(), id=teacher_id)
    if not teacher.profile.is_teacher:
        messages.error(request, "This user is not a teacher.")
        return redirect("index")

    if request.method == "POST":
        form = MessageTeacherForm(request.POST, user=request.user)
        if form.is_valid():
            # Prepare email content
            if request.user.is_authenticated:
                sender_name = request.user.get_full_name() or request.user.username
                sender_email = request.user.email
            else:
                sender_name = form.cleaned_data["name"]
                sender_email = form.cleaned_data["email"]

            # Send email to teacher
            context = {
                "sender_name": sender_name,
                "sender_email": sender_email,
                "message": form.cleaned_data["message"],
            }
            html_message = render_to_string("web/emails/teacher_message.html", context)

            try:
                send_mail(
                    subject=f"New message from {sender_name}",
                    message=form.cleaned_data["message"],
                    from_email=settings.DEFAULT_FROM_EMAIL,
                    recipient_list=[teacher.email],
                    html_message=html_message,
                )
                messages.success(request, "Your message has been sent successfully!")

                # Get the next URL from query params, default to course search if not provided
                next_url = request.GET.get("next")
                if next_url:
                    try:
                        return redirect("course_detail", slug=next_url)
                    except NoReverseMatch:
                        pass
                return redirect("course_search")
            except Exception as e:
                messages.error(request, f"Failed to send message: {str(e)}")
                return redirect("message_teacher", teacher_id=teacher_id)
    else:
        form = MessageTeacherForm(user=request.user)

    return render(
        request,
        "web/message_teacher.html",
        {
            "form": form,
            "teacher": teacher,
        },
    )


@login_required
def confirm_rolled_sessions(request, course_slug):
    """View for teachers to confirm rolled over session dates."""
    course = get_object_or_404(Course, slug=course_slug, teacher=request.user)

    # Get all rolled over but unconfirmed sessions
    rolled_sessions = course.sessions.filter(is_rolled_over=True, teacher_confirmed=False).order_by("start_time")

    if request.method == "POST":
        session_ids = request.POST.getlist("confirm_sessions")
        if session_ids:
            # Confirm selected sessions
            course.sessions.filter(id__in=session_ids).update(teacher_confirmed=True)
            messages.success(request, "Selected sessions have been confirmed.")

            # Reset rollover status for unselected sessions
            unselected_sessions = rolled_sessions.exclude(id__in=session_ids)
            for session in unselected_sessions:
                session.start_time = session.original_start_time
                session.end_time = session.original_end_time
                session.is_rolled_over = False
                session.save()

            messages.info(request, "Unselected sessions have been reset to their original dates.")

        return redirect("course_detail", slug=course_slug)

    return render(
        request,
        "courses/confirm_rolled_sessions.html",
        {
            "course": course,
            "rolled_sessions": rolled_sessions,
        },
    )


def feedback(request):
    if request.method == "POST":
        form = FeedbackForm(request.POST)
        if form.is_valid():
            # Send feedback notification to admin
            name = form.cleaned_data.get("name", "Anonymous")
            email = form.cleaned_data.get("email", "Not provided")
            description = form.cleaned_data["description"]

            # Send to Slack if webhook URL is configured
            if settings.SLACK_WEBHOOK_URL:
                message = f"*New Feedback*\nFrom: {name}\nEmail: {email}\n\n{description}"
                send_slack_message(message)

            messages.success(request, "Thank you for your feedback! We appreciate your input.")
            return redirect("feedback")
    else:
        form = FeedbackForm()

    return render(request, "feedback.html", {"form": form})


def content_dashboard(request):
    # Get current time and thresholds
    now = timezone.now()
    month_ago = now - timedelta(days=30)

    def get_status(date, threshold_days=None):
        if not date:
            return "neutral"
        if not threshold_days:
            return "success"
        threshold = now - timedelta(days=threshold_days)
        if date >= threshold:
            return "success"
        elif date >= (threshold - timedelta(days=threshold_days)):
            return "warning"
        return "danger"

    # Web traffic stats
    web_stats = {
        "total_views": WebRequest.objects.aggregate(total=Sum("count"))["total"] or 0,
        "unique_visitors": WebRequest.objects.values("ip_address").distinct().count(),
        "date": WebRequest.objects.order_by("-created").first().created if WebRequest.objects.exists() else None,
    }
    web_stats["status"] = get_status(web_stats["date"])

    # Generate traffic data for chart (last 30 days)
    traffic_data = []
    for i in range(30):
        date = now - timedelta(days=i)
        day_views = WebRequest.objects.filter(created__date=date.date()).aggregate(total=Sum("count"))["total"] or 0
        traffic_data.append({"date": date.strftime("%Y-%m-%d"), "views": day_views})
    traffic_data.reverse()  # Most recent last for chart

    # Blog stats
    blog_stats = {
        "posts": BlogPost.objects.filter(status="published").count(),
        "views": (WebRequest.objects.filter(path__startswith="/blog/").aggregate(total=Sum("count"))["total"] or 0),
        "date": (
            BlogPost.objects.filter(status="published").order_by("-published_at").first().published_at
            if BlogPost.objects.exists()
            else None
        ),
    }
    blog_stats["status"] = get_status(blog_stats["date"], 7)

    # Forum stats
    forum_stats = {
        "topics": ForumTopic.objects.count(),
        "replies": ForumReply.objects.count(),
        "date": ForumTopic.objects.order_by("-created_at").first().created_at if ForumTopic.objects.exists() else None,
    }
    forum_stats["status"] = get_status(forum_stats["date"], 1)  # 1 day threshold

    # Course stats
    course_stats = {
        "active": Course.objects.filter(status="published").count(),
        "students": Enrollment.objects.filter(status="approved").count(),
        "date": Course.objects.order_by("-created_at").first().created_at if Course.objects.exists() else None,
    }
    course_stats["status"] = get_status(course_stats["date"], 30)  # 1 month threshold

    # User stats
    user_stats = {
        "total": User.objects.count(),
        "active": User.objects.filter(last_login__gte=month_ago).count(),
        "date": User.objects.order_by("-date_joined").first().date_joined if User.objects.exists() else None,
    }

    def get_status(date, threshold_days):
        if not date:
            return "danger"
        days_since = (now - date).days
        if days_since > threshold_days * 2:
            return "danger"
        elif days_since > threshold_days:
            return "warning"
        return "success"

    # Calculate overall health score
    connected_platforms = 0
    healthy_platforms = 0
    platforms_data = [
        (blog_stats["date"], 7),  # Blog: 1 week threshold
        (forum_stats["date"], 7),  # Forum: 1 week threshold
        (course_stats["date"], 7),  # Courses: 1 week threshold
        (user_stats["date"], 7),  # Users: 1 week threshold
    ]

    for date, threshold in platforms_data:
        if date:
            connected_platforms += 1
            if get_status(date, threshold) != "danger":
                healthy_platforms += 1

    overall_score = int((healthy_platforms / max(connected_platforms, 1)) * 100)

    # Get social media stats
    social_stats = get_social_stats()
    content_data = {
        "blog": {
            "stats": blog_stats,
            "status": get_status(blog_stats["date"], 7),
            "date": blog_stats["date"],
        },
        "forum": {
            "stats": forum_stats,
            "status": get_status(forum_stats["date"], 7),
            "date": forum_stats["date"],
        },
        "courses": {
            "stats": course_stats,
            "status": get_status(course_stats["date"], 7),
            "date": course_stats["date"],
        },
        "users": {
            "stats": user_stats,
            "status": get_status(user_stats["date"], 7),
            "date": user_stats["date"],
        },
    }

    # Add social media stats
    content_data.update(social_stats)

    return render(
        request,
        "web/dashboard/content_status.html",
        {
            "content_data": content_data,
            "overall_score": overall_score,
            "web_stats": web_stats,
            "traffic_data": json.dumps(traffic_data),
            "blog_stats": blog_stats,
            "forum_stats": forum_stats,
            "course_stats": course_stats,
            "user_stats": user_stats,
        },
    )


# Challenges views
def current_weekly_challenge(request):
    current_time = timezone.now()
    weekly_challenge = Challenge.objects.filter(
        challenge_type="weekly", start_date__lte=current_time, end_date__gte=current_time
    ).first()

    one_time_challenges = Challenge.objects.filter(
        challenge_type="one_time", start_date__lte=current_time, end_date__gte=current_time
    )
    user_submissions = {}
    if request.user.is_authenticated:
        # Get all active challenges
        all_challenges = []
        if weekly_challenge:
            all_challenges.append(weekly_challenge)
            all_challenges.extend(list(one_time_challenges))

        # Get all submissions for active challenges
        if all_challenges:
            submissions = ChallengeSubmission.objects.filter(user=request.user, challenge__in=all_challenges)
            # Create a dictionary mapping challenge IDs to submissions
            for submission in submissions:
                user_submissions[submission.challenge_id] = submission

    return render(
        request,
        "web/current_weekly_challenge.html",
        {
            "current_challenge": weekly_challenge,
            "one_time_challenges": one_time_challenges,
            "user_submissions": user_submissions if request.user.is_authenticated else {},
        },
    )


def challenge_detail(request, challenge_id):
    try:
        challenge = get_object_or_404(Challenge, id=challenge_id)
        submissions = ChallengeSubmission.objects.filter(challenge=challenge)
        # Check if the current user has submitted this challenge
        user_submission = None
        if request.user.is_authenticated:
            user_submission = ChallengeSubmission.objects.filter(user=request.user, challenge=challenge).first()

        return render(
            request,
            "web/challenge_detail.html",
            {"challenge": challenge, "submissions": submissions, "user_submission": user_submission},
        )
    except Http404:
        # Redirect to weekly challenges list if specific challenge not found
        messages.info(request, "Challenge not found. Returning to challenges list.")
        return redirect("current_weekly_challenge")


@login_required
def challenge_submit(request, challenge_id):
    challenge = get_object_or_404(Challenge, id=challenge_id)
    # Check if the user has already submitted this challenge
    existing_submission = ChallengeSubmission.objects.filter(user=request.user, challenge=challenge).first()

    if existing_submission:
        return redirect("challenge_detail", challenge_id=challenge_id)

    if request.method == "POST":
        form = ChallengeSubmissionForm(request.POST)
        if form.is_valid():
            submission = form.save(commit=False)
            submission.user = request.user
            submission.challenge = challenge
            submission.save()
            messages.success(request, "Your submission has been recorded!")
            return redirect("challenge_detail", challenge_id=challenge_id)
    else:
        form = ChallengeSubmissionForm()

    return render(request, "web/challenge_submit.html", {"challenge": challenge, "form": form})


@require_GET
def fetch_video_title(request):
    """
    Fetch video title from a URL with proper security measures to prevent SSRF attacks.
    """
    url = request.GET.get("url")
    if not url:
        return JsonResponse({"error": "URL parameter is required"}, status=400)

    # Validate URL
    try:
        parsed_url = urlparse(url)

        # Check for scheme - only allow http and https
        if parsed_url.scheme not in ["http", "https"]:
            return JsonResponse({"error": "Invalid URL scheme. Only HTTP and HTTPS are supported."}, status=400)

        # Check for private/internal IP addresses
        if parsed_url.netloc:
            hostname = parsed_url.netloc.split(":")[0]

            # Block localhost variations and common internal domains
            blocked_hosts = [
                "localhost",
                "127.0.0.1",
                "0.0.0.0",
                "internal",
                "intranet",
                "local",
                "lan",
                "corp",
                "private",
                "::1",
            ]

            if any(blocked in hostname.lower() for blocked in blocked_hosts):
                return JsonResponse({"error": "Access to internal networks is not allowed"}, status=403)

            # Resolve hostname to IP and check if it's private
            try:
                ip_address = socket.gethostbyname(hostname)
                ip_obj = ipaddress.ip_address(ip_address)

                # Check if the IP is private/internal
                if ip_obj.is_private or ip_obj.is_loopback or ip_obj.is_link_local or ip_obj.is_multicast:
                    return JsonResponse({"error": "Access to internal/private networks is not allowed"}, status=403)
            except (socket.gaierror, ValueError):
                # If hostname resolution fails or IP parsing fails, continue
                pass

    except Exception as e:
        return JsonResponse({"error": f"Invalid URL format: {str(e)}"}, status=400)

    # Set a timeout to prevent hanging requests
    timeout = 5  # seconds

    try:
        # Only allow HEAD and GET methods with limited redirects
        response = requests.get(
            url,
            timeout=timeout,
            allow_redirects=True,
            headers={
                "User-Agent": "Educational-Website-Validator/1.0",
            },
        )
        response.raise_for_status()

        # Extract title from response headers or content
        title = response.headers.get("title", "")
        if not title:
            # Try to extract title from HTML content
            content = response.text
            title_match = re.search(r"<title>(.*?)</title>", content)
            title = title_match.group(1) if title_match else "Untitled Video"

            # Sanitize the title
            title = html.escape(title)

        return JsonResponse({"title": title})

    except requests.RequestException:
        return JsonResponse({"error": "Failed to fetch video title:"}, status=500)


def get_referral_stats():
    """Get statistics for top referrers."""
    return (
        Profile.objects.annotate(
            total_signups=Count("referrals"),
            total_enrollments=Count(
                "referrals__user__enrollments", filter=Q(referrals__user__enrollments__status="approved")
            ),
            total_clicks=Count(
                "referrals__user__webrequest", filter=Q(referrals__user__webrequest__path__contains="ref=")
            ),
        )
        .filter(total_signups__gt=0)
        .order_by("-total_signups")[:10]
    )


def referral_leaderboard(request):
    """Display the referral leaderboard."""
    top_referrers = get_referral_stats()
    return render(request, "web/referral_leaderboard.html", {"top_referrers": top_referrers})


# Goods Views
class GoodsListView(LoginRequiredMixin, generic.ListView):
    model = Goods
    template_name = "goods/goods_list.html"
    context_object_name = "products"

    def get_queryset(self):
        return Goods.objects.filter(storefront__teacher=self.request.user)


class GoodsDetailView(generic.DetailView):
    model = Goods
    template_name = "goods/goods_detail.html"
    context_object_name = "product"

    def get_context_data(self, **kwargs):
        context = super().get_context_data(**kwargs)
        context["product_images"] = self.object.goods_images.all()  # Get all images related to the product
        context["other_products"] = Goods.objects.exclude(pk=self.object.pk)[:12]  # Fetch other products
        return context


class GoodsCreateView(LoginRequiredMixin, UserPassesTestMixin, generic.CreateView):
    model = Goods
    form_class = GoodsForm
    template_name = "goods/goods_form.html"

    def test_func(self):
        return hasattr(self.request.user, "storefront")

    def form_valid(self, form):
        form.instance.storefront = self.request.user.storefront
        images = self.request.FILES.getlist("images")
        product_type = form.cleaned_data.get("product_type")

        # Validate digital product images
        if product_type == "digital" and not images:
            form.add_error(None, "Digital products require at least one image")
            return self.form_invalid(form)

        # Validate image constraints
        if len(images) > 8:
            form.add_error(None, "Maximum 8 images allowed")
            return self.form_invalid(form)

        for img in images:
            if img.size > 5 * 1024 * 1024:
                form.add_error(None, f"{img.name} exceeds 5MB size limit")
                return self.form_invalid(form)

        # Save main product first
        super().form_valid(form)

        # Save images after product creation
        for image_file in images:
            ProductImage.objects.create(goods=self.object, image=image_file)

        return render(self.request, "goods/goods_create_success.html", {"product": self.object})

    def form_invalid(self, form):
        messages.error(self.request, f"Creation failed: {form.errors.as_text()}")
        return super().form_invalid(form)

    def get_success_url(self):
        return reverse("goods_list")


class GoodsUpdateView(LoginRequiredMixin, UserPassesTestMixin, generic.UpdateView):
    model = Goods
    form_class = GoodsForm
    template_name = "goods/goods_update.html"

    # Filter by user's products only
    def get_queryset(self):
        return Goods.objects.filter(storefront__teacher=self.request.user)

    # Verify ownership
    def test_func(self):
        return self.get_object().storefront.teacher == self.request.user

    def get_success_url(self):
        return reverse("goods_list")


class GoodsDeleteView(LoginRequiredMixin, UserPassesTestMixin, DeleteView):
    model = Goods
    template_name = "goods/goods_confirm_delete.html"
    success_url = reverse_lazy("goods_list")

    def test_func(self):
        return self.request.user == self.get_object().storefront.teacher


def add_goods_to_cart(request, pk):
    """Add a product (goods) to the cart."""
    product = get_object_or_404(Goods, pk=pk)

    # Prevent adding out-of-stock items
    if product.stock is None or product.stock <= 0:
        messages.error(request, f"{product.name} is out of stock and cannot be added to cart.")
        return redirect("goods_detail", pk=pk)  # Redirect back to product page

    cart = get_or_create_cart(request)
    cart_item, created = CartItem.objects.get_or_create(cart=cart, goods=product, defaults={"session": None})

    if created:
        messages.success(request, f"{product.name} added to cart.")
    else:
        messages.info(request, f"{product.name} is already in your cart.")

    return redirect("cart_view")


class GoodsListingView(ListView):
    model = Goods
    template_name = "goods/goods_listing.html"
    context_object_name = "products"
    paginate_by = 15

    def get_queryset(self):
        queryset = Goods.objects.all()
        store_name = self.request.GET.get("store_name")
        product_type = self.request.GET.get("product_type")
        category = self.request.GET.get("category")
        min_price = self.request.GET.get("min_price")
        max_price = self.request.GET.get("max_price")

        if store_name:
            queryset = queryset.filter(storefront__name__icontains=store_name)
        if product_type:
            queryset = queryset.filter(product_type=product_type)
        if category:
            queryset = queryset.filter(category__icontains=category)
        if min_price:
            queryset = queryset.filter(price__gte=min_price)
        if max_price:
            queryset = queryset.filter(price__lte=max_price)

        return queryset

    def get_context_data(self, **kwargs):
        context = super().get_context_data(**kwargs)
        context["store_names"] = Storefront.objects.values_list("name", flat=True).distinct()
        context["categories"] = Goods.objects.values_list("category", flat=True).distinct()
        return context


# Order Management
class OrderManagementView(LoginRequiredMixin, UserPassesTestMixin, generic.ListView):
    model = Order
    template_name = "orders/order_management.html"
    context_object_name = "orders"
    paginate_by = 20

    def test_func(self):
        storefront = get_object_or_404(Storefront, store_slug=self.kwargs["store_slug"])
        return self.request.user == storefront.teacher

    def get_queryset(self):
        queryset = Order.objects.filter(items__goods__storefront__store_slug=self.kwargs["store_slug"]).distinct()

        # Get status from request and filter
        selected_status = self.request.GET.get("status")
        if selected_status and selected_status != "all":
            queryset = queryset.filter(status=selected_status)

        return queryset

    def get_context_data(self, **kwargs):
        context = super().get_context_data(**kwargs)
        context["statuses"] = Order.STATUS_CHOICES  # Directly from model
        context["selected_status"] = self.request.GET.get("status", "")
        return context


class OrderDetailView(LoginRequiredMixin, generic.DetailView):
    model = Order
    template_name = "orders/order_detail.html"
    context_object_name = "order"


@login_required
@require_POST
def update_order_status(request, item_id):
    order = get_object_or_404(Order, id=item_id, user=request.user)
    new_status = request.POST.get("status").lower()  # Convert to lowercase for consistency

    # Define allowed statuses inside the function
    VALID_STATUSES = ["draft", "pending", "processing", "shipped", "completed", "cancelled", "refunded"]

    if new_status not in VALID_STATUSES:
        messages.error(request, "Invalid status.")
        return redirect("order_detail", pk=item_id)

    order.status = new_status
    order.save()
    messages.success(request, "Order status updated successfully.")
    return redirect("order_detail", pk=item_id)


# Analytics
class StoreAnalyticsView(LoginRequiredMixin, UserPassesTestMixin, generic.TemplateView):
    template_name = "analytics/analytics_dashboard.html"

    def test_func(self):
        storefront = get_object_or_404(Storefront, store_slug=self.kwargs["store_slug"])
        return self.request.user == storefront.teacher

    def get_context_data(self, **kwargs):
        context = super().get_context_data(**kwargs)
        storefront = get_object_or_404(Storefront, store_slug=self.kwargs["store_slug"])

        # Store-specific analytics
        orders = Order.objects.filter(storefront=storefront, status="completed")

        context.update(
            {
                "total_sales": orders.count(),
                "total_revenue": orders.aggregate(Sum("total_price"))["total_price__sum"] or 0,
                "top_products": OrderItem.objects.filter(order__storefront=storefront)
                .values("goods__name")
                .annotate(total_sold=Sum("quantity"))
                .order_by("-total_sold")[:5],
                "storefront": storefront,
            }
        )
        return context


class AdminMerchAnalyticsView(LoginRequiredMixin, UserPassesTestMixin, generic.TemplateView):
    template_name = "analytics/admin_analytics.html"

    def test_func(self):
        return self.request.user.is_staff

    def get_context_data(self, **kwargs):
        context = super().get_context_data(**kwargs)

        # Platform-wide analytics
        context.update(
            {
                "total_sales": Order.objects.filter(status="completed").count(),
                "total_revenue": Order.objects.filter(status="completed").aggregate(Sum("total_price"))[
                    "total_price__sum"
                ]
                or 0,
                "top_storefronts": Storefront.objects.annotate(total_sales=Count("goods__orderitem")).order_by(
                    "-total_sales"
                )[:5],
            }
        )
        return context


@login_required
def sales_analytics(request):
    """View for displaying sales analytics."""
    storefront = get_object_or_404(Storefront, teacher=request.user)

    # Get completed orders for this storefront
    orders = Order.objects.filter(storefront=storefront, status="completed")

    # Calculate metrics
    total_revenue = orders.aggregate(total=Sum("total_price"))["total"] or 0
    total_orders = orders.count()

    # Placeholder conversion rate (to be implemented properly later)
    conversion_rate = 0.00  # Temporary placeholder

    # Best selling products
    best_selling_products = (
        OrderItem.objects.filter(order__storefront=storefront)
        .values("goods__name")
        .annotate(total_sold=Sum("quantity"))
        .order_by("-total_sold")[:5]
    )

    context = {
        "total_revenue": total_revenue,
        "total_orders": total_orders,
        "conversion_rate": conversion_rate,
        "best_selling_products": best_selling_products,
    }
    return render(request, "analytics/analytics_dashboard.html", context)


@login_required
def sales_data(request):
    # Get the user's storefront
    storefront = get_object_or_404(Storefront, teacher=request.user)

    # Define valid statuses for metrics (e.g., include "completed" and "shipped")
    valid_statuses = ["completed", "shipped"]
    orders = Order.objects.filter(storefront=storefront, status__in=valid_statuses)

    # Calculate total revenue
    total_revenue = orders.aggregate(total=Sum("total_price"))["total"] or 0

    # Calculate total orders
    total_orders = orders.count()

    # Calculate conversion rate (orders / visits * 100)
    total_visits = WebRequest.objects.filter(path__contains="ref=").count()  # Adjust based on visit tracking
    conversion_rate = (total_orders / total_visits * 100) if total_visits > 0 else 0.00

    # Get best-selling products
    best_selling_products = (
        OrderItem.objects.filter(order__storefront=storefront, order__status__in=valid_statuses)
        .values("goods__name")
        .annotate(total_sold=Sum("quantity"))
        .order_by("-total_sold")[:5]
    )

    # Prepare response data
    data = {
        "total_revenue": float(total_revenue),
        "total_orders": total_orders,
        "conversion_rate": round(conversion_rate, 2),
        "best_selling_products": list(best_selling_products),
    }
    return JsonResponse(data)


class StorefrontCreateView(LoginRequiredMixin, CreateView):
    model = Storefront
    form_class = StorefrontForm
    template_name = "storefront/storefront_form.html"
    success_url = "/dashboard/teacher/"

    def dispatch(self, request, *args, **kwargs):
        if Storefront.objects.filter(teacher=request.user).exists():
            return redirect("storefront_update", store_slug=request.user.storefront.store_slug)
        return super().dispatch(request, *args, **kwargs)

    def form_valid(self, form):
        form.instance.teacher = self.request.user  # Set the teacher field to the current user
        return super().form_valid(form)


class StorefrontUpdateView(LoginRequiredMixin, UpdateView):
    model = Storefront
    form_class = StorefrontForm
    template_name = "storefront/storefront_form.html"
    success_url = "/dashboard/teacher/"

    def get_object(self):
        return get_object_or_404(Storefront, teacher=self.request.user)


class StorefrontDetailView(LoginRequiredMixin, generic.DetailView):
    model = Storefront
    template_name = "storefront/storefront_detail.html"
    context_object_name = "storefront"

    def get_object(self):
        return get_object_or_404(Storefront, store_slug=self.kwargs["store_slug"])


def success_story_list(request):
    """View for listing published success stories."""
    success_stories = SuccessStory.objects.filter(status="published").order_by("-published_at")

    # Paginate results
    paginator = Paginator(success_stories, 9)  # 9 stories per page
    page_number = request.GET.get("page", 1)
    page_obj = paginator.get_page(page_number)

    context = {
        "success_stories": page_obj,
        "is_paginated": paginator.num_pages > 1,
        "page_obj": page_obj,
    }
    return render(request, "success_stories/list.html", context)


def success_story_detail(request, slug):
    """View for displaying a single success story."""
    success_story = get_object_or_404(SuccessStory, slug=slug, status="published")

    # Get related success stories (same author or similar content)
    related_stories = (
        SuccessStory.objects.filter(status="published").exclude(id=success_story.id).order_by("-published_at")[:3]
    )

    context = {
        "success_story": success_story,
        "related_stories": related_stories,
    }
    return render(request, "success_stories/detail.html", context)


@login_required
def create_success_story(request):
    """View for creating a new success story."""
    if request.method == "POST":
        form = SuccessStoryForm(request.POST, request.FILES)
        if form.is_valid():
            success_story = form.save(commit=False)
            success_story.author = request.user
            success_story.save()
            messages.success(request, "Success story created successfully!")
            return redirect("success_story_detail", slug=success_story.slug)
    else:
        form = SuccessStoryForm()

    context = {
        "form": form,
    }
    return render(request, "success_stories/create.html", context)


@login_required
def edit_success_story(request, slug):
    """View for editing an existing success story."""
    success_story = get_object_or_404(SuccessStory, slug=slug, author=request.user)

    if request.method == "POST":
        form = SuccessStoryForm(request.POST, request.FILES, instance=success_story)
        if form.is_valid():
            form.save()
            messages.success(request, "Success story updated successfully!")
            return redirect("success_story_detail", slug=success_story.slug)
    else:
        form = SuccessStoryForm(instance=success_story)

    context = {
        "form": form,
        "success_story": success_story,
        "is_edit": True,
    }
    return render(request, "success_stories/create.html", context)


@login_required
def delete_success_story(request, slug):
    """View for deleting a success story."""
    success_story = get_object_or_404(SuccessStory, slug=slug, author=request.user)

    if request.method == "POST":
        success_story.delete()
        messages.success(request, "Success story deleted successfully!")
        return redirect("success_story_list")

    context = {
        "success_story": success_story,
    }
    return render(request, "success_stories/delete_confirm.html", context)


def gsoc_landing_page(request):
    """
    Renders the GSOC landing page with top GitHub contributors
    based on merged pull requests
    """
    import logging

    import requests
    from django.conf import settings

    # Initialize an empty list for contributors in case the GitHub API call fails
    top_contributors = []

    # GitHub API URL for the education-website repository
    github_repo_url = "https://api.github.com/repos/alphaonelabs/education-website"

    # Users to exclude from the contributor list (bots and automated users)
    excluded_users = ["A1L13N", "dependabot[bot]"]

    try:
        # Fetch contributors from GitHub API
        headers = {}
        # Check if GitHub token is configured
        if hasattr(settings, "GITHUB_TOKEN") and settings.GITHUB_TOKEN:
            headers["Authorization"] = f"token {settings.GITHUB_TOKEN}"

        # Get all closed pull requests - we'll filter for merged ones in code
        # The GitHub API doesn't have a direct 'merged' filter in the query params
        # so we get all closed PRs and then check the 'merged_at' field
        pull_requests_response = requests.get(
            f"{github_repo_url}/pulls",
            params={
                "state": "closed",  # closed PRs could be either merged or just closed
                "sort": "updated",
                "direction": "desc",
                "per_page": 100,
            },
            headers=headers,
            timeout=5,
        )

        # Check for rate limiting
        if pull_requests_response.status_code == 403 and "X-RateLimit-Remaining" in pull_requests_response.headers:
            remaining = pull_requests_response.headers.get("X-RateLimit-Remaining")
            if remaining == "0":
                reset_time = int(pull_requests_response.headers.get("X-RateLimit-Reset", 0))
                reset_datetime = time.strftime("%Y-%m-%d %H:%M:%S", time.localtime(reset_time))
                logging.warning(f"GitHub API rate limit exceeded. Resets at {reset_datetime}")

        if pull_requests_response.status_code == 200:
            pull_requests = pull_requests_response.json()

            # Create a map of contributors with their PR count
            contributor_stats = defaultdict(
                lambda: {"merged_pr_count": 0, "avatar_url": "", "profile_url": "", "prs_url": ""}
            )

            # Process each pull request
            for pr in pull_requests:
                # Check if the PR was merged
                if pr.get("merged_at"):
                    username = pr["user"]["login"]

                    # Skip excluded users
                    if username in excluded_users:
                        continue

                    contributor_stats[username]["merged_pr_count"] += 1
                    contributor_stats[username]["avatar_url"] = pr["user"]["avatar_url"]
                    contributor_stats[username]["profile_url"] = pr["user"]["html_url"]
                    # Add a direct link to the user's PRs for this repository
                    base_url = "https://github.com/alphaonelabs/education-website/pulls"
                    query = f"?q=is:pr+author:{username}+is:merged"
                    contributor_stats[username]["prs_url"] = base_url + query
                    contributor_stats[username]["username"] = username

            # Convert to list and sort by PR count
            top_contributors = [v for k, v in contributor_stats.items()]
            top_contributors.sort(key=lambda x: x["merged_pr_count"], reverse=True)

            # Get top 10 contributors
            top_contributors = top_contributors[:10]

    except Exception as e:
        logging.error(f"Error fetching GitHub contributors: {str(e)}")

    context = {"top_contributors": top_contributors}

    return render(request, "gsoc_landing_page.html", context)


def whiteboard(request):
    return render(request, "whiteboard.html")


def graphing_calculator(request):
    return render(request, "graphing_calculator.html")


def meme_list(request):
    memes = Meme.objects.all().order_by("-created_at")
    subjects = Subject.objects.filter(memes__isnull=False).distinct()
    # Filter by subject if provided
    subject_filter = request.GET.get("subject")
    if subject_filter:
        memes = memes.filter(subject__slug=subject_filter)
    paginator = Paginator(memes, 12)  # Show 12 memes per page
    page_number = request.GET.get("page", 1)
    page_obj = paginator.get_page(page_number)

    return render(request, "memes.html", {"memes": page_obj, "subjects": subjects, "selected_subject": subject_filter})


def meme_detail(request: HttpRequest, slug: str) -> HttpResponse:
    meme = get_object_or_404(Meme, slug=slug)
    return render(request, "meme_detail.html", {"meme": meme})


@login_required
def add_meme(request):
    if request.method == "POST":
        form = MemeForm(request.POST, request.FILES)
        if form.is_valid():
            meme = form.save(commit=False)  # The form handles subject creation logic internally
            meme.uploader = request.user
            meme.save()
            messages.success(request, "Your meme has been uploaded successfully!")
            return redirect("meme_list")
    else:
        form = MemeForm()
    subjects = Subject.objects.all().order_by("name")
    return render(request, "add_meme.html", {"form": form, "subjects": subjects})


@login_required
def team_goals(request):
    """List all team goals the user is part of or has created."""
    user_goals = (
        TeamGoal.objects.filter(Q(creator=request.user) | Q(members__user=request.user))
        .distinct()
        .order_by("-created_at")
    )

    paginator = Paginator(user_goals, 10)
    page_number = request.GET.get("page")
    page_obj = paginator.get_page(page_number)

    pending_invites = TeamInvite.objects.filter(recipient=request.user, status="pending").select_related(
        "goal", "sender"
    )

    context = {
        "goals": page_obj,
        "pending_invites": pending_invites,
        "is_paginated": paginator.num_pages > 1,
    }
    return render(request, "teams/list.html", context)


@login_required
def create_team_goal(request):
    """Create a new team goal."""
    if request.method == "POST":
        form = TeamGoalForm(request.POST)
        if form.is_valid():
            with transaction.atomic():
                goal = form.save(commit=False)
                goal.creator = request.user
                goal.save()

                # Add creator as a member
                TeamGoalMember.objects.create(team_goal=goal, user=request.user, role="leader")

                messages.success(request, "Team goal created successfully!")
                return redirect("team_goal_detail", goal_id=goal.id)
    else:
        form = TeamGoalForm()

    return render(request, "teams/create.html", {"form": form})


@login_required
def team_goal_detail(request, goal_id):
    """View and manage a specific team goal."""
    goal = get_object_or_404(TeamGoal.objects.prefetch_related("members__user"), id=goal_id)

    # Check if user has access to this goal
    if not (goal.creator == request.user or goal.members.filter(user=request.user).exists()):
        messages.error(request, "You do not have access to this team goal.")
        return redirect("team_goals")

    # Get existing team members to exclude from invitation
    existing_members = goal.members.values_list("user_id", flat=True)

    # Handle inviting new members
    if request.method == "POST":
        form = TeamInviteForm(request.POST)
        if form.is_valid():
            # Check for existing invites using the validated User object
            if TeamInvite.objects.filter(
                goal__id=goal.id, recipient=form.cleaned_data["recipient"]  # Changed to use User object
            ).exists():
                messages.warning(request, "An invite for this user is already pending.")
                return redirect("team_goal_detail", goal_id=goal.id)
            invite = form.save(commit=False)
            invite.sender = request.user
            invite.goal = goal
            invite.save()
            messages.success(request, f"Invitation sent to {invite.recipient.email}!")
            notify_team_invite(invite)
            return redirect("team_goal_detail", goal_id=goal.id)

    else:
        form = TeamInviteForm()

    # Get users that can be invited (exclude existing members and the creator)
    available_users = User.objects.exclude(id__in=list(existing_members) + [goal.creator.id]).values(
        "id", "username", "email"
    )

    context = {
        "goal": goal,
        "invite_form": form,
        "user_is_leader": goal.members.filter(user=request.user, role="leader").exists(),
        "available_users": available_users,
    }
    return render(request, "teams/detail.html", context)


@login_required
def accept_team_invite(request, invite_id):
    """Accept a team invitation."""
    invite = get_object_or_404(
        TeamInvite.objects.select_related("goal"), id=invite_id, recipient=request.user, status="pending"
    )

    # Create team member using get_or_create to avoid race conditions
    member, created = TeamGoalMember.objects.get_or_create(
        team_goal=invite.goal, user=request.user, defaults={"role": "member"}
    )

    if not created:
        messages.info(request, f"You are already a member of {invite.goal.title}.")
    else:
        messages.success(request, f"You have joined {invite.goal.title}!")

    # Update invite status
    invite.status = "accepted"
    invite.responded_at = timezone.now()
    invite.save()

    notify_team_invite_response(invite)
    return redirect("team_goal_detail", goal_id=invite.goal.id)


@login_required
def decline_team_invite(request, invite_id):
    """Decline a team invitation."""
    invite = get_object_or_404(TeamInvite, id=invite_id, recipient=request.user, status="pending")

    invite.status = "declined"
    invite.responded_at = timezone.now()
    invite.save()

    notify_team_invite_response(invite)
    messages.info(request, f"You have declined to join {invite.goal.title}.")
    return redirect("team_goals")


@login_required
def edit_team_goal(request, goal_id):
    """Edit an existing team goal."""
    goal = get_object_or_404(TeamGoal, id=goal_id)

    # Check if user is the creator or a leader
    if not (goal.creator == request.user or goal.members.filter(user=request.user, role="leader").exists()):
        messages.error(request, "You don't have permission to edit this team goal.")
        return redirect("team_goal_detail", goal_id=goal_id)

    if request.method == "POST":
        form = TeamGoalForm(request.POST, instance=goal)
        if form.is_valid():
            # Validate that deadline is not in the past
            if form.cleaned_data["deadline"] < timezone.now():
                form.add_error("deadline", "Deadline cannot be in the past.")
                context = {
                    "form": form,
                    "goal": goal,
                    "is_edit": True,
                }
                return render(request, "teams/create.html", context)
            form.save()
            messages.success(request, "Team goal updated successfully!")
            return redirect("team_goal_detail", goal_id=goal.id)
    else:
        form = TeamGoalForm(instance=goal)

    context = {
        "form": form,
        "goal": goal,
        "is_edit": True,
    }
    return render(request, "teams/create.html", context)


@login_required
def mark_team_contribution(request, goal_id):
    """Allow a team member to mark their contribution as complete."""
    goal = get_object_or_404(TeamGoal, id=goal_id)

    # Find the current user's membership in this goal
    member = goal.members.filter(user=request.user).first()

    if not member:
        messages.error(request, "You are not a member of this team goal.")
        return redirect("team_goal_detail", goal_id=goal_id)

    if member.completed:
        messages.info(request, "Your contribution is already marked as complete.")
        return redirect("team_goal_detail", goal_id=goal_id)

    # Mark the user's contribution as complete
    member.mark_completed()
    messages.success(request, "Your contribution has been marked as complete.")
    notify_team_goal_completion(goal, request.user)
    return redirect("team_goal_detail", goal_id=goal_id)


@login_required
def remove_team_member(request, goal_id, member_id):
    """Remove a member from a team goal."""
    goal = get_object_or_404(TeamGoal, id=goal_id)

    # Check if user is the creator or a leader
    if not (goal.creator == request.user or goal.members.filter(user=request.user, role="leader").exists()):
        messages.error(request, "You don't have permission to remove members.")
        return redirect("team_goal_detail", goal_id=goal_id)

    member = get_object_or_404(TeamGoalMember, id=member_id, team_goal=goal)

    # Prevent removing the creator
    if member.user == goal.creator:
        messages.error(request, "The team creator cannot be removed.")
        return redirect("team_goal_detail", goal_id=goal_id)

    member.delete()
    messages.success(request, f"{member.user.username} has been removed from the team.")
    return redirect("team_goal_detail", goal_id=goal_id)


@login_required
def submit_team_proof(request, team_goal_id):
    team_goal = get_object_or_404(TeamGoal, id=team_goal_id)
    member = get_object_or_404(TeamGoalMember, team_goal=team_goal, user=request.user)

    if request.method == "POST":
        form = TeamGoalCompletionForm(request.POST, request.FILES, instance=member)
        if form.is_valid():
            form.save()
            if not member.completed:
                member.mark_completed()
            return redirect("team_goal_detail", goal_id=team_goal.id)  # Fixed here

    else:
        form = TeamGoalCompletionForm(instance=member)

    return render(request, "teams/submit_proof.html", {"form": form, "team_goal": team_goal})


@login_required
def delete_team_goal(request, goal_id):
    """Delete a team goal."""
    goal = get_object_or_404(TeamGoal, id=goal_id)

    # Only creator can delete the goal
    if request.user != goal.creator:
        messages.error(request, "Only the creator can delete this team goal.")
        return redirect("team_goal_detail", goal_id=goal_id)

    if request.method == "POST":
        goal.delete()
        messages.success(request, "Team goal has been deleted.")
        return redirect("team_goals")

    return render(request, "teams/delete_confirm.html", {"goal": goal})


@teacher_required
def add_student_to_course(request, slug):
    course = get_object_or_404(Course, slug=slug)
    if course.teacher != request.user:
        return HttpResponseForbidden("You are not authorized to enroll students in this course.")
    if request.method == "POST":
        form = StudentEnrollmentForm(request.POST)
        if form.is_valid():
            first_name = form.cleaned_data["first_name"]
            last_name = form.cleaned_data["last_name"]
            email = form.cleaned_data["email"]

            # Check if a user with this email already exists.
            if User.objects.filter(email=email).exists():
                form.add_error("email", "A user with this email already exists.")
            else:
                # Generate a username by combining the first name and the email prefix.
                email_prefix = email.split("@")[0]
                generated_username = f"{first_name}_{email_prefix}".lower()

                # Ensure the username is unique; if not, append a random string.
                while User.objects.filter(username=generated_username).exists():
                    generated_username = f"{generated_username}{get_random_string(4)}"
                # Create a new student account with an auto-generated password.
                random_password = get_random_string(10)
                try:
                    student = User.objects.create_user(
                        username=generated_username,
                        email=email,
                        password=random_password,
                        first_name=first_name,
                        last_name=last_name,
                    )
                    # Mark the new user as a student (not a teacher).
                    student.profile.is_teacher = False
                    student.profile.save()

                    # Enroll the new student in the course if not already enrolled.
                    if Enrollment.objects.filter(course=course, student=student).exists():
                        form.add_error(None, "Student is already enrolled.")
                    else:
                        Enrollment.objects.create(course=course, student=student, status="approved")
                        messages.success(request, f"{first_name} {last_name} has been enrolled in the course.")

                        # Send enrollment notification and password reset link to student
                        reset_link = request.build_absolute_uri(reverse("account_reset_password"))
                        context = {
                            "student": student,
                            "course": course,
                            "teacher": request.user,
                            "reset_link": reset_link,
                        }
                        html_message = render_to_string("emails/student_enrollment.html", context)
                        send_mail(
                            f"You have been enrolled in {course.title}",
                            f"You have been enrolled in {course.title} by\
                                {request.user.get_full_name() or request.user.username}. "
                            f"Please visit {reset_link} to set your password.",
                            settings.DEFAULT_FROM_EMAIL,
                            [email],
                            html_message=html_message,
                            fail_silently=False,
                        )
                        return redirect("course_detail", slug=course.slug)
                except IntegrityError:
                    form.add_error(None, "Failed to create user account. Please try again.")
    else:
        form = StudentEnrollmentForm()

    return render(request, "courses/add_student.html", {"form": form, "course": course})


def donate(request):
    """Display the donation page with options for one-time donations and subscriptions."""
    # Get recent public donations to display
    recent_donations = Donation.objects.filter(status="completed", anonymous=False).order_by("-created_at")[:5]

    # Calculate total donations
    total_donations = Donation.objects.filter(status="completed").aggregate(total=Sum("amount"))["total"] or 0

    # Get donation amounts for the preset buttons
    donation_amounts = [5, 10, 25, 50, 100]

    context = {
        "stripe_public_key": settings.STRIPE_PUBLISHABLE_KEY,
        "recent_donations": recent_donations,
        "total_donations": total_donations,
        "donation_amounts": donation_amounts,
    }

    return render(request, "donate.html", context)


@login_required
def create_donation_payment_intent(request):
    """Create a payment intent for a one-time donation."""
    if request.method != "POST":
        return JsonResponse({"error": "Invalid request method"}, status=400)

    try:
        data = json.loads(request.body)
        amount = data.get("amount")
        message = data.get("message", "")
        anonymous = data.get("anonymous", False)

        if not amount or float(amount) <= 0:
            return JsonResponse({"error": "Invalid donation amount"}, status=400)

        # Convert amount to cents for Stripe
        amount_cents = int(float(amount) * 100)

        # Create a payment intent
        intent = stripe.PaymentIntent.create(
            amount=amount_cents,
            currency="usd",
            metadata={
                "donation_type": "one_time",
                "user_id": request.user.id,
                "message": message[:100] if message else "",  # Limit message length
                "anonymous": "true" if anonymous else "false",
            },
        )

        # Create a donation record
        donation = Donation.objects.create(
            user=request.user,
            email=request.user.email,
            amount=amount,
            donation_type="one_time",
            status="pending",
            stripe_payment_intent_id=intent.id,
            message=message,
            anonymous=anonymous,
        )

        return JsonResponse(
            {
                "clientSecret": intent.client_secret,
                "donation_id": donation.id,
            }
        )

    except Exception as e:
        return JsonResponse({"error": str(e)}, status=400)


@login_required
def create_donation_subscription(request):
    """Create a subscription for recurring donations."""
    if request.method != "POST":
        return JsonResponse({"error": "Invalid request method"}, status=400)

    try:
        data = json.loads(request.body)
        amount = data.get("amount")
        message = data.get("message", "")
        anonymous = data.get("anonymous", False)
        payment_method_id = data.get("payment_method_id")

        if not amount or float(amount) <= 0:
            return JsonResponse({"error": "Invalid donation amount"}, status=400)

        if not payment_method_id:
            return JsonResponse({"error": "Payment method is required"}, status=400)

        # Convert amount to cents for Stripe
        amount_cents = int(float(amount) * 100)

        # Check if user already has a Stripe customer ID
        customer_id = None
        if hasattr(request.user, "profile") and request.user.profile.stripe_customer_id:
            customer_id = request.user.profile.stripe_customer_id

        # Create or get customer
        if customer_id:
            customer = stripe.Customer.retrieve(customer_id)
        else:
            customer = stripe.Customer.create(
                email=request.user.email,
                name=request.user.get_full_name() or request.user.username,
                payment_method=payment_method_id,
                invoice_settings={"default_payment_method": payment_method_id},
            )

            # Save customer ID to user profile
            if hasattr(request.user, "profile"):
                request.user.profile.stripe_customer_id = customer.id
                request.user.profile.save()

        # Create a subscription product and price if they don't exist
        # Note: In a production environment, you might want to create these
        # products and prices in the Stripe dashboard and reference them here
        product = stripe.Product.create(
            name=f"Monthly Donation - ${amount}",
            type="service",
        )

        price = stripe.Price.create(
            product=product.id,
            unit_amount=amount_cents,
            currency="usd",
            recurring={"interval": "month"},
        )

        # Create the subscription
        subscription = stripe.Subscription.create(
            customer=customer.id,
            items=[{"price": price.id}],
            payment_behavior="default_incomplete",
            expand=["latest_invoice.payment_intent"],
            metadata={
                "donation_type": "subscription",
                "user_id": request.user.id,
                "message": message[:100] if message else "",
                "anonymous": "true" if anonymous else "false",
                "amount": amount,
            },
        )

        # Create a donation record
        donation = Donation.objects.create(
            user=request.user,
            email=request.user.email,
            amount=amount,
            donation_type="subscription",
            status="pending",
            stripe_subscription_id=subscription.id,
            stripe_customer_id=customer.id,
            message=message,
            anonymous=anonymous,
        )

        return JsonResponse(
            {
                "subscription_id": subscription.id,
                "client_secret": subscription.latest_invoice.payment_intent.client_secret,
                "donation_id": donation.id,
            }
        )

    except Exception as e:
        return JsonResponse({"error": str(e)}, status=400)


@csrf_exempt
def donation_webhook(request):
    """Handle Stripe webhooks for donations."""
    payload = request.body
    sig_header = request.META.get("HTTP_STRIPE_SIGNATURE")

    try:
        event = stripe.Webhook.construct_event(payload, sig_header, settings.STRIPE_WEBHOOK_SECRET)
    except ValueError:
        # Invalid payload
        return HttpResponse(status=400)
    except stripe.error.SignatureVerificationError:
        # Invalid signature
        return HttpResponse(status=400)

    # Handle payment intent events
    if event.type == "payment_intent.succeeded":
        payment_intent = event.data.object
        handle_successful_donation_payment(payment_intent)
    elif event.type == "payment_intent.payment_failed":
        payment_intent = event.data.object
        handle_failed_donation_payment(payment_intent)

    # Handle subscription events
    elif event.type == "customer.subscription.created":
        subscription = event.data.object
        handle_subscription_created(subscription)
    elif event.type == "customer.subscription.updated":
        subscription = event.data.object
        handle_subscription_updated(subscription)
    elif event.type == "customer.subscription.deleted":
        subscription = event.data.object
        handle_subscription_cancelled(subscription)
    elif event.type == "invoice.payment_succeeded":
        invoice = event.data.object
        handle_invoice_paid(invoice)
    elif event.type == "invoice.payment_failed":
        invoice = event.data.object
        handle_invoice_failed(invoice)

    return HttpResponse(status=200)


def handle_successful_donation_payment(payment_intent):
    """Handle successful one-time donation payments."""
    try:
        # Find the donation by payment intent ID
        donation = Donation.objects.get(stripe_payment_intent_id=payment_intent.id)
        donation.status = "completed"
        donation.save()

        # Send thank you email
        send_donation_thank_you_email(donation)

    except Donation.DoesNotExist:
        # This might be a payment for something else
        pass


def handle_failed_donation_payment(payment_intent):
    """Handle failed one-time donation payments."""
    try:
        # Find the donation by payment intent ID
        donation = Donation.objects.get(stripe_payment_intent_id=payment_intent.id)
        donation.status = "failed"
        donation.save()

    except Donation.DoesNotExist:
        # This might be a payment for something else
        pass


def handle_subscription_created(subscription):
    """Handle newly created subscriptions."""
    try:
        # Find the donation by subscription ID
        donation = Donation.objects.get(stripe_subscription_id=subscription.id)

        # Update status based on subscription status
        if subscription.status == "active":
            donation.status = "completed"
        elif subscription.status == "incomplete":
            donation.status = "pending"
        elif subscription.status == "canceled":
            donation.status = "cancelled"

        donation.save()

    except Donation.DoesNotExist:
        # This might be a subscription for something else
        pass


def handle_subscription_updated(subscription):
    """Handle subscription updates."""
    try:
        # Find the donation by subscription ID
        donation = Donation.objects.get(stripe_subscription_id=subscription.id)

        # Update status based on subscription status
        if subscription.status == "active":
            donation.status = "completed"
        elif subscription.status == "past_due":
            donation.status = "pending"
        elif subscription.status == "canceled":
            donation.status = "cancelled"

        donation.save()

    except Donation.DoesNotExist:
        # This might be a subscription for something else
        pass


def handle_subscription_cancelled(subscription):
    """Handle cancelled subscriptions."""
    try:
        # Find the donation by subscription ID
        donation = Donation.objects.get(stripe_subscription_id=subscription.id)
        donation.status = "cancelled"
        donation.save()

    except Donation.DoesNotExist:
        # This might be a subscription for something else
        pass


def handle_invoice_paid(invoice):
    """Handle successful subscription invoice payments."""
    if invoice.subscription:
        try:
            # Find the donation by subscription ID
            donation = Donation.objects.get(stripe_subscription_id=invoice.subscription)

            # Create a new donation record for this payment
            Donation.objects.create(
                user=donation.user,
                email=donation.email,
                amount=donation.amount,
                donation_type="subscription",
                status="completed",
                stripe_subscription_id=donation.stripe_subscription_id,
                stripe_customer_id=donation.stripe_customer_id,
                message=donation.message,
                anonymous=donation.anonymous,
            )

            # Send thank you email
            send_donation_thank_you_email(donation)

        except Donation.DoesNotExist:
            # This might be a subscription for something else
            pass


def handle_invoice_failed(invoice):
    """Handle failed subscription invoice payments."""
    if invoice.subscription:
        try:
            # Find the donation by subscription ID
            donation = Donation.objects.get(stripe_subscription_id=invoice.subscription)

            # Create a new donation record for this failed payment
            Donation.objects.create(
                user=donation.user,
                email=donation.email,
                amount=donation.amount,
                donation_type="subscription",
                status="failed",
                stripe_subscription_id=donation.stripe_subscription_id,
                stripe_customer_id=donation.stripe_customer_id,
                message=donation.message,
                anonymous=donation.anonymous,
            )

        except Donation.DoesNotExist:
            # This might be a subscription for something else
            pass


def send_donation_thank_you_email(donation):
    """Send a thank you email for donations."""
    subject = "Thank You for Your Donation!"
    from_email = settings.DEFAULT_FROM_EMAIL
    to_email = donation.email

    # Prepare context for email template
    context = {
        "donation": donation,
        "site_name": settings.SITE_NAME,
    }

    # Render email template
    html_message = render_to_string("emails/donation_thank_you.html", context)
    plain_message = strip_tags(html_message)

    # Send email
    send_mail(subject, plain_message, from_email, [to_email], html_message=html_message)


def donation_success(request):
    """Display a success page after a successful donation."""
    donation_id = request.GET.get("donation_id")

    if donation_id:
        try:
            donation = Donation.objects.get(id=donation_id)
            context = {
                "donation": donation,
            }
            return render(request, "donation_success.html", context)
        except Donation.DoesNotExist:
            pass

    # If no valid donation ID, redirect to the donate page
    return redirect("donate")


def donation_cancel(request):
    """Handle donation cancellation."""
    return redirect("donate")


def educational_videos_list(request):
    """View for listing educational videos with optional category filtering."""
    # Get category filter from query params
    selected_category = request.GET.get("category")

    # Base queryset
    videos = EducationalVideo.objects.select_related("uploader", "category").order_by("-uploaded_at")

    # Apply category filter if provided
    if selected_category:
        videos = videos.filter(category__slug=selected_category)
        selected_category_obj = get_object_or_404(Subject, slug=selected_category)
        selected_category_display = selected_category_obj.name
    else:
        selected_category_display = None

    # Get category counts for sidebar
    category_counts = dict(
        EducationalVideo.objects.values("category__name", "category__slug")
        .annotate(count=Count("id"))
        .values_list("category__slug", "count")
    )

    # Get all subjects for the dropdown
    subjects = Subject.objects.all().order_by("order", "name")

    # Paginate results
    paginator = Paginator(videos, 12)  # 12 videos per page
    page_number = request.GET.get("page", 1)
    page_obj = paginator.get_page(page_number)

    context = {
        "videos": page_obj,
        "is_paginated": paginator.num_pages > 1,
        "page_obj": page_obj,
        "subjects": subjects,
        "selected_category": selected_category,
        "selected_category_display": selected_category_display,
        "category_counts": category_counts,
    }

    return render(request, "videos/list.html", context)


@login_required
def upload_educational_video(request):
    """View for uploading a new educational video."""
    if request.method == "POST":
        form = EducationalVideoForm(request.POST)
        if form.is_valid():
            video = form.save(commit=False)
            video.uploader = request.user
            video.save()

            return redirect("educational_videos_list")
    else:
        form = EducationalVideoForm()

    return render(request, "videos/upload.html", {"form": form})


def certificate_detail(request, certificate_id):
    certificate = get_object_or_404(Certificate, certificate_id=certificate_id)
    if request.user != certificate.user and not request.user.is_staff:
        return HttpResponseForbidden("You don't have permission to view this certificate")
    context = {
        "certificate": certificate,
    }
    return render(request, "courses/certificate_detail.html", context)


@login_required
def generate_certificate(request, enrollment_id):
    # Retrieve the enrollment for the current user
    enrollment = get_object_or_404(Enrollment, id=enrollment_id, student=request.user)
    # Ensure the course is completed before generating a certificate
    if enrollment.status != "completed":
        messages.error(request, "You can only generate a certificate for a completed course.")
        return redirect("student_dashboard")

    # Check if a certificate already exists for this course and user
    certificate = Certificate.objects.filter(user=request.user, course=enrollment.course).first()
    if certificate:
        messages.info(request, "Certificate already generated.")
        return redirect("certificate_detail", certificate_id=certificate.certificate_id)

    # Create a new certificate record manually
    certificate = Certificate.objects.create(user=request.user, course=enrollment.course)
    messages.success(request, "Certificate generated successfully!")
    return redirect("certificate_detail", certificate_id=certificate.certificate_id)


@login_required
def tracker_list(request):
    trackers = ProgressTracker.objects.filter(user=request.user).order_by("-updated_at")
    return render(request, "trackers/list.html", {"trackers": trackers})


@login_required
def create_tracker(request):
    if request.method == "POST":
        form = ProgressTrackerForm(request.POST)
        if form.is_valid():
            tracker = form.save(commit=False)
            tracker.user = request.user
            tracker.save()
            return redirect("tracker_detail", tracker_id=tracker.id)
    else:
        form = ProgressTrackerForm()
    return render(request, "trackers/form.html", {"form": form, "title": "Create Progress Tracker"})


@login_required
def update_tracker(request, tracker_id):
    tracker = get_object_or_404(ProgressTracker, id=tracker_id, user=request.user)

    if request.method == "POST":
        form = ProgressTrackerForm(request.POST, instance=tracker)
        if form.is_valid():
            form.save()
            return redirect("tracker_detail", tracker_id=tracker.id)
    else:
        form = ProgressTrackerForm(instance=tracker)
    return render(request, "trackers/form.html", {"form": form, "tracker": tracker, "title": "Update Progress Tracker"})


@login_required
def tracker_detail(request, tracker_id):
    tracker = get_object_or_404(ProgressTracker, id=tracker_id, user=request.user)
    embed_url = request.build_absolute_uri(f"/trackers/embed/{tracker.embed_code}/")
    return render(request, "trackers/detail.html", {"tracker": tracker, "embed_url": embed_url})


@login_required
def update_progress(request, tracker_id):
    if request.method == "POST" and request.headers.get("X-Requested-With") == "XMLHttpRequest":
        tracker = get_object_or_404(ProgressTracker, id=tracker_id, user=request.user)

        try:
            new_value = int(request.POST.get("current_value", tracker.current_value))
            tracker.current_value = new_value
            tracker.save()

            return JsonResponse(
                {"success": True, "percentage": tracker.percentage, "current_value": tracker.current_value}
            )
        except ValueError:
            return JsonResponse({"success": False, "error": "Invalid value"}, status=400)
    return JsonResponse({"success": False, "error": "Invalid request"}, status=400)


@xframe_options_exempt
def embed_tracker(request, embed_code):
    tracker = get_object_or_404(ProgressTracker, embed_code=embed_code, public=True)
    return render(request, "trackers/embed.html", {"tracker": tracker})


@login_required
def streak_detail(request):
    """Display the user's learning streak."""
    if not request.user.is_authenticated:
        return redirect("account_login")
    streak, created = LearningStreak.objects.get_or_create(user=request.user)
    return render(request, "streak_detail.html", {"streak": streak})


@login_required
def waiting_room_list(request):
    """View for displaying waiting rooms categorized by status."""
    # Get waiting rooms by status
    open_rooms = WaitingRoom.objects.filter(status="open")
    fulfilled_rooms = WaitingRoom.objects.filter(status="fulfilled")
    closed_rooms = WaitingRoom.objects.filter(status="closed")

    # Get waiting rooms created by the user
    user_created_rooms = WaitingRoom.objects.filter(creator=request.user)

    # Get waiting rooms joined by the user
    user_joined_rooms = request.user.joined_waiting_rooms.all()

    # Process topics for all waiting rooms
    all_rooms = (
        list(open_rooms)
        + list(fulfilled_rooms)
        + list(closed_rooms)
        + list(user_created_rooms)
        + list(user_joined_rooms)
    )
    room_topics = {}
    for room in all_rooms:
        room_topics[room.id] = [topic.strip() for topic in room.topics.split(",") if topic.strip()]

    context = {
        "open_rooms": open_rooms,
        "fulfilled_rooms": fulfilled_rooms,
        "closed_rooms": closed_rooms,
        "user_created_rooms": user_created_rooms,
        "user_joined_rooms": user_joined_rooms,
        "room_topics": room_topics,
    }
    return render(request, "waiting_room/list.html", context)


def find_matching_courses(waiting_room):
    """Find courses that match the waiting room's subject and topics."""
    # Get courses with matching subject name (case-insensitive)
    matching_courses = Course.objects.filter(subject__iexact=waiting_room.subject, status="published")

    # Filter courses that have all required topics
    required_topics = {t.strip().lower() for t in waiting_room.topics.split(",") if t.strip()}

    # Further filter courses by checking if their topics contain all required topics
    final_matches = []
    for course in matching_courses:
        course_topics = {t.strip().lower() for t in course.topics.split(",") if t.strip()}
        if course_topics.issuperset(required_topics):
            final_matches.append(course)

    return final_matches


def waiting_room_detail(request, waiting_room_id):
    """View for displaying details of a waiting room."""
    waiting_room = get_object_or_404(WaitingRoom, id=waiting_room_id)

    # Check if the user is a participant
    is_participant = request.user.is_authenticated and request.user in waiting_room.participants.all()

    # Check if the user is the creator
    is_creator = request.user.is_authenticated and request.user == waiting_room.creator

    # Check if the user is a teacher
    is_teacher = request.user.is_authenticated and hasattr(request.user, "profile") and request.user.profile.is_teacher

    context = {
        "waiting_room": waiting_room,
        "is_participant": is_participant,
        "is_creator": is_creator,
        "is_teacher": is_teacher,
        "participant_count": waiting_room.participants.count(),
        "topic_list": [topic.strip() for topic in waiting_room.topics.split(",") if topic.strip()],
    }
    return render(request, "waiting_room/detail.html", context)


@login_required
def join_waiting_room(request, waiting_room_id):
    """View for joining a waiting room."""
    waiting_room = get_object_or_404(WaitingRoom, id=waiting_room_id)

    # Check if the waiting room is open
    if waiting_room.status != "open":
        messages.error(request, "This waiting room is no longer open for joining.")
        return redirect("waiting_room_list")

    # Add the user as a participant if not already
    if request.user not in waiting_room.participants.all():
        waiting_room.participants.add(request.user)
        messages.success(request, f"You have joined the waiting room: {waiting_room.title}")
    else:
        messages.info(request, "You are already a participant in this waiting room.")

    return redirect("waiting_room_detail", waiting_room_id=waiting_room.id)


@login_required
def leave_waiting_room(request, waiting_room_id):
    """View for leaving a waiting room."""
    waiting_room = get_object_or_404(WaitingRoom, id=waiting_room_id)

    # Remove the user from participants
    if request.user in waiting_room.participants.all():
        waiting_room.participants.remove(request.user)
        messages.success(request, f"You have left the waiting room: {waiting_room.title}")
    else:
        messages.info(request, "You are not a participant in this waiting room.")

    return redirect("waiting_room_list")


def is_superuser(user):
    return user.is_superuser


@user_passes_test(is_superuser)
def sync_github_milestones(request):
    """Sync GitHub milestones with forum topics."""
    github_repo = "alphaonelabs/alphaonelabs-education-website"
    milestones_url = f"https://api.github.com/repos/{github_repo}/milestones"

    try:
        # Get GitHub milestones
        response = requests.get(milestones_url)
        response.raise_for_status()
        milestones = response.json()

        # Get or create a forum category for milestones
        category, created = ForumCategory.objects.get_or_create(
            name="GitHub Milestones",
            defaults={
                "slug": "github-milestones",
                "description": "Discussions about GitHub milestones and project roadmap",
                "icon": "fa-github",
            },
        )

        # Count for tracking
        created_count = 0
        updated_count = 0

        for milestone in milestones:
            milestone_title = milestone["title"]
            milestone_description = milestone["description"] or "No description provided."
            milestone_url = milestone["html_url"]
            milestone_state = milestone["state"]
            open_issues = milestone["open_issues"]
            closed_issues = milestone["closed_issues"]
            due_date = milestone.get("due_on", "No due date")

            # Format content with progress information
            progress = 0
            if open_issues + closed_issues > 0:
                progress = (closed_issues / (open_issues + closed_issues)) * 100

            content = f"""
## Milestone: {milestone_title}

{milestone_description}

**State:** {milestone_state}
**Progress:** {progress:.1f}% ({closed_issues} closed / {open_issues} open issues)
**Due Date:** {due_date}

[View on GitHub]({milestone_url})
            """

            # Try to find an existing topic for this milestone
            topic = ForumTopic.objects.filter(
                category=category, title__startswith=f"Milestone: {milestone_title}"
            ).first()

            if topic:
                # Update existing topic
                topic.content = content
                topic.is_pinned = milestone_state == "open"  # Pin open milestones
                topic.save()
                updated_count += 1
            else:
                # Create new topic
                # Use the first superuser as the author
                author = User.objects.filter(is_superuser=True).first()
                if author:
                    ForumTopic.objects.create(
                        category=category,
                        title=f"Milestone: {milestone_title}",
                        content=content,
                        author=author,
                        is_pinned=(milestone_state == "open"),
                    )
                    created_count += 1

        if created_count or updated_count:
            messages.success(
                request, f"Successfully synced GitHub milestones: {created_count} created, {updated_count} updated."
            )
        else:
            messages.info(request, "No GitHub milestones to sync.")

    except requests.exceptions.RequestException as e:
        messages.error(request, f"Error fetching GitHub milestones: {str(e)}")
    except Exception as e:
        messages.error(request, f"Error syncing milestones: {str(e)}")

    return redirect("forum_categories")


@login_required
def toggle_course_status(request, slug):
    """Toggle a course between draft and published status"""
    course = get_object_or_404(Course, slug=slug)

    # Check if user is the course teacher
    if request.user != course.teacher:
        messages.error(request, "Only the course teacher can modify course status!")
        return redirect("course_detail", slug=slug)

    # Toggle the status between draft and published
    if course.status == "draft":
        course.status = "published"
        messages.success(request, "Course has been published successfully!")
    elif course.status == "published":
        course.status = "draft"
        messages.success(request, "Course has been unpublished and is now in draft mode.")
    # Note: We don't toggle from/to 'archived' status as that's a separate action

    course.save()
    return redirect("course_detail", slug=slug)


def public_profile(request, username):
    user = get_object_or_404(User, username=username)

    try:
        profile = user.profile
    except Profile.DoesNotExist:
        # Instead of raising Http404, we call custom_404.
        return custom_404(request, "Profile not found.")

    if not profile.is_profile_public:
        return custom_404(request, "Profile not found.")

    context = {"profile": profile}

    if profile.is_teacher:
        courses = Course.objects.filter(teacher=user)
        total_students = sum(course.enrollments.filter(status="approved").count() for course in courses)
        context.update(
            {
                "teacher_stats": {
                    "courses": courses,
                    "total_courses": courses.count(),
                    "total_students": total_students,
                }
            }
        )
    else:
        enrollments = Enrollment.objects.filter(student=user)
        completed_enrollments = enrollments.filter(status="completed")
        total_courses = enrollments.count()
        total_completed = completed_enrollments.count()
        total_progress = 0
        progress_count = 0
        for enrollment in enrollments:
            progress, _ = CourseProgress.objects.get_or_create(enrollment=enrollment)
            total_progress += progress.completion_percentage
            progress_count += 1
        avg_progress = round(total_progress / progress_count) if progress_count > 0 else 0
        context.update(
            {
                "total_courses": total_courses,
                "total_completed": total_completed,
                "avg_progress": avg_progress,
                "completed_courses": completed_enrollments,
            }
        )

    return render(request, "public_profile_detail.html", context)


class GradeableLinkListView(ListView):
    """View to display all submitted links that can be graded."""

    model = GradeableLink
    template_name = "grade_links/link_list.html"
    context_object_name = "links"
    paginate_by = 10


class GradeableLinkDetailView(DetailView):
    """View to display details about a specific link and its grades."""

    model = GradeableLink
    template_name = "grade_links/link_detail.html"
    context_object_name = "link"

    def get_context_data(self, **kwargs):
        context = super().get_context_data(**kwargs)

        # Check if user is authenticated
        if self.request.user.is_authenticated:
            # Check if the user has already graded this link
            try:
                user_grade = LinkGrade.objects.get(link=self.object, user=self.request.user)
                context["user_grade"] = user_grade
                context["grade_form"] = LinkGradeForm(instance=user_grade)
            except LinkGrade.DoesNotExist:
                context["grade_form"] = LinkGradeForm()

        # Get all grades for this link
        context["grades"] = self.object.grades.all()

        return context


class GradeableLinkCreateView(LoginRequiredMixin, CreateView):
    """View to submit a new link for grading."""

    model = GradeableLink
    form_class = GradeableLinkForm
    template_name = "grade_links/submit_link.html"
    success_url = reverse_lazy("gradeable_link_list")

    def form_valid(self, form):
        form.instance.user = self.request.user
        messages.success(self.request, "Your link has been submitted for grading!")
        return super().form_valid(form)


@login_required
def grade_link(request, pk):
    """View to grade a link."""
    link = get_object_or_404(GradeableLink, pk=pk)

    # Prevent users from grading their own links
    if link.user == request.user:
        messages.error(request, "You cannot grade your own submissions!")
        return redirect("gradeable_link_detail", pk=link.pk)

    # Check if the user has already graded this link
    try:
        user_grade = LinkGrade.objects.get(link=link, user=request.user)
    except LinkGrade.DoesNotExist:
        user_grade = None

    if request.method == "POST":
        form = LinkGradeForm(request.POST, instance=user_grade)
        if form.is_valid():
            grade = form.save(commit=False)
            grade.link = link
            grade.user = request.user
            grade.save()
            messages.success(request, "Your grade has been submitted!")
            return redirect("gradeable_link_detail", pk=link.pk)
    else:
        form = LinkGradeForm(instance=user_grade)

    return render(
        request,
        "grade_links/grade_link.html",
        {
            "form": form,
            "link": link,
        },
    )


def duplicate_session(request, session_id):
    """Duplicate a session to next week."""
    # Get the original session
    session = get_object_or_404(Session, id=session_id)
    course = session.course

    # Check if user is the course teacher
    if request.user != course.teacher:
        messages.error(request, "Only the course teacher can duplicate sessions!")
        return redirect("course_detail", slug=course.slug)

    # Create a new session with the same properties but dates shifted forward by a week
    new_session = Session(
        course=course,
        title=session.title,
        description=session.description,
        is_virtual=session.is_virtual,
        meeting_link=session.meeting_link,
        meeting_id="",  # Clear meeting ID as it will be a new meeting
        location=session.location,
        price=session.price,
        enable_rollover=session.enable_rollover,
        rollover_pattern=session.rollover_pattern,
    )

    # Set dates one week later
    time_shift = timezone.timedelta(days=7)
    new_session.start_time = session.start_time + time_shift
    new_session.end_time = session.end_time + time_shift

    # Save the new session
    new_session.save()
    msg = f"Session '{session.title}' duplicated for {new_session.start_time.strftime('%b %d, %Y')}"
    messages.success(request, msg)

    return redirect("course_detail", slug=course.slug)


def run_create_test_data(request):
    """Run the create_test_data management command and redirect to homepage."""
    from django.conf import settings

    if not settings.DEBUG:
        messages.error(request, "This action is only available in debug mode.")
        return redirect("index")

    try:
        call_command("create_test_data")
        messages.success(request, "Test data has been created successfully!")
    except Exception as e:
        messages.error(request, f"Error creating test data: {str(e)}")

    return redirect("index")


@login_required
@require_POST
def update_student_attendance(request):
    if not request.headers.get("X-Requested-With") == "XMLHttpRequest":
        return JsonResponse({"success": False, "message": "Invalid request"}, status=400)

    try:
        session_id = request.POST.get("session_id")
        student_id = request.POST.get("student_id")
        status = request.POST.get("status")
        notes = request.POST.get("notes", "")

        if not all([session_id, student_id, status]):
            return JsonResponse({"success": False, "message": "Missing required fields"}, status=400)

        session = Session.objects.get(id=session_id)
        student = User.objects.get(id=student_id)

        # Check if the user is the course teacher
        if request.user != session.course.teacher:
            return JsonResponse(
                {"success": False, "message": "Unauthorized: Only the course teacher can update attendance"}, status=403
            )

        # Update or create the attendance record
        attendance, created = SessionAttendance.objects.update_or_create(
            session=session, student=student, defaults={"status": status, "notes": notes}
        )

        return JsonResponse(
            {"success": True, "message": "Attendance updated successfully", "created": created, "status": status}
        )
    except Session.DoesNotExist:
        return JsonResponse({"success": False, "message": "Session not found"}, status=404)
    except User.DoesNotExist:
        return JsonResponse({"success": False, "message": "Student not found"}, status=404)
    except Exception:
        import logging

        logger = logging.getLogger(__name__)
        logger.error("Error updating student attendance", exc_info=True)
        return JsonResponse({"success": False, "message": "An internal error has occurred."}, status=500)


@login_required
def get_student_attendance(request):
    """Get a student's attendance data for a specific course."""
    if not request.headers.get("X-Requested-With") == "XMLHttpRequest":
        return JsonResponse({"success": False, "message": "Invalid request"}, status=400)

    student_id = request.GET.get("student_id")
    course_id = request.GET.get("course_id")

    if not all([student_id, course_id]):
        return JsonResponse({"success": False, "message": "Missing required parameters"}, status=400)

    try:
        course = Course.objects.get(id=course_id)
        student = User.objects.get(id=student_id)

        # Check if user is authorized (must be the course teacher)
        if request.user != course.teacher:
            return JsonResponse(
                {"success": False, "message": "Unauthorized: Only the course teacher can view this data"}, status=403
            )

        # Get all attendance records for this student in this course
        attendance_records = SessionAttendance.objects.filter(student=student, session__course=course).select_related(
            "session"
        )

        # Format the data for the frontend
        attendance_data = {}
        for record in attendance_records:
            attendance_data[record.session.id] = {
                "status": record.status,
                "notes": record.notes,
                "created_at": record.created_at.isoformat(),
                "updated_at": record.updated_at.isoformat(),
            }

        return JsonResponse({"success": True, "attendance": attendance_data})

    except Course.DoesNotExist:
        return JsonResponse({"success": False, "message": "Course not found"}, status=404)
    except User.DoesNotExist:
        return JsonResponse({"success": False, "message": "Student not found"}, status=404)
    except Exception:
        return JsonResponse({"success": False, "message": "Error: get_student_attendance"}, status=500)


@login_required
@teacher_required
def student_management(request, course_slug, student_id):
    """
    View for managing a specific student in a course.
    This replaces the modal functionality with a dedicated page.
    """
    course = get_object_or_404(Course, slug=course_slug)
    student = get_object_or_404(User, id=student_id)

    # Check if user is the course teacher
    if request.user != course.teacher:
        messages.error(request, "Only the course teacher can manage students!")
        return redirect("course_detail", slug=course.slug)

    # Check if student is enrolled in this course
    enrollment = get_object_or_404(Enrollment, course=course, student=student)

    # Get sessions for this course
    sessions = course.sessions.all().order_by("start_time")

    # Get attendance records
    attendance_records = SessionAttendance.objects.filter(student=student, session__course=course).select_related(
        "session"
    )

    # Format attendance data for easier access in template
    attendance_data = {}
    for record in attendance_records:
        attendance_data[record.session.id] = {"status": record.status, "notes": record.notes}

    # Get student progress data
    progress = CourseProgress.objects.filter(enrollment=enrollment).first()
    completed_sessions = []
    if progress:
        completed_sessions = progress.completed_sessions.all()

    # Calculate attendance rate
    total_sessions = sessions.count()
    attended_sessions = SessionAttendance.objects.filter(
        student=student, session__course=course, status__in=["present", "late"]
    ).count()

    attendance_rate = 0
    if total_sessions > 0:
        attendance_rate = int((attended_sessions / total_sessions) * 100)

    # Get badges earned by this student
    user_badges = student.badges.all()

    context = {
        "course": course,
        "student": student,
        "enrollment": enrollment,
        "sessions": sessions,
        "attendance_data": attendance_data,
        "attendance_rate": attendance_rate,
        "progress": progress,
        "completed_sessions": completed_sessions,
        "badges": user_badges,
    }

    return render(request, "courses/student_management.html", context)


@login_required
@teacher_required
def update_student_progress(request, enrollment_id):
    """
    View for updating a student's progress in a course.
    """
    enrollment = get_object_or_404(Enrollment, id=enrollment_id)
    course = enrollment.course

    # Check if user is the course teacher
    if request.user != course.teacher:
        messages.error(request, "Only the course teacher can update student progress!")
        return redirect("course_detail", slug=course.slug)

    if request.method == "POST":
        grade = request.POST.get("grade")
        status = request.POST.get("status")
        comments = request.POST.get("comments", "")

        # Update enrollment
        enrollment.grade = grade
        enrollment.status = status
        enrollment.notes = comments
        enrollment.last_grade_update = timezone.now()
        enrollment.save()

        messages.success(request, f"Progress for {enrollment.student.username} updated successfully!")
        return redirect("student_management", course_slug=course.slug, student_id=enrollment.student.id)

    # If not POST, redirect back to student management
    return redirect("student_management", course_slug=course.slug, student_id=enrollment.student.id)


@login_required
@teacher_required
def update_teacher_notes(request, enrollment_id):
    """
    View for updating teacher's private notes for a student.
    """
    enrollment = get_object_or_404(Enrollment, id=enrollment_id)
    course = enrollment.course

    # Check if user is the course teacher
    if request.user != course.teacher:
        messages.error(request, "Only the course teacher can update notes!")
        return redirect("course_detail", slug=course.slug)

    if request.method == "POST":
        notes = request.POST.get("teacher_notes", "")

        # If notes have changed, create a new note history entry
        if enrollment.teacher_notes != notes and notes.strip():
            NoteHistory.objects.create(enrollment=enrollment, content=notes, created_by=request.user)

        # Update enrollment
        enrollment.teacher_notes = notes
        enrollment.save()

        messages.success(request, f"Notes for {enrollment.student.username} updated successfully!")

    return redirect("student_management", course_slug=course.slug, student_id=enrollment.student.id)


@login_required
@teacher_required
@require_POST
def award_badge(request):
    """
    AJAX view for awarding badges to students.
    """
    if not request.headers.get("X-Requested-With") == "XMLHttpRequest":
        return JsonResponse({"success": False, "message": "Invalid request"}, status=400)

    student_id = request.POST.get("student_id")
    badge_type = request.POST.get("badge_type")
    course_slug = request.POST.get("course_slug")

    if not all([student_id, badge_type, course_slug]):
        return JsonResponse({"success": False, "message": "Missing required parameters"}, status=400)

    try:
        student = User.objects.get(id=student_id)
        course = Course.objects.get(slug=course_slug)

        # Check if user is the course teacher
        if request.user != course.teacher:
            return JsonResponse(
                {"success": False, "message": "Unauthorized: Only the course teacher can award badges"}, status=403
            )

        # Handle different badge types
        badge = None
        if badge_type == "perfect_attendance":
            badge, created = Badge.objects.get_or_create(
                name="Perfect Attendance",
                defaults={"description": "Awarded for attending all sessions in a course", "points": 50},
            )
        elif badge_type == "participation":
            badge, created = Badge.objects.get_or_create(
                name="Outstanding Participation",
                defaults={"description": "Awarded for exceptional participation in course discussions", "points": 75},
            )
        elif badge_type == "completion":
            badge, created = Badge.objects.get_or_create(
                name="Course Completion",
                defaults={"description": "Awarded for successfully completing the course", "points": 100},
            )
        else:
            return JsonResponse({"success": False, "message": "Invalid badge type"}, status=400)

        # Award the badge to the student
        user_badge, created = UserBadge.objects.get_or_create(
            user=student, badge=badge, defaults={"awarded_by": request.user, "course": course}
        )

        if not created:
            return JsonResponse({"success": False, "message": "Student already has this badge"}, status=400)

        return JsonResponse(
            {"success": True, "message": f"Badge '{badge.name}' awarded successfully to {student.username}"}
        )

    except User.DoesNotExist:
        return JsonResponse({"success": False, "message": "Student not found"}, status=404)
    except Course.DoesNotExist:
        return JsonResponse({"success": False, "message": "Course not found"}, status=404)
    except Exception:
        return JsonResponse({"success": False, "message": "Error: award_badge"}, status=500)


def notification_preferences(request):
    """
    Display and update the notification preferences for the logged-in user.
    """
    # Get (or create) the user's notification preferences.
    preference, created = NotificationPreference.objects.get_or_create(user=request.user)

    if request.method == "POST":
        form = NotificationPreferencesForm(request.POST, instance=preference)
        if form.is_valid():
            form.save()
            messages.success(request, "Your notification preferences have been updated.")
            # Redirect to the profile page after saving
            return redirect("profile")
        else:
            messages.error(request, "There was an error updating your preferences.")
    else:
        form = NotificationPreferencesForm(instance=preference)

    return render(request, "account/notification_preferences.html", {"form": form})


@login_required
def invite_to_study_group(request, group_id):
    """Invite a user to a study group."""
    group = get_object_or_404(StudyGroup, id=group_id)

    # Only allow invitations from current group members.
    if request.user not in group.members.all():
        messages.error(request, "You must be a member of the group to invite others.")
        return redirect("study_group_detail", group_id=group.id)

    if request.method == "POST":
        email_or_username = request.POST.get("email_or_username")
        # Search by email or username.
        recipient = User.objects.filter(Q(email=email_or_username) | Q(username=email_or_username)).first()
        if not recipient:
            messages.error(request, f"No user found with email or username: {email_or_username}")
            return redirect("study_group_detail", group_id=group.id)

        # Prevent duplicate invitations or inviting existing members.
        if recipient in group.members.all():
            messages.warning(request, f"{recipient.username} is already a member of this group.")
            return redirect("study_group_detail", group_id=group.id)

        if StudyGroupInvite.objects.filter(group=group, recipient=recipient, status="pending").exists():
            messages.warning(request, f"An invitation has already been sent to {recipient.username}.")
            return redirect("study_group_detail", group_id=group.id)

        if group.is_full():
            messages.error(request, "The study group is full. No new members can be added.")
            return redirect("study_group_detail", group_id=group.id)

        # Create a notification for the recipient.
        notification_url = request.build_absolute_uri(reverse("user_invitations"))
        notification_text = (
            f"{request.user.username} has invited you to join the study group: {group.name}. "
            f"View invitations here: {notification_url}"
        )
        Notification.objects.create(
            user=recipient, title="Study Group Invitation", message=notification_text, notification_type="info"
        )

        messages.success(request, f"Invitation sent to {recipient.username}.")
        return redirect("study_group_detail", group_id=group.id)

    return redirect("study_group_detail", group_id=group.id)


@login_required
def user_invitations(request):
    """Display pending study group invitations for the user."""
    invitations = StudyGroupInvite.objects.filter(recipient=request.user, status="pending").select_related(
        "group", "sender"
    )
    return render(request, "web/study/invitations.html", {"invitations": invitations})


@login_required
def respond_to_invitation(request, invite_id):
    """Accept or decline a study group invitation."""
    invite = get_object_or_404(StudyGroupInvite, id=invite_id, recipient=request.user)
    if request.method == "POST":
        response = request.POST.get("response")
        if response == "accept":
            if invite.group.is_full():
                messages.error(request, "The study group is full. Cannot join.")
                return redirect("user_invitations")
            invite.accept()
            study_group_url = request.build_absolute_uri(reverse("study_group_detail", args=[invite.group.id]))
            notification_text = f"{request.user.username} has accepted your invitation to join {invite.group.name}.\
                 View group details here: {study_group_url}"
            Notification.objects.create(
                user=invite.sender, title="Invitation Accepted", message=notification_text, notification_type="success"
            )
            messages.success(request, f"You have joined {invite.group.name}.")
            return redirect("user_invitations")
        elif response == "decline":
            invite.decline()
            study_group_url = request.build_absolute_uri(reverse("study_group_detail", args=[invite.group.id]))
            notification_text = f"{request.user.username} has declined your invitation to join {invite.group.name}.\
                 View group details here: {study_group_url}"
            Notification.objects.create(
                user=invite.sender, title="Invitation Declined", message=notification_text, notification_type="warning"
            )
            messages.info(request, f"You have declined the invitation to {invite.group.name}.")
            return redirect("user_invitations")

    return redirect("user_invitations")


@login_required
def create_study_group(request):
    if request.method == "POST":
        form = StudyGroupForm(request.POST)
        if form.is_valid():
            study_group = form.save(commit=False)
            study_group.creator = request.user
            study_group.save()
            # Automatically add the creator as a member
            study_group.members.add(request.user)
            messages.success(request, "Study group created successfully!")
            return redirect("study_group_detail", group_id=study_group.id)
    else:
        form = StudyGroupForm()
    return render(request, "web/study/create_group.html", {"form": form})


def features_page(request):
    """View to display the features page."""
    return render(request, "features.html")


@require_POST
@csrf_protect
def feature_vote(request):
    """API endpoint to handle feature voting."""
    feature_id = request.POST.get("feature_id")
    vote_type = request.POST.get("vote")

    if not feature_id or vote_type not in ["up", "down"]:
        return JsonResponse({"status": "error", "message": "Invalid parameters"}, status=400)

    # Store IP for anonymous users
    ip_address = None
    if not request.user.is_authenticated:
        ip_address = (
            request.META.get("REMOTE_ADDR") or request.META.get("HTTP_X_FORWARDED_FOR", "").split(",")[0].strip()
        )
        if not ip_address:
            return JsonResponse({"status": "error", "message": "Could not identify user"}, status=400)

    # Process the vote
    try:
        # Use transaction to prevent race conditions during vote operations
        with transaction.atomic():
            # Check for existing vote
            existing_vote = None
            if request.user.is_authenticated:
                existing_vote = FeatureVote.objects.filter(feature_id=feature_id, user=request.user).first()
            elif ip_address:
                existing_vote = FeatureVote.objects.filter(
                    feature_id=feature_id, ip_address=ip_address, user__isnull=True
                ).first()

            # Handle the vote logic
            status_message = "Vote recorded"
            if existing_vote:
                if existing_vote.vote == vote_type:
                    status_message = "You've already cast this vote"
                else:
                    # Change vote type if user changed their mind
                    existing_vote.vote = vote_type
                    existing_vote.save()
                    status_message = "Vote changed"
            else:
                # Create new vote
                new_vote = FeatureVote(feature_id=feature_id, vote=vote_type)

                if request.user.is_authenticated:
                    new_vote.user = request.user
                else:
                    new_vote.ip_address = ip_address

                new_vote.save()

            # Get updated counts within the transaction to ensure consistency
            up_count = FeatureVote.objects.filter(feature_id=feature_id, vote="up").count()
            down_count = FeatureVote.objects.filter(feature_id=feature_id, vote="down").count()

        # Calculate percentage for visualization
        total_votes = up_count + down_count
        up_percentage = round((up_count / total_votes) * 100) if total_votes > 0 else 0
        down_percentage = round((down_count / total_votes) * 100) if total_votes > 0 else 0

        return JsonResponse(
            {
                "status": "success",
                "message": status_message,
                "up_count": up_count,
                "down_count": down_count,
                "total_votes": total_votes,
                "up_percentage": up_percentage,
                "down_percentage": down_percentage,
            }
        )

    except Exception as e:
        import logging

        logger = logging.getLogger(__name__)
        logger.error(f"Error processing vote: {str(e)}", exc_info=True)
        return JsonResponse({"status": "error", "message": f"Error processing vote: {str(e)}"}, status=500)


@require_GET
def feature_vote_count(request):
    """Get vote counts for one or more features."""
    feature_ids = request.GET.get("feature_ids", "").split(",")
    if not feature_ids or not feature_ids[0]:
        return JsonResponse({"error": "No feature IDs provided"}, status=400)

    result = {}
    # Get all up and down votes in a single query each for better performance
    up_votes = (
        FeatureVote.objects.filter(feature_id__in=feature_ids, vote="up")
        .values("feature_id")
        .annotate(count=Count("id"))
    )
    down_votes = (
        FeatureVote.objects.filter(feature_id__in=feature_ids, vote="down")
        .values("feature_id")
        .annotate(count=Count("id"))
    )

    # Create lookup dictionaries for efficient access
    up_votes_dict = {str(vote["feature_id"]): vote["count"] for vote in up_votes}
    down_votes_dict = {str(vote["feature_id"]): vote["count"] for vote in down_votes}

    # Check user's votes if authenticated
    user_votes = {}
    if request.user.is_authenticated:
        user_vote_objects = FeatureVote.objects.filter(feature_id__in=feature_ids, user=request.user)
        for vote in user_vote_objects:
            user_votes[str(vote.feature_id)] = vote.vote
    elif request.META.get("REMOTE_ADDR"):
        # Get IP address for anonymous users
        ip_address = (
            request.META.get("REMOTE_ADDR") or request.META.get("HTTP_X_FORWARDED_FOR", "").split(",")[0].strip()
        )
        if ip_address:
            anon_vote_objects = FeatureVote.objects.filter(
                feature_id__in=feature_ids, ip_address=ip_address, user__isnull=True
            )
            for vote in anon_vote_objects:
                user_votes[str(vote.feature_id)] = vote.vote

    for feature_id in feature_ids:
        up_count = up_votes_dict.get(feature_id, 0)
        down_count = down_votes_dict.get(feature_id, 0)
        total_votes = up_count + down_count

        # Calculate percentages
        up_percentage = (up_count / total_votes * 100) if total_votes > 0 else 0
        down_percentage = (down_count / total_votes * 100) if total_votes > 0 else 0

        result[feature_id] = {
            "up_count": up_count,
            "down_count": down_count,
            "total_votes": total_votes,
            "up_percentage": round(up_percentage, 1),
            "down_percentage": round(down_percentage, 1),
            "user_vote": user_votes.get(feature_id, None),
        }

    return JsonResponse(result)


@login_required
def progress_visualization(request):
    """Generate and render progress visualization statistics for a student's enrolled courses."""
    user = request.user

    # Create a unique cache key based on user ID
    cache_key = f"user_progress_{user.id}"
    context = cache.get(cache_key)

    if not context:
        # Cache miss - calculate all data
        enrollments = Enrollment.objects.filter(student=user)
        course_stats = calculate_course_stats(enrollments)
        attendance_stats = calculate_attendance_stats(user, enrollments)
        learning_activity = calculate_learning_activity(user, enrollments)
        completion_pace = calculate_completion_pace(enrollments)
        chart_data = prepare_chart_data(enrollments)

        # Combine all stats into a single context dictionary
        context = {**course_stats, **attendance_stats, **learning_activity, **completion_pace, **chart_data}
        # Cache the results (no expiration, we'll invalidate manually via signals)
        cache.set(cache_key, context, timeout=None)  # None means no expiration

    return render(request, "courses/progress_visualization.html", context)


def calculate_course_stats(enrollments):
    """Calculate statistics on the user's course progress."""
    total_courses = enrollments.count()
    courses_completed = enrollments.filter(status="completed").count()
    topics_mastered = sum(e.progress.completed_sessions.count() for e in enrollments if hasattr(e, "progress"))

    return {
        "total_courses": total_courses,
        "courses_completed": courses_completed,
        "courses_completed_percentage": round((courses_completed / total_courses) * 100) if total_courses else 0,
        "topics_mastered": topics_mastered,
    }


def calculate_attendance_stats(user, enrollments):
    """Calculate the user's attendance statistics."""
    all_attendances = SessionAttendance.objects.filter(
        student=user, session__course__in=[e.course for e in enrollments]
    )
    total_attendance_count = all_attendances.count()
    present_attendance_count = all_attendances.filter(status__in=["present", "late"]).count()

    return {
        "average_attendance": (
            round((present_attendance_count / total_attendance_count) * 100) if total_attendance_count else 0
        )
    }


def calculate_learning_activity(user, enrollments):
    """Calculate learning activity metrics like active days, streaks, and learning hours."""
    all_completed_sessions = [
        s for s in get_all_completed_sessions(enrollments) if s.start_time and s.end_time and s.end_time > s.start_time
    ]
    now = timezone.now()

    # Find the most active day of the week
    most_active_day = Counter(session.start_time.strftime("%A") for session in all_completed_sessions).most_common(1)
    # Find the most recent session date
    last_session_date = (
        max(all_completed_sessions, key=lambda s: s.start_time).start_time.strftime("%b %d, %Y")
        if all_completed_sessions
        else "N/A"
    )

    streak, _ = LearningStreak.objects.get_or_create(user=user)
    current_streak = streak.current_streak

    total_learning_hours = round(
        sum((s.end_time - s.start_time).total_seconds() / 3600 for s in all_completed_sessions), 1
    )

    # Calculate the number of weeks since the first session, minimum 1 week
    weeks_since_first_session = (
        max(1, (now - min(all_completed_sessions, key=lambda s: s.start_time).start_time).days / 7)
        if all_completed_sessions
        else 1
    )
    avg_sessions_per_week = round(len(all_completed_sessions) / weeks_since_first_session, 1)

    return {
        # Extract the day name from the most common day tuple, or default to "N/A"
        "most_active_day": most_active_day[0][0] if most_active_day else "N/A",
        "last_session_date": last_session_date,
        "current_streak": current_streak,
        "total_learning_hours": total_learning_hours,
        "avg_sessions_per_week": avg_sessions_per_week,
    }


def calculate_completion_pace(enrollments):
    """Calculate the average completion pace for completed courses."""
    completed_enrollments = enrollments.filter(status="completed")
    if not completed_enrollments.exists():
        return {"completion_pace": "N/A"}

    total_days = sum(
        (e.completion_date - e.enrollment_date).days
        for e in completed_enrollments
        if e.completion_date and e.enrollment_date
    )
    avg_days_to_complete = total_days / completed_enrollments.count() if completed_enrollments.count() > 0 else 0

    return {"completion_pace": f"{avg_days_to_complete:.0f} days/course"}


def get_all_completed_sessions(enrollments):
    """Retrieve all completed sessions for a user's enrollments."""
    return [s for e in enrollments if hasattr(e, "progress") for s in e.progress.completed_sessions.all()]


def prepare_chart_data(enrollments):
    """Prepare data for visualizing user progress in charts."""
    colors = ["255,99,132", "54,162,235", "255,206,86", "75,192,192", "153,102,255"]

    courses = []
    progress_dates, sessions_completed = [], []

    for i, e in enumerate(enrollments):
        color = colors[i % len(colors)]
        # Basic course data with progress information
        course_data = {
            "title": e.course.title,
            "color": color,
            "progress": getattr(e.progress, "completion_percentage", 0),
            "sessions_completed": e.progress.completed_sessions.count() if hasattr(e, "progress") else 0,
            "total_sessions": e.course.sessions.count(),
        }

        # Add time series data for courses with completed sessions
        if hasattr(e, "progress") and e.progress.completed_sessions.exists():
            # Find the most recent active session date
            last_session = max(e.progress.completed_sessions.all(), key=lambda s: s.start_time)
            course_data["last_active"] = last_session.start_time.strftime("%b %d, %Y")
            # Generate time series data for progress visualization
            time_data = prepare_time_series_data(e, course_data["total_sessions"])
            course_data.update(time_data)
            progress_dates.append(time_data["dates"])
            sessions_completed.append(time_data["sessions_points"])
        else:
            # Default values for courses without progress
            course_data.update({"last_active": "Not started", "progress_over_time": []})
            progress_dates.append([])
            sessions_completed.append([])

        courses.append(course_data)

    return {
        "courses": courses,
        # Create a sorted list of all unique dates by flattening and deduplicating
        "progress_dates": json.dumps(sorted(set(date for dates in progress_dates for date in dates))),
        "sessions_completed": json.dumps(sessions_completed),
        "courses_json": json.dumps(courses),
    }


def prepare_time_series_data(enrollment, total_sessions):
    """Generate time series data for progress visualization."""
    completed_sessions = (
        sorted(enrollment.progress.completed_sessions.all(), key=lambda s: s.start_time)
        if hasattr(enrollment, "progress")
        else []
    )

    return {
        # Calculate progress percentage for each completed session
        "progress_over_time": [
            round(((idx + 1) / total_sessions) * 100, 1) if total_sessions else 0
            for idx, _ in enumerate(completed_sessions)
        ],
        # Create sequential session numbers
        "sessions_points": list(range(1, len(completed_sessions) + 1)),
        # Format session dates consistently
        "dates": [s.start_time.strftime("%Y-%m-%d") for s in completed_sessions],
    }


# map views


@login_required
def classes_map(request):
    """View for displaying classes near the user."""
    now = timezone.now()
    sessions = (
        Session.objects.filter(Q(start_time__gte=now) | Q(start_time__lte=now, end_time__gte=now))
        .filter(is_virtual=False, location__isnull=False)
        .exclude(location="")
        .order_by("start_time")
        .select_related("course", "course__teacher")
    )
    # Get filter parameters
    course_id = request.GET.get("course")
    teaching_style = request.GET.get("teaching_style")
    # Apply filters
    if course_id:
        sessions = sessions.filter(course_id=course_id, status="published")
    if teaching_style:
        sessions = sessions.filter(teaching_style=teaching_style)
    # Fetch only necessary course fields
    courses = Course.objects.only("id", "title").order_by("title")
    age_groups = Course._meta.get_field("level").choices
    teaching_styles = list(set(Session.objects.values_list("teaching_style", flat=True)))
    context = {"sessions": sessions, "courses": courses, "age_groups": age_groups, "teaching_style": teaching_styles}
    return render(request, "web/classes_map.html", context)


@login_required
def map_data_api(request):
    """API to return all live and ongoing class data in JSON format."""
    now = timezone.now()
    sessions = (
        Session.objects.filter(
            Q(start_time__gte=now) | Q(start_time__lte=now, end_time__gte=now)  # Future or Live classes
        )
        .filter(Q(is_virtual=False) & ~Q(location=""))
        .select_related("course", "course__teacher")
    )

    course_id = request.GET.get("course")
    age_group = request.GET.get("age_group")

    if course_id:
        sessions = sessions.filter(course__id=course_id, status="published")
    if age_group:
        sessions = sessions.filter(course__level=age_group)

    logger.debug(f"API call with filters: course={course_id}, age={age_group}")

    map_data = []
    sessions_to_update = []
    # Limit geocoding to a reasonable number per request
    MAX_GEOCODING_PER_REQUEST = 5
    geocoding_count = 0
    geocoding_errors = 0
    coordinate_errors = 0
    for session in sessions:
        if not session.latitude or not session.longitude:
            if geocoding_count >= MAX_GEOCODING_PER_REQUEST:
                logger.warning(f"Geocoding limit reached ({MAX_GEOCODING_PER_REQUEST}). Skipping session {session.id}")
                continue
            geocoding_count += 1
            logger.info(f"Geocoding session {session.id} with location: {session.location}")
            lat, lng = geocode_address(session.location)
            if lat is not None and lng is not None:
                session.latitude = lat
                session.longitude = lng
                sessions_to_update.append(session)
            else:
                geocoding_errors += 1
                logger.warning(f"Skipping session {session.id} due to failed geocoding")
                continue

        try:
            lat = float(session.latitude)
            lng = float(session.longitude)
            map_data.append(
                {
                    "id": session.id,
                    "title": session.title,
                    "course_title": session.course.title,
                    "teacher": session.course.teacher.get_full_name() or session.course.teacher.username,
                    "start_time": session.start_time.isoformat(),
                    "end_time": session.end_time.isoformat(),
                    "location": session.location,
                    "lat": lat,
                    "lng": lng,
                    "price": str(session.price or session.course.price),
                    "url": session.get_absolute_url(),
                    "course": session.course.title,
                    "level": session.course.get_level_display(),
                    "is_virtual": session.is_virtual,
                }
            )
        except (ValueError, TypeError):
            coordinate_errors += 1
            logger.warning(
                f"Skipping session {session.id} due to invalid coordinates: "
                f"lat={session.latitude}, lng={session.longitude}"
            )
            continue

    if sessions_to_update:
        logger.info(f"Batch updating coordinates for {len(sessions_to_update)} sessions")
        Session.objects.bulk_update(sessions_to_update, ["latitude", "longitude"])  # Batch update

    # Log summary of issues
    if geocoding_errors > 0 or coordinate_errors > 0:
        logger.warning(f"Map data issues: {geocoding_errors} geocoding errors, {coordinate_errors} coordinate errors")

    logger.info(f"Found {len(map_data)} sessions with valid coordinates")
    return JsonResponse({"sessions": map_data})


GITHUB_REPO = "alphaonelabs/alphaonelabs-education-website"
GITHUB_API_BASE = "https://api.github.com"

logger = logging.getLogger(__name__)


def github_api_request(endpoint, params=None, headers=None):
    """
    Make a GitHub API request with consistent error handling and timeout.
    Returns JSON response on success, empty dict on failure.
    """
    try:
        response = requests.get(endpoint, params=params, headers=headers, timeout=10)
        if response.status_code == 200:
            return response.json()
        else:
            logger.error(f"Failed API request to {endpoint}: {response.status_code} - {response.text}")
            return {}
    except requests.RequestException as e:
        logger.error(f"Request error for {endpoint}: {e}")
        return {}


def get_user_contribution_metrics(username, token):
    """
    Use the GitHub GraphQL API to fetch all of the user's merged PRs (across all repos),
    then filter by the target repo, implementing pagination to ensure complete data.
    """
    graphql_endpoint = "https://api.github.com/graphql"
    headers = {"Authorization": f"Bearer {token}"}

    query = """
    query($username: String!, $after: String) {
      user(login: $username) {
        pullRequests(
          first: 100
          after: $after
          states: MERGED
          orderBy: { field: CREATED_AT, direction: DESC }
        ) {
          totalCount
          pageInfo {
            endCursor
            hasNextPage
          }
          nodes {
            additions
            deletions
            createdAt
            repository {
              nameWithOwner
            }
          }
        }
      }
    }
    """

    all_filtered_prs = []
    after_cursor = None

    while True:
        variables = {"username": username, "after": after_cursor}
        try:
            response = requests.post(
                graphql_endpoint, json={"query": query, "variables": variables}, headers=headers, timeout=15
            )
            if response.status_code == 200:
                data = response.json()
                if data.get("data") and data["data"].get("user"):
                    pr_data = data["data"]["user"]["pullRequests"]
                    prs = pr_data["nodes"]

                    # Filter PRs to the target repository (case insensitive)
                    target_repo = GITHUB_REPO.lower()
                    filtered_prs = [pr for pr in prs if pr["repository"]["nameWithOwner"].lower() == target_repo]
                    all_filtered_prs.extend(filtered_prs)

                    # Check if there are more pages
                    if pr_data["pageInfo"]["hasNextPage"]:
                        after_cursor = pr_data["pageInfo"]["endCursor"]
                    else:
                        break
                else:
                    logger.error("No user or PR data found in GraphQL response.")
                    break
            else:
                logger.error(f"GraphQL error: {response.status_code} - {response.text}")
                break
        except Exception as e:
            logger.error(f"GraphQL request error: {e}")
            break

    # Prepare final result structure
    final_result = {
        "data": {"user": {"pullRequests": {"totalCount": len(all_filtered_prs), "nodes": all_filtered_prs}}}
    }
    return final_result


def contributor_detail_view(request, username):
    """
    View to display detailed information about a specific GitHub contributor.
    Only accessible to staff members.
    """
    cache_key = f"github_contributor_{username}"
    cached_data = cache.get(cache_key)
    if cached_data:
        return render(request, "web/contributor_detail.html", cached_data)

    token = os.environ.get("GITHUB_TOKEN")
    headers = {"Authorization": f"token {token}"} if token else {}

    # Initialize variables to store contributor data
    user_data = {}
    prs_created = 0
    prs_merged = 0
    issues_created = 0
    pr_reviews = 0
    pr_comments = 0
    issue_comments = 0
    lines_added = 0
    lines_deleted = 0
    first_contribution_date = "N/A"
    issue_assignments = 0

    user_endpoint = f"{GITHUB_API_BASE}/users/{username}"
    user_data = github_api_request(user_endpoint, headers=headers)
    if not user_data:
        logger.error("User profile data could not be retrieved.")

    # Pull requests created
    prs_created_json = github_api_request(
        f"{GITHUB_API_BASE}/search/issues",
        params={"q": f"author:{username} type:pr repo:{GITHUB_REPO}"},
        headers=headers,
    )
    prs_created = prs_created_json.get("total_count", 0)

    # Pull requests merged
    prs_merged_json = github_api_request(
        f"{GITHUB_API_BASE}/search/issues",
        params={"q": f"author:{username} type:pr repo:{GITHUB_REPO} is:merged"},
        headers=headers,
    )
    prs_merged = prs_merged_json.get("total_count", 0)

    # Issues created
    issues_json = github_api_request(
        f"{GITHUB_API_BASE}/search/issues",
        params={"q": f"author:{username} type:issue repo:{GITHUB_REPO}"},
        headers=headers,
    )
    issues_created = issues_json.get("total_count", 0)

    # Pull request reviews
    reviews_json = github_api_request(
        f"{GITHUB_API_BASE}/search/issues",
        params={"q": f"reviewer:{username} type:pr repo:{GITHUB_REPO}"},
        headers=headers,
    )
    pr_reviews = reviews_json.get("total_count", 0)

    # Pull requests with comments
    pr_comments_json = github_api_request(
        f"{GITHUB_API_BASE}/search/issues",
        params={"q": f"commenter:{username} type:pr repo:{GITHUB_REPO}"},
        headers=headers,
    )
    pr_comments = pr_comments_json.get("total_count", 0)

    # Issues with comments
    issue_comments_json = github_api_request(
        f"{GITHUB_API_BASE}/search/issues",
        params={"q": f"commenter:{username} type:issue repo:{GITHUB_REPO}"},
        headers=headers,
    )
    issue_comments = issue_comments_json.get("total_count", 0)

    # Oldest PR creation date
    prs_oldest = github_api_request(
        f"{GITHUB_API_BASE}/search/issues",
        params={
            "q": f"author:{username} type:pr repo:{GITHUB_REPO}",
            "sort": "created",
            "order": "asc",
            "per_page": 1,
        },
        headers=headers,
    )
    if prs_oldest.get("total_count", 0) > 0:
        first_contribution_date = prs_oldest["items"][0].get("created_at", "N/A")

    # Issue assignments
    issue_assignments_json = github_api_request(
        f"{GITHUB_API_BASE}/search/issues",
        params={"q": f"assignee:{username} type:issue repo:{GITHUB_REPO}"},
        headers=headers,
    )
    issue_assignments = issue_assignments_json.get("total_count", 0)
    metrics = get_user_contribution_metrics(username, token)
    pr_data = metrics.get("data", {}).get("user", {}).get("pullRequests", {}).get("nodes", [])
    for pr in pr_data:
        lines_added += pr.get("additions", 0)
        lines_deleted += pr.get("deletions", 0)

    # Update user_data with additional metrics
    user_data.update(
        {
            "reactions_received": user_data.get("reactions_received", 0),
            "mentorship_score": user_data.get("mentorship_score", 0),
            "collaboration_score": user_data.get("collaboration_score", 0),
            "issue_assignments": issue_assignments,
        }
    )

    # Prepare context for the template
    context = {
        "user": user_data,
        "prs_created": prs_created,
        "prs_merged": prs_merged,
        "pr_reviews": pr_reviews,
        "issues_created": issues_created,
        "issue_comments": issue_comments,
        "pr_comments": pr_comments,
        "lines_added": lines_added,
        "lines_deleted": lines_deleted,
        "first_contribution_date": first_contribution_date,
        "chart_data": {
            "prs_created": prs_created,
            "prs_merged": prs_merged,
            "pr_reviews": pr_reviews,
            "issues_created": issues_created,
            "issue_assignments": issue_assignments,
            "pr_comments": pr_comments,
            "issue_comments": issue_comments,
            "lines_added": lines_added,
            "lines_deleted": lines_deleted,
            "first_contribution_date": (first_contribution_date if first_contribution_date != "N/A" else "N/A"),
        },
    }

    # Cache for 1 hour
    cache.set(cache_key, context, 3600)
    return render(request, "web/contributor_detail.html", context)


@login_required
def all_study_groups(request):
    """Display all study groups across courses."""
    # Get all study groups
    groups = StudyGroup.objects.all().order_by("-created_at")

    # Group study groups by course
    courses_with_groups = {}
    for group in groups:
        if group.course not in courses_with_groups:
            courses_with_groups[group.course] = []
        courses_with_groups[group.course].append(group)

    # Handle creating a new study group
    if request.method == "POST":
        course_id = request.POST.get("course")
        name = request.POST.get("name")
        description = request.POST.get("description")
        max_members = request.POST.get("max_members", 10)
        is_private = request.POST.get("is_private", False) == "on"  # Convert checkbox to boolean

        try:
            # Validate the input
            if not course_id or not name or not description:
                raise ValueError("All fields are required")

            # Get the course
            course = Course.objects.get(id=course_id)

            # Create the group
            group = StudyGroup.objects.create(
                course=course,
                creator=request.user,
                name=name,
                description=description,
                max_members=int(max_members),
                is_private=is_private,
            )

            # Add the creator as a member
            group.members.add(request.user)

            messages.success(request, "Study group created successfully!")
            return redirect("study_group_detail", group_id=group.id)
        except Course.DoesNotExist:
            messages.error(request, "Course not found.")
        except ValueError as e:
            messages.error(request, str(e))
        except Exception as e:
            messages.error(request, f"Error creating study group: {str(e)}")

    # Get user's enrollments for the create group form
    enrollments = request.user.enrollments.filter(status="approved").select_related("course")
    enrolled_courses = [enrollment.course for enrollment in enrollments]

    return render(
        request,
        "web/study/all_groups.html",
        {
            "courses_with_groups": courses_with_groups,
            "enrolled_courses": enrolled_courses,
        },
    )


@login_required
def membership_checkout(request, plan_id: int) -> HttpResponse:
    """Display the membership checkout page."""
    plan = get_object_or_404(MembershipPlan, id=plan_id)

    # Default to monthly billing
    billing_period = request.GET.get("billing_period", "monthly")

    context = {
        "plan": plan,
        "billing_period": billing_period,
        "stripe_public_key": settings.STRIPE_PUBLISHABLE_KEY,
    }

    return render(request, "checkout.html", context)


@login_required
def create_membership_subscription(request) -> JsonResponse:
    """Create a new membership subscription."""
    if request.method != "POST":
        return JsonResponse({"error": "Invalid request method"}, status=400)

    try:
        data = json.loads(request.body)
        plan_id = data.get("plan_id")
        payment_method_id = data.get("payment_method_id")
        billing_period = data.get("billing_period", "monthly")

        if not all([plan_id, payment_method_id, billing_period]):
            return JsonResponse({"error": "Missing required fields"}, status=400)

        # Create subscription using helper function
        result = create_subscription(
            user=request.user,
            plan_id=plan_id,
            payment_method_id=payment_method_id,
            billing_period=billing_period,
        )

        if not result["success"]:
            return JsonResponse({"error": result["error"]}, status=400)

        # Helper function to extract client_secret
        def get_client_secret(subscription):
            """Extract client_secret safely from a subscription object."""
            if (
                hasattr(subscription, "latest_invoice")
                and subscription.latest_invoice
                and hasattr(subscription.latest_invoice, "payment_intent")
            ):
                return subscription.latest_invoice.payment_intent.client_secret
            return None

        return JsonResponse(
            {
                "subscription": result["subscription"],
                "client_secret": get_client_secret(result["subscription"]),
            },
        )

    except json.JSONDecodeError as e:
        return JsonResponse({"error": f"Invalid JSON: {str(e)}"}, status=400)
    except stripe.error.CardError as e:
        return JsonResponse({"error": f"Card error: {str(e)}"}, status=400)
    except stripe.error.StripeError as e:
        return JsonResponse({"error": f"Payment processing error: {str(e)}"}, status=500)
    except KeyError as e:
        return JsonResponse({"error": f"Missing key: {str(e)}"}, status=400)
    except Exception:
        logger.exception("Unexpected error in create_membership_subscription")
        return JsonResponse({"error": "An unexpected error occurred"}, status=500)


@login_required
def membership_success(request) -> HttpResponse:
    """Display the membership success page."""
    try:
        membership = request.user.membership
        context = {
            "membership": membership,
        }
        return render(request, "membership_success.html", context)
    except (AttributeError, ObjectDoesNotExist):
        messages.info(request, "You don't have an active membership subscription.")
        return redirect("index")


@login_required
def membership_settings(request) -> HttpResponse:
    """Display the membership settings page."""
    try:
        membership = request.user.membership

        # Get Stripe invoices
        if membership.stripe_customer_id:
            setup_stripe()
            invoices = stripe.Invoice.list(customer=membership.stripe_customer_id, limit=12)
        else:
            invoices = []

        # Get subscription events
        events = MembershipSubscriptionEvent.objects.filter(user=request.user).order_by("-created_at")[:10]

        context = {
            "membership": membership,
            "invoices": invoices.data if invoices else [],
            "events": events,
        }
        return render(request, "membership_settings.html", context)
    except (AttributeError, ObjectDoesNotExist):
        return redirect("index")


@login_required
def cancel_membership(request) -> HttpResponse:
    """Cancel the user's membership subscription."""
    if request.method != "POST":
        return redirect("manage_membership")

    try:
        result = cancel_subscription(request.user)

        if result["success"]:
            messages.success(
                request,
                "Your subscription has been cancelled and will end at the current billing period.",
            )
        else:
            messages.error(request, result["error"])

    except stripe.error.StripeError as e:
        messages.error(request, f"Stripe error: {str(e)}")
    except ObjectDoesNotExist:
        messages.error(request, "No membership found for your account.")
    except Exception as e:
        logger.error(f"Unexpected error in cancel_membership: {str(e)}")
        messages.error(request, str(e))

    return redirect("manage_membership")


@login_required
def reactivate_membership(request) -> HttpResponse:
    """Reactivate a cancelled membership subscription."""
    if request.method != "POST":
        return redirect("manage_membership")

    try:
        result = reactivate_subscription(request.user)

        if result["success"]:
            messages.success(request, "Your subscription has been reactivated.")
        else:
            messages.error(request, result["error"])

    except stripe.error.StripeError as e:
        messages.error(request, f"Stripe error: {str(e)}")
    except ObjectDoesNotExist:
        messages.error(request, "No membership found for your account.")
    except Exception as e:
        logger.error(f"Unexpected error in reactivate_membership: {str(e)}")
        messages.error(request, str(e))

    return redirect("manage_membership")


@login_required
def update_payment_method(request) -> HttpResponse:
    """Display the update payment method page."""
    try:
        membership = request.user.membership

        # Get current payment method
        if membership.stripe_customer_id:
            setup_stripe()
            payment_methods = stripe.PaymentMethod.list(customer=membership.stripe_customer_id, type="card")
            current_payment_method = payment_methods.data[0] if payment_methods.data else None
        else:
            current_payment_method = None

        context = {
            "membership": membership,
            "current_payment_method": current_payment_method,
            "stripe_public_key": settings.STRIPE_PUBLISHABLE_KEY,
        }
        return render(request, "update_payment_method.html", context)
    except (AttributeError, ObjectDoesNotExist):
        return redirect("manage_membership")


@login_required
def update_payment_method_api(request) -> JsonResponse:
    """Update the payment method for a subscription."""
    if request.method != "POST":
        return JsonResponse({"error": "Invalid request method"}, status=400)

    try:
        data = json.loads(request.body)
        payment_method_id = data.get("payment_method_id")

        if not payment_method_id:
            return JsonResponse({"error": "Missing payment method ID"}, status=400)

        membership = request.user.membership

        if not membership.stripe_customer_id:
            return JsonResponse({"error": "No active subscription found"}, status=400)

        setup_stripe()

        # Attach payment method to customer
        stripe.PaymentMethod.attach(payment_method_id, customer=membership.stripe_customer_id)

        # Set as default payment method
        stripe.Customer.modify(
            membership.stripe_customer_id,
            invoice_settings={"default_payment_method": payment_method_id},
        )

        return JsonResponse({"success": True})

    except stripe.error.CardError as e:
        return JsonResponse({"error": f"Card error: {str(e)}"}, status=400)
    except stripe.error.InvalidRequestError as e:
        return JsonResponse({"error": f"Invalid request: {str(e)}"}, status=400)
    except stripe.error.StripeError as e:
        return JsonResponse({"error": f"Payment processing error: {str(e)}"}, status=500)
    except Exception as e:
        logger.error(f"Unexpected error in update_payment_method_api: {str(e)}")
        return JsonResponse({"error": str(e)}, status=400)


def social_media_manager_required(user):
    """Check if user has social media manager permissions."""
    return user.is_authenticated and (user.is_staff or getattr(user.profile, "is_social_media_manager", False))


@user_passes_test(social_media_manager_required)
def get_twitter_client():
    """Initialize the Tweepy client."""
    auth = tweepy.OAuthHandler(settings.TWITTER_API_KEY, settings.TWITTER_API_SECRET_KEY)
    auth.set_access_token(settings.TWITTER_ACCESS_TOKEN, settings.TWITTER_ACCESS_TOKEN_SECRET)
    return tweepy.API(auth)


@user_passes_test(social_media_manager_required)
def social_media_dashboard(request):
    # Fetch all posts that haven't been posted yet
    posts = ScheduledPost.objects.filter(posted=False).order_by("-id")
    return render(request, "social_media_dashboard.html", {"posts": posts})


@user_passes_test(social_media_manager_required)
def post_to_twitter(request, post_id):
    post = get_object_or_404(ScheduledPost, id=post_id)
    if request.method == "POST":
        client = get_twitter_client()
        try:
            if post.image:
                # Upload the image file from disk
                media = client.media_upload(post.image.path)
                client.update_status(post.content, media_ids=[media.media_id])
            else:
                client.update_status(post.content)
            post.posted = True
            post.posted_at = timezone.now()
            post.save()
        except Exception as e:
            print(f"Error posting tweet: {e}")
        return redirect("social_media_dashboard")
    return redirect("social_media_dashboard")


@user_passes_test(social_media_manager_required)
def create_scheduled_post(request):
    if request.method == "POST":
        content = request.POST.get("content")
        image = request.FILES.get("image")  # Get the uploaded image, if provided.
        if not content:
            messages.error(request, "Post content cannot be empty.")
            return redirect("social_media_dashboard")
        ScheduledPost.objects.create(
            content=content, image=image, scheduled_time=timezone.now()  # This saves the image file.
        )
        messages.success(request, "Post created successfully!")
    return redirect("social_media_dashboard")


@user_passes_test(social_media_manager_required)
def delete_post(request, post_id):
    """Delete a scheduled post."""
    post = get_object_or_404(ScheduledPost, id=post_id)
    if request.method == "POST":
        post.delete()
    return redirect("social_media_dashboard")


<<<<<<< HEAD
@login_required
def manage_membership(request: HttpRequest) -> HttpResponse:
    """Display the membership management page."""
    # Check if user has a membership
    if not hasattr(request.user, "membership"):
        messages.info(request, "You do not have an active membership.")
        return redirect("membership_plans")

    membership = request.user.membership

    # Update membership data from Stripe if needed
    if membership.stripe_subscription_id:
        try:
            setup_stripe()
            subscription = stripe.Subscription.retrieve(membership.stripe_subscription_id)
            update_membership_from_subscription(request.user, subscription)

            # Refresh membership data
            membership.refresh_from_db()
        except stripe.error.StripeError:
            logger.exception("Error refreshing membership for user %s", request.user.email)
        except Exception:
            logger.exception("Unexpected error refreshing membership for user %s", request.user.email)

    # Get invoices if customer ID exists
    invoices = []
    if membership.stripe_customer_id:
        try:
            setup_stripe()
            invoice_list = stripe.Invoice.list(customer=membership.stripe_customer_id, limit=10)
            invoices = invoice_list.data
        except stripe.error.StripeError:
            logger.exception("Error retrieving invoices for user %s", request.user.email)
        except Exception:
            logger.exception("Unexpected error retrieving invoices for user %s", request.user.email)

    # Get subscription events
    events = MembershipSubscriptionEvent.objects.filter(user=request.user).order_by("-created_at")[:10]

    context = {
        "membership": membership,
        "invoices": invoices,
        "events": events,
    }

    return render(request, "membership/manage.html", context)


@login_required
def membership_cancel(request: HttpRequest) -> HttpResponse:
    """Display the page for canceling membership."""
    # Check if user has a membership
    if not hasattr(request.user, "membership"):
        messages.info(request, "You do not have an active membership.")
        return redirect("membership_plans")

    membership = request.user.membership

    # Check if membership is already canceled
    if membership.is_canceled:
        messages.info(request, "Your membership is already scheduled for cancellation.")
        return redirect("manage_membership")

    context = {
        "membership": membership,
    }

    return render(request, "membership/cancel.html", context)


@login_required
def cancel_subscription_view(request: HttpRequest) -> HttpResponse:
    """Cancel the user's subscription."""
    if request.method != "POST":
        return JsonResponse({"success": False, "error": "Invalid request method"}, status=405)

    # Call to utility function
    result = cancel_user_subscription(request.user)

    if result["success"]:
        messages.success(request, "Your subscription has been cancelled and will end at the current billing period.")
    else:
        messages.error(request, result.get("error", "An error occurred while cancelling your subscription."))

    return redirect("manage_membership")


@login_required
def reactivate_subscription_view(request: HttpRequest) -> HttpResponse:
    """Reactivate a cancelled subscription."""
    if request.method != "POST":
        return JsonResponse({"success": False, "error": "Invalid request method"}, status=405)

    # Call to utility function
    result = reactivate_user_subscription(request.user)

    if result["success"]:
        messages.success(request, "Your subscription has been reactivated.")
    else:
        messages.error(request, result.get("error", "An error occurred while reactivating your subscription."))

    return redirect("manage_membership")


def membership_benefits(request: HttpRequest) -> HttpResponse:
    """Display the membership benefits page."""
    return render(request, "membership/benefits.html")


def update_membership_from_subscription(user: "User", subscription: stripe.Subscription) -> Optional["UserMembership"]:
    """Update the user's membership status based on Stripe subscription data."""
    if not hasattr(user, "membership"):
        logger.error("User %s has no membership to update", user.email)
        return None

    membership = user.membership
    membership.stripe_subscription_id = subscription.id
    membership.status = subscription.status

    # Update current period dates
    if hasattr(subscription, "current_period_start"):
        membership.start_date = datetime.fromtimestamp(subscription.current_period_start, tz=timezone.utc)
    if hasattr(subscription, "current_period_end"):
        membership.end_date = datetime.fromtimestamp(subscription.current_period_end, tz=timezone.utc)

    # Update cancellation info
    membership.cancel_at_period_end = subscription.cancel_at_period_end

    # Save changes
    membership.save()

    # Log event
    MembershipSubscriptionEvent.objects.create(
        user=user,
        membership=membership,
        event_type="subscription_updated",
        data={
            "subscription_id": subscription.id,
            "status": subscription.status,
            "cancel_at_period_end": subscription.cancel_at_period_end,
        },
    )

    return membership


def cancel_user_subscription(user: "User") -> dict:
    """Cancel the user's subscription at the end of the billing period."""
    if not hasattr(user, "membership") or not user.membership.stripe_subscription_id:
        return {"success": False, "error": "No active subscription found"}

    try:
        setup_stripe()
        subscription = stripe.Subscription.modify(user.membership.stripe_subscription_id, cancel_at_period_end=True)

        # Update local membership data
        update_membership_from_subscription(user, subscription)

        return {"success": True}
    except stripe.error.StripeError:
        logger.exception("Stripe error cancelling subscription")
        return {"success": False, "error": "Error processing subscription cancellation"}
    except Exception:
        logger.exception("Unexpected error cancelling subscription")
        return {"success": False, "error": "An unexpected error occurred"}


def reactivate_user_subscription(user):
    """Reactivate a cancelled subscription."""
    if not hasattr(user, "membership") or not user.membership.stripe_subscription_id:
        return {"success": False, "error": "No subscription found"}

    if not user.membership.cancel_at_period_end:
        return {"success": False, "error": "Subscription is not cancelled"}

    try:
        setup_stripe()
        subscription = stripe.Subscription.modify(user.membership.stripe_subscription_id, cancel_at_period_end=False)

        # Update local membership data
        update_membership_from_subscription(user, subscription)

        return {"success": True}

    except stripe.error.StripeError as e:
        logger.exception("Stripe error reactivating subscription: %s", e)
        return {"success": False, "error": str(e.user_message if hasattr(e, "user_message") else e)}
    except Exception as e:
        logger.exception("Unexpected error reactivating subscription: %s", e)
        return {"success": False, "error": "An unexpected error occurred"}


@login_required
def membership_plans(request):
    """Display the available membership plans."""
    plans = MembershipPlan.objects.filter(is_active=True).order_by("order")

    # Check if user already has a membership
    user_has_membership = False
    if hasattr(request.user, "membership"):
        user_has_membership = request.user.membership.is_active

    # Get billing period from URL parameter or default to monthly
    billing_period = request.GET.get("billing", "monthly")
    if billing_period not in ["monthly", "yearly"]:
        billing_period = "monthly"

    # Check for messages
    messages_list = []
    if "payment_success" in request.GET:
        messages_list.append(
            {"type": "success", "text": "Your payment was successful. Welcome to your new membership!"}
        )
    elif "payment_canceled" in request.GET:
        messages_list.append({"type": "info", "text": "Your payment was canceled. No charges were made."})

    context = {
        "plans": plans,
        "user_has_membership": user_has_membership,
        "billing_period": billing_period,
        "messages": messages_list,
    }

    return render(request, "membership/plans.html", context)


@login_required
def subscribe_membership(request: HttpRequest, plan_slug: str) -> HttpResponse:
    """Display the subscription page for a specific membership plan."""
    try:
        plan = MembershipPlan.objects.get(slug=plan_slug, is_active=True)
    except MembershipPlan.DoesNotExist:
        messages.error(request, "This membership plan is no longer available.")
        return redirect("membership_plans")

    # Check if user already has an active membership
    if hasattr(request.user, "membership") and request.user.membership.is_active:
        messages.info(request, "You already have an active membership. Please manage it from your account.")
        return redirect("manage_membership")

    # Get billing period from URL parameter or default to monthly
    billing_period = request.GET.get("billing", "monthly")
    if billing_period not in ["monthly", "yearly"]:
        billing_period = "monthly"

    context = {
        "plan": plan,
        "billing_period": billing_period,
    }

    return render(request, "membership/subscribe.html", context)


@login_required
def checkout_membership(request: HttpRequest, plan_slug: str, billing_period: str) -> HttpResponse:
    """Display the checkout page for a membership plan."""
    if billing_period not in ["monthly", "yearly"]:
        return redirect("subscribe_membership", plan_slug=plan_slug)

    try:
        plan = MembershipPlan.objects.get(slug=plan_slug, is_active=True)
    except MembershipPlan.DoesNotExist:
        messages.error(request, "This membership plan is no longer available.")
        return redirect("membership_plans")

    # Get the price based on billing period
    if billing_period == "monthly":
        price = plan.price_monthly
        price_id = plan.stripe_monthly_price_id
    else:
        price = plan.price_yearly
        price_id = plan.stripe_yearly_price_id

    if not price_id:
        messages.error(request, f"This plan is not available for {billing_period} billing.")
        return redirect("subscribe_membership", plan_slug=plan_slug)

    # Setup Stripe
    stripe_key = settings.STRIPE_PUBLISHABLE_KEY
    if not stripe_key:
        messages.error(request, "Payment processing is currently unavailable.")
        return redirect("membership_plans")

    context = {
        "plan": plan,
        "billing_period": billing_period,
        "price": price,
        "stripe_key": stripe_key,
    }

    return render(request, "membership/checkout.html", context)


def change_membership_plan(request: HttpRequest) -> HttpResponse:
    """Redirect to membership plans page for changing plans."""
    return redirect("membership_plans")


@csrf_exempt
def membership_webhook(request) -> HttpResponse:
    """Handle Stripe webhooks for membership events."""
    if request.method != "POST":
        return HttpResponse(status=405)

    payload = request.body
    sig_header = request.META.get("HTTP_STRIPE_SIGNATURE")
    webhook_secret = settings.STRIPE_MEMBERSHIP_WEBHOOK_SECRET

    if not webhook_secret:
        logger.error("Webhook secret not configured")
        return HttpResponse(status=400)

    try:
        setup_stripe()
        event = stripe.Webhook.construct_event(payload, sig_header, webhook_secret)
    except ValueError as e:
        logger.exception("Invalid webhook payload: %s", e)
        return HttpResponse(status=400)
    except stripe.error.SignatureVerificationError as e:
        logger.exception("Invalid webhook signature: %s", e)
        return HttpResponse(status=400)

    # Log the event
    logger.info("Received webhook: %s - %s", event["type"], event["id"])

    # Handle different event types
    event_handlers = {
        "customer.subscription.updated": handle_subscription_updated,
        "customer.subscription.deleted": handle_subscription_deleted,
        "invoice.payment_succeeded": handle_invoice_payment_succeeded,
        "invoice.payment_failed": handle_invoice_payment_failed,
    }

    handler = event_handlers.get(event["type"])
    if handler:
        try:
            handler(event["data"]["object"])
        except Exception as e:
            logger.exception("Error handling webhook %s: %s", event["type"], e)

    return HttpResponse(status=200)


def handle_subscription_deleted(subscription: dict) -> None:
    """Handle subscription deleted webhook event."""
    from django.contrib.auth import get_user_model

    User = get_user_model()

    try:
        user = User.objects.get(membership__stripe_customer_id=subscription["customer"])
        membership = user.membership

        # Update membership status
        membership.status = "canceled"
        membership.end_date = (
            timezone.datetime.fromtimestamp(subscription["current_period_end"], tz=timezone.utc)
            if subscription.get("current_period_end")
            else timezone.now()
        )
        membership.save()

        # Record event
        MembershipSubscriptionEvent.objects.create(
            user=user,
            membership=membership,
            event_type="canceled",
            stripe_event_id=subscription.get("id", ""),
            data={"subscription_id": subscription.get("id", ""), "canceled_at": timezone.now().isoformat()},
        )

        logger.info("Subscription deleted for user %s via webhook", user.email)
    except User.DoesNotExist:
        logger.exception("No user found for customer %s", subscription["customer"])
    except Exception:
        logger.exception("Error handling subscription.deleted")


def handle_invoice_payment_succeeded(invoice):
    """Handle invoice payment succeeded webhook event."""
    if invoice.get("subscription"):
        from django.contrib.auth import get_user_model

        User = get_user_model()

        try:
            user = User.objects.get(membership__stripe_customer_id=invoice["customer"])
            membership = user.membership

            # Record payment event
            MembershipSubscriptionEvent.objects.create(
                user=user,
                membership=membership,
                event_type="payment_succeeded",
                stripe_event_id=invoice.get("id", ""),
                data={
                    "invoice_id": invoice.get("id", ""),
                    "amount_paid": str(invoice.get("amount_paid", 0)),
                    "subscription_id": invoice.get("subscription", ""),
                },
            )

            logger.info("Payment succeeded for user %s via webhook", user.email)
        except User.DoesNotExist:
            logger.exception("No user found for customer %s", invoice["customer"])
        except Exception:
            logger.exception("Error handling invoice.payment_succeeded")


def handle_invoice_payment_failed(invoice):
    """Handle invoice payment failed webhook event."""
    if invoice.get("subscription"):
        from django.contrib.auth import get_user_model

        User = get_user_model()

        try:
            user = User.objects.get(membership__stripe_customer_id=invoice["customer"])
            membership = user.membership

            # Update membership status if needed
            if membership.status != "past_due":
                membership.status = "past_due"
                membership.save(update_fields=["status"])

            # Record payment event
            MembershipSubscriptionEvent.objects.create(
                user=user,
                membership=membership,
                event_type="payment_failed",
                stripe_event_id=invoice.get("id", ""),
                data={
                    "invoice_id": invoice.get("id", ""),
                    "amount_due": str(invoice.get("amount_due", 0)),
                    "subscription_id": invoice.get("subscription", ""),
                },
            )

            logger.info("Payment failed for user %s via webhook", user.email)
        except User.DoesNotExist:
            logger.exception("No user found for customer %s", invoice["customer"])
        except Exception:
            logger.error("Error handling invoice.payment_failed")
=======
def users_list(request: HttpRequest) -> HttpResponse:
    """
    Display a list of users who have their profile set to public,
    ordered by most recent updates.
    """
    profiles = Profile.objects.filter(is_profile_public=True).select_related("user").order_by("-updated_at")

    # Add statistics for each user to create fun scorecards
    for profile in profiles:
        if profile.user.is_teacher:
            # Teacher stats
            courses = Course.objects.filter(teacher=profile.user).prefetch_related("enrollments", "reviews")
            profile.total_courses = courses.count()
            profile.total_students = sum(course.enrollments.filter(status="approved").count() for course in courses)
            # Get average rating across all courses
            course_ratings = [course.average_rating for course in courses if course.average_rating > 0]
            profile.avg_rating = round(sum(course_ratings) / len(course_ratings), 1) if course_ratings else 0
        else:
            # Student stats
            enrollments = Enrollment.objects.filter(student=profile.user).select_related("course")
            profile.total_courses = enrollments.count()
            completed_enrollments = enrollments.filter(status="completed")
            profile.total_completed = completed_enrollments.count()

            # Calculate average progress across all courses
            total_progress = 0
            progress_count = 0
            enrollment_ids = [e.id for e in enrollments]
            existing_progresses = {
                p.enrollment_id: p for p in CourseProgress.objects.filter(enrollment_id__in=enrollment_ids)
            }

            for enrollment in enrollments:
                progress = existing_progresses.get(enrollment.id)
                if not progress:
                    progress = CourseProgress.objects.create(enrollment=enrollment)
                total_progress += progress.completion_percentage
                progress_count += 1
            profile.avg_progress = round(total_progress / progress_count) if progress_count > 0 else 0

            # Add achievements count
            profile.achievements_count = Achievement.objects.filter(student=profile.user).count()

    # Pagination: 12 profiles per page
    paginator = Paginator(profiles, 12)
    page_number = request.GET.get("page")
    page_obj = paginator.get_page(page_number)

    context = {
        "page_obj": page_obj,
    }

    return render(request, "users_list.html", context)
>>>>>>> 7106c2c2
<|MERGE_RESOLUTION|>--- conflicted
+++ resolved
@@ -6979,7 +6979,6 @@
     return redirect("social_media_dashboard")
 
 
-<<<<<<< HEAD
 @login_required
 def manage_membership(request: HttpRequest) -> HttpResponse:
     """Display the membership management page."""
@@ -7423,7 +7422,8 @@
             logger.exception("No user found for customer %s", invoice["customer"])
         except Exception:
             logger.error("Error handling invoice.payment_failed")
-=======
+            
+            
 def users_list(request: HttpRequest) -> HttpResponse:
     """
     Display a list of users who have their profile set to public,
@@ -7476,5 +7476,4 @@
         "page_obj": page_obj,
     }
 
-    return render(request, "users_list.html", context)
->>>>>>> 7106c2c2
+    return render(request, "users_list.html", context)