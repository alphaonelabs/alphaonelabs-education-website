import calendar
import html
import ipaddress
import json
import logging
import os
import random
import re
import shutil
import socket
import string
import subprocess
import time
from collections import Counter, defaultdict
from datetime import timedelta
from decimal import Decimal
from urllib.parse import urlparse

import requests
import stripe
import tweepy
from allauth.account.models import EmailAddress
from allauth.account.utils import send_email_confirmation
from django.conf import settings
from django.contrib import messages
from django.contrib.admin.utils import NestedObjects
from django.contrib.auth import get_user_model, login, logout
from django.contrib.auth.decorators import login_required, user_passes_test
from django.contrib.auth.mixins import LoginRequiredMixin, UserPassesTestMixin
from django.contrib.auth.models import User
from django.core.cache import cache
from django.core.exceptions import ObjectDoesNotExist
from django.core.mail import send_mail
from django.core.management import call_command
from django.core.paginator import Paginator
from django.db import IntegrityError, models, router, transaction
from django.db.models import Avg, Count, Q, Sum
from django.db.models.functions import Coalesce
from django.http import (
    FileResponse,
    Http404,
    HttpRequest,
    HttpResponse,
    HttpResponseBadRequest,
    HttpResponseForbidden,
    JsonResponse,
)
from django.shortcuts import get_object_or_404, redirect, render
from django.template.loader import render_to_string
from django.urls import NoReverseMatch, reverse, reverse_lazy
from django.utils import timezone
from django.utils.crypto import get_random_string
from django.utils.html import strip_tags
from django.utils.text import slugify
from django.utils.translation import gettext as _
from django.views import generic
from django.views.decorators.clickjacking import xframe_options_exempt
from django.views.decorators.csrf import csrf_exempt, csrf_protect
from django.views.decorators.http import require_GET, require_POST
from django.views.generic import (
    CreateView,
    DeleteView,
    DetailView,
    ListView,
    UpdateView,
)

from .calendar_sync import generate_google_calendar_link, generate_ical_feed, generate_outlook_calendar_link
from .decorators import teacher_required
from .forms import (
    AccountDeleteForm,
    AwardAchievementForm,
    BlogPostForm,
    ChallengeSubmissionForm,
    CourseForm,
    CourseMaterialForm,
    EducationalVideoForm,
    FeedbackForm,
    ForumCategoryForm,
    ForumTopicForm,
    GoodsForm,
    GradeableLinkForm,
    InviteStudentForm,
    LearnForm,
    LinkGradeForm,
    MemeForm,
    MessageTeacherForm,
    NotificationPreferencesForm,
    ProfileUpdateForm,
    ProgressTrackerForm,
    ReviewForm,
    SessionForm,
    StorefrontForm,
    StudentEnrollmentForm,
    StudyGroupForm,
    SuccessStoryForm,
    TeacherSignupForm,
    TeachForm,
    TeamGoalCompletionForm,
    TeamGoalForm,
    TeamInviteForm,
    UserRegistrationForm,
)
from .marketing import (
    generate_social_share_content,
    get_course_analytics,
    get_promotion_recommendations,
    send_course_promotion_email,
)
from .models import (
    Achievement,
    Badge,
    BlogComment,
    BlogPost,
    CartItem,
    Certificate,
    Challenge,
    ChallengeSubmission,
    Course,
    CourseMaterial,
    CourseProgress,
    Discount,
    Donation,
    EducationalVideo,
    Enrollment,
    EventCalendar,
    FeatureVote,
    ForumCategory,
    ForumReply,
    ForumTopic,
    Goods,
    GradeableLink,
    LearningStreak,
    LinkGrade,
    MembershipPlan,
    MembershipSubscriptionEvent,
    Meme,
    NoteHistory,
    Notification,
    NotificationPreference,
    Order,
    OrderItem,
    PeerConnection,
    PeerMessage,
    ProductImage,
    Profile,
    ProgressTracker,
    Review,
    ScheduledPost,
    SearchLog,
    Session,
    SessionAttendance,
    SessionEnrollment,
    Storefront,
    StudyGroup,
    StudyGroupInvite,
    Subject,
    SuccessStory,
    TeamGoal,
    TeamGoalMember,
    TeamInvite,
    TimeSlot,
    UserBadge,
    WaitingRoom,
    WebRequest,
    default_valid_until,
)
from .notifications import (
    notify_session_reminder,
    notify_teacher_new_enrollment,
    notify_team_goal_completion,
    notify_team_invite,
    notify_team_invite_response,
    send_enrollment_confirmation,
)
from .referrals import send_referral_reward_email
from .social import get_social_stats
from .utils import (
    cancel_subscription,
    create_leaderboard_context,
    create_subscription,
    geocode_address,
    get_cached_challenge_entries,
    get_cached_leaderboard_data,
    get_leaderboard,
    get_or_create_cart,
    get_user_points,
    reactivate_subscription,
    setup_stripe,
)

logger = logging.getLogger(__name__)

GOOGLE_CREDENTIALS_PATH = os.path.join(settings.BASE_DIR, "google_credentials.json")

# Initialize Stripe
stripe.api_key = settings.STRIPE_SECRET_KEY


def sitemap(request):
    return render(request, "sitemap.html")


def index(request):
    """Homepage view."""
    from django.conf import settings

    # Store referral code in session if present in URL
    ref_code = request.GET.get("ref")

    if ref_code:
        request.session["referral_code"] = ref_code

    # Get top referrers
    top_referrers = Profile.objects.annotate(
        total_signups=models.Count("referrals"),
        total_enrollments=models.Count(
            "referrals__user__enrollments", filter=models.Q(referrals__user__enrollments__status="approved")
        ),
        total_clicks=models.Count(
            "referrals__user",
            filter=models.Q(
                referrals__user__username__in=WebRequest.objects.filter(path__contains="ref=").values_list(
                    "user", flat=True
                )
            ),
        ),
    ).order_by("-total_signups", "-total_enrollments")[:3]

    # Get current user's profile if authenticated
    profile = request.user.profile if request.user.is_authenticated else None

    # Get featured courses
    featured_courses = Course.objects.filter(status="published", is_featured=True).order_by("-created_at")[:3]

    # Get featured goods
    featured_goods = Goods.objects.filter(featured=True, is_available=True).order_by("-created_at")[:3]

    # Get current challenge
    current_challenge_obj = Challenge.objects.filter(
        start_date__lte=timezone.now(), end_date__gte=timezone.now()
    ).first()
    current_challenge = [current_challenge_obj] if current_challenge_obj else []

    # Get latest blog post
    latest_post = BlogPost.objects.filter(status="published").order_by("-published_at").first()

    # Get latest success story
    latest_success_story = SuccessStory.objects.filter(status="published").order_by("-published_at").first()

    # Get top latest 3 leaderboard users
    try:
        top_leaderboard_users, user_rank = get_leaderboard(request.user, period=None, limit=3)
    except Exception as e:
        logger = logging.getLogger(__name__)
        logger.error(f"Error getting leaderboard data: {e}")
        top_leaderboard_users = []

    # Get signup form if needed
    form = None
    if not request.user.is_authenticated or not request.user.profile.is_teacher:
        form = TeacherSignupForm()

    context = {
        "profile": profile,
        "featured_courses": featured_courses,
        "featured_products": featured_goods,
        "current_challenge": current_challenge,
        "latest_post": latest_post,
        "latest_success_story": latest_success_story,
        "top_referrers": top_referrers,
        "top_leaderboard_users": top_leaderboard_users,
        "form": form,
        "is_debug": settings.DEBUG,
    }
    if request.user.is_authenticated:
        user_team_goals = (
            TeamGoal.objects.filter(Q(creator=request.user) | Q(members__user=request.user))
            .distinct()
            .order_by("-created_at")[:3]
        )

        team_invites = TeamInvite.objects.filter(recipient=request.user, status="pending").select_related(
            "goal", "sender"
        )

        context.update(
            {
                "user_team_goals": user_team_goals,
                "team_invites": team_invites,
            }
        )

        # Add courses that the user is teaching if they have any
        teaching_courses = (
            Course.objects.filter(teacher=request.user)
            .annotate(
                view_count=Coalesce(Sum("web_requests__count"), 0),
                enrolled_students=Count("enrollments", filter=Q(enrollments__status="approved")),
            )
            .order_by("-created_at")
        )

        if teaching_courses.exists():
            context.update(
                {
                    "teaching_courses": teaching_courses,
                }
            )
    return render(request, "index.html", context)


def signup_view(request):
    """Custom signup view that properly handles referral codes."""
    if request.method == "POST":
        form = UserRegistrationForm(request.POST, request=request)
        if form.is_valid():
            form.save(request)
            return redirect("account_email_verification_sent")
    else:
        # Initialize form with request to get referral code from session
        form = UserRegistrationForm(request=request)

        # If there's no referral code in session but it's in the URL, store it
        ref_code = request.GET.get("ref")
        if ref_code and not request.session.get("referral_code"):
            request.session["referral_code"] = ref_code
            # Reinitialize form to pick up the new session value
            form = UserRegistrationForm(request=request)

    return render(
        request,
        "account/signup.html",
        {
            "form": form,
            "login_url": reverse("account_login"),
        },
    )


@login_required
def delete_account(request):
    if request.method == "POST":
        form = AccountDeleteForm(request.user, request.POST)
        if form.is_valid():
            if request.POST.get("confirm"):
                user = request.user
                user.delete()
                logout(request)
                messages.success(request, _("Your account has been successfully deleted."))
                return redirect("index")
            else:
                form.add_error(None, _("You must confirm the account deletion."))
    else:
        # Get all related objects that will be deleted
        deleted_objects_collector = NestedObjects(using=router.db_for_write(request.user.__class__))
        deleted_objects_collector.collect([request.user])

        # Transform the nested structure into something more user-friendly
        to_delete = deleted_objects_collector.nested()
        protected = deleted_objects_collector.protected

        # Format the collected objects in a user-friendly way
        model_count = {
            model._meta.verbose_name_plural: len(objs) for model, objs in deleted_objects_collector.model_objs.items()
        }

        # Format as a list of tuples (model name, count)
        formatted_count = [(name, count) for name, count in model_count.items()]

        form = AccountDeleteForm(request.user)
        # Pass the deletion info to the template
        return render(
            request,
            "account/delete_account.html",
            {"form": form, "deleted_objects": to_delete, "protected": protected, "model_count": formatted_count},
        )

    return render(request, "account/delete_account.html", {"form": form})


@login_required
def delete_waiting_room(request, waiting_room_id):
    """View for deleting a waiting room."""
    waiting_room = get_object_or_404(WaitingRoom, id=waiting_room_id)

    # Only allow creator to delete
    if request.user != waiting_room.creator:
        messages.error(request, "You don't have permission to delete this waiting room.")
        return redirect("waiting_room_detail", waiting_room_id=waiting_room_id)

    if request.method == "POST":
        waiting_room.delete()
        messages.success(request, f"Waiting room '{waiting_room.title}' has been deleted.")
        return redirect("waiting_room_list")

    return render(request, "waiting_room/confirm_delete.html", {"waiting_room": waiting_room})


@login_required
def all_leaderboards(request):
    """
    Display all leaderboard types on a single page.
    """
    # Get cached leaderboard data or fetch fresh data
    global_entries, global_rank = get_cached_leaderboard_data(request.user, None, 10, "global_leaderboard", 60 * 60)
    weekly_entries, weekly_rank = get_cached_leaderboard_data(request.user, "weekly", 10, "weekly_leaderboard", 60 * 15)
    monthly_entries, monthly_rank = get_cached_leaderboard_data(
        request.user, "monthly", 10, "monthly_leaderboard", 60 * 30
    )

    # Get user points and challenge entries if authenticated non-teacher
    challenge_entries = []
    user_points = None

    if request.user.is_authenticated and not request.user.profile.is_teacher:
        user_points = get_user_points(request.user)
        challenge_entries = get_cached_challenge_entries()

        context = create_leaderboard_context(
            global_entries,
            weekly_entries,
            monthly_entries,
            challenge_entries,
            global_rank,
            weekly_rank,
            monthly_rank,
            user_points["total"],
            user_points["weekly"],
            user_points["monthly"],
        )
        return render(request, "leaderboards/leaderboards.html", context)
    else:
        context = create_leaderboard_context(
            global_entries,
            weekly_entries,
            monthly_entries,
            [],
            global_rank,
            weekly_rank,
            monthly_rank,
            None,
            None,
            None,
        )
        return render(request, "leaderboards/leaderboards.html", context)


@login_required
def profile(request):
    if request.method == "POST":
        form = ProfileUpdateForm(request.POST, request.FILES, instance=request.user)
        if form.is_valid():
            form.save()  # Save the form data
            request.user.profile.refresh_from_db()  # Refresh to load updated profile
            messages.success(request, "Profile updated successfully!")
            return redirect("profile")
        else:
            for field, errors in form.errors.items():
                for error in errors:
                    messages.error(request, f"Error in {field}: {error}")
    else:
        form = ProfileUpdateForm(instance=request.user)

    badges = UserBadge.objects.filter(user=request.user).select_related("badge")

    context = {
        "form": form,
        "badges": badges,
    }

    # Teacher-specific stats
    if request.user.profile.is_teacher:
        courses = Course.objects.filter(teacher=request.user)
        total_students = sum(course.enrollments.filter(status="approved").count() for course in courses)
        avg_rating = 0
        total_ratings = 0
        for course in courses:
            course_ratings = course.reviews.all()
            if course_ratings:
                avg_rating += sum(review.rating for review in course_ratings)
                total_ratings += len(course_ratings)
        avg_rating = round(avg_rating / total_ratings, 1) if total_ratings > 0 else 0
        context.update(
            {
                "courses": courses,
                "total_students": total_students,
                "avg_rating": avg_rating,
            }
        )
    else:
        enrollments = Enrollment.objects.filter(student=request.user).select_related("course")
        completed_courses = enrollments.filter(status="completed").count()
        total_progress = 0
        progress_count = 0
        for enrollment in enrollments:
            progress, _ = CourseProgress.objects.get_or_create(enrollment=enrollment)
            if progress.completion_percentage is not None:
                total_progress += progress.completion_percentage
                progress_count += 1
        avg_progress = round(total_progress / progress_count) if progress_count > 0 else 0
        context.update(
            {
                "enrollments": enrollments,
                "completed_courses": completed_courses,
                "avg_progress": avg_progress,
            }
        )

    # Get created calendars if applicable
    created_calendars = request.user.created_calendars.prefetch_related("time_slots").order_by("-created_at")
    context["created_calendars"] = created_calendars

    # *** Add Discount Codes ***
    discount_codes = Discount.objects.filter(user=request.user, used=False, valid_until__gte=timezone.now())
    context["discount_codes"] = discount_codes

    return render(request, "profile.html", context)


@login_required
def create_course(request):
    if request.method == "POST":
        form = CourseForm(request.POST, request.FILES)
        if form.is_valid():
            course = form.save(commit=False)
            course.teacher = request.user
            course.status = "published"  # Set status to published
            course.save()
            form.save_m2m()  # Save many-to-many relationships

            # Handle waiting room if course was created from one
            if "waiting_room_data" in request.session:
                waiting_room = get_object_or_404(WaitingRoom, id=request.session["waiting_room_data"]["id"])

                # Update waiting room status and link to course
                waiting_room.status = "fulfilled"
                waiting_room.fulfilled_course = course
                waiting_room.save(update_fields=["status", "fulfilled_course"])

                # Send notifications to all participants
                for participant in waiting_room.participants.all():
                    messages.success(
                        request,
                        f"A new course matching your request has been created: {course.title}",
                        extra_tags=f"course_{course.slug}",
                    )

                # Clear waiting room data from session
                del request.session["waiting_room_data"]

                # Redirect back to waiting room to show the update
                return redirect("waiting_room_detail", waiting_room_id=waiting_room.id)

            return redirect("course_detail", slug=course.slug)
    else:
        form = CourseForm()

    return render(request, "courses/create.html", {"form": form})


@login_required
@teacher_required
def create_course_from_waiting_room(request, waiting_room_id):
    waiting_room = get_object_or_404(WaitingRoom, id=waiting_room_id)

    # Ensure waiting room is open
    if waiting_room.status != "open":
        messages.error(request, "This waiting room is no longer open.")
        return redirect("waiting_room_detail", waiting_room_id=waiting_room_id)

    # Store waiting room data in session for validation
    request.session["waiting_room_data"] = {
        "id": waiting_room.id,
        "subject": waiting_room.subject.strip().lower(),
        "topics": [t.strip().lower() for t in waiting_room.topics.split(",") if t.strip()],
    }

    # Redirect to regular course creation form
    return redirect(reverse("create_course"))


@login_required
@teacher_required
def add_featured_review(request, slug, review_id):
    # Get the course and review
    course = get_object_or_404(Course, slug=slug)
    review = get_object_or_404(Review, id=review_id, course=course)

    # Check if the user is the course teacher
    if request.user != course.teacher:
        messages.error(request, "Only the course teacher can manage featured reviews.")
        return redirect(reverse("course_detail", kwargs={"slug": slug}))

    # Set the is_featured field to True
    review.is_featured = True
    review.save()
    messages.success(request, "Review has been featured.")

    # Redirect to the course detail page
    url = reverse("course_detail", kwargs={"slug": slug})
    return redirect(f"{url}#course_reviews")


@login_required
@teacher_required
def remove_featured_review(request, slug, review_id):
    # Get the course and review
    course = get_object_or_404(Course, slug=slug)
    review = get_object_or_404(Review, id=review_id, course=course)

    # Check if the user is the course teacher
    if request.user != course.teacher:
        messages.error(request, "Only the course teacher can manage featured reviews.")
        return redirect(reverse("course_detail", kwargs={"slug": slug}))

    # Set the is_featured field to False
    review.is_featured = False
    review.save()

    # Redirect to the course detail page
    url = reverse("course_detail", kwargs={"slug": slug})
    return redirect(f"{url}#course_reviews")


@login_required
def edit_review(request, slug, review_id):
    course = get_object_or_404(Course, slug=slug)
    review = get_object_or_404(Review, id=review_id, course__slug=slug)

    # Security check - only allow editing own reviews
    if request.user.id != review.student.id:
        messages.error(request, "You can only edit your own reviews.")
        return redirect("course_detail", slug=slug)

    if request.method == "POST":
        form = ReviewForm(request.POST, instance=review)
        if form.is_valid():
            review = form.save(commit=False)
            review.save()
            messages.success(request, "Your review has been updated.")
            url = reverse("course_detail", kwargs={"slug": slug})
            return redirect(f"{url}#course_reviews")
    else:
        form = ReviewForm(instance=review)

    context = {
        "form": form,
        "course": course,
        "review": review,
        "action": "Edit",
    }
    return render(request, "courses/edit_or_add_review.html", context)


@login_required
def delete_review(request, slug, review_id):
    review = get_object_or_404(Review, id=review_id, course__slug=slug)

    # Security check - only allow deleting own reviews
    if request.user.id != review.student.id:
        messages.error(request, "You can only delete your own reviews.")
    else:
        review.delete()
        messages.success(request, "Your review has been deleted.")

    url = reverse("course_detail", kwargs={"slug": slug})
    return redirect(f"{url}#course_reviews")


def course_detail(request, slug):
    course = get_object_or_404(Course, slug=slug)
    sessions = course.sessions.all().order_by("start_time")
    now = timezone.now()
    is_teacher = request.user == course.teacher
    completed_sessions = []
    # Check if user is the teacher of this course

    # Get enrollment if user is authenticated
    enrollment = None
    is_enrolled = False
    if request.user.is_authenticated:
        enrollment = Enrollment.objects.filter(course=course, student=request.user, status="approved").first()
        is_enrolled = enrollment is not None
        if enrollment:
            # Get completed sessions through SessionAttendance
            completed_sessions = SessionAttendance.objects.filter(
                student=request.user, session__course=course, status="completed"
            ).values_list("session__id", flat=True)
            completed_sessions = course.sessions.filter(id__in=completed_sessions)

    # Get attendance data for all enrolled students
    student_attendance = {}
    total_sessions = sessions.count()

    if is_teacher or is_enrolled:
        for enroll in course.enrollments.all():
            attended_sessions = SessionAttendance.objects.filter(
                student=enroll.student, session__course=course, status__in=["present", "late"]
            ).count()
            student_attendance[enroll.student.id] = {"attended": attended_sessions, "total": total_sessions}

    # Mark past sessions as completed for display
    past_sessions = sessions.filter(end_time__lt=now)
    future_sessions = sessions.filter(end_time__gte=now)
    sessions = list(future_sessions) + list(past_sessions)  # Show future sessions first

    # Calendar data
    today = timezone.now().date()

    # Get the requested month from query parameters, default to current month
    try:
        year = int(request.GET.get("year", today.year))
        month = int(request.GET.get("month", today.month))
        current_month = today.replace(year=year, month=month, day=1)
    except (ValueError, TypeError):
        current_month = today.replace(day=1)

    # Calculate previous and next month
    if current_month.month == 1:
        prev_month = current_month.replace(year=current_month.year - 1, month=12)
    else:
        prev_month = current_month.replace(month=current_month.month - 1)

    if current_month.month == 12:
        next_month = current_month.replace(year=current_month.year + 1, month=1)
    else:
        next_month = current_month.replace(month=current_month.month + 1)

    # Get the calendar for current month
    cal = calendar.monthcalendar(current_month.year, current_month.month)

    # Get all session dates for this course in current month
    session_dates = set(
        session.start_time.date()
        for session in sessions
        if session.start_time.year == current_month.year and session.start_time.month == current_month.month
    )

    # Prepare calendar weeks data
    calendar_weeks = []
    for week in cal:
        calendar_week = []
        for day in week:
            if day == 0:
                calendar_week.append({"date": None, "in_month": False, "has_session": False})
            else:
                date = current_month.replace(day=day)
                calendar_week.append({"date": date, "in_month": True, "has_session": date in session_dates})
        calendar_weeks.append(calendar_week)

    # Check if the current user has already reviewed this course
    user_review = None
    if request.user.is_authenticated:
        user_review = Review.objects.filter(student=request.user, course=course).first()

    # Get all reviews That not featured for this course
    reviews = course.reviews.filter(is_featured=False).order_by("-created_at")

    # Get the featured review
    featured_review = Review.objects.filter(is_featured=True, course=course)

    # Get all reviews sum
    reviews_num = reviews.count() + featured_review.count()

    # Calculate rating distribution for visualization
    rating_counts = Review.objects.filter(course=course).values("rating").annotate(count=Count("id"))
    rating_distribution = {1: 0, 2: 0, 3: 0, 4: 0, 5: 0}
    for item in rating_counts:
        rating_distribution[item["rating"]] = item["count"]

    # Build the absolute discount URL using the discount view's URL name.
    from urllib.parse import urlencode

    discount_relative = reverse("apply_discount_via_referrer")
    discount_params = urlencode({"course_id": course.id})
    discount_url = request.build_absolute_uri(f"{discount_relative}?{discount_params}")
    context = {
        "course": course,
        "sessions": sessions,
        "now": now,
        "today": today,
        "is_teacher": is_teacher,
        "is_enrolled": is_enrolled,
        "enrollment": enrollment,
        "completed_sessions": completed_sessions,
        "calendar_weeks": calendar_weeks,
        "current_month": current_month,
        "prev_month": prev_month,
        "next_month": next_month,
        "student_attendance": student_attendance,
        "completed_enrollment_count": course.enrollments.filter(status="completed").count(),
        "in_progress_enrollment_count": course.enrollments.filter(status="in_progress").count(),
        "featured_review": featured_review,
        "reviews": reviews,
        "user_review": user_review,
        "rating_distribution": rating_distribution,
        "reviews_num": reviews_num,
        "discount_url": discount_url,
    }

    return render(request, "courses/detail.html", context)


@login_required
def enroll_course(request, course_slug):
    """Enroll in a course and handle referral rewards if applicable."""
    course = get_object_or_404(Course, slug=course_slug)

    # Check if user is already enrolled
    if request.user.enrollments.filter(course=course).exists():
        messages.warning(request, "You are already enrolled in this course.")
        return redirect("course_detail", slug=course_slug)

    # Check if course is full
    if course.max_students and course.enrollments.count() >= course.max_students:
        messages.error(request, "This course is full.")
        return redirect("course_detail", slug=course_slug)

    # Check if this is the user's first enrollment and if they were referred
    if not Enrollment.objects.filter(student=request.user).exists():
        if hasattr(request.user.profile, "referred_by") and request.user.profile.referred_by:
            referrer = request.user.profile.referred_by
            if not referrer.is_teacher:  # Regular users get reward on first course enrollment
                referrer.add_referral_earnings(5)
                send_referral_reward_email(referrer.user, request.user, 5, "enrollment")

    # For free courses, create approved enrollment immediately
    if course.price == 0:
        enrollment = Enrollment.objects.create(student=request.user, course=course, status="approved")
        # Send notifications for free courses
        send_enrollment_confirmation(enrollment)
        notify_teacher_new_enrollment(enrollment)
        messages.success(request, "You have successfully enrolled in this free course.")
        return redirect("course_detail", slug=course_slug)
    else:
        # For paid courses, create pending enrollment
        enrollment = Enrollment.objects.create(student=request.user, course=course, status="pending")
        messages.info(request, "Please complete the payment process to enroll in this course.")
        return redirect("course_detail", slug=course_slug)


@login_required
def add_session(request, slug):
    course = Course.objects.get(slug=slug)
    if request.user != course.teacher:
        messages.error(request, "Only the course teacher can add sessions!")
        return redirect("course_detail", slug=slug)

    if request.method == "POST":
        form = SessionForm(request.POST)
        if form.is_valid():
            session = form.save(commit=False)
            session.course = course
            session.save()
            # Send session notifications to enrolled students
            notify_session_reminder(session)
            messages.success(request, "Session added successfully!")
            return redirect("course_detail", slug=slug)
    else:
        form = SessionForm()

    return render(request, "courses/session_form.html", {"form": form, "course": course, "is_edit": False})


@login_required
def add_review(request, slug):
    course = Course.objects.get(slug=slug)
    student = request.user

    if not request.user.enrollments.filter(course=course).exists():
        messages.error(request, "Only enrolled students can review the course!")
        return redirect("course_detail", slug=slug)

    if request.method == "POST":
        form = ReviewForm(request.POST)
        if form.is_valid():
            if Review.objects.filter(student=student, course=course).exists():
                messages.error(request, "You have already reviewed this course.")
                return redirect("course_detail", slug=slug)
            review = form.save(commit=False)
            review.student = student
            review.course = course
            review.save()
            messages.success(request, "Review added successfully!")
            url = reverse("course_detail", kwargs={"slug": slug})
            return redirect(f"{url}#course_reviews")
    else:
        form = ReviewForm()

    return render(request, "courses/edit_or_add_review.html", {"form": form, "course": course, "action": "Add"})


@login_required
def delete_course(request, slug):
    course = get_object_or_404(Course, slug=slug)
    if request.user != course.teacher:
        messages.error(request, "Only the course teacher can delete the course!")
        return redirect("course_detail", slug=slug)

    if request.method == "POST":
        course.delete()
        messages.success(request, "Course deleted successfully!")
        return redirect("profile")

    return render(request, "courses/delete_confirm.html", {"course": course})


@csrf_exempt
def github_update(request):
    send_slack_message("New commit pulled from GitHub")
    root_directory = os.path.dirname(os.path.dirname(os.path.abspath(__file__)))
    try:
        subprocess.run(["chmod", "+x", f"{root_directory}/setup.sh"])
        result = subprocess.run(["bash", f"{root_directory}/setup.sh"], capture_output=True, text=True)
        if result.returncode != 0:
            raise Exception(
                f"setup.sh failed with return code {result.returncode} and output: {result.stdout} {result.stderr}"
            )
        send_slack_message("CHMOD success about to set time on: " + settings.PA_WSGI)

        current_time = time.time()
        os.utime(settings.PA_WSGI, (current_time, current_time))
        send_slack_message("Repository updated successfully")
        return HttpResponse("Repository updated successfully")
    except Exception as e:
        print(f"Deploy error: {e}")
        send_slack_message(f"Deploy error: {e}")
        return HttpResponse("Deploy error see logs.")


def send_slack_message(message):
    webhook_url = os.getenv("SLACK_WEBHOOK_URL")
    if not webhook_url:
        print("Warning: SLACK_WEBHOOK_URL not configured")
        return

    payload = {"text": f"```{message}```"}
    try:
        response = requests.post(webhook_url, json=payload)
        response.raise_for_status()  # Raise exception for bad status codes
    except Exception as e:
        print(f"Failed to send Slack message: {e}")


def get_wsgi_last_modified_time():
    try:
        return time.ctime(os.path.getmtime(settings.PA_WSGI))
    except Exception:
        return "Unknown"


def subjects(request):
    return render(request, "subjects.html")


def about(request):
    return render(request, "about.html")


def waiting_rooms(request):
    # Get open waiting rooms
    open_rooms = WaitingRoom.objects.filter(status="open").order_by("-created_at")

    # Get fulfilled waiting rooms (ones that have associated courses)
    fulfilled_rooms = WaitingRoom.objects.filter(status="fulfilled").order_by("-created_at")

    # Get rooms created by the user
    user_created_rooms = (
        WaitingRoom.objects.filter(creator=request.user).order_by("-created_at")
        if request.user.is_authenticated
        else []
    )

    # Get rooms the user has joined
    user_joined_rooms = (
        WaitingRoom.objects.filter(participants=request.user).order_by("-created_at")
        if request.user.is_authenticated
        else []
    )

    # Get topics for each room
    room_topics = {}
    all_rooms = list(open_rooms) + list(fulfilled_rooms) + list(user_created_rooms) + list(user_joined_rooms)
    for room in all_rooms:
        # Split topics string into a list
        room_topics[room.id] = [t.strip() for t in room.topics.split(",")] if room.topics else []

    context = {
        "open_rooms": open_rooms,
        "fulfilled_rooms": fulfilled_rooms,
        "user_created_rooms": user_created_rooms,
        "user_joined_rooms": user_joined_rooms,
        "room_topics": room_topics,
    }

    return render(request, "waiting_rooms.html", context)


def learn(request):
    if request.method == "POST":
        form = LearnForm(request.POST)
        if form.is_valid():
            # Create waiting room
            waiting_room = form.save(commit=False)
            waiting_room.status = "open"  # Set initial status
            waiting_room.creator = request.user  # Set the creator

            # Get topics from form and save as comma-separated string
            topics = form.cleaned_data.get("topics", "")
            if isinstance(topics, list):
                topics = ", ".join(topics)
            waiting_room.topics = topics

            waiting_room.save()

            # Redirect to waiting rooms page
            return redirect("waiting_rooms")

            # Get form data
            title = form.cleaned_data["title"]
            description = form.cleaned_data["description"]
            subject = form.cleaned_data["subject"]
            topics = form.cleaned_data["topics"]

            # Prepare email content
            email_subject = f"New Learning Request: {title}"
            email_body = render_to_string(
                "emails/learn_interest.html",
                {
                    "title": title,
                    "description": description,
                    "subject": subject,
                    "topics": topics,
                    "user": request.user.username,
                    "waiting_room_id": waiting_room.id,
                },
            )

            # Send email
            try:
                send_mail(
                    email_subject,
                    email_body,
                    settings.DEFAULT_FROM_EMAIL,
                    [settings.DEFAULT_FROM_EMAIL],
                    html_message=email_body,
                    fail_silently=False,
                )
                messages.success(
                    request,
                    "Thank you for your learning request!",
                )
                return redirect("waiting_rooms")
            except Exception:
                logger = logging.getLogger(__name__)
                logger.exception("Error sending email")
                messages.error(request, "Sorry, there was an error sending your inquiry. Please try again later.")
    else:
        initial_data = {}

        # Handle query parameters
        query = request.GET.get("query", "")
        subject_param = request.GET.get("subject", "")
        level = request.GET.get("level", "")

        # Try to match subject
        if subject_param:
            try:
                subject = Subject.objects.get(name=subject_param)
                initial_data["subject"] = subject.id
            except Subject.DoesNotExist:
                # Optionally, you could add the subject name to the description
                initial_data["description"] = f"Looking for courses in {subject_param}"

        # If you want to include other parameters in the description
        if query or level:
            title_parts = []
            description_parts = []
            if query:
                title_parts.append(f"{query}")
            if level:
                description_parts.append(f"Level: {level}")

            if "description" not in initial_data:
                initial_data["title"] = " | ".join(title_parts)
            else:
                initial_data["description"] += " | " + " | ".join(description_parts)

        form = LearnForm(initial=initial_data)
        return render(request, "learn.html", {"form": form})


def teach(request):
    """Handles the course creation process for both authenticated and unauthenticated users."""
    if request.method == "POST":
        form = TeachForm(request.POST, request.FILES)
        if form.is_valid():
            # Extract cleaned data
            email = form.cleaned_data["email"]
            course_title = form.cleaned_data["course_title"]
            course_description = form.cleaned_data["course_description"]
            course_image = form.cleaned_data.get("course_image")
            preferred_session_times = form.cleaned_data["preferred_session_times"]
            _ = form.cleaned_data.get("flexible_timing", False)

            # Determine the user for the course
            user = None
            is_new_user = False

            if request.user.is_authenticated:
                # For authenticated users, always use the logged-in user
                user = request.user

                # Validate that the provided email matches the logged-in user's email
                if email != user.email:
                    form.add_error(
                        "email",
                        "The provided email does not match your account email. Please use your account email.",
                    )
                    return render(request, "teach.html", {"form": form})

                # Backend validation: Check for duplicate course titles for the logged-in user
                if Course.objects.filter(title__iexact=course_title, teacher=user).exists():
                    form.add_error("course_title", "You already have a course with this title.")
                    return render(request, "teach.html", {"form": form})
            else:
                # For unauthenticated users, check if the email exists or create a new user
                try:
                    user = User.objects.get(email=email)
                    # User exists but isn't logged in; check if email is verified
                    email_address = EmailAddress.objects.filter(user=user, email=email, primary=True).first()
                    if email_address and email_address.verified:
                        messages.info(
                            request,
                            "An account with this email exists. Please login to finalize your course.",
                        )
                    else:
                        # Email not verified, resend verification email
                        send_email_confirmation(request, user, signup=False)
                        messages.info(
                            request,
                            "An account with this email exists. Please verify your email to continue.",
                        )
                except User.DoesNotExist:
                    # Create a new user account
                    with transaction.atomic():
                        # Generate a unique username
                        email_prefix = email.split("@")[0]
                        username = email_prefix
                        counter = 1
                        while User.objects.filter(username=username).exists():
                            username = f"{email_prefix}_{get_random_string(4)}_{counter}"
                            counter += 1

                        temp_password = get_random_string(length=8)

                        # Create user with temporary password
                        user = User.objects.create_user(username=username, email=email, password=temp_password)

                        # Update profile to be a teacher
                        profile, created = Profile.objects.get_or_create(user=user)
                        profile.is_teacher = True
                        profile.save()

                        # Add email address for allauth verification
                        EmailAddress.objects.create(user=user, email=email, primary=True, verified=False)

                        # Send verification email via allauth
                        send_email_confirmation(request, user, signup=True)
                        # Send welcome email with username, email, and temp password
                        try:
                            send_welcome_teach_course_email(request, user, temp_password)
                        except Exception:
                            messages.error(request, "Failed to send welcome email. Please try again.")
                            return render(request, "teach.html", {"form": form})

                        is_new_user = True

                # Backend validation: Check for duplicate course titles for unauthenticated users
                if Course.objects.filter(title__iexact=course_title, teacher=user).exists():
                    email_address = EmailAddress.objects.filter(user=user, email=email, primary=True).first()
                    if email_address and not email_address.verified:
                        # If the user is unverified, delete the existing draft and allow a new one
                        Course.objects.filter(title__iexact=course_title, teacher=user).delete()
                    else:
                        form.add_error("course_title", "You already have a course with this title.")
                        return render(request, "teach.html", {"form": form})

            # Create a draft course
            course = Course.objects.create(
                title=course_title,
                description=course_description,
                teacher=user,
                price=0,
                max_students=12,
                status="draft",
                subject=Subject.objects.first() or Subject.objects.create(name="General"),
                level="beginner",
            )

            # Handle course image if uploaded
            if course_image:
                course.image = course_image
                course.save()

            # Create initial session if preferred time provided
            if preferred_session_times:
                Session.objects.create(
                    course=course,
                    title=f"{course_title} - Session 1",
                    description="First session of the course",
                    start_time=preferred_session_times,
                    end_time=preferred_session_times + timezone.timedelta(hours=1),
                    is_virtual=True,
                )

            # Handle redirection based on authentication status
            if request.user.is_authenticated:
                # If authenticated, mark as teacher and redirect to course setup
                request.user.profile.is_teacher = True
                request.user.profile.save()
                messages.success(
                    request, f"Welcome! Your course '{course_title}' has been created. Please complete your setup."
                )
                return redirect("course_detail", slug=course.slug)
            else:
                # Store course primary key in session for post-verification redirect
                request.session["pending_course_id"] = course.pk
                if is_new_user:
                    messages.success(
                        request,
                        "Your course has been created! "
                        "Please check your email for your username, password, and verification link to continue.",
                    )
                    return redirect("account_email_verification_sent")
                else:
                    # For existing users, redirect to login page
                    return redirect("account_login")

    else:
        initial_data = {}
        if request.GET.get("subject"):
            initial_data["course_title"] = request.GET.get("subject")
        form = TeachForm(initial=initial_data)

    return render(request, "teach.html", {"form": form})


def send_welcome_teach_course_email(request, user, temp_password):
    """Send welcome email with account and password setup instructions."""
    reset_url = request.build_absolute_uri(reverse("account_reset_password"))

    email_context = {"user": user, "reset_url": reset_url, "temp_password": temp_password}

    html_message = render_to_string("emails/welcome_teach_course.html", email_context)
    text_message = render_to_string("emails/welcome_teach_course.txt", email_context)

    send_mail(
        subject="Welcome to Your New Teaching Account.",
        message=text_message,
        html_message=html_message,
        from_email=settings.DEFAULT_FROM_EMAIL,
        recipient_list=[user.email],
        fail_silently=False,
    )


def course_search(request):
    query = request.GET.get("q", "")
    subject = request.GET.get("subject", "")
    level = request.GET.get("level", "")
    min_price = request.GET.get("min_price", "")
    max_price = request.GET.get("max_price", "")
    sort_by = request.GET.get("sort", "-created_at")

    courses = Course.objects.filter(status="published")

    # Apply filters
    if query:
        courses = courses.filter(
            Q(title__icontains=query)
            | Q(description__icontains=query)
            | Q(tags__icontains=query)
            | Q(learning_objectives__icontains=query)
            | Q(prerequisites__icontains=query)
            | Q(teacher__username__icontains=query)
            | Q(teacher__first_name__icontains=query)
            | Q(teacher__last_name__icontains=query)
            | Q(teacher__profile__expertise__icontains=query)
        )

    if subject:
        # Handle subject filtering based on whether it's an ID (number) or a string (slug/name)
        try:
            # Check if subject is an integer ID
            subject_id = int(subject)
            courses = courses.filter(subject_id=subject_id)
        except ValueError:
            # If not an integer, treat as a slug or name
            courses = courses.filter(Q(subject__slug=subject) | Q(subject__name__iexact=subject))

    if level:
        courses = courses.filter(level=level)

    if min_price:
        try:
            min_price = float(min_price)
            courses = courses.filter(price__gte=min_price)
        except ValueError:
            pass

    if max_price:
        try:
            max_price = float(max_price)
            courses = courses.filter(price__lte=max_price)
        except ValueError:
            pass

    # Annotate with average rating for sorting
    courses = courses.annotate(
        avg_rating=Avg("reviews__rating"),
        total_students=Count("enrollments", filter=Q(enrollments__status="approved")),
    )

    # Apply sorting
    if sort_by == "price":
        courses = courses.order_by("price", "-avg_rating")
    elif sort_by == "-price":
        courses = courses.order_by("-price", "-avg_rating")
    elif sort_by == "title":
        courses = courses.order_by("title")
    elif sort_by == "rating":
        courses = courses.order_by("-avg_rating", "-total_students")
    else:  # Default to newest
        courses = courses.order_by("-created_at")

    # Get total count before pagination
    total_results = courses.count()

    # Log the search
    if query or subject or level or min_price or max_price:
        filters = {
            "subject": subject,
            "level": level,
            "min_price": min_price,
            "max_price": max_price,
            "sort_by": sort_by,
        }
        SearchLog.objects.create(
            query=query,
            results_count=total_results,
            user=request.user if request.user.is_authenticated else None,
            filters_applied=filters,
            search_type="course",
        )

    # Pagination
    paginator = Paginator(courses, 12)  # Show 12 courses per page
    page_number = request.GET.get("page", 1)
    page_obj = paginator.get_page(page_number)
    is_teacher = getattr(getattr(request.user, "profile", None), "is_teacher", False)

    context = {
        "page_obj": page_obj,
        "query": query,
        "subject": subject,
        "level": level,
        "min_price": min_price,
        "max_price": max_price,
        "sort_by": sort_by,
        "subject_choices": Course._meta.get_field("subject").choices,
        "level_choices": Course._meta.get_field("level").choices,
        "total_results": total_results,
        "is_teacher": is_teacher,
    }

    return render(request, "courses/search.html", context)


@login_required
def create_payment_intent(request, slug):
    """Create a payment intent for Stripe."""
    course = get_object_or_404(Course, slug=slug)

    # Prevent creating payment intents for free courses
    if course.price == 0:
        # Find the enrollment and update its status to approved if it's pending
        enrollment = get_object_or_404(Enrollment, student=request.user, course=course)
        if enrollment.status == "pending":
            enrollment.status = "approved"
            enrollment.save()

            # Send notifications
            send_enrollment_confirmation(enrollment)
            notify_teacher_new_enrollment(enrollment)

        return JsonResponse({"free_course": True, "message": "Enrollment approved for free course"})

    # Ensure user has a pending enrollment
    enrollment = get_object_or_404(Enrollment, student=request.user, course=course, status="pending")

    # Validate price is greater than zero for Stripe
    if course.price <= 0:
        enrollment.status = "approved"
        enrollment.save()

        # Send notifications
        send_enrollment_confirmation(enrollment)
        notify_teacher_new_enrollment(enrollment)

        return JsonResponse({"free_course": True, "message": "Enrollment approved for free course"})

    try:
        # Create a PaymentIntent with the order amount and currency
        intent = stripe.PaymentIntent.create(
            amount=int(course.price * 100),  # Convert to cents
            currency="usd",
            metadata={
                "course_id": course.id,
                "user_id": request.user.id,
            },
        )
        return JsonResponse({"clientSecret": intent.client_secret})
    except Exception as e:
        return JsonResponse({"error": str(e)}, status=403)


@csrf_exempt
def stripe_webhook(request):
    """Stripe webhook endpoint for handling payment events."""
    payload = request.body
    sig_header = request.META.get("HTTP_STRIPE_SIGNATURE")

    try:
        event = stripe.Webhook.construct_event(payload, sig_header, settings.STRIPE_WEBHOOK_SECRET)
    except ValueError:
        # Invalid payload
        return HttpResponse(status=400)
    except stripe.error.SignatureVerificationError:
        # Invalid signature
        return HttpResponse(status=400)

    if event.type == "payment_intent.succeeded":
        payment_intent = event.data.object
        handle_successful_payment(payment_intent)
    elif event.type == "payment_intent.payment_failed":
        payment_intent = event.data.object
        handle_failed_payment(payment_intent)

    return HttpResponse(status=200)


def handle_successful_payment(payment_intent):
    """Handle successful payment by enrolling the user in the course."""
    # Get metadata from the payment intent
    course_id = payment_intent.metadata.get("course_id")
    user_id = payment_intent.metadata.get("user_id")

    # Create enrollment and payment records
    course = Course.objects.get(id=course_id)
    user = User.objects.get(id=user_id)

    # Create enrollment with pending status
    enrollment = Enrollment.objects.get_or_create(student=user, course=course, defaults={"status": "pending"})[0]

    # Update status to approved after successful payment
    enrollment.status = "approved"
    enrollment.save()

    # Send notifications
    send_enrollment_confirmation(enrollment)
    notify_teacher_new_enrollment(enrollment)


def handle_failed_payment(payment_intent):
    """Handle failed payment."""
    course_id = payment_intent.metadata.get("course_id")
    user_id = payment_intent.metadata.get("user_id")

    try:
        course = Course.objects.get(id=course_id)
        user = User.objects.get(id=user_id)
        enrollment = Enrollment.objects.get(student=user, course=course)
        enrollment.status = "pending"
        enrollment.save()
    except (Course.DoesNotExist, User.DoesNotExist, Enrollment.DoesNotExist):
        pass  # Log error or handle appropriately


@login_required
def update_course(request, slug):
    course = get_object_or_404(Course, slug=slug)
    if request.user != course.teacher:
        return HttpResponseForbidden()

    if request.method == "POST":
        form = CourseForm(request.POST, request.FILES, instance=course)
        if form.is_valid():
            form.save()
            return redirect("course_detail", slug=course.slug)
    else:
        form = CourseForm(instance=course)

    return render(request, "courses/update.html", {"form": form, "course": course})


@login_required
def mark_session_attendance(request, session_id):
    session = Session.objects.get(id=session_id)
    if request.user != session.course.teacher:
        messages.error(request, "Only the course teacher can mark attendance!")
        return redirect("course_detail", slug=session.course.slug)

    if request.method == "POST":
        for student_id, status in request.POST.items():
            if student_id.startswith("student_"):
                student_id = student_id.replace("student_", "")
                student = User.objects.get(id=student_id)
                attendance, created = SessionAttendance.objects.update_or_create(
                    session=session, student=student, defaults={"status": status}
                )
        messages.success(request, "Attendance marked successfully!")
        return redirect("course_detail", slug=session.course.slug)

    enrollments = session.course.enrollments.filter(status="approved")
    attendances = {att.student_id: att.status for att in session.attendances.all()}

    context = {
        "session": session,
        "enrollments": enrollments,
        "attendances": attendances,
    }
    return render(request, "courses/mark_attendance.html", context)


@login_required
def mark_session_completed(request, session_id):
    session = Session.objects.get(id=session_id)
    enrollment = request.user.enrollments.get(course=session.course)

    if enrollment.status != "approved":
        messages.error(request, "You must be enrolled in the course to mark sessions as completed!")
        return redirect("course_detail", slug=session.course.slug)

    progress, created = CourseProgress.objects.get_or_create(enrollment=enrollment)
    progress.completed_sessions.add(session)

    # Check for achievements
    if progress.completion_percentage == 100:
        Achievement.objects.get_or_create(
            student=request.user,
            course=session.course,
            achievement_type="completion",
            defaults={
                "title": "Course Completed!",
                "description": f"Completed all sessions in {session.course.title}",
            },
        )

    if progress.attendance_rate == 100:
        Achievement.objects.get_or_create(
            student=request.user,
            course=session.course,
            achievement_type="attendance",
            defaults={
                "title": "Perfect Attendance!",
                "description": f"Attended all sessions in {session.course.title}",
            },
        )

    messages.success(request, "Session marked as completed!")
    return redirect("course_detail", slug=session.course.slug)


@login_required
def award_achievement(request):
    try:
        profile = request.user.profile
        if not profile.is_teacher:
            messages.error(request, "You do not have permission to award achievements.")
            return redirect("teacher_dashboard")
    except Profile.DoesNotExist:
        messages.error(request, "Profile not found.")
        return redirect("teacher_dashboard")

    if request.method == "POST":
        form = AwardAchievementForm(request.POST, teacher=request.user)
        if form.is_valid():
            Achievement.objects.create(
                student=form.cleaned_data["student"],
                course=form.cleaned_data["course"],
                achievement_type=form.cleaned_data["achievement_type"],
                title=form.cleaned_data["title"],
                description=form.cleaned_data["description"],
                badge_icon=form.cleaned_data["badge_icon"],
            )
            messages.success(
                request,
                f'Achievement "{form.cleaned_data["title"]}" awarded to {form.cleaned_data["student"].username}.',
            )
            return redirect("teacher_dashboard")
        else:
            # Show an error message if the form is invalid
            messages.error(request, "There was an error in the form submission. Please check the form and try again.")
    else:
        form = AwardAchievementForm(teacher=request.user)
    return render(request, "award_achievement.html", {"form": form})


@login_required
def student_progress(request, enrollment_id):
    enrollment = Enrollment.objects.get(id=enrollment_id)

    if request.user != enrollment.student and request.user != enrollment.course.teacher:
        messages.error(request, "You don't have permission to view this progress!")
        return redirect("course_detail", slug=enrollment.course.slug)

    progress, created = CourseProgress.objects.get_or_create(enrollment=enrollment)
    achievements = Achievement.objects.filter(student=enrollment.student, course=enrollment.course)

    past_sessions = enrollment.course.sessions.filter(start_time__lt=timezone.now())
    upcoming_sessions = enrollment.course.sessions.filter(start_time__gte=timezone.now())

    context = {
        "enrollment": enrollment,
        "progress": progress,
        "achievements": achievements,
        "past_sessions": past_sessions,
        "upcoming_sessions": upcoming_sessions,
        "stripe_public_key": (
            settings.STRIPE_PUBLISHABLE_KEY if enrollment.status == "pending" and enrollment.course.price > 0 else None
        ),
    }
    return render(request, "courses/student_progress.html", context)


@login_required
def course_progress_overview(request, slug):
    course = Course.objects.get(slug=slug)
    if request.user != course.teacher:
        messages.error(request, "Only the course teacher can view the progress overview!")
        return redirect("course_detail", slug=slug)

    enrollments = course.enrollments.filter(status="approved")
    progress_data = []

    for enrollment in enrollments:
        progress, created = CourseProgress.objects.get_or_create(enrollment=enrollment)
        attendance_data = (
            SessionAttendance.objects.filter(student=enrollment.student, session__course=course)
            .values("status")
            .annotate(count=models.Count("status"))
        )

        progress_data.append(
            {
                "enrollment": enrollment,
                "progress": progress,
                "attendance": attendance_data,
            }
        )

    context = {
        "course": course,
        "progress_data": progress_data,
    }
    return render(request, "courses/progress_overview.html", context)


@login_required
def upload_material(request, slug):
    course = get_object_or_404(Course, slug=slug)
    if request.user != course.teacher:
        return HttpResponseForbidden("You are not authorized to upload materials for this course.")

    if request.method == "POST":
        form = CourseMaterialForm(request.POST, request.FILES, course=course)
        if form.is_valid():
            material = form.save(commit=False)
            material.course = course
            material.save()
            messages.success(request, "Course material uploaded successfully!")
            return redirect("course_detail", slug=course.slug)
    else:
        form = CourseMaterialForm(course=course)

    return render(request, "courses/upload_material.html", {"form": form, "course": course})


@login_required
def delete_material(request, slug, material_id):
    material = get_object_or_404(CourseMaterial, id=material_id, course__slug=slug)
    if request.user != material.course.teacher:
        return HttpResponseForbidden("You are not authorized to delete this material.")

    if request.method == "POST":
        material.delete()
        messages.success(request, "Course material deleted successfully!")
        return redirect("course_detail", slug=slug)

    return render(request, "courses/delete_material_confirm.html", {"material": material})


@login_required
def download_material(request, slug, material_id):
    material = get_object_or_404(CourseMaterial, id=material_id, course__slug=slug)
    if not material.is_downloadable and request.user != material.course.teacher:
        return HttpResponseForbidden("This material is not available for download.")

    try:
        return FileResponse(material.file, as_attachment=True)
    except FileNotFoundError:
        messages.error(request, "The requested file could not be found.")
        return redirect("course_detail", slug=slug)


@login_required
@teacher_required
def course_marketing(request, slug):
    """View for managing course marketing and promotions."""
    course = get_object_or_404(Course, slug=slug, teacher=request.user)

    if request.method == "POST":
        action = request.POST.get("action")

        if action == "send_promotional_emails":
            send_course_promotion_email(
                course=course,
                subject=f"New Course Recommendation: {course.title}",
                template_name="course_promotion",
            )
            messages.success(request, "Promotional emails have been sent successfully.")

        elif action == "generate_social_content":
            social_content = generate_social_share_content(course)
            return JsonResponse({"social_content": social_content})

    # Get analytics and recommendations
    analytics = get_course_analytics(course)
    recommendations = get_promotion_recommendations(course)

    context = {
        "course": course,
        "analytics": analytics,
        "recommendations": recommendations,
    }

    return render(request, "courses/marketing.html", context)


@login_required
@teacher_required
def course_analytics(request, slug):
    """View for displaying detailed course analytics."""
    course = get_object_or_404(Course, slug=slug, teacher=request.user)
    analytics = get_course_analytics(course)

    if request.headers.get("X-Requested-With") == "XMLHttpRequest":
        return JsonResponse({"analytics": analytics})

    context = {
        "course": course,
        "analytics": analytics,
    }

    return render(request, "courses/analytics.html", context)


@login_required
def calendar_feed(request):
    """Generate and serve an iCal feed of the user's course sessions."""

    response = HttpResponse(generate_ical_feed(request.user), content_type="text/calendar")
    response["Content-Disposition"] = f'attachment; filename="{settings.SITE_NAME}-schedule.ics"'
    return response


@login_required
def calendar_links(request, session_id):
    """Get calendar links for a specific session."""

    session = get_object_or_404(Session, id=session_id)

    # Check if user has access to this session
    if not (
        request.user == session.course.teacher
        or request.user.enrollments.filter(course=session.course, status="approved").exists()
    ):
        return HttpResponseForbidden("You don't have access to this session.")

    links = {
        "google": generate_google_calendar_link(session),
        "outlook": generate_outlook_calendar_link(session),
    }

    if request.headers.get("X-Requested-With") == "XMLHttpRequest":
        return JsonResponse({"links": links})

    return render(
        request,
        "courses/calendar_links.html",
        {
            "session": session,
            "calendar_links": links,
        },
    )


def forum_categories(request):
    """Display all forum categories."""
    categories = ForumCategory.objects.all()
    return render(request, "web/forum/categories.html", {"categories": categories})


def forum_category(request, slug):
    """Display topics in a specific category."""
    category = get_object_or_404(ForumCategory, slug=slug)
    topics = category.topics.all()
    categories = ForumCategory.objects.all()
    return render(
        request, "web/forum/category.html", {"category": category, "topics": topics, "categories": categories}
    )


def forum_topic(request, category_slug, topic_id):
    """Display a forum topic and its replies."""
    topic = get_object_or_404(ForumTopic, id=topic_id, category__slug=category_slug)
    categories = ForumCategory.objects.all()

    # Get view count from WebRequest model
    view_count = (
        WebRequest.objects.filter(path=request.path).aggregate(total_views=models.Sum("count"))["total_views"] or 0
    )
    topic.views = view_count
    topic.save()

    # Handle POST requests for replies, etc.
    if request.method == "POST":
        action = request.POST.get("action")
        if action == "add_reply" and request.user.is_authenticated:
            content = request.POST.get("content")
            if content:
                ForumReply.objects.create(topic=topic, author=request.user, content=content)
                messages.success(request, "Reply added successfully.")
                return redirect("forum_topic", category_slug=category_slug, topic_id=topic_id)
        elif action == "delete_reply" and request.user.is_authenticated:
            reply_id = request.POST.get("reply_id")
            reply = get_object_or_404(ForumReply, id=reply_id, author=request.user)
            reply.delete()
            messages.success(request, "Reply deleted successfully.")
            return redirect("forum_topic", category_slug=category_slug, topic_id=topic_id)
        elif action == "delete_topic" and request.user == topic.author:
            topic.delete()
            messages.success(request, "Topic deleted successfully.")
            return redirect("forum_category", slug=category_slug)

    replies = topic.replies.select_related("author").order_by("created_at")
    return render(request, "web/forum/topic.html", {"topic": topic, "replies": replies, "categories": categories})


@login_required
def create_topic(request, category_slug):
    """Create a new forum topic."""
    category = get_object_or_404(ForumCategory, slug=category_slug)
    categories = ForumCategory.objects.all()

    if request.method == "POST":
        form = ForumTopicForm(request.POST)
        if form.is_valid():
            topic = ForumTopic.objects.create(
                category=category,
                author=request.user,
                title=form.cleaned_data["title"],
                content=form.cleaned_data["content"],
            )
            messages.success(request, "Topic created successfully!")
            return redirect("forum_topic", category_slug=category_slug, topic_id=topic.id)
    else:
        form = ForumTopicForm()

    return render(
        request, "web/forum/create_topic.html", {"category": category, "form": form, "categories": categories}
    )


@login_required
def peer_connections(request):
    """Display user's peer connections."""
    sent_connections = request.user.sent_connections.all()
    received_connections = request.user.received_connections.all()
    return render(
        request,
        "web/peer/connections.html",
        {
            "sent_connections": sent_connections,
            "received_connections": received_connections,
        },
    )


@login_required
def send_connection_request(request, user_id):
    """Send a peer connection request."""
    receiver = get_object_or_404(User, id=user_id)

    if request.user == receiver:
        messages.error(request, "You cannot connect with yourself!")
        return redirect("peer_connections")

    connection, created = PeerConnection.objects.get_or_create(
        sender=request.user, receiver=receiver, defaults={"status": "pending"}
    )

    if created:
        messages.success(request, f"Connection request sent to {receiver.username}!")
    else:
        messages.info(request, f"Connection request already sent to {receiver.username}.")

    return redirect("peer_connections")


@login_required
def handle_connection_request(request, connection_id, action):
    """Accept or reject a peer connection request."""
    connection = get_object_or_404(PeerConnection, id=connection_id, receiver=request.user, status="pending")

    if action == "accept":
        connection.status = "accepted"
        messages.success(request, f"Connection with {connection.sender.username} accepted!")
    elif action == "reject":
        connection.status = "rejected"
        messages.info(request, f"Connection with {connection.sender.username} rejected.")

    connection.save()
    return redirect("peer_connections")


@login_required
def peer_messages(request, user_id):
    """Display and handle messages with a peer."""
    peer = get_object_or_404(User, id=user_id)

    # Check if users are connected
    connection = PeerConnection.objects.filter(
        (Q(sender=request.user, receiver=peer) | Q(sender=peer, receiver=request.user)),
        status="accepted",
    ).first()

    if not connection:
        messages.error(request, "You must be connected with this user to send messages.")
        return redirect("peer_connections")

    if request.method == "POST":
        content = request.POST.get("content")
        if content:
            PeerMessage.objects.create(sender=request.user, receiver=peer, content=content)
            messages.success(request, "Message sent!")

    # Get conversation messages
    messages_list = PeerMessage.objects.filter(
        (Q(sender=request.user, receiver=peer) | Q(sender=peer, receiver=request.user))
    ).order_by("created_at")

    # Mark received messages as read
    messages_list.filter(sender=peer, receiver=request.user, is_read=False).update(is_read=True)

    return render(request, "web/peer/messages.html", {"peer": peer, "messages": messages_list})


@login_required
def study_groups(request, course_id):
    """Display study groups for a course."""
    course = get_object_or_404(Course, id=course_id)
    groups = course.study_groups.all()

    if request.method == "POST":
        name = request.POST.get("name")
        description = request.POST.get("description")
        max_members = request.POST.get("max_members", 10)
        is_private = request.POST.get("is_private", False)

        if name and description:
            group = StudyGroup.objects.create(
                course=course,
                creator=request.user,
                name=name,
                description=description,
                max_members=max_members,
                is_private=is_private,
            )
            group.members.add(request.user)
            messages.success(request, "Study group created successfully!")
            return redirect("study_group_detail", group_id=group.id)

    return render(request, "web/study/groups.html", {"course": course, "groups": groups})


@login_required
def study_group_detail(request, group_id):
    """Display study group details and handle join/leave requests."""
    group = get_object_or_404(StudyGroup, id=group_id)

    if request.method == "POST":
        action = request.POST.get("action")

        if action == "join":
            if group.members.count() >= group.max_members:
                messages.error(request, "This group is full!")
            else:
                group.members.add(request.user)
                messages.success(request, f"You have joined {group.name}!")

        elif action == "leave":
            if request.user == group.creator:
                messages.error(request, "Group creator cannot leave the group!")
            else:
                group.members.remove(request.user)
                messages.info(request, f"You have left {group.name}.")

    return render(request, "web/study/group_detail.html", {"group": group})


# API Views
@login_required
def api_course_list(request):
    """API endpoint for listing courses."""
    courses = Course.objects.filter(status="published")
    data = [
        {
            "id": course.id,
            "title": course.title,
            "description": course.description,
            "teacher": course.teacher.username,
            "price": str(course.price),
            "subject": course.subject,
            "level": course.level,
            "slug": course.slug,
        }
        for course in courses
    ]
    return JsonResponse(data, safe=False)


@login_required
@teacher_required
def api_course_create(request):
    """API endpoint for creating a course."""
    if request.method != "POST":
        return JsonResponse({"error": "Only POST method is allowed"}, status=405)

    data = json.loads(request.body)
    course = Course.objects.create(
        teacher=request.user,
        title=data["title"],
        description=data["description"],
        learning_objectives=data["learning_objectives"],
        prerequisites=data.get("prerequisites", ""),
        price=data["price"],
        max_students=data["max_students"],
        subject=data["subject"],
        level=data["level"],
    )
    return JsonResponse(
        {
            "id": course.id,
            "title": course.title,
            "slug": course.slug,
        },
        status=201,
    )


@login_required
def api_course_detail(request, slug):
    """API endpoint for course details."""
    course = get_object_or_404(Course, slug=slug)
    data = {
        "id": course.id,
        "title": course.title,
        "description": course.description,
        "teacher": course.teacher.username,
        "price": str(course.price),
        "subject": course.subject,
        "level": course.level,
        "prerequisites": course.prerequisites,
        "learning_objectives": course.learning_objectives,
        "max_students": course.max_students,
        "available_spots": course.available_spots,
        "average_rating": course.average_rating,
    }
    return JsonResponse(data)


@login_required
def api_enroll(request, course_slug):
    """API endpoint for course enrollment."""
    if request.method != "POST":
        return JsonResponse({"error": "Only POST method is allowed"}, status=405)

    course = get_object_or_404(Course, slug=course_slug)
    if request.user.enrollments.filter(course=course).exists():
        return JsonResponse({"error": "Already enrolled"}, status=400)

    enrollment = Enrollment.objects.create(
        student=request.user,
        course=course,
        status="pending",
    )
    return JsonResponse(
        {
            "id": enrollment.id,
            "status": enrollment.status,
        },
        status=201,
    )


@login_required
def api_enrollments(request):
    """API endpoint for listing user enrollments."""
    enrollments = request.user.enrollments.all()
    data = [
        {
            "id": enrollment.id,
            "course": {
                "id": enrollment.course.id,
                "title": enrollment.course.title,
                "slug": enrollment.course.slug,
            },
            "status": enrollment.status,
            "enrollment_date": enrollment.enrollment_date.isoformat(),
        }
        for enrollment in enrollments
    ]
    return JsonResponse(data, safe=False)


@login_required
def api_session_list(request, course_slug):
    """API endpoint for listing course sessions."""
    course = get_object_or_404(Course, slug=course_slug)
    sessions = course.sessions.all()
    data = [
        {
            "id": session.id,
            "title": session.title,
            "description": session.description,
            "start_time": session.start_time.isoformat(),
            "end_time": session.end_time.isoformat(),
            "is_virtual": session.is_virtual,
        }
        for session in sessions
    ]
    return JsonResponse(data, safe=False)


@login_required
def api_session_detail(request, pk):
    """API endpoint for session details."""
    session = get_object_or_404(Session, pk=pk)
    data = {
        "id": session.id,
        "title": session.title,
        "description": session.description,
        "start_time": session.start_time.isoformat(),
        "end_time": session.end_time.isoformat(),
        "is_virtual": session.is_virtual,
        "meeting_link": session.meeting_link if session.is_virtual else None,
        "location": session.location if not session.is_virtual else None,
    }
    return JsonResponse(data)


@login_required
def api_forum_topic_create(request):
    """API endpoint for creating forum topics."""
    if request.method != "POST":
        return JsonResponse({"error": "Only POST method is allowed"}, status=405)

    data = json.loads(request.body)
    category = get_object_or_404(ForumCategory, id=data["category"])
    topic = ForumTopic.objects.create(
        title=data["title"],
        content=data["content"],
        category=category,
        author=request.user,
    )
    return JsonResponse(
        {
            "id": topic.id,
            "title": topic.title,
        },
        status=201,
    )


@login_required
def api_forum_reply_create(request):
    """API endpoint for creating forum replies."""
    if request.method != "POST":
        return JsonResponse({"error": "Only POST method is allowed"}, status=405)

    data = json.loads(request.body)
    topic = get_object_or_404(ForumTopic, id=data["topic"])
    reply = ForumReply.objects.create(
        topic=topic,
        content=data["content"],
        author=request.user,
    )
    return JsonResponse(
        {
            "id": reply.id,
            "content": reply.content,
        },
        status=201,
    )


@login_required
def session_detail(request, session_id):
    try:
        session = get_object_or_404(Session, id=session_id)

        # Check access rights
        if not (
            request.user == session.course.teacher
            or request.user.enrollments.filter(course=session.course, status="approved").exists()
        ):
            return HttpResponseForbidden("You don't have access to this session")

        context = {
            "session": session,
            "is_teacher": request.user == session.course.teacher,
            "now": timezone.now(),
        }

        return render(request, "web/study/session_detail.html", context)

    except Session.DoesNotExist:
        messages.error(request, "Session not found")
        return redirect("course_search")
    except Exception as e:
        if settings.DEBUG:
            raise e
        messages.error(request, "An error occurred while loading the session")
        return redirect("index")


def blog_list(request):
    blog_posts = BlogPost.objects.filter(status="published").order_by("-published_at")
    tags = BlogPost.objects.values_list("tags", flat=True).distinct()
    # Split comma-separated tags and get unique values
    unique_tags = sorted(set(tag.strip() for tags_str in tags if tags_str for tag in tags_str.split(",")))

    return render(request, "blog/list.html", {"blog_posts": blog_posts, "tags": unique_tags})


def blog_tag(request, tag):
    """View for filtering blog posts by tag."""
    blog_posts = BlogPost.objects.filter(status="published", tags__icontains=tag).order_by("-published_at")
    tags = BlogPost.objects.values_list("tags", flat=True).distinct()
    # Split comma-separated tags and get unique values
    unique_tags = sorted(set(tag.strip() for tags_str in tags if tags_str for tag in tags_str.split(",")))

    return render(request, "blog/list.html", {"blog_posts": blog_posts, "tags": unique_tags, "current_tag": tag})


@login_required
def create_blog_post(request):
    if request.method == "POST":
        form = BlogPostForm(request.POST, request.FILES)
        if form.is_valid():
            post = form.save(commit=False)
            post.author = request.user
            post.save()
            messages.success(request, "Blog post created successfully!")
            return redirect("blog_detail", slug=post.slug)
    else:
        form = BlogPostForm()

    return render(request, "blog/create.html", {"form": form})


def blog_detail(request, slug):
    """Display a blog post and its comments."""
    post = get_object_or_404(BlogPost, slug=slug, status="published")
    comments = post.comments.filter(is_approved=True).order_by("created_at")

    if request.method == "POST":
        if not request.user.is_authenticated:
            messages.error(request, "Please log in to comment.")
            return redirect("account_login")

        comment_content = request.POST.get("content")
        if comment_content:
            comment = BlogComment.objects.create(
                post=post, author=request.user, content=comment_content, is_approved=True  # Auto-approve for now
            )
            messages.success(request, f"Comment #{comment.id} added successfully!")
            return redirect("blog_detail", slug=slug)

    # Get view count from WebRequest
    view_count = WebRequest.objects.filter(path=request.path).aggregate(total_views=Sum("count"))["total_views"] or 0

    context = {
        "post": post,
        "comments": comments,
        "view_count": view_count,
    }
    return render(request, "blog/detail.html", context)


@login_required
def student_dashboard(request):
    """
    Dashboard view for students showing enrollments, progress, upcoming sessions, learning streak,
    and an Achievements section.
    """

    # Update the learning streak.
    streak, created = LearningStreak.objects.get_or_create(user=request.user)
    streak.update_streak()

    enrollments = Enrollment.objects.filter(student=request.user).select_related("course")
    upcoming_sessions = Session.objects.filter(
        course__enrollments__student=request.user, start_time__gt=timezone.now()
    ).order_by("start_time")[:5]

    progress_data = []
    total_progress = 0
    for enrollment in enrollments:
        progress, _ = CourseProgress.objects.get_or_create(enrollment=enrollment)
        progress_data.append(
            {
                "enrollment": enrollment,
                "progress": progress,
            }
        )
        total_progress += progress.completion_percentage

    avg_progress = round(total_progress / len(progress_data)) if progress_data else 0

    # Query achievements for the user.
    achievements = Achievement.objects.filter(student=request.user).order_by("-awarded_at")

    context = {
        "enrollments": enrollments,
        "upcoming_sessions": upcoming_sessions,
        "progress_data": progress_data,
        "avg_progress": avg_progress,
        "streak": streak,
        "achievements": achievements,
    }
    return render(request, "dashboard/student.html", context)


@login_required
@teacher_required
def teacher_dashboard(request):
    """Dashboard view for teachers showing their courses, student progress, and upcoming sessions."""
    courses = Course.objects.filter(teacher=request.user)
    upcoming_sessions = Session.objects.filter(course__teacher=request.user, start_time__gt=timezone.now()).order_by(
        "start_time"
    )[:5]

    # Get enrollment and progress stats for each course
    course_stats = []
    total_students = 0
    total_completed = 0
    total_earnings = Decimal("0.00")
    for course in courses:
        enrollments = course.enrollments.filter(status="approved")
        course_total_students = enrollments.count()
        course_completed = enrollments.filter(status="completed").count()
        total_students += course_total_students
        total_completed += course_completed
        # Calculate earnings (90% of course price for each enrollment, 10% platform fee)
        course_earnings = Decimal(str(course_total_students)) * course.price * Decimal("0.9")
        total_earnings += course_earnings
        course_stats.append(
            {
                "course": course,
                "total_students": course_total_students,
                "completed": course_completed,
                "completion_rate": (course_completed / course_total_students * 100) if course_total_students > 0 else 0,
                "earnings": course_earnings,
            }
        )

    # Get the teacher's storefront if it exists
    storefront = Storefront.objects.filter(teacher=request.user).first()

    context = {
        "courses": courses,
        "upcoming_sessions": upcoming_sessions,
        "course_stats": course_stats,
        "total_students": total_students,
        "completion_rate": (total_completed / total_students * 100) if total_students > 0 else 0,
        "total_earnings": round(total_earnings, 2),
        "storefront": storefront,
    }
    return render(request, "dashboard/teacher.html", context)


def custom_404(request, exception):
    """Custom 404 error handler"""
    return render(request, "404.html", status=404)


def custom_500(request):
    """Custom 500 error handler"""
    return render(request, "500.html", status=500)


def custom_429(request, exception=None):
    """Custom 429 error page."""
    return render(request, "429.html", status=429)


def cart_view(request):
    """View the shopping cart."""
    cart = get_or_create_cart(request)
    return render(request, "cart/cart.html", {"cart": cart, "stripe_public_key": settings.STRIPE_PUBLISHABLE_KEY})


def add_course_to_cart(request, course_id):
    """Add a course to the cart."""
    course = get_object_or_404(Course, id=course_id)
    cart = get_or_create_cart(request)

    # Try to get or create the cart item
    cart_item, created = CartItem.objects.get_or_create(cart=cart, course=course, defaults={"session": None})

    if created:
        messages.success(request, f"{course.title} added to cart.")
    else:
        messages.info(request, f"{course.title} is already in your cart.")

    return redirect("cart_view")


def add_session_to_cart(request, session_id):
    """Add an individual session to the cart."""
    session = get_object_or_404(Session, id=session_id)
    cart = get_or_create_cart(request)

    # Try to get or create the cart item
    cart_item, created = CartItem.objects.get_or_create(cart=cart, session=session, defaults={"course": None})

    if created:
        messages.success(request, f"{session.title} added to cart.")
    else:
        messages.info(request, f"{session.title} is already in your cart.")

    return redirect("cart_view")


def remove_from_cart(request, item_id):
    """Remove an item from the shopping cart."""
    cart = get_or_create_cart(request)
    item = get_object_or_404(CartItem, id=item_id, cart=cart)
    item.delete()
    messages.success(request, "Item removed from cart.")
    return redirect("cart_view")


def create_cart_payment_intent(request):
    """Create a payment intent for the entire cart."""
    cart = get_or_create_cart(request)

    if not cart.items.exists():
        return JsonResponse({"error": "Cart is empty"}, status=400)

    try:
        # Create a PaymentIntent with the cart total
        intent = stripe.PaymentIntent.create(
            amount=int(cart.total * 100),  # Convert to cents
            currency="usd",
            metadata={
                "cart_id": cart.id,
                "user_id": request.user.id if request.user.is_authenticated else None,
                "session_key": request.session.session_key if not request.user.is_authenticated else None,
            },
        )
        return JsonResponse({"clientSecret": intent.client_secret})
    except Exception as e:
        return JsonResponse({"error": str(e)}, status=403)


def checkout_success(request):
    """Handle successful checkout and payment confirmation."""
    payment_intent_id = request.GET.get("payment_intent")

    if not payment_intent_id:
        messages.error(request, "No payment information found.")
        return redirect("cart_view")

    try:
        # Verify the payment intent
        payment_intent = stripe.PaymentIntent.retrieve(payment_intent_id)

        if payment_intent.status != "succeeded":
            messages.error(request, "Payment was not successful.")
            return redirect("cart_view")

        cart = get_or_create_cart(request)

        if not cart.items.exists():
            messages.error(request, "Cart is empty.")
            return redirect("cart_view")

        # Handle guest checkout
        if not request.user.is_authenticated:
            email = payment_intent.receipt_email
            if not email:
                messages.error(request, "No email provided for guest checkout.")
                return redirect("cart_view")

            # Create a new user account with transaction and better username generation
            with transaction.atomic():
                base_username = email.split("@")[0][:15]  # Limit length
                timestamp = timezone.now().strftime("%Y%m%d%H%M%S")
                username = f"{base_username}_{timestamp}"

                # In the unlikely case of a collision, append random string
                while User.objects.filter(username=username).exists():
                    username = f"{base_username}_{timestamp}_{get_random_string(4)}"

                # Create the user
                user = User.objects.create_user(
                    username=username,
                    email=email,
                    password=get_random_string(length=32),  # Random password for reset
                )

                # Associate the cart with the new user
                cart.user = user
                cart.session_key = ""  # Empty string instead of None
                cart.save()

                # Send welcome email with password reset link
                send_welcome_email(user)

                # Log in the new user
                login(request, user, backend="django.contrib.auth.backends.ModelBackend")
        else:
            user = request.user

        # Lists to track enrollments for the receipt
        enrollments = []
        session_enrollments = []
        goods_items = []
        total_amount = 0

        # Define shipping_address
        shipping_address = request.POST.get("address") if cart.has_goods else None

        # Check if the cart contains goods requiring shipping
        has_goods = any(item.goods for item in cart.items.all())

        # Extract shipping address from Stripe PaymentIntent
        shipping_address = None
        if has_goods:
            shipping_data = getattr(payment_intent, "shipping", None)
            if shipping_data:
                # Construct structured shipping address
                shipping_address = {
                    "line1": shipping_data.address.line1,
                    "line2": shipping_data.address.line2 or "",
                    "city": shipping_data.address.city,
                    "state": shipping_data.address.state,
                    "postal_code": shipping_data.address.postal_code,
                    "country": shipping_data.address.country,
                }

        # Create the Order with shipping address
        order = Order.objects.create(
            user=user,  # User is defined earlier in guest/auth logic
            total_price=0,  # Updated later
            status="completed",
            shipping_address=shipping_address,
            terms_accepted=True,
        )

        storefront = None
        # Process enrollments
        for item in cart.items.all():
            if item.course:
                # Check for an active discount coupon for this course
                discount = Discount.objects.filter(
                    user=user, course=item.course, used=False, valid_until__gte=timezone.now()
                ).first()
                if discount:
                    # Calculate the discounted price
                    discount_amount = (discount.discount_percentage / 100) * item.course.price
                    effective_price = item.course.price - discount_amount
                    # Mark the coupon as used
                    discount.used = True
                    discount.save()
                else:
                    effective_price = item.course.price

                # Create enrollment for the course
                enrollment = Enrollment.objects.create(
                    student=user, course=item.course, status="approved", payment_intent_id=payment_intent_id
                )
                enrollments.append(enrollment)
                total_amount += effective_price

                # Optionally, you can send confirmation emails with discount details
                send_enrollment_confirmation(enrollment)
                notify_teacher_new_enrollment(enrollment)

            elif item.session:
                # Process individual session enrollments (no discount logic here)
                session_enrollment = SessionEnrollment.objects.create(
                    student=user, session=item.session, status="approved", payment_intent_id=payment_intent_id
                )
                session_enrollments.append(session_enrollment)
                total_amount += item.session.price

            elif item.goods:
                goods_items.append(item)
                total_amount += item.final_price
                OrderItem.objects.create(
                    order=order,
                    goods=item.goods,
                    quantity=1,
                    price_at_purchase=item.goods.price,
                    discounted_price_at_purchase=item.goods.discount_price,
                )
                if not storefront:
                    storefront = item.goods.storefront

        # Update order details
        order.total_price = total_amount
        if storefront:
            order.storefront = goods_items[0].goods.storefront
        order.save()

        # Clear the cart
        cart.items.all().delete()

        if storefront:
            order.storefront = storefront
            order.save(update_fields=["storefront"])

        # Render the receipt page
        return render(
            request,
            "cart/receipt.html",
            {
                "payment_intent_id": payment_intent_id,
                "order_date": timezone.now(),
                "user": user,
                "enrollments": enrollments,
                "session_enrollments": session_enrollments,
                "goods_items": goods_items,
                "total": total_amount,
                "order": order,
                "shipping_address": shipping_address,
            },
        )

    except stripe.error.StripeError as e:
        # send slack message
        send_slack_message(f"Payment verification failed: {str(e)}")
        messages.error(request, f"Payment verification failed: {str(e)}")
        return redirect("cart_view")
    except Exception as e:
        # send slack message
        send_slack_message(f"Failed to process checkout: {str(e)}")
        messages.error(request, f"Failed to process checkout: {str(e)}")
        return redirect("cart_view")


def send_welcome_email(user):
    """Send welcome email to newly created users after guest checkout."""
    if not user.email:
        raise ValueError("User must have an email address to send welcome email")

    reset_url = reverse("account_reset_password")
    context = {
        "user": user,
        "reset_url": reset_url,
    }

    html_message = render_to_string("emails/welcome_guest.html", context)
    text_message = render_to_string("emails/welcome_guest.txt", context)

    send_mail(
        subject="Welcome to Your New Learning Account",
        message=text_message,
        html_message=html_message,
        from_email=settings.DEFAULT_FROM_EMAIL,
        recipient_list=[user.email],
    )


@login_required
def edit_session(request, session_id):
    """Edit an existing session."""
    # Get the session and verify that the current user is the course teacher
    session = get_object_or_404(Session, id=session_id)
    course = session.course

    # Check if user is the course teacher
    if request.user != course.teacher:
        messages.error(request, "Only the course teacher can edit sessions!")
        return redirect("course_detail", slug=course.slug)

    if request.method == "POST":
        form = SessionForm(request.POST, instance=session)
        if form.is_valid():
            form.save()
            messages.success(request, "Session updated successfully!")
            return redirect("course_detail", slug=session.course.slug)
    else:
        form = SessionForm(instance=session)

    return render(
        request, "courses/session_form.html", {"form": form, "session": session, "course": course, "is_edit": True}
    )


@login_required
def invite_student(request, course_id):
    course = get_object_or_404(Course, id=course_id)

    # Check if user is the teacher of this course
    if course.teacher != request.user:
        messages.error(request, "You are not authorized to invite students to this course.")
        return redirect("course_detail", slug=course.slug)

    if request.method == "POST":
        form = InviteStudentForm(request.POST)
        if form.is_valid():
            email = form.cleaned_data["email"]
            message = form.cleaned_data.get("message", "")

            # Generate course URL
            course_url = request.build_absolute_uri(reverse("course_detail", args=[course.slug]))

            # Send invitation email
            context = {
                "course": course,
                "teacher": request.user,
                "message": message,
                "course_url": course_url,
            }
            html_message = render_to_string("emails/course_invitation.html", context)
            text_message = f"""
You have been invited to join {course.title}!

Message from {request.user.get_full_name() or request.user.username}:
{message}

Course Price: ${course.price}

Click here to view the course: {course_url}
"""

            try:
                send_mail(
                    f"Invitation to join {course.title}",
                    text_message,
                    settings.DEFAULT_FROM_EMAIL,
                    [email],
                    html_message=html_message,
                )
                messages.success(request, f"Invitation sent to {email}")
                return redirect("course_detail", slug=course.slug)
            except Exception:
                messages.error(request, "Failed to send invitation email. Please try again.")
    else:
        form = InviteStudentForm()

    context = {
        "course": course,
        "form": form,
    }
    return render(request, "courses/invite.html", context)


def terms(request):
    """Display the terms of service page."""
    return render(request, "terms.html")


@login_required
@teacher_required
def stripe_connect_onboarding(request):
    """Start the Stripe Connect onboarding process for teachers."""
    if not request.user.profile.is_teacher:
        messages.error(request, "Only teachers can set up payment accounts.")
        return redirect("profile")

    try:
        if not request.user.profile.stripe_account_id:
            # Create a new Stripe Connect account
            account = stripe.Account.create(
                type="express",
                country="US",
                email=request.user.email,
                capabilities={
                    "card_payments": {"requested": True},
                    "transfers": {"requested": True},
                },
            )

            # Save the account ID to the user's profile
            request.user.profile.stripe_account_id = account.id
            request.user.profile.save()

        # Create an account link for onboarding
        account_link = stripe.AccountLink.create(
            account=request.user.profile.stripe_account_id,
            refresh_url=request.build_absolute_uri(reverse("stripe_connect_onboarding")),
            return_url=request.build_absolute_uri(reverse("profile")),
            type="account_onboarding",
        )

        return redirect(account_link.url)

    except stripe.error.StripeError as e:
        messages.error(request, f"Failed to set up Stripe account: {str(e)}")
        return redirect("profile")


@csrf_exempt
def stripe_connect_webhook(request):
    """Handle Stripe Connect account updates."""
    payload = request.body
    sig_header = request.META.get("HTTP_STRIPE_SIGNATURE")

    try:
        event = stripe.Webhook.construct_event(payload, sig_header, settings.STRIPE_CONNECT_WEBHOOK_SECRET)
    except ValueError:
        return HttpResponse(status=400)
    except stripe.error.SignatureVerificationError:
        return HttpResponse(status=400)

    if event.type == "account.updated":
        account = event.data.object
        try:
            profile = Profile.objects.get(stripe_account_id=account.id)
            if account.charges_enabled and account.payouts_enabled:
                profile.stripe_account_status = "verified"
            else:
                profile.stripe_account_status = "pending"
            profile.save()
        except Profile.DoesNotExist:
            return HttpResponse(status=404)

    return HttpResponse(status=200)


@login_required
def create_forum_category(request):
    """Create a new forum category."""
    if request.method == "POST":
        form = ForumCategoryForm(request.POST)
        if form.is_valid():
            category = form.save()
            if not category.slug:
                category.slug = slugify(category.name)
            category.save()
            messages.success(request, f"Forum category '{category.name}' created successfully!")
            return redirect("forum_category", slug=category.slug)
    else:
        form = ForumCategoryForm()
        print(form.errors)

    return render(request, "web/forum/create_category.html", {"form": form})


@login_required
def edit_topic(request, topic_id):
    """Edit an existing forum topic."""
    topic = get_object_or_404(ForumTopic, id=topic_id, author=request.user)
    categories = ForumCategory.objects.all()

    if request.method == "POST":
        form = ForumTopicForm(request.POST, instance=topic)
        if form.is_valid():
            form.save()
            messages.success(request, "Topic updated successfully!")
            return redirect("forum_topic", category_slug=topic.category.slug, topic_id=topic.id)
    else:
        form = ForumTopicForm(instance=topic)

    return render(request, "web/forum/edit_topic.html", {"topic": topic, "form": form, "categories": categories})


@login_required
def my_forum_topics(request):
    """Display all forum topics created by the current user."""
    topics = ForumTopic.objects.filter(author=request.user).order_by("-created_at")
    categories = ForumCategory.objects.all()
    return render(request, "web/forum/my_topics.html", {"topics": topics, "categories": categories})


@login_required
def my_forum_replies(request):
    """Display all forum replies created by the current user."""
    replies = (
        ForumReply.objects.filter(author=request.user)
        .select_related("topic", "topic__category")
        .order_by("-created_at")
    )
    categories = ForumCategory.objects.all()
    return render(request, "web/forum/my_replies.html", {"replies": replies, "categories": categories})


@login_required
def edit_reply(request, reply_id):
    """Edit a forum reply."""
    reply = get_object_or_404(ForumReply, id=reply_id, author=request.user)
    topic = reply.topic
    categories = ForumCategory.objects.all()

    if request.method == "POST":
        content = request.POST.get("content")
        if content:
            reply.content = content
            reply.save()
            messages.success(request, "Reply updated successfully.")
            return redirect("forum_topic", category_slug=topic.category.slug, topic_id=topic.id)

    return render(request, "web/forum/edit_reply.html", {"reply": reply, "categories": categories})


def get_course_calendar(request, slug):
    """AJAX endpoint to get calendar data for a course."""
    course = get_object_or_404(Course, slug=slug)
    today = timezone.now().date()
    calendar_weeks = []

    # Get current month and year from query parameters
    year = int(request.GET.get("year", today.year))
    month = int(request.GET.get("month", today.month))
    current_month = timezone.datetime(year, month, 1).date()

    # Get previous and next month for navigation
    if month == 1:
        prev_month = {"year": year - 1, "month": 12}
    else:
        prev_month = {"year": year, "month": month - 1}

    if month == 12:
        next_month = {"year": year + 1, "month": 1}
    else:
        next_month = {"year": year, "month": month + 1}

    # Get sessions for the current month
    month_sessions = course.sessions.filter(start_time__year=year, start_time__month=month).order_by("start_time")

    # Generate calendar data
    cal = calendar.monthcalendar(year, month)

    for week in cal:
        calendar_week = []
        for day in week:
            if day == 0:
                calendar_week.append({"date": None, "has_session": False, "is_today": False})
            else:
                date = timezone.datetime(year, month, day).date()
                sessions_on_day = [s for s in month_sessions if s.start_time.date() == date]
                calendar_week.append(
                    {
                        "date": date.isoformat() if date else None,
                        "has_session": bool(sessions_on_day),
                        "is_today": date == today,
                    }
                )
        calendar_weeks.append(calendar_week)

    data = {
        "calendar_weeks": calendar_weeks,
        "current_month": current_month.strftime("%B %Y"),
        "prev_month": prev_month,
        "next_month": next_month,
    }

    return JsonResponse(data)


@login_required
def create_calendar(request):
    if request.method == "POST":
        title = request.POST.get("title")
        description = request.POST.get("description")
        try:
            month = int(request.POST.get("month"))
            year = int(request.POST.get("year"))

            # Validate month is between 0-11
            if not 0 <= month <= 11:
                return JsonResponse({"success": False, "error": "Month must be between 0 and 11"}, status=400)

            calendar = EventCalendar.objects.create(
                title=title, description=description, creator=request.user, month=month, year=year
            )

            return JsonResponse({"success": True, "calendar_id": calendar.id, "share_token": calendar.share_token})
        except (ValueError, TypeError):
            return JsonResponse({"success": False, "error": "Invalid month or year"}, status=400)

    return render(request, "calendar/create.html")


def view_calendar(request, share_token):
    calendar = get_object_or_404(EventCalendar, share_token=share_token)
    return render(request, "calendar/view.html", {"calendar": calendar})


@require_POST
def add_time_slot(request, share_token):
    try:
        with transaction.atomic():
            calendar = get_object_or_404(EventCalendar, share_token=share_token)
            name = request.POST.get("name")
            day = int(request.POST.get("day"))
            start_time = request.POST.get("start_time")
            end_time = request.POST.get("end_time")

            # Create the time slot
            TimeSlot.objects.create(calendar=calendar, name=name, day=day, start_time=start_time, end_time=end_time)

            return JsonResponse({"success": True})
    except IntegrityError:
        return JsonResponse({"success": False, "error": "You already have a time slot for this day"}, status=400)
    except Exception as e:
        return JsonResponse({"success": False, "error": str(e)}, status=400)


@require_POST
def remove_time_slot(request, share_token):
    calendar = get_object_or_404(EventCalendar, share_token=share_token)
    name = request.POST.get("name")
    day = int(request.POST.get("day"))

    TimeSlot.objects.filter(calendar=calendar, name=name, day=day).delete()

    return JsonResponse({"success": True})


@require_GET
def get_calendar_data(request, share_token):
    calendar = get_object_or_404(EventCalendar, share_token=share_token)
    slots = TimeSlot.objects.filter(calendar=calendar)

    data = {
        "title": calendar.title,
        "description": calendar.description,
        "month": calendar.month,
        "year": calendar.year,
        "slots": [
            {
                "name": slot.name,
                "day": slot.day,
                "start_time": slot.start_time.strftime("%H:%M"),
                "end_time": slot.end_time.strftime("%H:%M"),
            }
            for slot in slots
        ],
    }

    return JsonResponse(data)


def system_status(request):
    """Check system status including SendGrid API connectivity and disk space usage."""
    status = {
        "sendgrid": {"status": "unknown", "message": "", "api_key_configured": False},
        "disk_space": {"status": "unknown", "message": "", "usage": {}},
        "timestamp": timezone.now(),
    }

    # Check SendGrid
    sendgrid_api_key = os.getenv("SENDGRID_PASSWORD")
    if sendgrid_api_key:
        status["sendgrid"]["api_key_configured"] = True
        try:
            print("Checking SendGrid API...")
            response = requests.get(
                "https://api.sendgrid.com/v3/user/account",
                headers={"Authorization": f"Bearer {sendgrid_api_key}"},
                timeout=5,
            )
            if response.status_code == 200:
                status["sendgrid"]["status"] = "ok"
                status["sendgrid"]["message"] = "Successfully connected to SendGrid API"
            else:
                status["sendgrid"]["status"] = "error"
                status["sendgrid"]["message"] = f"Unexpected response: {response.status_code}"
        except requests.exceptions.RequestException as e:
            status["sendgrid"]["status"] = "error"
            status["sendgrid"]["message"] = f"API Error: {str(e)}"
    else:
        status["sendgrid"]["status"] = "error"
        status["sendgrid"]["message"] = "SendGrid API key not configured"

    # Check disk space
    try:
        total, used, free = shutil.disk_usage("/")
        total_gb = total / (2**30)  # Convert to GB
        used_gb = used / (2**30)
        free_gb = free / (2**30)
        usage_percent = (used / total) * 100

        status["disk_space"]["usage"] = {
            "total_gb": round(total_gb, 2),
            "used_gb": round(used_gb, 2),
            "free_gb": round(free_gb, 2),
            "percent": round(usage_percent, 1),
        }

        # Set status based on usage percentage
        if usage_percent >= 90:
            status["disk_space"]["status"] = "error"
            status["disk_space"]["message"] = "Critical: Disk usage above 90%"
        elif usage_percent >= 80:
            status["disk_space"]["status"] = "warning"
            status["disk_space"]["message"] = "Warning: Disk usage above 80%"
        else:
            status["disk_space"]["status"] = "ok"
            status["disk_space"]["message"] = "Disk space usage is normal"
    except Exception as e:
        status["disk_space"]["status"] = "error"
        status["disk_space"]["message"] = f"Error checking disk space: {str(e)}"

    return render(request, "status.html", {"status": status})


@login_required
@teacher_required
def message_enrolled_students(request, slug):
    """Send an email to all enrolled students in a course."""
    course = get_object_or_404(Course, slug=slug, teacher=request.user)

    if request.method == "POST":
        title = request.POST.get("title")
        message = request.POST.get("message")

        if title and message:
            # Get all enrolled students
            enrolled_students = User.objects.filter(
                enrollments__course=course, enrollments__status="approved"
            ).distinct()

            # Send email to each student
            for student in enrolled_students:
                send_mail(
                    subject=f"[{course.title}] {title}",
                    message=message,
                    from_email=settings.DEFAULT_FROM_EMAIL,
                    recipient_list=[student.email],
                    fail_silently=True,
                )

            messages.success(request, "Email sent successfully to all enrolled students!")
            return redirect("course_detail", slug=slug)
        else:
            messages.error(request, "Both title and message are required!")

    return render(request, "courses/message_students.html", {"course": course})


def message_teacher(request, teacher_id):
    """Send a message to a teacher."""
    teacher = get_object_or_404(get_user_model(), id=teacher_id)
    if not teacher.profile.is_teacher:
        messages.error(request, "This user is not a teacher.")
        return redirect("index")

    if request.method == "POST":
        form = MessageTeacherForm(request.POST, user=request.user)
        if form.is_valid():
            # Prepare email content
            if request.user.is_authenticated:
                sender_name = request.user.get_full_name() or request.user.username
                sender_email = request.user.email
            else:
                sender_name = form.cleaned_data["name"]
                sender_email = form.cleaned_data["email"]

            # Send email to teacher
            context = {
                "sender_name": sender_name,
                "sender_email": sender_email,
                "message": form.cleaned_data["message"],
            }
            html_message = render_to_string("web/emails/teacher_message.html", context)

            try:
                send_mail(
                    subject=f"New message from {sender_name}",
                    message=form.cleaned_data["message"],
                    from_email=settings.DEFAULT_FROM_EMAIL,
                    recipient_list=[teacher.email],
                    html_message=html_message,
                )
                messages.success(request, "Your message has been sent successfully!")

                # Get the next URL from query params, default to course search if not provided
                next_url = request.GET.get("next")
                if next_url:
                    try:
                        return redirect("course_detail", slug=next_url)
                    except NoReverseMatch:
                        pass
                return redirect("course_search")
            except Exception as e:
                messages.error(request, f"Failed to send message: {str(e)}")
                return redirect("message_teacher", teacher_id=teacher_id)
    else:
        form = MessageTeacherForm(user=request.user)

    return render(
        request,
        "web/message_teacher.html",
        {
            "form": form,
            "teacher": teacher,
        },
    )


@login_required
def confirm_rolled_sessions(request, course_slug):
    """View for teachers to confirm rolled over session dates."""
    course = get_object_or_404(Course, slug=course_slug, teacher=request.user)

    # Get all rolled over but unconfirmed sessions
    rolled_sessions = course.sessions.filter(is_rolled_over=True, teacher_confirmed=False).order_by("start_time")

    if request.method == "POST":
        session_ids = request.POST.getlist("confirm_sessions")
        if session_ids:
            # Confirm selected sessions
            course.sessions.filter(id__in=session_ids).update(teacher_confirmed=True)
            messages.success(request, "Selected sessions have been confirmed.")

            # Reset rollover status for unselected sessions
            unselected_sessions = rolled_sessions.exclude(id__in=session_ids)
            for session in unselected_sessions:
                session.start_time = session.original_start_time
                session.end_time = session.original_end_time
                session.is_rolled_over = False
                session.save()

            messages.info(request, "Unselected sessions have been reset to their original dates.")

        return redirect("course_detail", slug=course_slug)

    return render(
        request,
        "courses/confirm_rolled_sessions.html",
        {
            "course": course,
            "rolled_sessions": rolled_sessions,
        },
    )


def feedback(request):
    if request.method == "POST":
        form = FeedbackForm(request.POST)
        if form.is_valid():
            # Send feedback notification to admin
            name = form.cleaned_data.get("name", "Anonymous")
            email = form.cleaned_data.get("email", "Not provided")
            description = form.cleaned_data["description"]

            # Send to Slack if webhook URL is configured
            if settings.SLACK_WEBHOOK_URL:
                message = f"*New Feedback*\nFrom: {name}\nEmail: {email}\n\n{description}"
                send_slack_message(message)

            messages.success(request, "Thank you for your feedback! We appreciate your input.")
            return redirect("feedback")
    else:
        form = FeedbackForm()

    return render(request, "feedback.html", {"form": form})


def content_dashboard(request):
    # Get current time and thresholds
    now = timezone.now()
    month_ago = now - timedelta(days=30)

    def get_status(date, threshold_days=None):
        if not date:
            return "neutral"
        if not threshold_days:
            return "success"
        threshold = now - timedelta(days=threshold_days)
        if date >= threshold:
            return "success"
        elif date >= (threshold - timedelta(days=threshold_days)):
            return "warning"
        return "danger"

    # Web traffic stats
    web_stats = {
        "total_views": WebRequest.objects.aggregate(total=Sum("count"))["total"] or 0,
        "unique_visitors": WebRequest.objects.values("ip_address").distinct().count(),
        "date": WebRequest.objects.order_by("-created").first().created if WebRequest.objects.exists() else None,
    }
    web_stats["status"] = get_status(web_stats["date"])

    # Generate traffic data for chart (last 30 days)
    traffic_data = []
    for i in range(30):
        date = now - timedelta(days=i)
        day_views = WebRequest.objects.filter(created__date=date.date()).aggregate(total=Sum("count"))["total"] or 0
        traffic_data.append({"date": date.strftime("%Y-%m-%d"), "views": day_views})
    traffic_data.reverse()  # Most recent last for chart

    # Blog stats
    blog_stats = {
        "posts": BlogPost.objects.filter(status="published").count(),
        "views": (WebRequest.objects.filter(path__startswith="/blog/").aggregate(total=Sum("count"))["total"] or 0),
        "date": (
            BlogPost.objects.filter(status="published").order_by("-published_at").first().published_at
            if BlogPost.objects.exists()
            else None
        ),
    }
    blog_stats["status"] = get_status(blog_stats["date"], 7)

    # Forum stats
    forum_stats = {
        "topics": ForumTopic.objects.count(),
        "replies": ForumReply.objects.count(),
        "date": ForumTopic.objects.order_by("-created_at").first().created_at if ForumTopic.objects.exists() else None,
    }
    forum_stats["status"] = get_status(forum_stats["date"], 1)  # 1 day threshold

    # Course stats
    course_stats = {
        "active": Course.objects.filter(status="published").count(),
        "students": Enrollment.objects.filter(status="approved").count(),
        "date": Course.objects.order_by("-created_at").first().created_at if Course.objects.exists() else None,
    }
    course_stats["status"] = get_status(course_stats["date"], 30)  # 1 month threshold

    # User stats
    user_stats = {
        "total": User.objects.count(),
        "active": User.objects.filter(last_login__gte=month_ago).count(),
        "date": User.objects.order_by("-date_joined").first().date_joined if User.objects.exists() else None,
    }

    def get_status(date, threshold_days):
        if not date:
            return "danger"
        days_since = (now - date).days
        if days_since > threshold_days * 2:
            return "danger"
        elif days_since > threshold_days:
            return "warning"
        return "success"

    # Calculate overall health score
    connected_platforms = 0
    healthy_platforms = 0
    platforms_data = [
        (blog_stats["date"], 7),  # Blog: 1 week threshold
        (forum_stats["date"], 7),  # Forum: 1 week threshold
        (course_stats["date"], 7),  # Courses: 1 week threshold
        (user_stats["date"], 7),  # Users: 1 week threshold
    ]

    for date, threshold in platforms_data:
        if date:
            connected_platforms += 1
            if get_status(date, threshold) != "danger":
                healthy_platforms += 1

    overall_score = int((healthy_platforms / max(connected_platforms, 1)) * 100)

    # Get social media stats
    social_stats = get_social_stats()
    content_data = {
        "blog": {
            "stats": blog_stats,
            "status": get_status(blog_stats["date"], 7),
            "date": blog_stats["date"],
        },
        "forum": {
            "stats": forum_stats,
            "status": get_status(forum_stats["date"], 7),
            "date": forum_stats["date"],
        },
        "courses": {
            "stats": course_stats,
            "status": get_status(course_stats["date"], 7),
            "date": course_stats["date"],
        },
        "users": {
            "stats": user_stats,
            "status": get_status(user_stats["date"], 7),
            "date": user_stats["date"],
        },
    }

    # Add social media stats
    content_data.update(social_stats)

    return render(
        request,
        "web/dashboard/content_status.html",
        {
            "content_data": content_data,
            "overall_score": overall_score,
            "web_stats": web_stats,
            "traffic_data": json.dumps(traffic_data),
            "blog_stats": blog_stats,
            "forum_stats": forum_stats,
            "course_stats": course_stats,
            "user_stats": user_stats,
        },
    )


# Challenges views
def current_weekly_challenge(request):
    current_time = timezone.now()
    weekly_challenge = Challenge.objects.filter(
        challenge_type="weekly", start_date__lte=current_time, end_date__gte=current_time
    ).first()

    one_time_challenges = Challenge.objects.filter(
        challenge_type="one_time", start_date__lte=current_time, end_date__gte=current_time
    )
    user_submissions = {}
    if request.user.is_authenticated:
        # Get all active challenges
        all_challenges = []
        if weekly_challenge:
            all_challenges.append(weekly_challenge)
            all_challenges.extend(list(one_time_challenges))

        # Get all submissions for active challenges
        if all_challenges:
            submissions = ChallengeSubmission.objects.filter(user=request.user, challenge__in=all_challenges)
            # Create a dictionary mapping challenge IDs to submissions
            for submission in submissions:
                user_submissions[submission.challenge_id] = submission

    return render(
        request,
        "web/current_weekly_challenge.html",
        {
            "current_challenge": weekly_challenge,
            "one_time_challenges": one_time_challenges,
            "user_submissions": user_submissions if request.user.is_authenticated else {},
        },
    )


def challenge_detail(request, challenge_id):
    try:
        challenge = get_object_or_404(Challenge, id=challenge_id)
        submissions = ChallengeSubmission.objects.filter(challenge=challenge)
        # Check if the current user has submitted this challenge
        user_submission = None
        if request.user.is_authenticated:
            user_submission = ChallengeSubmission.objects.filter(user=request.user, challenge=challenge).first()

        return render(
            request,
            "web/challenge_detail.html",
            {"challenge": challenge, "submissions": submissions, "user_submission": user_submission},
        )
    except Http404:
        # Redirect to weekly challenges list if specific challenge not found
        messages.info(request, "Challenge not found. Returning to challenges list.")
        return redirect("current_weekly_challenge")


@login_required
def challenge_submit(request, challenge_id):
    challenge = get_object_or_404(Challenge, id=challenge_id)
    # Check if the user has already submitted this challenge
    existing_submission = ChallengeSubmission.objects.filter(user=request.user, challenge=challenge).first()

    if existing_submission:
        return redirect("challenge_detail", challenge_id=challenge_id)

    if request.method == "POST":
        form = ChallengeSubmissionForm(request.POST)
        if form.is_valid():
            submission = form.save(commit=False)
            submission.user = request.user
            submission.challenge = challenge
            submission.save()
            messages.success(request, "Your submission has been recorded!")
            return redirect("challenge_detail", challenge_id=challenge_id)
    else:
        form = ChallengeSubmissionForm()

    return render(request, "web/challenge_submit.html", {"challenge": challenge, "form": form})


@require_GET
def fetch_video_title(request):
    """
    Fetch video title from a URL with proper security measures to prevent SSRF attacks.
    """
    url = request.GET.get("url")
    if not url:
        return JsonResponse({"error": "URL parameter is required"}, status=400)

    # Validate URL
    try:
        parsed_url = urlparse(url)

        # Check for scheme - only allow http and https
        if parsed_url.scheme not in ["http", "https"]:
            return JsonResponse({"error": "Invalid URL scheme. Only HTTP and HTTPS are supported."}, status=400)

        # Check for private/internal IP addresses
        if parsed_url.netloc:
            hostname = parsed_url.netloc.split(":")[0]

            # Block localhost variations and common internal domains
            blocked_hosts = [
                "localhost",
                "127.0.0.1",
                "0.0.0.0",
                "internal",
                "intranet",
                "local",
                "lan",
                "corp",
                "private",
                "::1",
            ]

            if any(blocked in hostname.lower() for blocked in blocked_hosts):
                return JsonResponse({"error": "Access to internal networks is not allowed"}, status=403)

            # Resolve hostname to IP and check if it's private
            try:
                ip_address = socket.gethostbyname(hostname)
                ip_obj = ipaddress.ip_address(ip_address)

                # Check if the IP is private/internal
                if ip_obj.is_private or ip_obj.is_loopback or ip_obj.is_link_local or ip_obj.is_multicast:
                    return JsonResponse({"error": "Access to internal/private networks is not allowed"}, status=403)
            except (socket.gaierror, ValueError):
                # If hostname resolution fails or IP parsing fails, continue
                pass

    except Exception as e:
        return JsonResponse({"error": f"Invalid URL format: {str(e)}"}, status=400)

    # Set a timeout to prevent hanging requests
    timeout = 5  # seconds

    try:
        # Only allow HEAD and GET methods with limited redirects
        response = requests.get(
            url,
            timeout=timeout,
            allow_redirects=True,
            headers={
                "User-Agent": "Educational-Website-Validator/1.0",
            },
        )
        response.raise_for_status()

        # Extract title from response headers or content
        title = response.headers.get("title", "")
        if not title:
            # Try to extract title from HTML content
            content = response.text
            title_match = re.search(r"<title>(.*?)</title>", content)
            title = title_match.group(1) if title_match else "Untitled Video"

            # Sanitize the title
            title = html.escape(title)

        return JsonResponse({"title": title})

    except requests.RequestException:
        return JsonResponse({"error": "Failed to fetch video title:"}, status=500)


def get_referral_stats():
    """Get statistics for top referrers."""
    return (
        Profile.objects.annotate(
            total_signups=Count("referrals"),
            total_enrollments=Count(
                "referrals__user__enrollments", filter=Q(referrals__user__enrollments__status="approved")
            ),
            total_clicks=Count(
                "referrals__user__webrequest", filter=Q(referrals__user__webrequest__path__contains="ref=")
            ),
        )
        .filter(total_signups__gt=0)
        .order_by("-total_signups")[:10]
    )


def referral_leaderboard(request):
    """Display the referral leaderboard."""
    top_referrers = get_referral_stats()
    return render(request, "web/referral_leaderboard.html", {"top_referrers": top_referrers})


# Goods Views
class GoodsListView(LoginRequiredMixin, generic.ListView):
    model = Goods
    template_name = "goods/goods_list.html"
    context_object_name = "products"

    def get_queryset(self):
        return Goods.objects.filter(storefront__teacher=self.request.user)


class GoodsDetailView(generic.DetailView):
    model = Goods
    template_name = "goods/goods_detail.html"
    context_object_name = "product"

    def get_context_data(self, **kwargs):
        context = super().get_context_data(**kwargs)
        context["product_images"] = self.object.goods_images.all()  # Get all images related to the product
        context["other_products"] = Goods.objects.exclude(pk=self.object.pk)[:12]  # Fetch other products
        return context


class GoodsCreateView(LoginRequiredMixin, UserPassesTestMixin, generic.CreateView):
    model = Goods
    form_class = GoodsForm
    template_name = "goods/goods_form.html"

    def test_func(self):
        return hasattr(self.request.user, "storefront")

    def form_valid(self, form):
        form.instance.storefront = self.request.user.storefront
        images = self.request.FILES.getlist("images")
        product_type = form.cleaned_data.get("product_type")

        # Validate digital product images
        if product_type == "digital" and not images:
            form.add_error(None, "Digital products require at least one image")
            return self.form_invalid(form)

        # Validate image constraints
        if len(images) > 8:
            form.add_error(None, "Maximum 8 images allowed")
            return self.form_invalid(form)

        for img in images:
            if img.size > 5 * 1024 * 1024:
                form.add_error(None, f"{img.name} exceeds 5MB size limit")
                return self.form_invalid(form)

        # Save main product first
        super().form_valid(form)

        # Save images after product creation
        for image_file in images:
            ProductImage.objects.create(goods=self.object, image=image_file)

        return render(self.request, "goods/goods_create_success.html", {"product": self.object})

    def form_invalid(self, form):
        messages.error(self.request, f"Creation failed: {form.errors.as_text()}")
        return super().form_invalid(form)

    def get_success_url(self):
        return reverse("goods_list")


class GoodsUpdateView(LoginRequiredMixin, UserPassesTestMixin, generic.UpdateView):
    model = Goods
    form_class = GoodsForm
    template_name = "goods/goods_update.html"

    # Filter by user's products only
    def get_queryset(self):
        return Goods.objects.filter(storefront__teacher=self.request.user)

    # Verify ownership
    def test_func(self):
        return self.get_object().storefront.teacher == self.request.user

    def get_success_url(self):
        return reverse("goods_list")


class GoodsDeleteView(LoginRequiredMixin, UserPassesTestMixin, DeleteView):
    model = Goods
    template_name = "goods/goods_confirm_delete.html"
    success_url = reverse_lazy("goods_list")

    def test_func(self):
        return self.request.user == self.get_object().storefront.teacher


def add_goods_to_cart(request, pk):
    """Add a product (goods) to the cart."""
    product = get_object_or_404(Goods, pk=pk)

    # Prevent adding out-of-stock items
    if product.stock is None or product.stock <= 0:
        messages.error(request, f"{product.name} is out of stock and cannot be added to cart.")
        return redirect("goods_detail", pk=pk)  # Redirect back to product page

    cart = get_or_create_cart(request)
    cart_item, created = CartItem.objects.get_or_create(cart=cart, goods=product, defaults={"session": None})

    if created:
        messages.success(request, f"{product.name} added to cart.")
    else:
        messages.info(request, f"{product.name} is already in your cart.")

    return redirect("cart_view")


class GoodsListingView(ListView):
    model = Goods
    template_name = "goods/goods_listing.html"
    context_object_name = "products"
    paginate_by = 15

    def get_queryset(self):
        queryset = Goods.objects.all()
        store_name = self.request.GET.get("store_name")
        product_type = self.request.GET.get("product_type")
        category = self.request.GET.get("category")
        min_price = self.request.GET.get("min_price")
        max_price = self.request.GET.get("max_price")

        if store_name:
            queryset = queryset.filter(storefront__name__icontains=store_name)
        if product_type:
            queryset = queryset.filter(product_type=product_type)
        if category:
            queryset = queryset.filter(category__icontains=category)
        if min_price:
            queryset = queryset.filter(price__gte=min_price)
        if max_price:
            queryset = queryset.filter(price__lte=max_price)

        return queryset

    def get_context_data(self, **kwargs):
        context = super().get_context_data(**kwargs)
        context["store_names"] = Storefront.objects.values_list("name", flat=True).distinct()
        context["categories"] = Goods.objects.values_list("category", flat=True).distinct()
        return context


# Order Management
class OrderManagementView(LoginRequiredMixin, UserPassesTestMixin, generic.ListView):
    model = Order
    template_name = "orders/order_management.html"
    context_object_name = "orders"
    paginate_by = 20

    def test_func(self):
        storefront = get_object_or_404(Storefront, store_slug=self.kwargs["store_slug"])
        return self.request.user == storefront.teacher

    def get_queryset(self):
        queryset = Order.objects.filter(items__goods__storefront__store_slug=self.kwargs["store_slug"]).distinct()

        # Get status from request and filter
        selected_status = self.request.GET.get("status")
        if selected_status and selected_status != "all":
            queryset = queryset.filter(status=selected_status)

        return queryset

    def get_context_data(self, **kwargs):
        context = super().get_context_data(**kwargs)
        context["statuses"] = Order.STATUS_CHOICES  # Directly from model
        context["selected_status"] = self.request.GET.get("status", "")
        return context


class OrderDetailView(LoginRequiredMixin, generic.DetailView):
    model = Order
    template_name = "orders/order_detail.html"
    context_object_name = "order"


@login_required
@require_POST
def update_order_status(request, item_id):
    order = get_object_or_404(Order, id=item_id, user=request.user)
    new_status = request.POST.get("status").lower()  # Convert to lowercase for consistency

    # Define allowed statuses inside the function
    VALID_STATUSES = ["draft", "pending", "processing", "shipped", "completed", "cancelled", "refunded"]

    if new_status not in VALID_STATUSES:
        messages.error(request, "Invalid status.")
        return redirect("order_detail", pk=item_id)

    order.status = new_status
    order.save()
    messages.success(request, "Order status updated successfully.")
    return redirect("order_detail", pk=item_id)


# Analytics
class StoreAnalyticsView(LoginRequiredMixin, UserPassesTestMixin, generic.TemplateView):
    template_name = "analytics/analytics_dashboard.html"

    def test_func(self):
        storefront = get_object_or_404(Storefront, store_slug=self.kwargs["store_slug"])
        return self.request.user == storefront.teacher

    def get_context_data(self, **kwargs):
        context = super().get_context_data(**kwargs)
        storefront = get_object_or_404(Storefront, store_slug=self.kwargs["store_slug"])

        # Store-specific analytics
        orders = Order.objects.filter(storefront=storefront, status="completed")

        context.update(
            {
                "total_sales": orders.count(),
                "total_revenue": orders.aggregate(Sum("total_price"))["total_price__sum"] or 0,
                "top_products": OrderItem.objects.filter(order__storefront=storefront)
                .values("goods__name")
                .annotate(total_sold=Sum("quantity"))
                .order_by("-total_sold")[:5],
                "storefront": storefront,
            }
        )
        return context


class AdminMerchAnalyticsView(LoginRequiredMixin, UserPassesTestMixin, generic.TemplateView):
    template_name = "analytics/admin_analytics.html"

    def test_func(self):
        return self.request.user.is_staff

    def get_context_data(self, **kwargs):
        context = super().get_context_data(**kwargs)

        # Platform-wide analytics
        context.update(
            {
                "total_sales": Order.objects.filter(status="completed").count(),
                "total_revenue": Order.objects.filter(status="completed").aggregate(Sum("total_price"))[
                    "total_price__sum"
                ]
                or 0,
                "top_storefronts": Storefront.objects.annotate(total_sales=Count("goods__orderitem")).order_by(
                    "-total_sales"
                )[:5],
            }
        )
        return context


@login_required
def sales_analytics(request):
    """View for displaying sales analytics."""
    storefront = get_object_or_404(Storefront, teacher=request.user)

    # Get completed orders for this storefront
    orders = Order.objects.filter(storefront=storefront, status="completed")

    # Calculate metrics
    total_revenue = orders.aggregate(total=Sum("total_price"))["total"] or 0
    total_orders = orders.count()

    # Placeholder conversion rate (to be implemented properly later)
    conversion_rate = 0.00  # Temporary placeholder

    # Best selling products
    best_selling_products = (
        OrderItem.objects.filter(order__storefront=storefront)
        .values("goods__name")
        .annotate(total_sold=Sum("quantity"))
        .order_by("-total_sold")[:5]
    )

    context = {
        "total_revenue": total_revenue,
        "total_orders": total_orders,
        "conversion_rate": conversion_rate,
        "best_selling_products": best_selling_products,
    }
    return render(request, "analytics/analytics_dashboard.html", context)


@login_required
def sales_data(request):
    # Get the user's storefront
    storefront = get_object_or_404(Storefront, teacher=request.user)

    # Define valid statuses for metrics (e.g., include "completed" and "shipped")
    valid_statuses = ["completed", "shipped"]
    orders = Order.objects.filter(storefront=storefront, status__in=valid_statuses)

    # Calculate total revenue
    total_revenue = orders.aggregate(total=Sum("total_price"))["total"] or 0

    # Calculate total orders
    total_orders = orders.count()

    # Calculate conversion rate (orders / visits * 100)
    total_visits = WebRequest.objects.filter(path__contains="ref=").count()  # Adjust based on visit tracking
    conversion_rate = (total_orders / total_visits * 100) if total_visits > 0 else 0.00

    # Get best-selling products
    best_selling_products = (
        OrderItem.objects.filter(order__storefront=storefront, order__status__in=valid_statuses)
        .values("goods__name")
        .annotate(total_sold=Sum("quantity"))
        .order_by("-total_sold")[:5]
    )

    # Prepare response data
    data = {
        "total_revenue": float(total_revenue),
        "total_orders": total_orders,
        "conversion_rate": round(conversion_rate, 2),
        "best_selling_products": list(best_selling_products),
    }
    return JsonResponse(data)


class StorefrontCreateView(LoginRequiredMixin, CreateView):
    model = Storefront
    form_class = StorefrontForm
    template_name = "storefront/storefront_form.html"
    success_url = "/dashboard/teacher/"

    def dispatch(self, request, *args, **kwargs):
        if Storefront.objects.filter(teacher=request.user).exists():
            return redirect("storefront_update", store_slug=request.user.storefront.store_slug)
        return super().dispatch(request, *args, **kwargs)

    def form_valid(self, form):
        form.instance.teacher = self.request.user  # Set the teacher field to the current user
        return super().form_valid(form)


class StorefrontUpdateView(LoginRequiredMixin, UpdateView):
    model = Storefront
    form_class = StorefrontForm
    template_name = "storefront/storefront_form.html"
    success_url = "/dashboard/teacher/"

    def get_object(self):
        return get_object_or_404(Storefront, teacher=self.request.user)


class StorefrontDetailView(LoginRequiredMixin, generic.DetailView):
    model = Storefront
    template_name = "storefront/storefront_detail.html"
    context_object_name = "storefront"

    def get_object(self):
        return get_object_or_404(Storefront, store_slug=self.kwargs["store_slug"])


def success_story_list(request):
    """View for listing published success stories."""
    success_stories = SuccessStory.objects.filter(status="published").order_by("-published_at")

    # Paginate results
    paginator = Paginator(success_stories, 9)  # 9 stories per page
    page_number = request.GET.get("page", 1)
    page_obj = paginator.get_page(page_number)

    context = {
        "success_stories": page_obj,
        "is_paginated": paginator.num_pages > 1,
        "page_obj": page_obj,
    }
    return render(request, "success_stories/list.html", context)


def success_story_detail(request, slug):
    """View for displaying a single success story."""
    success_story = get_object_or_404(SuccessStory, slug=slug, status="published")

    # Get related success stories (same author or similar content)
    related_stories = (
        SuccessStory.objects.filter(status="published").exclude(id=success_story.id).order_by("-published_at")[:3]
    )

    context = {
        "success_story": success_story,
        "related_stories": related_stories,
    }
    return render(request, "success_stories/detail.html", context)


@login_required
def create_success_story(request):
    """View for creating a new success story."""
    if request.method == "POST":
        form = SuccessStoryForm(request.POST, request.FILES)
        if form.is_valid():
            success_story = form.save(commit=False)
            success_story.author = request.user
            success_story.save()
            messages.success(request, "Success story created successfully!")
            return redirect("success_story_detail", slug=success_story.slug)
    else:
        form = SuccessStoryForm()

    context = {
        "form": form,
    }
    return render(request, "success_stories/create.html", context)


@login_required
def edit_success_story(request, slug):
    """View for editing an existing success story."""
    success_story = get_object_or_404(SuccessStory, slug=slug, author=request.user)

    if request.method == "POST":
        form = SuccessStoryForm(request.POST, request.FILES, instance=success_story)
        if form.is_valid():
            form.save()
            messages.success(request, "Success story updated successfully!")
            return redirect("success_story_detail", slug=success_story.slug)
    else:
        form = SuccessStoryForm(instance=success_story)

    context = {
        "form": form,
        "success_story": success_story,
        "is_edit": True,
    }
    return render(request, "success_stories/create.html", context)


@login_required
def delete_success_story(request, slug):
    """View for deleting a success story."""
    success_story = get_object_or_404(SuccessStory, slug=slug, author=request.user)

    if request.method == "POST":
        success_story.delete()
        messages.success(request, "Success story deleted successfully!")
        return redirect("success_story_list")

    context = {
        "success_story": success_story,
    }
    return render(request, "success_stories/delete_confirm.html", context)


def gsoc_landing_page(request):
    """
    Renders the GSOC landing page with top GitHub contributors
    based on merged pull requests
    """
    import logging

    import requests
    from django.conf import settings

    # Initialize an empty list for contributors in case the GitHub API call fails
    top_contributors = []

    # GitHub API URL for the education-website repository
    github_repo_url = "https://api.github.com/repos/alphaonelabs/education-website"

    # Users to exclude from the contributor list (bots and automated users)
    excluded_users = ["A1L13N", "dependabot[bot]"]

    try:
        # Fetch contributors from GitHub API
        headers = {}
        # Check if GitHub token is configured
        if hasattr(settings, "GITHUB_TOKEN") and settings.GITHUB_TOKEN:
            headers["Authorization"] = f"token {settings.GITHUB_TOKEN}"

        # Get all closed pull requests - we'll filter for merged ones in code
        # The GitHub API doesn't have a direct 'merged' filter in the query params
        # so we get all closed PRs and then check the 'merged_at' field
        pull_requests_response = requests.get(
            f"{github_repo_url}/pulls",
            params={
                "state": "closed",  # closed PRs could be either merged or just closed
                "sort": "updated",
                "direction": "desc",
                "per_page": 100,
            },
            headers=headers,
            timeout=5,
        )

        # Check for rate limiting
        if pull_requests_response.status_code == 403 and "X-RateLimit-Remaining" in pull_requests_response.headers:
            remaining = pull_requests_response.headers.get("X-RateLimit-Remaining")
            if remaining == "0":
                reset_time = int(pull_requests_response.headers.get("X-RateLimit-Reset", 0))
                reset_datetime = time.strftime("%Y-%m-%d %H:%M:%S", time.localtime(reset_time))
                logging.warning(f"GitHub API rate limit exceeded. Resets at {reset_datetime}")

        if pull_requests_response.status_code == 200:
            pull_requests = pull_requests_response.json()

            # Create a map of contributors with their PR count
            contributor_stats = defaultdict(
                lambda: {"merged_pr_count": 0, "avatar_url": "", "profile_url": "", "prs_url": ""}
            )

            # Process each pull request
            for pr in pull_requests:
                # Check if the PR was merged
                if pr.get("merged_at"):
                    username = pr["user"]["login"]

                    # Skip excluded users
                    if username in excluded_users:
                        continue

                    contributor_stats[username]["merged_pr_count"] += 1
                    contributor_stats[username]["avatar_url"] = pr["user"]["avatar_url"]
                    contributor_stats[username]["profile_url"] = pr["user"]["html_url"]
                    # Add a direct link to the user's PRs for this repository
                    base_url = "https://github.com/alphaonelabs/education-website/pulls"
                    query = f"?q=is:pr+author:{username}+is:merged"
                    contributor_stats[username]["prs_url"] = base_url + query
                    contributor_stats[username]["username"] = username

            # Convert to list and sort by PR count
            top_contributors = [v for k, v in contributor_stats.items()]
            top_contributors.sort(key=lambda x: x["merged_pr_count"], reverse=True)

            # Get top 10 contributors
            top_contributors = top_contributors[:10]

    except Exception as e:
        logging.error(f"Error fetching GitHub contributors: {str(e)}")

    context = {"top_contributors": top_contributors}

    return render(request, "gsoc_landing_page.html", context)


def whiteboard(request):
    return render(request, "whiteboard.html")


def graphing_calculator(request):
    return render(request, "graphing_calculator.html")


def meme_list(request):
    memes = Meme.objects.all().order_by("-created_at")
    subjects = Subject.objects.filter(memes__isnull=False).distinct()
    # Filter by subject if provided
    subject_filter = request.GET.get("subject")
    if subject_filter:
        memes = memes.filter(subject__slug=subject_filter)
    paginator = Paginator(memes, 12)  # Show 12 memes per page
    page_number = request.GET.get("page", 1)
    page_obj = paginator.get_page(page_number)

    return render(request, "memes.html", {"memes": page_obj, "subjects": subjects, "selected_subject": subject_filter})


def meme_detail(request: HttpRequest, slug: str) -> HttpResponse:
    meme = get_object_or_404(Meme, slug=slug)
    return render(request, "meme_detail.html", {"meme": meme})


@login_required
def add_meme(request):
    if request.method == "POST":
        form = MemeForm(request.POST, request.FILES)
        if form.is_valid():
            meme = form.save(commit=False)  # The form handles subject creation logic internally
            meme.uploader = request.user
            meme.save()
            messages.success(request, "Your meme has been uploaded successfully!")
            return redirect("meme_list")
    else:
        form = MemeForm()
    subjects = Subject.objects.all().order_by("name")
    return render(request, "add_meme.html", {"form": form, "subjects": subjects})


@login_required
def team_goals(request):
    """List all team goals the user is part of or has created."""
    user_goals = (
        TeamGoal.objects.filter(Q(creator=request.user) | Q(members__user=request.user))
        .distinct()
        .order_by("-created_at")
    )

    paginator = Paginator(user_goals, 10)
    page_number = request.GET.get("page")
    page_obj = paginator.get_page(page_number)

    pending_invites = TeamInvite.objects.filter(recipient=request.user, status="pending").select_related(
        "goal", "sender"
    )

    context = {
        "goals": page_obj,
        "pending_invites": pending_invites,
        "is_paginated": paginator.num_pages > 1,
    }
    return render(request, "teams/list.html", context)


@login_required
def create_team_goal(request):
    """Create a new team goal."""
    if request.method == "POST":
        form = TeamGoalForm(request.POST)
        if form.is_valid():
            with transaction.atomic():
                goal = form.save(commit=False)
                goal.creator = request.user
                goal.save()

                # Add creator as a member
                TeamGoalMember.objects.create(team_goal=goal, user=request.user, role="leader")

                messages.success(request, "Team goal created successfully!")
                return redirect("team_goal_detail", goal_id=goal.id)
    else:
        form = TeamGoalForm()

    return render(request, "teams/create.html", {"form": form})


@login_required
def team_goal_detail(request, goal_id):
    """View and manage a specific team goal."""
    goal = get_object_or_404(TeamGoal.objects.prefetch_related("members__user"), id=goal_id)

    # Check if user has access to this goal
    if not (goal.creator == request.user or goal.members.filter(user=request.user).exists()):
        messages.error(request, "You do not have access to this team goal.")
        return redirect("team_goals")

    # Get existing team members to exclude from invitation
    existing_members = goal.members.values_list("user_id", flat=True)

    # Handle inviting new members
    if request.method == "POST":
        form = TeamInviteForm(request.POST)
        if form.is_valid():
            # Check for existing invites using the validated User object
            if TeamInvite.objects.filter(
                goal__id=goal.id, recipient=form.cleaned_data["recipient"]  # Changed to use User object
            ).exists():
                messages.warning(request, "An invite for this user is already pending.")
                return redirect("team_goal_detail", goal_id=goal.id)
            invite = form.save(commit=False)
            invite.sender = request.user
            invite.goal = goal
            invite.save()
            messages.success(request, f"Invitation sent to {invite.recipient.email}!")
            notify_team_invite(invite)
            return redirect("team_goal_detail", goal_id=goal.id)

    else:
        form = TeamInviteForm()

    # Get users that can be invited (exclude existing members and the creator)
    available_users = User.objects.exclude(id__in=list(existing_members) + [goal.creator.id]).values(
        "id", "username", "email"
    )

    context = {
        "goal": goal,
        "invite_form": form,
        "user_is_leader": goal.members.filter(user=request.user, role="leader").exists(),
        "available_users": available_users,
    }
    return render(request, "teams/detail.html", context)


@login_required
def accept_team_invite(request, invite_id):
    """Accept a team invitation."""
    invite = get_object_or_404(
        TeamInvite.objects.select_related("goal"), id=invite_id, recipient=request.user, status="pending"
    )

    # Create team member using get_or_create to avoid race conditions
    member, created = TeamGoalMember.objects.get_or_create(
        team_goal=invite.goal, user=request.user, defaults={"role": "member"}
    )

    if not created:
        messages.info(request, f"You are already a member of {invite.goal.title}.")
    else:
        messages.success(request, f"You have joined {invite.goal.title}!")

    # Update invite status
    invite.status = "accepted"
    invite.responded_at = timezone.now()
    invite.save()

    notify_team_invite_response(invite)
    return redirect("team_goal_detail", goal_id=invite.goal.id)


@login_required
def decline_team_invite(request, invite_id):
    """Decline a team invitation."""
    invite = get_object_or_404(TeamInvite, id=invite_id, recipient=request.user, status="pending")

    invite.status = "declined"
    invite.responded_at = timezone.now()
    invite.save()

    notify_team_invite_response(invite)
    messages.info(request, f"You have declined to join {invite.goal.title}.")
    return redirect("team_goals")


@login_required
def edit_team_goal(request, goal_id):
    """Edit an existing team goal."""
    goal = get_object_or_404(TeamGoal, id=goal_id)

    # Check if user is the creator or a leader
    if not (goal.creator == request.user or goal.members.filter(user=request.user, role="leader").exists()):
        messages.error(request, "You don't have permission to edit this team goal.")
        return redirect("team_goal_detail", goal_id=goal_id)

    if request.method == "POST":
        form = TeamGoalForm(request.POST, instance=goal)
        if form.is_valid():
            # Validate that deadline is not in the past
            if form.cleaned_data["deadline"] < timezone.now():
                form.add_error("deadline", "Deadline cannot be in the past.")
                context = {
                    "form": form,
                    "goal": goal,
                    "is_edit": True,
                }
                return render(request, "teams/create.html", context)
            form.save()
            messages.success(request, "Team goal updated successfully!")
            return redirect("team_goal_detail", goal_id=goal.id)
    else:
        form = TeamGoalForm(instance=goal)

    context = {
        "form": form,
        "goal": goal,
        "is_edit": True,
    }
    return render(request, "teams/create.html", context)


@login_required
def mark_team_contribution(request, goal_id):
    """Allow a team member to mark their contribution as complete."""
    goal = get_object_or_404(TeamGoal, id=goal_id)

    # Find the current user's membership in this goal
    member = goal.members.filter(user=request.user).first()

    if not member:
        messages.error(request, "You are not a member of this team goal.")
        return redirect("team_goal_detail", goal_id=goal_id)

    if member.completed:
        messages.info(request, "Your contribution is already marked as complete.")
        return redirect("team_goal_detail", goal_id=goal_id)

    # Mark the user's contribution as complete
    member.mark_completed()
    messages.success(request, "Your contribution has been marked as complete.")
    notify_team_goal_completion(goal, request.user)
    return redirect("team_goal_detail", goal_id=goal_id)


@login_required
def remove_team_member(request, goal_id, member_id):
    """Remove a member from a team goal."""
    goal = get_object_or_404(TeamGoal, id=goal_id)

    # Check if user is the creator or a leader
    if not (goal.creator == request.user or goal.members.filter(user=request.user, role="leader").exists()):
        messages.error(request, "You don't have permission to remove members.")
        return redirect("team_goal_detail", goal_id=goal_id)

    member = get_object_or_404(TeamGoalMember, id=member_id, team_goal=goal)

    # Prevent removing the creator
    if member.user == goal.creator:
        messages.error(request, "The team creator cannot be removed.")
        return redirect("team_goal_detail", goal_id=goal_id)

    member.delete()
    messages.success(request, f"{member.user.username} has been removed from the team.")
    return redirect("team_goal_detail", goal_id=goal_id)


@login_required
def submit_team_proof(request, team_goal_id):
    team_goal = get_object_or_404(TeamGoal, id=team_goal_id)
    member = get_object_or_404(TeamGoalMember, team_goal=team_goal, user=request.user)

    if request.method == "POST":
        form = TeamGoalCompletionForm(request.POST, request.FILES, instance=member)
        if form.is_valid():
            form.save()
            if not member.completed:
                member.mark_completed()
            return redirect("team_goal_detail", goal_id=team_goal.id)  # Fixed here

    else:
        form = TeamGoalCompletionForm(instance=member)

    return render(request, "teams/submit_proof.html", {"form": form, "team_goal": team_goal})


@login_required
def delete_team_goal(request, goal_id):
    """Delete a team goal."""
    goal = get_object_or_404(TeamGoal, id=goal_id)

    # Only creator can delete the goal
    if request.user != goal.creator:
        messages.error(request, "Only the creator can delete this team goal.")
        return redirect("team_goal_detail", goal_id=goal_id)

    if request.method == "POST":
        goal.delete()
        messages.success(request, "Team goal has been deleted.")
        return redirect("team_goals")

    return render(request, "teams/delete_confirm.html", {"goal": goal})


@teacher_required
def add_student_to_course(request, slug):
    course = get_object_or_404(Course, slug=slug)
    if course.teacher != request.user:
        return HttpResponseForbidden("You are not authorized to enroll students in this course.")
    if request.method == "POST":
        form = StudentEnrollmentForm(request.POST)
        if form.is_valid():
            first_name = form.cleaned_data["first_name"]
            last_name = form.cleaned_data["last_name"]
            email = form.cleaned_data["email"]

            # Check if a user with this email already exists.
            if User.objects.filter(email=email).exists():
                form.add_error("email", "A user with this email already exists.")
            else:
                # Generate a username by combining the first name and the email prefix.
                email_prefix = email.split("@")[0]
                generated_username = f"{first_name}_{email_prefix}".lower()

                # Ensure the username is unique; if not, append a random string.
                while User.objects.filter(username=generated_username).exists():
                    generated_username = f"{generated_username}{get_random_string(4)}"
                # Create a new student account with an auto-generated password.
                random_password = get_random_string(10)
                try:
                    student = User.objects.create_user(
                        username=generated_username,
                        email=email,
                        password=random_password,
                        first_name=first_name,
                        last_name=last_name,
                    )
                    # Mark the new user as a student (not a teacher).
                    student.profile.is_teacher = False
                    student.profile.save()

                    # Enroll the new student in the course if not already enrolled.
                    if Enrollment.objects.filter(course=course, student=student).exists():
                        form.add_error(None, "Student is already enrolled.")
                    else:
                        Enrollment.objects.create(course=course, student=student, status="approved")
                        messages.success(request, f"{first_name} {last_name} has been enrolled in the course.")

                        # Send enrollment notification and password reset link to student
                        reset_link = request.build_absolute_uri(reverse("account_reset_password"))
                        context = {
                            "student": student,
                            "course": course,
                            "teacher": request.user,
                            "reset_link": reset_link,
                        }
                        html_message = render_to_string("emails/student_enrollment.html", context)
                        send_mail(
                            f"You have been enrolled in {course.title}",
                            f"You have been enrolled in {course.title} by\
                                {request.user.get_full_name() or request.user.username}. "
                            f"Please visit {reset_link} to set your password.",
                            settings.DEFAULT_FROM_EMAIL,
                            [email],
                            html_message=html_message,
                            fail_silently=False,
                        )
                        return redirect("course_detail", slug=course.slug)
                except IntegrityError:
                    form.add_error(None, "Failed to create user account. Please try again.")
    else:
        form = StudentEnrollmentForm()

    return render(request, "courses/add_student.html", {"form": form, "course": course})


def donate(request):
    """Display the donation page with options for one-time donations and subscriptions."""
    # Get recent public donations to display
    recent_donations = Donation.objects.filter(status="completed", anonymous=False).order_by("-created_at")[:5]

    # Calculate total donations
    total_donations = Donation.objects.filter(status="completed").aggregate(total=Sum("amount"))["total"] or 0

    # Get donation amounts for the preset buttons
    donation_amounts = [5, 10, 25, 50, 100]

    context = {
        "stripe_public_key": settings.STRIPE_PUBLISHABLE_KEY,
        "recent_donations": recent_donations,
        "total_donations": total_donations,
        "donation_amounts": donation_amounts,
    }

    return render(request, "donate.html", context)


@login_required
def create_donation_payment_intent(request):
    """Create a payment intent for a one-time donation."""
    if request.method != "POST":
        return JsonResponse({"error": "Invalid request method"}, status=400)

    try:
        data = json.loads(request.body)
        amount = data.get("amount")
        message = data.get("message", "")
        anonymous = data.get("anonymous", False)

        if not amount or float(amount) <= 0:
            return JsonResponse({"error": "Invalid donation amount"}, status=400)

        # Convert amount to cents for Stripe
        amount_cents = int(float(amount) * 100)

        # Create a payment intent
        intent = stripe.PaymentIntent.create(
            amount=amount_cents,
            currency="usd",
            metadata={
                "donation_type": "one_time",
                "user_id": request.user.id,
                "message": message[:100] if message else "",  # Limit message length
                "anonymous": "true" if anonymous else "false",
            },
        )

        # Create a donation record
        donation = Donation.objects.create(
            user=request.user,
            email=request.user.email,
            amount=amount,
            donation_type="one_time",
            status="pending",
            stripe_payment_intent_id=intent.id,
            message=message,
            anonymous=anonymous,
        )

        return JsonResponse(
            {
                "clientSecret": intent.client_secret,
                "donation_id": donation.id,
            }
        )

    except Exception as e:
        return JsonResponse({"error": str(e)}, status=400)


@login_required
def create_donation_subscription(request):
    """Create a subscription for recurring donations."""
    if request.method != "POST":
        return JsonResponse({"error": "Invalid request method"}, status=400)

    try:
        data = json.loads(request.body)
        amount = data.get("amount")
        message = data.get("message", "")
        anonymous = data.get("anonymous", False)
        payment_method_id = data.get("payment_method_id")

        if not amount or float(amount) <= 0:
            return JsonResponse({"error": "Invalid donation amount"}, status=400)

        if not payment_method_id:
            return JsonResponse({"error": "Payment method is required"}, status=400)

        # Convert amount to cents for Stripe
        amount_cents = int(float(amount) * 100)

        # Check if user already has a Stripe customer ID
        customer_id = None
        if hasattr(request.user, "profile") and request.user.profile.stripe_customer_id:
            customer_id = request.user.profile.stripe_customer_id

        # Create or get customer
        if customer_id:
            customer = stripe.Customer.retrieve(customer_id)
        else:
            customer = stripe.Customer.create(
                email=request.user.email,
                name=request.user.get_full_name() or request.user.username,
                payment_method=payment_method_id,
                invoice_settings={"default_payment_method": payment_method_id},
            )

            # Save customer ID to user profile
            if hasattr(request.user, "profile"):
                request.user.profile.stripe_customer_id = customer.id
                request.user.profile.save()

        # Create a subscription product and price if they don't exist
        # Note: In a production environment, you might want to create these
        # products and prices in the Stripe dashboard and reference them here
        product = stripe.Product.create(
            name=f"Monthly Donation - ${amount}",
            type="service",
        )

        price = stripe.Price.create(
            product=product.id,
            unit_amount=amount_cents,
            currency="usd",
            recurring={"interval": "month"},
        )

        # Create the subscription
        subscription = stripe.Subscription.create(
            customer=customer.id,
            items=[{"price": price.id}],
            payment_behavior="default_incomplete",
            expand=["latest_invoice.payment_intent"],
            metadata={
                "donation_type": "subscription",
                "user_id": request.user.id,
                "message": message[:100] if message else "",
                "anonymous": "true" if anonymous else "false",
                "amount": amount,
            },
        )

        # Create a donation record
        donation = Donation.objects.create(
            user=request.user,
            email=request.user.email,
            amount=amount,
            donation_type="subscription",
            status="pending",
            stripe_subscription_id=subscription.id,
            stripe_customer_id=customer.id,
            message=message,
            anonymous=anonymous,
        )

        return JsonResponse(
            {
                "subscription_id": subscription.id,
                "client_secret": subscription.latest_invoice.payment_intent.client_secret,
                "donation_id": donation.id,
            }
        )

    except Exception as e:
        return JsonResponse({"error": str(e)}, status=400)


@csrf_exempt
def donation_webhook(request):
    """Handle Stripe webhooks for donations."""
    payload = request.body
    sig_header = request.META.get("HTTP_STRIPE_SIGNATURE")

    try:
        event = stripe.Webhook.construct_event(payload, sig_header, settings.STRIPE_WEBHOOK_SECRET)
    except ValueError:
        # Invalid payload
        return HttpResponse(status=400)
    except stripe.error.SignatureVerificationError:
        # Invalid signature
        return HttpResponse(status=400)

    # Handle payment intent events
    if event.type == "payment_intent.succeeded":
        payment_intent = event.data.object
        handle_successful_donation_payment(payment_intent)
    elif event.type == "payment_intent.payment_failed":
        payment_intent = event.data.object
        handle_failed_donation_payment(payment_intent)

    # Handle subscription events
    elif event.type == "customer.subscription.created":
        subscription = event.data.object
        handle_subscription_created(subscription)
    elif event.type == "customer.subscription.updated":
        subscription = event.data.object
        handle_subscription_updated(subscription)
    elif event.type == "customer.subscription.deleted":
        subscription = event.data.object
        handle_subscription_cancelled(subscription)
    elif event.type == "invoice.payment_succeeded":
        invoice = event.data.object
        handle_invoice_paid(invoice)
    elif event.type == "invoice.payment_failed":
        invoice = event.data.object
        handle_invoice_failed(invoice)

    return HttpResponse(status=200)


def handle_successful_donation_payment(payment_intent):
    """Handle successful one-time donation payments."""
    try:
        # Find the donation by payment intent ID
        donation = Donation.objects.get(stripe_payment_intent_id=payment_intent.id)
        donation.status = "completed"
        donation.save()

        # Send thank you email
        send_donation_thank_you_email(donation)

    except Donation.DoesNotExist:
        # This might be a payment for something else
        pass


def handle_failed_donation_payment(payment_intent):
    """Handle failed one-time donation payments."""
    try:
        # Find the donation by payment intent ID
        donation = Donation.objects.get(stripe_payment_intent_id=payment_intent.id)
        donation.status = "failed"
        donation.save()

    except Donation.DoesNotExist:
        # This might be a payment for something else
        pass


def handle_subscription_created(subscription):
    """Handle newly created subscriptions."""
    try:
        # Find the donation by subscription ID
        donation = Donation.objects.get(stripe_subscription_id=subscription.id)

        # Update status based on subscription status
        if subscription.status == "active":
            donation.status = "completed"
        elif subscription.status == "incomplete":
            donation.status = "pending"
        elif subscription.status == "canceled":
            donation.status = "cancelled"

        donation.save()

    except Donation.DoesNotExist:
        # This might be a subscription for something else
        pass


def handle_subscription_updated(subscription):
    """Handle subscription updates."""
    try:
        # Find the donation by subscription ID
        donation = Donation.objects.get(stripe_subscription_id=subscription.id)

        # Update status based on subscription status
        if subscription.status == "active":
            donation.status = "completed"
        elif subscription.status == "past_due":
            donation.status = "pending"
        elif subscription.status == "canceled":
            donation.status = "cancelled"

        donation.save()

    except Donation.DoesNotExist:
        # This might be a subscription for something else
        pass


def handle_subscription_cancelled(subscription):
    """Handle cancelled subscriptions."""
    try:
        # Find the donation by subscription ID
        donation = Donation.objects.get(stripe_subscription_id=subscription.id)
        donation.status = "cancelled"
        donation.save()

    except Donation.DoesNotExist:
        # This might be a subscription for something else
        pass


def handle_invoice_paid(invoice):
    """Handle successful subscription invoice payments."""
    if invoice.subscription:
        try:
            # Find the donation by subscription ID
            donation = Donation.objects.get(stripe_subscription_id=invoice.subscription)

            # Create a new donation record for this payment
            Donation.objects.create(
                user=donation.user,
                email=donation.email,
                amount=donation.amount,
                donation_type="subscription",
                status="completed",
                stripe_subscription_id=donation.stripe_subscription_id,
                stripe_customer_id=donation.stripe_customer_id,
                message=donation.message,
                anonymous=donation.anonymous,
            )

            # Send thank you email
            send_donation_thank_you_email(donation)

        except Donation.DoesNotExist:
            # This might be a subscription for something else
            pass


def handle_invoice_failed(invoice):
    """Handle failed subscription invoice payments."""
    if invoice.subscription:
        try:
            # Find the donation by subscription ID
            donation = Donation.objects.get(stripe_subscription_id=invoice.subscription)

            # Create a new donation record for this failed payment
            Donation.objects.create(
                user=donation.user,
                email=donation.email,
                amount=donation.amount,
                donation_type="subscription",
                status="failed",
                stripe_subscription_id=donation.stripe_subscription_id,
                stripe_customer_id=donation.stripe_customer_id,
                message=donation.message,
                anonymous=donation.anonymous,
            )

        except Donation.DoesNotExist:
            # This might be a subscription for something else
            pass


def send_donation_thank_you_email(donation):
    """Send a thank you email for donations."""
    subject = "Thank You for Your Donation!"
    from_email = settings.DEFAULT_FROM_EMAIL
    to_email = donation.email

    # Prepare context for email template
    context = {
        "donation": donation,
        "site_name": settings.SITE_NAME,
    }

    # Render email template
    html_message = render_to_string("emails/donation_thank_you.html", context)
    plain_message = strip_tags(html_message)

    # Send email
    send_mail(subject, plain_message, from_email, [to_email], html_message=html_message)


def donation_success(request):
    """Display a success page after a successful donation."""
    donation_id = request.GET.get("donation_id")

    if donation_id:
        try:
            donation = Donation.objects.get(id=donation_id)
            context = {
                "donation": donation,
            }
            return render(request, "donation_success.html", context)
        except Donation.DoesNotExist:
            pass

    # If no valid donation ID, redirect to the donate page
    return redirect("donate")


def donation_cancel(request):
    """Handle donation cancellation."""
    return redirect("donate")


def educational_videos_list(request):
    """View for listing educational videos with optional category filtering."""
    # Get category filter from query params
    selected_category = request.GET.get("category")

    # Base queryset
    videos = EducationalVideo.objects.select_related("uploader", "category").order_by("-uploaded_at")

    # Apply category filter if provided
    if selected_category:
        videos = videos.filter(category__slug=selected_category)
        selected_category_obj = get_object_or_404(Subject, slug=selected_category)
        selected_category_display = selected_category_obj.name
    else:
        selected_category_display = None

    # Get category counts for sidebar
    category_counts = dict(
        EducationalVideo.objects.values("category__name", "category__slug")
        .annotate(count=Count("id"))
        .values_list("category__slug", "count")
    )

    # Get all subjects for the dropdown
    subjects = Subject.objects.all().order_by("order", "name")

    # Paginate results
    paginator = Paginator(videos, 12)  # 12 videos per page
    page_number = request.GET.get("page", 1)
    page_obj = paginator.get_page(page_number)

    context = {
        "videos": page_obj,
        "is_paginated": paginator.num_pages > 1,
        "page_obj": page_obj,
        "subjects": subjects,
        "selected_category": selected_category,
        "selected_category_display": selected_category_display,
        "category_counts": category_counts,
    }

    return render(request, "videos/list.html", context)


@login_required
def upload_educational_video(request):
    """View for uploading a new educational video."""
    if request.method == "POST":
        form = EducationalVideoForm(request.POST)
        if form.is_valid():
            video = form.save(commit=False)
            video.uploader = request.user
            video.save()

            return redirect("educational_videos_list")
    else:
        form = EducationalVideoForm()

    return render(request, "videos/upload.html", {"form": form})


def certificate_detail(request, certificate_id):
    certificate = get_object_or_404(Certificate, certificate_id=certificate_id)
    if request.user != certificate.user and not request.user.is_staff:
        return HttpResponseForbidden("You don't have permission to view this certificate")
    context = {
        "certificate": certificate,
    }
    return render(request, "courses/certificate_detail.html", context)


@login_required
def generate_certificate(request, enrollment_id):
    # Retrieve the enrollment for the current user
    enrollment = get_object_or_404(Enrollment, id=enrollment_id, student=request.user)
    # Ensure the course is completed before generating a certificate
    if enrollment.status != "completed":
        messages.error(request, "You can only generate a certificate for a completed course.")
        return redirect("student_dashboard")

    # Check if a certificate already exists for this course and user
    certificate = Certificate.objects.filter(user=request.user, course=enrollment.course).first()
    if certificate:
        messages.info(request, "Certificate already generated.")
        return redirect("certificate_detail", certificate_id=certificate.certificate_id)

    # Create a new certificate record manually
    certificate = Certificate.objects.create(user=request.user, course=enrollment.course)
    messages.success(request, "Certificate generated successfully!")
    return redirect("certificate_detail", certificate_id=certificate.certificate_id)


@login_required
def tracker_list(request):
    trackers = ProgressTracker.objects.filter(user=request.user).order_by("-updated_at")
    return render(request, "trackers/list.html", {"trackers": trackers})


@login_required
def create_tracker(request):
    if request.method == "POST":
        form = ProgressTrackerForm(request.POST)
        if form.is_valid():
            tracker = form.save(commit=False)
            tracker.user = request.user
            tracker.save()
            return redirect("tracker_detail", tracker_id=tracker.id)
    else:
        form = ProgressTrackerForm()
    return render(request, "trackers/form.html", {"form": form, "title": "Create Progress Tracker"})


@login_required
def update_tracker(request, tracker_id):
    tracker = get_object_or_404(ProgressTracker, id=tracker_id, user=request.user)

    if request.method == "POST":
        form = ProgressTrackerForm(request.POST, instance=tracker)
        if form.is_valid():
            form.save()
            return redirect("tracker_detail", tracker_id=tracker.id)
    else:
        form = ProgressTrackerForm(instance=tracker)
    return render(request, "trackers/form.html", {"form": form, "tracker": tracker, "title": "Update Progress Tracker"})


@login_required
def tracker_detail(request, tracker_id):
    tracker = get_object_or_404(ProgressTracker, id=tracker_id, user=request.user)
    embed_url = request.build_absolute_uri(f"/trackers/embed/{tracker.embed_code}/")
    return render(request, "trackers/detail.html", {"tracker": tracker, "embed_url": embed_url})


@login_required
def update_progress(request, tracker_id):
    if request.method == "POST" and request.headers.get("X-Requested-With") == "XMLHttpRequest":
        tracker = get_object_or_404(ProgressTracker, id=tracker_id, user=request.user)

        try:
            new_value = int(request.POST.get("current_value", tracker.current_value))
            tracker.current_value = new_value
            tracker.save()

            return JsonResponse(
                {"success": True, "percentage": tracker.percentage, "current_value": tracker.current_value}
            )
        except ValueError:
            return JsonResponse({"success": False, "error": "Invalid value"}, status=400)
    return JsonResponse({"success": False, "error": "Invalid request"}, status=400)


@xframe_options_exempt
def embed_tracker(request, embed_code):
    tracker = get_object_or_404(ProgressTracker, embed_code=embed_code, public=True)
    return render(request, "trackers/embed.html", {"tracker": tracker})


@login_required
def streak_detail(request):
    """Display the user's learning streak."""
    if not request.user.is_authenticated:
        return redirect("account_login")
    streak, created = LearningStreak.objects.get_or_create(user=request.user)
    return render(request, "streak_detail.html", {"streak": streak})


@login_required
def waiting_room_list(request):
    """View for displaying waiting rooms categorized by status."""
    # Get waiting rooms by status
    open_rooms = WaitingRoom.objects.filter(status="open")
    fulfilled_rooms = WaitingRoom.objects.filter(status="fulfilled")
    closed_rooms = WaitingRoom.objects.filter(status="closed")

    # Get waiting rooms created by the user
    user_created_rooms = WaitingRoom.objects.filter(creator=request.user)

    # Get waiting rooms joined by the user
    user_joined_rooms = request.user.joined_waiting_rooms.all()

    # Process topics for all waiting rooms
    all_rooms = (
        list(open_rooms)
        + list(fulfilled_rooms)
        + list(closed_rooms)
        + list(user_created_rooms)
        + list(user_joined_rooms)
    )
    room_topics = {}
    for room in all_rooms:
        room_topics[room.id] = [topic.strip() for topic in room.topics.split(",") if topic.strip()]

    context = {
        "open_rooms": open_rooms,
        "fulfilled_rooms": fulfilled_rooms,
        "closed_rooms": closed_rooms,
        "user_created_rooms": user_created_rooms,
        "user_joined_rooms": user_joined_rooms,
        "room_topics": room_topics,
    }
    return render(request, "waiting_room/list.html", context)


def find_matching_courses(waiting_room):
    """Find courses that match the waiting room's subject and topics."""
    # Get courses with matching subject name (case-insensitive)
    matching_courses = Course.objects.filter(subject__iexact=waiting_room.subject, status="published")

    # Filter courses that have all required topics
    required_topics = {t.strip().lower() for t in waiting_room.topics.split(",") if t.strip()}

    # Further filter courses by checking if their topics contain all required topics
    final_matches = []
    for course in matching_courses:
        course_topics = {t.strip().lower() for t in course.topics.split(",") if t.strip()}
        if course_topics.issuperset(required_topics):
            final_matches.append(course)

    return final_matches


def waiting_room_detail(request, waiting_room_id):
    """View for displaying details of a waiting room."""
    waiting_room = get_object_or_404(WaitingRoom, id=waiting_room_id)

    # Check if the user is a participant
    is_participant = request.user.is_authenticated and request.user in waiting_room.participants.all()

    # Check if the user is the creator
    is_creator = request.user.is_authenticated and request.user == waiting_room.creator

    # Check if the user is a teacher
    is_teacher = request.user.is_authenticated and hasattr(request.user, "profile") and request.user.profile.is_teacher

    context = {
        "waiting_room": waiting_room,
        "is_participant": is_participant,
        "is_creator": is_creator,
        "is_teacher": is_teacher,
        "participant_count": waiting_room.participants.count(),
        "topic_list": [topic.strip() for topic in waiting_room.topics.split(",") if topic.strip()],
    }
    return render(request, "waiting_room/detail.html", context)


@login_required
def join_waiting_room(request, waiting_room_id):
    """View for joining a waiting room."""
    waiting_room = get_object_or_404(WaitingRoom, id=waiting_room_id)

    # Check if the waiting room is open
    if waiting_room.status != "open":
        messages.error(request, "This waiting room is no longer open for joining.")
        return redirect("waiting_room_list")

    # Add the user as a participant if not already
    if request.user not in waiting_room.participants.all():
        waiting_room.participants.add(request.user)
        messages.success(request, f"You have joined the waiting room: {waiting_room.title}")
    else:
        messages.info(request, "You are already a participant in this waiting room.")

    return redirect("waiting_room_detail", waiting_room_id=waiting_room.id)


@login_required
def leave_waiting_room(request, waiting_room_id):
    """View for leaving a waiting room."""
    waiting_room = get_object_or_404(WaitingRoom, id=waiting_room_id)

    # Remove the user from participants
    if request.user in waiting_room.participants.all():
        waiting_room.participants.remove(request.user)
        messages.success(request, f"You have left the waiting room: {waiting_room.title}")
    else:
        messages.info(request, "You are not a participant in this waiting room.")

    return redirect("waiting_room_list")


def is_superuser(user):
    return user.is_superuser


@user_passes_test(is_superuser)
def sync_github_milestones(request):
    """Sync GitHub milestones with forum topics."""
    github_repo = "alphaonelabs/alphaonelabs-education-website"
    milestones_url = f"https://api.github.com/repos/{github_repo}/milestones"

    try:
        # Get GitHub milestones
        response = requests.get(milestones_url)
        response.raise_for_status()
        milestones = response.json()

        # Get or create a forum category for milestones
        category, created = ForumCategory.objects.get_or_create(
            name="GitHub Milestones",
            defaults={
                "slug": "github-milestones",
                "description": "Discussions about GitHub milestones and project roadmap",
                "icon": "fa-github",
            },
        )

        # Count for tracking
        created_count = 0
        updated_count = 0

        for milestone in milestones:
            milestone_title = milestone["title"]
            milestone_description = milestone["description"] or "No description provided."
            milestone_url = milestone["html_url"]
            milestone_state = milestone["state"]
            open_issues = milestone["open_issues"]
            closed_issues = milestone["closed_issues"]
            due_date = milestone.get("due_on", "No due date")

            # Format content with progress information
            progress = 0
            if open_issues + closed_issues > 0:
                progress = (closed_issues / (open_issues + closed_issues)) * 100

            content = f"""
## Milestone: {milestone_title}

{milestone_description}

**State:** {milestone_state}
**Progress:** {progress:.1f}% ({closed_issues} closed / {open_issues} open issues)
**Due Date:** {due_date}

[View on GitHub]({milestone_url})
            """

            # Try to find an existing topic for this milestone
            topic = ForumTopic.objects.filter(
                category=category, title__startswith=f"Milestone: {milestone_title}"
            ).first()

            if topic:
                # Update existing topic
                topic.content = content
                topic.is_pinned = milestone_state == "open"  # Pin open milestones
                topic.save()
                updated_count += 1
            else:
                # Create new topic
                # Use the first superuser as the author
                author = User.objects.filter(is_superuser=True).first()
                if author:
                    ForumTopic.objects.create(
                        category=category,
                        title=f"Milestone: {milestone_title}",
                        content=content,
                        author=author,
                        is_pinned=(milestone_state == "open"),
                    )
                    created_count += 1

        if created_count or updated_count:
            messages.success(
                request, f"Successfully synced GitHub milestones: {created_count} created, {updated_count} updated."
            )
        else:
            messages.info(request, "No GitHub milestones to sync.")

    except requests.exceptions.RequestException as e:
        messages.error(request, f"Error fetching GitHub milestones: {str(e)}")
    except Exception as e:
        messages.error(request, f"Error syncing milestones: {str(e)}")

    return redirect("forum_categories")


@login_required
def toggle_course_status(request, slug):
    """Toggle a course between draft and published status"""
    course = get_object_or_404(Course, slug=slug)

    # Check if user is the course teacher
    if request.user != course.teacher:
        messages.error(request, "Only the course teacher can modify course status!")
        return redirect("course_detail", slug=slug)

    # Toggle the status between draft and published
    if course.status == "draft":
        course.status = "published"
        messages.success(request, "Course has been published successfully!")
    elif course.status == "published":
        course.status = "draft"
        messages.success(request, "Course has been unpublished and is now in draft mode.")
    # Note: We don't toggle from/to 'archived' status as that's a separate action

    course.save()
    return redirect("course_detail", slug=slug)


def public_profile(request, username):
    user = get_object_or_404(User, username=username)

    try:
        profile = user.profile
    except Profile.DoesNotExist:
        # Instead of raising Http404, we call custom_404.
        return custom_404(request, "Profile not found.")

    if not profile.is_profile_public:
        return custom_404(request, "Profile not found.")

    context = {"profile": profile}

    if profile.is_teacher:
        courses = Course.objects.filter(teacher=user)
        total_students = sum(course.enrollments.filter(status="approved").count() for course in courses)
        context.update(
            {
                "teacher_stats": {
                    "courses": courses,
                    "total_courses": courses.count(),
                    "total_students": total_students,
                }
            }
        )
    else:
        enrollments = Enrollment.objects.filter(student=user)
        completed_enrollments = enrollments.filter(status="completed")
        total_courses = enrollments.count()
        total_completed = completed_enrollments.count()
        total_progress = 0
        progress_count = 0
        for enrollment in enrollments:
            progress, _ = CourseProgress.objects.get_or_create(enrollment=enrollment)
            total_progress += progress.completion_percentage
            progress_count += 1
        avg_progress = round(total_progress / progress_count) if progress_count > 0 else 0
        context.update(
            {
                "total_courses": total_courses,
                "total_completed": total_completed,
                "avg_progress": avg_progress,
                "completed_courses": completed_enrollments,
            }
        )

    return render(request, "public_profile_detail.html", context)


class GradeableLinkListView(ListView):
    """View to display all submitted links that can be graded."""

    model = GradeableLink
    template_name = "grade_links/link_list.html"
    context_object_name = "links"
    paginate_by = 10


class GradeableLinkDetailView(DetailView):
    """View to display details about a specific link and its grades."""

    model = GradeableLink
    template_name = "grade_links/link_detail.html"
    context_object_name = "link"

    def get_context_data(self, **kwargs):
        context = super().get_context_data(**kwargs)

        # Check if user is authenticated
        if self.request.user.is_authenticated:
            # Check if the user has already graded this link
            try:
                user_grade = LinkGrade.objects.get(link=self.object, user=self.request.user)
                context["user_grade"] = user_grade
                context["grade_form"] = LinkGradeForm(instance=user_grade)
            except LinkGrade.DoesNotExist:
                context["grade_form"] = LinkGradeForm()

        # Get all grades for this link
        context["grades"] = self.object.grades.all()

        return context


class GradeableLinkCreateView(LoginRequiredMixin, CreateView):
    """View to submit a new link for grading."""

    model = GradeableLink
    form_class = GradeableLinkForm
    template_name = "grade_links/submit_link.html"
    success_url = reverse_lazy("gradeable_link_list")

    def form_valid(self, form):
        form.instance.user = self.request.user
        messages.success(self.request, "Your link has been submitted for grading!")
        return super().form_valid(form)


@login_required
def grade_link(request, pk):
    """View to grade a link."""
    link = get_object_or_404(GradeableLink, pk=pk)

    # Prevent users from grading their own links
    if link.user == request.user:
        messages.error(request, "You cannot grade your own submissions!")
        return redirect("gradeable_link_detail", pk=link.pk)

    # Check if the user has already graded this link
    try:
        user_grade = LinkGrade.objects.get(link=link, user=request.user)
    except LinkGrade.DoesNotExist:
        user_grade = None

    if request.method == "POST":
        form = LinkGradeForm(request.POST, instance=user_grade)
        if form.is_valid():
            grade = form.save(commit=False)
            grade.link = link
            grade.user = request.user
            grade.save()
            messages.success(request, "Your grade has been submitted!")
            return redirect("gradeable_link_detail", pk=link.pk)
    else:
        form = LinkGradeForm(instance=user_grade)

    return render(
        request,
        "grade_links/grade_link.html",
        {
            "form": form,
            "link": link,
        },
    )


def duplicate_session(request, session_id):
    """Duplicate a session to next week."""
    # Get the original session
    session = get_object_or_404(Session, id=session_id)
    course = session.course

    # Check if user is the course teacher
    if request.user != course.teacher:
        messages.error(request, "Only the course teacher can duplicate sessions!")
        return redirect("course_detail", slug=course.slug)

    # Create a new session with the same properties but dates shifted forward by a week
    new_session = Session(
        course=course,
        title=session.title,
        description=session.description,
        is_virtual=session.is_virtual,
        meeting_link=session.meeting_link,
        meeting_id="",  # Clear meeting ID as it will be a new meeting
        location=session.location,
        price=session.price,
        enable_rollover=session.enable_rollover,
        rollover_pattern=session.rollover_pattern,
    )

    # Set dates one week later
    time_shift = timezone.timedelta(days=7)
    new_session.start_time = session.start_time + time_shift
    new_session.end_time = session.end_time + time_shift

    # Save the new session
    new_session.save()
    msg = f"Session '{session.title}' duplicated for {new_session.start_time.strftime('%b %d, %Y')}"
    messages.success(request, msg)

    return redirect("course_detail", slug=course.slug)


def run_create_test_data(request):
    """Run the create_test_data management command and redirect to homepage."""
    from django.conf import settings

    if not settings.DEBUG:
        messages.error(request, "This action is only available in debug mode.")
        return redirect("index")

    try:
        call_command("create_test_data")
        messages.success(request, "Test data has been created successfully!")
    except Exception as e:
        messages.error(request, f"Error creating test data: {str(e)}")

    return redirect("index")


@login_required
@require_POST
def update_student_attendance(request):
    if not request.headers.get("X-Requested-With") == "XMLHttpRequest":
        return JsonResponse({"success": False, "message": "Invalid request"}, status=400)

    try:
        session_id = request.POST.get("session_id")
        student_id = request.POST.get("student_id")
        status = request.POST.get("status")
        notes = request.POST.get("notes", "")

        if not all([session_id, student_id, status]):
            return JsonResponse({"success": False, "message": "Missing required fields"}, status=400)

        session = Session.objects.get(id=session_id)
        student = User.objects.get(id=student_id)

        # Check if the user is the course teacher
        if request.user != session.course.teacher:
            return JsonResponse(
                {"success": False, "message": "Unauthorized: Only the course teacher can update attendance"}, status=403
            )

        # Update or create the attendance record
        attendance, created = SessionAttendance.objects.update_or_create(
            session=session, student=student, defaults={"status": status, "notes": notes}
        )

        return JsonResponse(
            {"success": True, "message": "Attendance updated successfully", "created": created, "status": status}
        )
    except Session.DoesNotExist:
        return JsonResponse({"success": False, "message": "Session not found"}, status=404)
    except User.DoesNotExist:
        return JsonResponse({"success": False, "message": "Student not found"}, status=404)
    except Exception:
        import logging

        logger = logging.getLogger(__name__)
        logger.error("Error updating student attendance", exc_info=True)
        return JsonResponse({"success": False, "message": "An internal error has occurred."}, status=500)


@login_required
def get_student_attendance(request):
    """Get a student's attendance data for a specific course."""
    if not request.headers.get("X-Requested-With") == "XMLHttpRequest":
        return JsonResponse({"success": False, "message": "Invalid request"}, status=400)

    student_id = request.GET.get("student_id")
    course_id = request.GET.get("course_id")

    if not all([student_id, course_id]):
        return JsonResponse({"success": False, "message": "Missing required parameters"}, status=400)

    try:
        course = Course.objects.get(id=course_id)
        student = User.objects.get(id=student_id)

        # Check if user is authorized (must be the course teacher)
        if request.user != course.teacher:
            return JsonResponse(
                {"success": False, "message": "Unauthorized: Only the course teacher can view this data"}, status=403
            )

        # Get all attendance records for this student in this course
        attendance_records = SessionAttendance.objects.filter(student=student, session__course=course).select_related(
            "session"
        )

        # Format the data for the frontend
        attendance_data = {}
        for record in attendance_records:
            attendance_data[record.session.id] = {
                "status": record.status,
                "notes": record.notes,
                "created_at": record.created_at.isoformat(),
                "updated_at": record.updated_at.isoformat(),
            }

        return JsonResponse({"success": True, "attendance": attendance_data})

    except Course.DoesNotExist:
        return JsonResponse({"success": False, "message": "Course not found"}, status=404)
    except User.DoesNotExist:
        return JsonResponse({"success": False, "message": "Student not found"}, status=404)
    except Exception:
        return JsonResponse({"success": False, "message": "Error: get_student_attendance"}, status=500)


@login_required
@teacher_required
def student_management(request, course_slug, student_id):
    """
    View for managing a specific student in a course.
    This replaces the modal functionality with a dedicated page.
    """
    course = get_object_or_404(Course, slug=course_slug)
    student = get_object_or_404(User, id=student_id)

    # Check if user is the course teacher
    if request.user != course.teacher:
        messages.error(request, "Only the course teacher can manage students!")
        return redirect("course_detail", slug=course.slug)

    # Check if student is enrolled in this course
    enrollment = get_object_or_404(Enrollment, course=course, student=student)

    # Get sessions for this course
    sessions = course.sessions.all().order_by("start_time")

    # Get attendance records
    attendance_records = SessionAttendance.objects.filter(student=student, session__course=course).select_related(
        "session"
    )

    # Format attendance data for easier access in template
    attendance_data = {}
    for record in attendance_records:
        attendance_data[record.session.id] = {"status": record.status, "notes": record.notes}

    # Get student progress data
    progress = CourseProgress.objects.filter(enrollment=enrollment).first()
    completed_sessions = []
    if progress:
        completed_sessions = progress.completed_sessions.all()

    # Calculate attendance rate
    total_sessions = sessions.count()
    attended_sessions = SessionAttendance.objects.filter(
        student=student, session__course=course, status__in=["present", "late"]
    ).count()

    attendance_rate = 0
    if total_sessions > 0:
        attendance_rate = int((attended_sessions / total_sessions) * 100)

    # Get badges earned by this student
    user_badges = student.badges.all()

    context = {
        "course": course,
        "student": student,
        "enrollment": enrollment,
        "sessions": sessions,
        "attendance_data": attendance_data,
        "attendance_rate": attendance_rate,
        "progress": progress,
        "completed_sessions": completed_sessions,
        "badges": user_badges,
    }

    return render(request, "courses/student_management.html", context)


@login_required
@teacher_required
def update_student_progress(request, enrollment_id):
    """
    View for updating a student's progress in a course.
    """
    enrollment = get_object_or_404(Enrollment, id=enrollment_id)
    course = enrollment.course

    # Check if user is the course teacher
    if request.user != course.teacher:
        messages.error(request, "Only the course teacher can update student progress!")
        return redirect("course_detail", slug=course.slug)

    if request.method == "POST":
        grade = request.POST.get("grade")
        status = request.POST.get("status")
        comments = request.POST.get("comments", "")

        # Update enrollment
        enrollment.grade = grade
        enrollment.status = status
        enrollment.notes = comments
        enrollment.last_grade_update = timezone.now()
        enrollment.save()

        messages.success(request, f"Progress for {enrollment.student.username} updated successfully!")
        return redirect("student_management", course_slug=course.slug, student_id=enrollment.student.id)

    # If not POST, redirect back to student management
    return redirect("student_management", course_slug=course.slug, student_id=enrollment.student.id)


@login_required
@teacher_required
def update_teacher_notes(request, enrollment_id):
    """
    View for updating teacher's private notes for a student.
    """
    enrollment = get_object_or_404(Enrollment, id=enrollment_id)
    course = enrollment.course

    # Check if user is the course teacher
    if request.user != course.teacher:
        messages.error(request, "Only the course teacher can update notes!")
        return redirect("course_detail", slug=course.slug)

    if request.method == "POST":
        notes = request.POST.get("teacher_notes", "")

        # If notes have changed, create a new note history entry
        if enrollment.teacher_notes != notes and notes.strip():
            NoteHistory.objects.create(enrollment=enrollment, content=notes, created_by=request.user)

        # Update enrollment
        enrollment.teacher_notes = notes
        enrollment.save()

        messages.success(request, f"Notes for {enrollment.student.username} updated successfully!")

    return redirect("student_management", course_slug=course.slug, student_id=enrollment.student.id)


@login_required
@teacher_required
@require_POST
def award_badge(request):
    """
    AJAX view for awarding badges to students.
    """
    if not request.headers.get("X-Requested-With") == "XMLHttpRequest":
        return JsonResponse({"success": False, "message": "Invalid request"}, status=400)

    student_id = request.POST.get("student_id")
    badge_type = request.POST.get("badge_type")
    course_slug = request.POST.get("course_slug")

    if not all([student_id, badge_type, course_slug]):
        return JsonResponse({"success": False, "message": "Missing required parameters"}, status=400)

    try:
        student = User.objects.get(id=student_id)
        course = Course.objects.get(slug=course_slug)

        # Check if user is the course teacher
        if request.user != course.teacher:
            return JsonResponse(
                {"success": False, "message": "Unauthorized: Only the course teacher can award badges"}, status=403
            )

        # Handle different badge types
        badge = None
        if badge_type == "perfect_attendance":
            badge, created = Badge.objects.get_or_create(
                name="Perfect Attendance",
                defaults={"description": "Awarded for attending all sessions in a course", "points": 50},
            )
        elif badge_type == "participation":
            badge, created = Badge.objects.get_or_create(
                name="Outstanding Participation",
                defaults={"description": "Awarded for exceptional participation in course discussions", "points": 75},
            )
        elif badge_type == "completion":
            badge, created = Badge.objects.get_or_create(
                name="Course Completion",
                defaults={"description": "Awarded for successfully completing the course", "points": 100},
            )
        else:
            return JsonResponse({"success": False, "message": "Invalid badge type"}, status=400)

        # Award the badge to the student
        user_badge, created = UserBadge.objects.get_or_create(
            user=student, badge=badge, defaults={"awarded_by": request.user, "course": course}
        )

        if not created:
            return JsonResponse({"success": False, "message": "Student already has this badge"}, status=400)

        return JsonResponse(
            {"success": True, "message": f"Badge '{badge.name}' awarded successfully to {student.username}"}
        )

    except User.DoesNotExist:
        return JsonResponse({"success": False, "message": "Student not found"}, status=404)
    except Course.DoesNotExist:
        return JsonResponse({"success": False, "message": "Course not found"}, status=404)
    except Exception:
        return JsonResponse({"success": False, "message": "Error: award_badge"}, status=500)


def notification_preferences(request):
    """
    Display and update the notification preferences for the logged-in user.
    """
    # Get (or create) the user's notification preferences.
    preference, created = NotificationPreference.objects.get_or_create(user=request.user)

    if request.method == "POST":
        form = NotificationPreferencesForm(request.POST, instance=preference)
        if form.is_valid():
            form.save()
            messages.success(request, "Your notification preferences have been updated.")
            # Redirect to the profile page after saving
            return redirect("profile")
        else:
            messages.error(request, "There was an error updating your preferences.")
    else:
        form = NotificationPreferencesForm(instance=preference)

    return render(request, "account/notification_preferences.html", {"form": form})


@login_required
def invite_to_study_group(request, group_id):
    """Invite a user to a study group."""
    group = get_object_or_404(StudyGroup, id=group_id)

    # Only allow invitations from current group members.
    if request.user not in group.members.all():
        messages.error(request, "You must be a member of the group to invite others.")
        return redirect("study_group_detail", group_id=group.id)

    if request.method == "POST":
        email_or_username = request.POST.get("email_or_username")
        # Search by email or username.
        recipient = User.objects.filter(Q(email=email_or_username) | Q(username=email_or_username)).first()
        if not recipient:
            messages.error(request, f"No user found with email or username: {email_or_username}")
            return redirect("study_group_detail", group_id=group.id)

        # Prevent duplicate invitations or inviting existing members.
        if recipient in group.members.all():
            messages.warning(request, f"{recipient.username} is already a member of this group.")
            return redirect("study_group_detail", group_id=group.id)

        if StudyGroupInvite.objects.filter(group=group, recipient=recipient, status="pending").exists():
            messages.warning(request, f"An invitation has already been sent to {recipient.username}.")
            return redirect("study_group_detail", group_id=group.id)

        if group.is_full():
            messages.error(request, "The study group is full. No new members can be added.")
            return redirect("study_group_detail", group_id=group.id)

        # Create a notification for the recipient.
        notification_url = request.build_absolute_uri(reverse("user_invitations"))
        notification_text = (
            f"{request.user.username} has invited you to join the study group: {group.name}. "
            f"View invitations here: {notification_url}"
        )
        Notification.objects.create(
            user=recipient, title="Study Group Invitation", message=notification_text, notification_type="info"
        )

        messages.success(request, f"Invitation sent to {recipient.username}.")
        return redirect("study_group_detail", group_id=group.id)

    return redirect("study_group_detail", group_id=group.id)


@login_required
def user_invitations(request):
    """Display pending study group invitations for the user."""
    invitations = StudyGroupInvite.objects.filter(recipient=request.user, status="pending").select_related(
        "group", "sender"
    )
    return render(request, "web/study/invitations.html", {"invitations": invitations})


@login_required
def respond_to_invitation(request, invite_id):
    """Accept or decline a study group invitation."""
    invite = get_object_or_404(StudyGroupInvite, id=invite_id, recipient=request.user)
    if request.method == "POST":
        response = request.POST.get("response")
        if response == "accept":
            if invite.group.is_full():
                messages.error(request, "The study group is full. Cannot join.")
                return redirect("user_invitations")
            invite.accept()
            study_group_url = request.build_absolute_uri(reverse("study_group_detail", args=[invite.group.id]))
            notification_text = f"{request.user.username} has accepted your invitation to join {invite.group.name}.\
                 View group details here: {study_group_url}"
            Notification.objects.create(
                user=invite.sender, title="Invitation Accepted", message=notification_text, notification_type="success"
            )
            messages.success(request, f"You have joined {invite.group.name}.")
            return redirect("user_invitations")
        elif response == "decline":
            invite.decline()
            study_group_url = request.build_absolute_uri(reverse("study_group_detail", args=[invite.group.id]))
            notification_text = f"{request.user.username} has declined your invitation to join {invite.group.name}.\
                 View group details here: {study_group_url}"
            Notification.objects.create(
                user=invite.sender, title="Invitation Declined", message=notification_text, notification_type="warning"
            )
            messages.info(request, f"You have declined the invitation to {invite.group.name}.")
            return redirect("user_invitations")

    return redirect("user_invitations")


@login_required
def create_study_group(request):
    if request.method == "POST":
        form = StudyGroupForm(request.POST)
        if form.is_valid():
            study_group = form.save(commit=False)
            study_group.creator = request.user
            study_group.save()
            # Automatically add the creator as a member
            study_group.members.add(request.user)
            messages.success(request, "Study group created successfully!")
            return redirect("study_group_detail", group_id=study_group.id)
    else:
        form = StudyGroupForm()
    return render(request, "web/study/create_group.html", {"form": form})


def features_page(request):
    """View to display the features page."""
    return render(request, "features.html")


@require_POST
@csrf_protect
def feature_vote(request):
    """API endpoint to handle feature voting."""
    feature_id = request.POST.get("feature_id")
    vote_type = request.POST.get("vote")

    if not feature_id or vote_type not in ["up", "down"]:
        return JsonResponse({"status": "error", "message": "Invalid parameters"}, status=400)

    # Store IP for anonymous users
    ip_address = None
    if not request.user.is_authenticated:
        ip_address = (
            request.META.get("REMOTE_ADDR") or request.META.get("HTTP_X_FORWARDED_FOR", "").split(",")[0].strip()
        )
        if not ip_address:
            return JsonResponse({"status": "error", "message": "Could not identify user"}, status=400)

    # Process the vote
    try:
        # Use transaction to prevent race conditions during vote operations
        with transaction.atomic():
            # Check for existing vote
            existing_vote = None
            if request.user.is_authenticated:
                existing_vote = FeatureVote.objects.filter(feature_id=feature_id, user=request.user).first()
            elif ip_address:
                existing_vote = FeatureVote.objects.filter(
                    feature_id=feature_id, ip_address=ip_address, user__isnull=True
                ).first()

            # Handle the vote logic
            status_message = "Vote recorded"
            if existing_vote:
                if existing_vote.vote == vote_type:
                    status_message = "You've already cast this vote"
                else:
                    # Change vote type if user changed their mind
                    existing_vote.vote = vote_type
                    existing_vote.save()
                    status_message = "Vote changed"
            else:
                # Create new vote
                new_vote = FeatureVote(feature_id=feature_id, vote=vote_type)

                if request.user.is_authenticated:
                    new_vote.user = request.user
                else:
                    new_vote.ip_address = ip_address

                new_vote.save()

            # Get updated counts within the transaction to ensure consistency
            up_count = FeatureVote.objects.filter(feature_id=feature_id, vote="up").count()
            down_count = FeatureVote.objects.filter(feature_id=feature_id, vote="down").count()

        # Calculate percentage for visualization
        total_votes = up_count + down_count
        up_percentage = round((up_count / total_votes) * 100) if total_votes > 0 else 0
        down_percentage = round((down_count / total_votes) * 100) if total_votes > 0 else 0

        return JsonResponse(
            {
                "status": "success",
                "message": status_message,
                "up_count": up_count,
                "down_count": down_count,
                "total_votes": total_votes,
                "up_percentage": up_percentage,
                "down_percentage": down_percentage,
            }
        )

    except Exception as e:
        import logging

        logger = logging.getLogger(__name__)
        logger.error(f"Error processing vote: {str(e)}", exc_info=True)
        return JsonResponse({"status": "error", "message": f"Error processing vote: {str(e)}"}, status=500)


@require_GET
def feature_vote_count(request):
    """Get vote counts for one or more features."""
    feature_ids = request.GET.get("feature_ids", "").split(",")
    if not feature_ids or not feature_ids[0]:
        return JsonResponse({"error": "No feature IDs provided"}, status=400)

    result = {}
    # Get all up and down votes in a single query each for better performance
    up_votes = (
        FeatureVote.objects.filter(feature_id__in=feature_ids, vote="up")
        .values("feature_id")
        .annotate(count=Count("id"))
    )
    down_votes = (
        FeatureVote.objects.filter(feature_id__in=feature_ids, vote="down")
        .values("feature_id")
        .annotate(count=Count("id"))
    )

    # Create lookup dictionaries for efficient access
    up_votes_dict = {str(vote["feature_id"]): vote["count"] for vote in up_votes}
    down_votes_dict = {str(vote["feature_id"]): vote["count"] for vote in down_votes}

    # Check user's votes if authenticated
    user_votes = {}
    if request.user.is_authenticated:
        user_vote_objects = FeatureVote.objects.filter(feature_id__in=feature_ids, user=request.user)
        for vote in user_vote_objects:
            user_votes[str(vote.feature_id)] = vote.vote
    elif request.META.get("REMOTE_ADDR"):
        # Get IP address for anonymous users
        ip_address = (
            request.META.get("REMOTE_ADDR") or request.META.get("HTTP_X_FORWARDED_FOR", "").split(",")[0].strip()
        )
        if ip_address:
            anon_vote_objects = FeatureVote.objects.filter(
                feature_id__in=feature_ids, ip_address=ip_address, user__isnull=True
            )
            for vote in anon_vote_objects:
                user_votes[str(vote.feature_id)] = vote.vote

    for feature_id in feature_ids:
        up_count = up_votes_dict.get(feature_id, 0)
        down_count = down_votes_dict.get(feature_id, 0)
        total_votes = up_count + down_count

        # Calculate percentages
        up_percentage = (up_count / total_votes * 100) if total_votes > 0 else 0
        down_percentage = (down_count / total_votes * 100) if total_votes > 0 else 0

        result[feature_id] = {
            "up_count": up_count,
            "down_count": down_count,
            "total_votes": total_votes,
            "up_percentage": round(up_percentage, 1),
            "down_percentage": round(down_percentage, 1),
            "user_vote": user_votes.get(feature_id, None),
        }

    return JsonResponse(result)


@login_required
def progress_visualization(request):
    """Generate and render progress visualization statistics for a student's enrolled courses."""
    user = request.user

    # Create a unique cache key based on user ID
    cache_key = f"user_progress_{user.id}"
    context = cache.get(cache_key)

    if not context:
        # Cache miss - calculate all data
        enrollments = Enrollment.objects.filter(student=user)
        course_stats = calculate_course_stats(enrollments)
        attendance_stats = calculate_attendance_stats(user, enrollments)
        learning_activity = calculate_learning_activity(user, enrollments)
        completion_pace = calculate_completion_pace(enrollments)
        chart_data = prepare_chart_data(enrollments)

        # Combine all stats into a single context dictionary
        context = {**course_stats, **attendance_stats, **learning_activity, **completion_pace, **chart_data}
        # Cache the results (no expiration, we'll invalidate manually via signals)
        cache.set(cache_key, context, timeout=None)  # None means no expiration

    return render(request, "courses/progress_visualization.html", context)


def calculate_course_stats(enrollments):
    """Calculate statistics on the user's course progress."""
    total_courses = enrollments.count()
    courses_completed = enrollments.filter(status="completed").count()
    topics_mastered = sum(e.progress.completed_sessions.count() for e in enrollments if hasattr(e, "progress"))

    return {
        "total_courses": total_courses,
        "courses_completed": courses_completed,
        "courses_completed_percentage": round((courses_completed / total_courses) * 100) if total_courses else 0,
        "topics_mastered": topics_mastered,
    }


def calculate_attendance_stats(user, enrollments):
    """Calculate the user's attendance statistics."""
    all_attendances = SessionAttendance.objects.filter(
        student=user, session__course__in=[e.course for e in enrollments]
    )
    total_attendance_count = all_attendances.count()
    present_attendance_count = all_attendances.filter(status__in=["present", "late"]).count()

    return {
        "average_attendance": (
            round((present_attendance_count / total_attendance_count) * 100) if total_attendance_count else 0
        )
    }


def calculate_learning_activity(user, enrollments):
    """Calculate learning activity metrics like active days, streaks, and learning hours."""
    all_completed_sessions = [
        s for s in get_all_completed_sessions(enrollments) if s.start_time and s.end_time and s.end_time > s.start_time
    ]
    now = timezone.now()

    # Find the most active day of the week
    most_active_day = Counter(session.start_time.strftime("%A") for session in all_completed_sessions).most_common(1)
    # Find the most recent session date
    last_session_date = (
        max(all_completed_sessions, key=lambda s: s.start_time).start_time.strftime("%b %d, %Y")
        if all_completed_sessions
        else "N/A"
    )

    streak, _ = LearningStreak.objects.get_or_create(user=user)
    current_streak = streak.current_streak

    total_learning_hours = round(
        sum((s.end_time - s.start_time).total_seconds() / 3600 for s in all_completed_sessions), 1
    )

    # Calculate the number of weeks since the first session, minimum 1 week
    weeks_since_first_session = (
        max(1, (now - min(all_completed_sessions, key=lambda s: s.start_time).start_time).days / 7)
        if all_completed_sessions
        else 1
    )
    avg_sessions_per_week = round(len(all_completed_sessions) / weeks_since_first_session, 1)

    return {
        # Extract the day name from the most common day tuple, or default to "N/A"
        "most_active_day": most_active_day[0][0] if most_active_day else "N/A",
        "last_session_date": last_session_date,
        "current_streak": current_streak,
        "total_learning_hours": total_learning_hours,
        "avg_sessions_per_week": avg_sessions_per_week,
    }


def calculate_completion_pace(enrollments):
    """Calculate the average completion pace for completed courses."""
    completed_enrollments = enrollments.filter(status="completed")
    if not completed_enrollments.exists():
        return {"completion_pace": "N/A"}

    total_days = sum(
        (e.completion_date - e.enrollment_date).days
        for e in completed_enrollments
        if e.completion_date and e.enrollment_date
    )
    avg_days_to_complete = total_days / completed_enrollments.count() if completed_enrollments.count() > 0 else 0

    return {"completion_pace": f"{avg_days_to_complete:.0f} days/course"}


def get_all_completed_sessions(enrollments):
    """Retrieve all completed sessions for a user's enrollments."""
    return [s for e in enrollments if hasattr(e, "progress") for s in e.progress.completed_sessions.all()]


def prepare_chart_data(enrollments):
    """Prepare data for visualizing user progress in charts."""
    colors = ["255,99,132", "54,162,235", "255,206,86", "75,192,192", "153,102,255"]

    courses = []
    progress_dates, sessions_completed = [], []

    for i, e in enumerate(enrollments):
        color = colors[i % len(colors)]
        # Basic course data with progress information
        course_data = {
            "title": e.course.title,
            "color": color,
            "progress": getattr(e.progress, "completion_percentage", 0),
            "sessions_completed": e.progress.completed_sessions.count() if hasattr(e, "progress") else 0,
            "total_sessions": e.course.sessions.count(),
        }

        # Add time series data for courses with completed sessions
        if hasattr(e, "progress") and e.progress.completed_sessions.exists():
            # Find the most recent active session date
            last_session = max(e.progress.completed_sessions.all(), key=lambda s: s.start_time)
            course_data["last_active"] = last_session.start_time.strftime("%b %d, %Y")
            # Generate time series data for progress visualization
            time_data = prepare_time_series_data(e, course_data["total_sessions"])
            course_data.update(time_data)
            progress_dates.append(time_data["dates"])
            sessions_completed.append(time_data["sessions_points"])
        else:
            # Default values for courses without progress
            course_data.update({"last_active": "Not started", "progress_over_time": []})
            progress_dates.append([])
            sessions_completed.append([])

        courses.append(course_data)

    return {
        "courses": courses,
        # Create a sorted list of all unique dates by flattening and deduplicating
        "progress_dates": json.dumps(sorted(set(date for dates in progress_dates for date in dates))),
        "sessions_completed": json.dumps(sessions_completed),
        "courses_json": json.dumps(courses),
    }


def prepare_time_series_data(enrollment, total_sessions):
    """Generate time series data for progress visualization."""
    completed_sessions = (
        sorted(enrollment.progress.completed_sessions.all(), key=lambda s: s.start_time)
        if hasattr(enrollment, "progress")
        else []
    )

    return {
        # Calculate progress percentage for each completed session
        "progress_over_time": [
            round(((idx + 1) / total_sessions) * 100, 1) if total_sessions else 0
            for idx, _ in enumerate(completed_sessions)
        ],
        # Create sequential session numbers
        "sessions_points": list(range(1, len(completed_sessions) + 1)),
        # Format session dates consistently
        "dates": [s.start_time.strftime("%Y-%m-%d") for s in completed_sessions],
    }


# map views


@login_required
def classes_map(request):
    """View for displaying classes near the user."""
    now = timezone.now()
    sessions = (
        Session.objects.filter(Q(start_time__gte=now) | Q(start_time__lte=now, end_time__gte=now))
        .filter(is_virtual=False, location__isnull=False)
        .exclude(location="")
        .order_by("start_time")
        .select_related("course", "course__teacher")
    )
    # Get filter parameters
    course_id = request.GET.get("course")
    teaching_style = request.GET.get("teaching_style")
    # Apply filters
    if course_id:
        sessions = sessions.filter(course_id=course_id, status="published")
    if teaching_style:
        sessions = sessions.filter(teaching_style=teaching_style)
    # Fetch only necessary course fields
    courses = Course.objects.only("id", "title").order_by("title")
    age_groups = Course._meta.get_field("level").choices
    teaching_styles = list(set(Session.objects.values_list("teaching_style", flat=True)))
    context = {"sessions": sessions, "courses": courses, "age_groups": age_groups, "teaching_style": teaching_styles}
    return render(request, "web/classes_map.html", context)


@login_required
def map_data_api(request):
    """API to return all live and ongoing class data in JSON format."""
    now = timezone.now()
    sessions = (
        Session.objects.filter(
            Q(start_time__gte=now) | Q(start_time__lte=now, end_time__gte=now)  # Future or Live classes
        )
        .filter(Q(is_virtual=False) & ~Q(location=""))
        .select_related("course", "course__teacher")
    )

    course_id = request.GET.get("course")
    age_group = request.GET.get("age_group")

    if course_id:
        sessions = sessions.filter(course__id=course_id, status="published")
    if age_group:
        sessions = sessions.filter(course__level=age_group)

    logger.debug(f"API call with filters: course={course_id}, age={age_group}")

    map_data = []
    sessions_to_update = []
    # Limit geocoding to a reasonable number per request
    MAX_GEOCODING_PER_REQUEST = 5
    geocoding_count = 0
    geocoding_errors = 0
    coordinate_errors = 0
    for session in sessions:
        if not session.latitude or not session.longitude:
            if geocoding_count >= MAX_GEOCODING_PER_REQUEST:
                logger.warning(f"Geocoding limit reached ({MAX_GEOCODING_PER_REQUEST}). Skipping session {session.id}")
                continue
            geocoding_count += 1
            logger.info(f"Geocoding session {session.id} with location: {session.location}")
            lat, lng = geocode_address(session.location)
            if lat is not None and lng is not None:
                session.latitude = lat
                session.longitude = lng
                sessions_to_update.append(session)
            else:
                geocoding_errors += 1
                logger.warning(f"Skipping session {session.id} due to failed geocoding")
                continue

        try:
            lat = float(session.latitude)
            lng = float(session.longitude)
            map_data.append(
                {
                    "id": session.id,
                    "title": session.title,
                    "course_title": session.course.title,
                    "teacher": session.course.teacher.get_full_name() or session.course.teacher.username,
                    "start_time": session.start_time.isoformat(),
                    "end_time": session.end_time.isoformat(),
                    "location": session.location,
                    "lat": lat,
                    "lng": lng,
                    "price": str(session.price or session.course.price),
                    "url": session.get_absolute_url(),
                    "course": session.course.title,
                    "level": session.course.get_level_display(),
                    "is_virtual": session.is_virtual,
                }
            )
        except (ValueError, TypeError):
            coordinate_errors += 1
            logger.warning(
                f"Skipping session {session.id} due to invalid coordinates: "
                f"lat={session.latitude}, lng={session.longitude}"
            )
            continue

    if sessions_to_update:
        logger.info(f"Batch updating coordinates for {len(sessions_to_update)} sessions")
        Session.objects.bulk_update(sessions_to_update, ["latitude", "longitude"])  # Batch update

    # Log summary of issues
    if geocoding_errors > 0 or coordinate_errors > 0:
        logger.warning(f"Map data issues: {geocoding_errors} geocoding errors, {coordinate_errors} coordinate errors")

    logger.info(f"Found {len(map_data)} sessions with valid coordinates")
    return JsonResponse({"sessions": map_data})


GITHUB_REPO = "alphaonelabs/alphaonelabs-education-website"
GITHUB_API_BASE = "https://api.github.com"

logger = logging.getLogger(__name__)


def github_api_request(endpoint, params=None, headers=None):
    """
    Make a GitHub API request with consistent error handling and timeout.
    Returns JSON response on success, empty dict on failure.
    """
    try:
        response = requests.get(endpoint, params=params, headers=headers, timeout=10)
        if response.status_code == 200:
            return response.json()
        else:
            logger.error(f"Failed API request to {endpoint}: {response.status_code} - {response.text}")
            return {}
    except requests.RequestException as e:
        logger.error(f"Request error for {endpoint}: {e}")
        return {}


def get_user_contribution_metrics(username, token):
    """
    Use the GitHub GraphQL API to fetch all of the user's merged PRs (across all repos),
    then filter by the target repo, implementing pagination to ensure complete data.
    """
    graphql_endpoint = "https://api.github.com/graphql"
    headers = {"Authorization": f"Bearer {token}"}

    query = """
    query($username: String!, $after: String) {
      user(login: $username) {
        pullRequests(
          first: 100
          after: $after
          states: MERGED
          orderBy: { field: CREATED_AT, direction: DESC }
        ) {
          totalCount
          pageInfo {
            endCursor
            hasNextPage
          }
          nodes {
            additions
            deletions
            createdAt
            repository {
              nameWithOwner
            }
          }
        }
      }
    }
    """

    all_filtered_prs = []
    after_cursor = None

    while True:
        variables = {"username": username, "after": after_cursor}
        try:
            response = requests.post(
                graphql_endpoint, json={"query": query, "variables": variables}, headers=headers, timeout=15
            )
            if response.status_code == 200:
                data = response.json()
                if data.get("data") and data["data"].get("user"):
                    pr_data = data["data"]["user"]["pullRequests"]
                    prs = pr_data["nodes"]

                    # Filter PRs to the target repository (case insensitive)
                    target_repo = GITHUB_REPO.lower()
                    filtered_prs = [pr for pr in prs if pr["repository"]["nameWithOwner"].lower() == target_repo]
                    all_filtered_prs.extend(filtered_prs)

                    # Check if there are more pages
                    if pr_data["pageInfo"]["hasNextPage"]:
                        after_cursor = pr_data["pageInfo"]["endCursor"]
                    else:
                        break
                else:
                    logger.error("No user or PR data found in GraphQL response.")
                    break
            else:
                logger.error(f"GraphQL error: {response.status_code} - {response.text}")
                break
        except Exception as e:
            logger.error(f"GraphQL request error: {e}")
            break

    # Prepare final result structure
    final_result = {
        "data": {"user": {"pullRequests": {"totalCount": len(all_filtered_prs), "nodes": all_filtered_prs}}}
    }
    return final_result


def contributor_detail_view(request, username):
    """
    View to display detailed information about a specific GitHub contributor.
    Only accessible to staff members.
    """
    cache_key = f"github_contributor_{username}"
    cached_data = cache.get(cache_key)
    if cached_data:
        return render(request, "web/contributor_detail.html", cached_data)

    token = os.environ.get("GITHUB_TOKEN")
    headers = {"Authorization": f"token {token}"} if token else {}

    # Initialize variables to store contributor data
    user_data = {}
    prs_created = 0
    prs_merged = 0
    issues_created = 0
    pr_reviews = 0
    pr_comments = 0
    issue_comments = 0
    lines_added = 0
    lines_deleted = 0
    first_contribution_date = "N/A"
    issue_assignments = 0

    user_endpoint = f"{GITHUB_API_BASE}/users/{username}"
    user_data = github_api_request(user_endpoint, headers=headers)
    if not user_data:
        logger.error("User profile data could not be retrieved.")

    # Pull requests created
    prs_created_json = github_api_request(
        f"{GITHUB_API_BASE}/search/issues",
        params={"q": f"author:{username} type:pr repo:{GITHUB_REPO}"},
        headers=headers,
    )
    prs_created = prs_created_json.get("total_count", 0)

    # Pull requests merged
    prs_merged_json = github_api_request(
        f"{GITHUB_API_BASE}/search/issues",
        params={"q": f"author:{username} type:pr repo:{GITHUB_REPO} is:merged"},
        headers=headers,
    )
    prs_merged = prs_merged_json.get("total_count", 0)

    # Issues created
    issues_json = github_api_request(
        f"{GITHUB_API_BASE}/search/issues",
        params={"q": f"author:{username} type:issue repo:{GITHUB_REPO}"},
        headers=headers,
    )
    issues_created = issues_json.get("total_count", 0)

    # Pull request reviews
    reviews_json = github_api_request(
        f"{GITHUB_API_BASE}/search/issues",
        params={"q": f"reviewer:{username} type:pr repo:{GITHUB_REPO}"},
        headers=headers,
    )
    pr_reviews = reviews_json.get("total_count", 0)

    # Pull requests with comments
    pr_comments_json = github_api_request(
        f"{GITHUB_API_BASE}/search/issues",
        params={"q": f"commenter:{username} type:pr repo:{GITHUB_REPO}"},
        headers=headers,
    )
    pr_comments = pr_comments_json.get("total_count", 0)

    # Issues with comments
    issue_comments_json = github_api_request(
        f"{GITHUB_API_BASE}/search/issues",
        params={"q": f"commenter:{username} type:issue repo:{GITHUB_REPO}"},
        headers=headers,
    )
    issue_comments = issue_comments_json.get("total_count", 0)

    # Oldest PR creation date
    prs_oldest = github_api_request(
        f"{GITHUB_API_BASE}/search/issues",
        params={
            "q": f"author:{username} type:pr repo:{GITHUB_REPO}",
            "sort": "created",
            "order": "asc",
            "per_page": 1,
        },
        headers=headers,
    )
    if prs_oldest.get("total_count", 0) > 0:
        first_contribution_date = prs_oldest["items"][0].get("created_at", "N/A")

    # Issue assignments
    issue_assignments_json = github_api_request(
        f"{GITHUB_API_BASE}/search/issues",
        params={"q": f"assignee:{username} type:issue repo:{GITHUB_REPO}"},
        headers=headers,
    )
    issue_assignments = issue_assignments_json.get("total_count", 0)
    metrics = get_user_contribution_metrics(username, token)
    pr_data = metrics.get("data", {}).get("user", {}).get("pullRequests", {}).get("nodes", [])
    for pr in pr_data:
        lines_added += pr.get("additions", 0)
        lines_deleted += pr.get("deletions", 0)

    # Update user_data with additional metrics
    user_data.update(
        {
            "reactions_received": user_data.get("reactions_received", 0),
            "mentorship_score": user_data.get("mentorship_score", 0),
            "collaboration_score": user_data.get("collaboration_score", 0),
            "issue_assignments": issue_assignments,
        }
    )

    # Prepare context for the template
    context = {
        "user": user_data,
        "prs_created": prs_created,
        "prs_merged": prs_merged,
        "pr_reviews": pr_reviews,
        "issues_created": issues_created,
        "issue_comments": issue_comments,
        "pr_comments": pr_comments,
        "lines_added": lines_added,
        "lines_deleted": lines_deleted,
        "first_contribution_date": first_contribution_date,
        "chart_data": {
            "prs_created": prs_created,
            "prs_merged": prs_merged,
            "pr_reviews": pr_reviews,
            "issues_created": issues_created,
            "issue_assignments": issue_assignments,
            "pr_comments": pr_comments,
            "issue_comments": issue_comments,
            "lines_added": lines_added,
            "lines_deleted": lines_deleted,
            "first_contribution_date": (first_contribution_date if first_contribution_date != "N/A" else "N/A"),
        },
    }

    # Cache for 1 hour
    cache.set(cache_key, context, 3600)
    return render(request, "web/contributor_detail.html", context)


@login_required
def all_study_groups(request):
    """Display all study groups across courses."""
    # Get all study groups
    groups = StudyGroup.objects.all().order_by("-created_at")

    # Group study groups by course
    courses_with_groups = {}
    for group in groups:
        if group.course not in courses_with_groups:
            courses_with_groups[group.course] = []
        courses_with_groups[group.course].append(group)

    # Handle creating a new study group
    if request.method == "POST":
        course_id = request.POST.get("course")
        name = request.POST.get("name")
        description = request.POST.get("description")
        max_members = request.POST.get("max_members", 10)
        is_private = request.POST.get("is_private", False) == "on"  # Convert checkbox to boolean

        try:
            # Validate the input
            if not course_id or not name or not description:
                raise ValueError("All fields are required")

            # Get the course
            course = Course.objects.get(id=course_id)

            # Create the group
            group = StudyGroup.objects.create(
                course=course,
                creator=request.user,
                name=name,
                description=description,
                max_members=int(max_members),
                is_private=is_private,
            )

            # Add the creator as a member
            group.members.add(request.user)

            messages.success(request, "Study group created successfully!")
            return redirect("study_group_detail", group_id=group.id)
        except Course.DoesNotExist:
            messages.error(request, "Course not found.")
        except ValueError as e:
            messages.error(request, str(e))
        except Exception as e:
            messages.error(request, f"Error creating study group: {str(e)}")

    # Get user's enrollments for the create group form
    enrollments = request.user.enrollments.filter(status="approved").select_related("course")
    enrolled_courses = [enrollment.course for enrollment in enrollments]

    return render(
        request,
        "web/study/all_groups.html",
        {
            "courses_with_groups": courses_with_groups,
            "enrolled_courses": enrolled_courses,
        },
    )


@login_required
def membership_checkout(request, plan_id: int) -> HttpResponse:
    """Display the membership checkout page."""
    plan = get_object_or_404(MembershipPlan, id=plan_id)

    # Default to monthly billing
    billing_period = request.GET.get("billing_period", "monthly")

    context = {
        "plan": plan,
        "billing_period": billing_period,
        "stripe_public_key": settings.STRIPE_PUBLISHABLE_KEY,
    }

    return render(request, "checkout.html", context)


@login_required
def create_membership_subscription(request) -> JsonResponse:
    """Create a new membership subscription."""
    if request.method != "POST":
        return JsonResponse({"error": "Invalid request method"}, status=400)

    try:
        data = json.loads(request.body)
        plan_id = data.get("plan_id")
        payment_method_id = data.get("payment_method_id")
        billing_period = data.get("billing_period", "monthly")

        if not all([plan_id, payment_method_id, billing_period]):
            return JsonResponse({"error": "Missing required fields"}, status=400)

        # Create subscription using helper function
        result = create_subscription(
            user=request.user,
            plan_id=plan_id,
            payment_method_id=payment_method_id,
            billing_period=billing_period,
        )

        if not result["success"]:
            return JsonResponse({"error": result["error"]}, status=400)

        # Helper function to extract client_secret
        def get_client_secret(subscription):
            """Extract client_secret safely from a subscription object."""
            if (
                hasattr(subscription, "latest_invoice")
                and subscription.latest_invoice
                and hasattr(subscription.latest_invoice, "payment_intent")
            ):
                return subscription.latest_invoice.payment_intent.client_secret
            return None

        return JsonResponse(
            {
                "subscription": result["subscription"],
                "client_secret": get_client_secret(result["subscription"]),
            },
        )

    except json.JSONDecodeError as e:
        return JsonResponse({"error": f"Invalid JSON: {str(e)}"}, status=400)
    except stripe.error.CardError as e:
        return JsonResponse({"error": f"Card error: {str(e)}"}, status=400)
    except stripe.error.StripeError as e:
        return JsonResponse({"error": f"Payment processing error: {str(e)}"}, status=500)
    except KeyError as e:
        return JsonResponse({"error": f"Missing key: {str(e)}"}, status=400)
    except Exception:
        logger.exception("Unexpected error in create_membership_subscription")
        return JsonResponse({"error": "An unexpected error occurred"}, status=500)


@login_required
def membership_success(request) -> HttpResponse:
    """Display the membership success page."""
    try:
        membership = request.user.membership
        context = {
            "membership": membership,
        }
        return render(request, "membership_success.html", context)
    except (AttributeError, ObjectDoesNotExist):
        messages.info(request, "You don't have an active membership subscription.")
        return redirect("index")


@login_required
def membership_settings(request) -> HttpResponse:
    """Display the membership settings page."""
    try:
        membership = request.user.membership

        # Get Stripe invoices
        if membership.stripe_customer_id:
            setup_stripe()
            invoices = stripe.Invoice.list(customer=membership.stripe_customer_id, limit=12)
        else:
            invoices = []

        # Get subscription events
        events = MembershipSubscriptionEvent.objects.filter(user=request.user).order_by("-created_at")[:10]

        context = {
            "membership": membership,
            "invoices": invoices.data if invoices else [],
            "events": events,
        }
        return render(request, "membership_settings.html", context)
    except (AttributeError, ObjectDoesNotExist):
        return redirect("index")


@login_required
def cancel_membership(request) -> HttpResponse:
    """Cancel the user's membership subscription."""
    if request.method != "POST":
        return redirect("membership_settings")

    try:
        result = cancel_subscription(request.user)

        if result["success"]:
            messages.success(
                request,
                "Your subscription has been cancelled and will end at the current billing period.",
            )
        else:
            messages.error(request, result["error"])

    except stripe.error.StripeError as e:
        messages.error(request, f"Stripe error: {str(e)}")
    except ObjectDoesNotExist:
        messages.error(request, "No membership found for your account.")
    except Exception as e:
        logger.error(f"Unexpected error in cancel_membership: {str(e)}")
        messages.error(request, str(e))

    return redirect("membership_settings")


@login_required
def reactivate_membership(request) -> HttpResponse:
    """Reactivate a cancelled membership subscription."""
    if request.method != "POST":
        return redirect("membership_settings")

    try:
        result = reactivate_subscription(request.user)

        if result["success"]:
            messages.success(request, "Your subscription has been reactivated.")
        else:
            messages.error(request, result["error"])

    except stripe.error.StripeError as e:
        messages.error(request, f"Stripe error: {str(e)}")
    except ObjectDoesNotExist:
        messages.error(request, "No membership found for your account.")
    except Exception as e:
        logger.error(f"Unexpected error in reactivate_membership: {str(e)}")
        messages.error(request, str(e))

    return redirect("membership_settings")


@login_required
def update_payment_method(request) -> HttpResponse:
    """Display the update payment method page."""
    try:
        membership = request.user.membership

        # Get current payment method
        if membership.stripe_customer_id:
            setup_stripe()
            payment_methods = stripe.PaymentMethod.list(customer=membership.stripe_customer_id, type="card")
            current_payment_method = payment_methods.data[0] if payment_methods.data else None
        else:
            current_payment_method = None

        context = {
            "membership": membership,
            "current_payment_method": current_payment_method,
            "stripe_public_key": settings.STRIPE_PUBLISHABLE_KEY,
        }
        return render(request, "update_payment_method.html", context)
    except (AttributeError, ObjectDoesNotExist):
        return redirect("membership_settings")


@login_required
def update_payment_method_api(request) -> JsonResponse:
    """Update the payment method for a subscription."""
    if request.method != "POST":
        return JsonResponse({"error": "Invalid request method"}, status=400)

    try:
        data = json.loads(request.body)
        payment_method_id = data.get("payment_method_id")

        if not payment_method_id:
            return JsonResponse({"error": "Missing payment method ID"}, status=400)

        membership = request.user.membership

        if not membership.stripe_customer_id:
            return JsonResponse({"error": "No active subscription found"}, status=400)

        setup_stripe()

        # Attach payment method to customer
        stripe.PaymentMethod.attach(payment_method_id, customer=membership.stripe_customer_id)

        # Set as default payment method
        stripe.Customer.modify(
            membership.stripe_customer_id,
            invoice_settings={"default_payment_method": payment_method_id},
        )

        return JsonResponse({"success": True})

    except stripe.error.CardError as e:
        return JsonResponse({"error": f"Card error: {str(e)}"}, status=400)
    except stripe.error.InvalidRequestError as e:
        return JsonResponse({"error": f"Invalid request: {str(e)}"}, status=400)
    except stripe.error.StripeError as e:
        return JsonResponse({"error": f"Payment processing error: {str(e)}"}, status=500)
    except Exception as e:
        logger.error(f"Unexpected error in update_payment_method_api: {str(e)}")
        return JsonResponse({"error": str(e)}, status=400)


def social_media_manager_required(user):
    """Check if user has social media manager permissions."""
    return user.is_authenticated and (user.is_staff or getattr(user.profile, "is_social_media_manager", False))


@user_passes_test(social_media_manager_required)
def get_twitter_client():
    """Initialize the Tweepy client."""
    auth = tweepy.OAuthHandler(settings.TWITTER_API_KEY, settings.TWITTER_API_SECRET_KEY)
    auth.set_access_token(settings.TWITTER_ACCESS_TOKEN, settings.TWITTER_ACCESS_TOKEN_SECRET)
    return tweepy.API(auth)


@user_passes_test(social_media_manager_required)
def social_media_dashboard(request):
    # Fetch all posts that haven't been posted yet
    posts = ScheduledPost.objects.filter(posted=False).order_by("-id")
    return render(request, "social_media_dashboard.html", {"posts": posts})


@user_passes_test(social_media_manager_required)
def post_to_twitter(request, post_id):
    post = get_object_or_404(ScheduledPost, id=post_id)
    if request.method == "POST":
        client = get_twitter_client()
        try:
            if post.image:
                # Upload the image file from disk
                media = client.media_upload(post.image.path)
                client.update_status(post.content, media_ids=[media.media_id])
            else:
                client.update_status(post.content)
            post.posted = True
            post.posted_at = timezone.now()
            post.save()
        except Exception as e:
            print(f"Error posting tweet: {e}")
        return redirect("social_media_dashboard")
    return redirect("social_media_dashboard")


@user_passes_test(social_media_manager_required)
def create_scheduled_post(request):
    if request.method == "POST":
        content = request.POST.get("content")
        image = request.FILES.get("image")  # Get the uploaded image, if provided.
        if not content:
            messages.error(request, "Post content cannot be empty.")
            return redirect("social_media_dashboard")
        ScheduledPost.objects.create(
            content=content, image=image, scheduled_time=timezone.now()  # This saves the image file.
        )
        messages.success(request, "Post created successfully!")
    return redirect("social_media_dashboard")


@user_passes_test(social_media_manager_required)
def delete_post(request, post_id):
    """Delete a scheduled post."""
    post = get_object_or_404(ScheduledPost, id=post_id)
    if request.method == "POST":
        post.delete()
    return redirect("social_media_dashboard")


<<<<<<< HEAD
def generate_discount_code(length=8):
    return "".join(random.choices(string.ascii_uppercase + string.digits, k=length))


@login_required
def apply_discount_via_referrer(request) -> HttpResponse:
    """Apply a discount code when a user shares a course on Twitter.

    Args:
        request: The HTTP request object

    Returns:
        HttpResponse: A redirect to the profile page or an error response
    """
    if request.method == "GET":
        course_id = request.GET.get("course_id")
        if not course_id:
            return HttpResponseBadRequest("Course ID not provided.")

        course = get_object_or_404(Course, id=course_id)

        # Validate that the referrer is from Twitter
        referrer = request.META.get("HTTP_REFERER", "").lower()
        valid_twitter_domains = ["twitter.com", "t.co", "x.com"]
        is_valid_referrer = any(domain in referrer for domain in valid_twitter_domains)

        # Skip the referrer check in development environment for testing
        if settings.DEBUG:
            logger.warning("Bypassing Twitter referrer check in DEBUG mode")
        elif not is_valid_referrer:
            messages.error(request, "You must click the link from Twitter to claim your discount.")
            return redirect("profile")
        # Create or retrieve an existing discount record.
        discount = Discount.objects.filter(user=request.user, course=course, used=False).first()
        if discount is None:
            discount = Discount.objects.create(
                user=request.user,
                course=course,
                code=generate_discount_code(),
                discount_percentage=5.00,
                valid_from=timezone.now(),
                valid_until=default_valid_until(),
            )

        messages.success(request, "Thank you for sharing! Your discount code is now available in your profile.")
        # Redirect user to their profile where discount codes are rendered.
        return redirect("profile")
    else:
        return HttpResponseBadRequest("Invalid request method.")
=======
def users_list(request: HttpRequest) -> HttpResponse:
    """
    Display a list of users who have their profile set to public,
    ordered by most recent updates.
    """
    profiles = Profile.objects.filter(is_profile_public=True).select_related("user").order_by("-updated_at")

    # Add statistics for each user to create fun scorecards
    for profile in profiles:
        if profile.user.is_teacher:
            # Teacher stats
            courses = Course.objects.filter(teacher=profile.user).prefetch_related("enrollments", "reviews")
            profile.total_courses = courses.count()
            profile.total_students = sum(course.enrollments.filter(status="approved").count() for course in courses)
            # Get average rating across all courses
            course_ratings = [course.average_rating for course in courses if course.average_rating > 0]
            profile.avg_rating = round(sum(course_ratings) / len(course_ratings), 1) if course_ratings else 0
        else:
            # Student stats
            enrollments = Enrollment.objects.filter(student=profile.user).select_related("course")
            profile.total_courses = enrollments.count()
            completed_enrollments = enrollments.filter(status="completed")
            profile.total_completed = completed_enrollments.count()

            # Calculate average progress across all courses
            total_progress = 0
            progress_count = 0
            enrollment_ids = [e.id for e in enrollments]
            existing_progresses = {
                p.enrollment_id: p for p in CourseProgress.objects.filter(enrollment_id__in=enrollment_ids)
            }

            for enrollment in enrollments:
                progress = existing_progresses.get(enrollment.id)
                if not progress:
                    progress = CourseProgress.objects.create(enrollment=enrollment)
                total_progress += progress.completion_percentage
                progress_count += 1
            profile.avg_progress = round(total_progress / progress_count) if progress_count > 0 else 0

            # Add achievements count
            profile.achievements_count = Achievement.objects.filter(student=profile.user).count()

    # Pagination: 12 profiles per page
    paginator = Paginator(profiles, 12)
    page_number = request.GET.get("page")
    page_obj = paginator.get_page(page_number)

    context = {
        "page_obj": page_obj,
    }

    return render(request, "users_list.html", context)
>>>>>>> 7106c2c2
<|MERGE_RESOLUTION|>--- conflicted
+++ resolved
@@ -6983,7 +6983,6 @@
     return redirect("social_media_dashboard")
 
 
-<<<<<<< HEAD
 def generate_discount_code(length=8):
     return "".join(random.choices(string.ascii_uppercase + string.digits, k=length))
 
@@ -7033,7 +7032,8 @@
         return redirect("profile")
     else:
         return HttpResponseBadRequest("Invalid request method.")
-=======
+
+ 
 def users_list(request: HttpRequest) -> HttpResponse:
     """
     Display a list of users who have their profile set to public,
@@ -7086,5 +7086,4 @@
         "page_obj": page_obj,
     }
 
-    return render(request, "users_list.html", context)
->>>>>>> 7106c2c2
+    return render(request, "users_list.html", context)