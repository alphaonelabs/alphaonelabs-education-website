import calendar
import html
import ipaddress
import json
import logging
import os
import re
import shutil
import socket
import subprocess
import time
from collections import Counter, defaultdict
from datetime import timedelta
from decimal import Decimal
from urllib.parse import urlparse

import requests
import stripe
import tweepy
from django.conf import settings
from django.contrib import messages
from django.contrib.auth import get_user_model, login
from django.contrib.auth.decorators import login_required, user_passes_test
from django.contrib.auth.mixins import LoginRequiredMixin, UserPassesTestMixin
from django.contrib.auth.models import User
from django.core.cache import cache
from django.core.mail import send_mail
from django.core.management import call_command
from django.core.paginator import Paginator
from django.db import IntegrityError, models, transaction
from django.db.models import Avg, Count, Q, Sum
from django.db.models.functions import Coalesce
from django.http import (
    FileResponse,
    Http404,
    HttpResponse,
    HttpResponseForbidden,
    JsonResponse,
)
from django.shortcuts import get_object_or_404, redirect, render
from django.template.loader import render_to_string
from django.urls import NoReverseMatch, reverse, reverse_lazy
from django.utils import timezone
from django.utils.crypto import get_random_string
from django.utils.html import strip_tags
from django.views import generic
from django.views.decorators.clickjacking import xframe_options_exempt
from django.views.decorators.csrf import csrf_exempt, csrf_protect
from django.views.decorators.http import require_GET, require_POST
from django.views.generic import (
    CreateView,
    DeleteView,
    DetailView,
    ListView,
    UpdateView,
)

from .calendar_sync import generate_google_calendar_link, generate_ical_feed, generate_outlook_calendar_link
from .decorators import teacher_required
from .forms import (
    AwardAchievementForm,
    BlogPostForm,
    ChallengeSubmissionForm,
    CourseForm,
    CourseMaterialForm,
    EducationalVideoForm,
    FeedbackForm,
    ForumCategoryForm,
    ForumTopicForm,
    GoodsForm,
    GradeableLinkForm,
    InviteStudentForm,
    LearnForm,
    LinkGradeForm,
    MemeForm,
    MessageTeacherForm,
    NotificationPreferencesForm,
    ProfileUpdateForm,
    ProgressTrackerForm,
    ReviewForm,
    SessionForm,
    StorefrontForm,
    StudentEnrollmentForm,
    StudyGroupForm,
    SuccessStoryForm,
    TeacherSignupForm,
    TeachForm,
    TeamGoalForm,
    TeamInviteForm,
    UserRegistrationForm,
)
from .marketing import (
    generate_social_share_content,
    get_course_analytics,
    get_promotion_recommendations,
    send_course_promotion_email,
)
from .models import (
    Achievement,
    Badge,
    BlogComment,
    BlogPost,
    CartItem,
    Certificate,
    Challenge,
    ChallengeSubmission,
    Course,
    CourseMaterial,
    CourseProgress,
    Donation,
    EducationalVideo,
    Enrollment,
    EventCalendar,
    FeatureVote,
    ForumCategory,
    ForumReply,
    ForumTopic,
    Goods,
    GradeableLink,
    LearningStreak,
    LinkGrade,
    Meme,
    NoteHistory,
    Notification,
    NotificationPreference,
    Order,
    OrderItem,
    PeerConnection,
    PeerMessage,
    ProductImage,
    Profile,
    ProgressTracker,
    Review,
    ScheduledPost,
    SearchLog,
    Session,
    SessionAttendance,
    SessionEnrollment,
    Storefront,
    StudyGroup,
    StudyGroupInvite,
    Subject,
    SuccessStory,
    TeamGoal,
    TeamGoalMember,
    TeamInvite,
    TimeSlot,
    UserBadge,
    WaitingRoom,
    WebRequest,
)
from .notifications import (
    notify_session_reminder,
    notify_teacher_new_enrollment,
    notify_team_goal_completion,
    notify_team_invite,
    notify_team_invite_response,
    send_enrollment_confirmation,
)
from .referrals import send_referral_reward_email
from .social import get_social_stats
from .utils import (
    create_leaderboard_context,
    get_cached_challenge_entries,
    get_cached_leaderboard_data,
    get_leaderboard,
    get_or_create_cart,
    get_user_points,
)

GOOGLE_CREDENTIALS_PATH = os.path.join(settings.BASE_DIR, "google_credentials.json")

# Initialize Stripe
stripe.api_key = settings.STRIPE_SECRET_KEY


def sitemap(request):
    return render(request, "sitemap.html")


def index(request):
    """Homepage view."""
    from django.conf import settings

    # Store referral code in session if present in URL
    ref_code = request.GET.get("ref")

    if ref_code:
        request.session["referral_code"] = ref_code

    # Get top referrers
    top_referrers = Profile.objects.annotate(
        total_signups=models.Count("referrals"),
        total_enrollments=models.Count(
            "referrals__user__enrollments", filter=models.Q(referrals__user__enrollments__status="approved")
        ),
        total_clicks=models.Count(
            "referrals__user",
            filter=models.Q(
                referrals__user__username__in=WebRequest.objects.filter(path__contains="ref=").values_list(
                    "user", flat=True
                )
            ),
        ),
    ).order_by("-total_signups", "-total_enrollments")[:3]

    # Get current user's profile if authenticated
    profile = request.user.profile if request.user.is_authenticated else None

    # Get featured courses
    featured_courses = Course.objects.filter(status="published", is_featured=True).order_by("-created_at")[:3]

    # Get current challenge
    current_challenge_obj = Challenge.objects.filter(
        start_date__lte=timezone.now(), end_date__gte=timezone.now()
    ).first()
    current_challenge = [current_challenge_obj] if current_challenge_obj else []

    # Get latest blog post
    latest_post = BlogPost.objects.filter(status="published").order_by("-published_at").first()

    # Get latest success story
    latest_success_story = SuccessStory.objects.filter(status="published").order_by("-published_at").first()

    # Get top latest 3 leaderboard users
    try:
        top_leaderboard_users, user_rank = get_leaderboard(request.user, period=None, limit=3)
    except Exception as e:
        logger = logging.getLogger(__name__)
        logger.error(f"Error getting leaderboard data: {e}")
        top_leaderboard_users = []

    # Get signup form if needed
    form = None
    if not request.user.is_authenticated or not request.user.profile.is_teacher:
        form = TeacherSignupForm()

    context = {
        "profile": profile,
        "featured_courses": featured_courses,
        "current_challenge": current_challenge,
        "latest_post": latest_post,
        "latest_success_story": latest_success_story,
        "top_referrers": top_referrers,
        "top_leaderboard_users": top_leaderboard_users,
        "form": form,
        "is_debug": settings.DEBUG,
    }
    if request.user.is_authenticated:
        user_team_goals = (
            TeamGoal.objects.filter(Q(creator=request.user) | Q(members__user=request.user))
            .distinct()
            .order_by("-created_at")[:3]
        )

        team_invites = TeamInvite.objects.filter(recipient=request.user, status="pending").select_related(
            "goal", "sender"
        )

        context.update(
            {
                "user_team_goals": user_team_goals,
                "team_invites": team_invites,
            }
        )

        # Add courses that the user is teaching if they have any
        teaching_courses = (
            Course.objects.filter(teacher=request.user)
            .annotate(
                view_count=Coalesce(Sum("web_requests__count"), 0),
                enrolled_students=Count("enrollments", filter=Q(enrollments__status="approved")),
            )
            .order_by("-created_at")
        )

        if teaching_courses.exists():
            context.update(
                {
                    "teaching_courses": teaching_courses,
                }
            )
    return render(request, "index.html", context)


def signup_view(request):
    """Custom signup view that properly handles referral codes."""
    if request.method == "POST":
        form = UserRegistrationForm(request.POST, request=request)
        if form.is_valid():
            form.save(request)
            return redirect("account_email_verification_sent")
    else:
        # Initialize form with request to get referral code from session
        form = UserRegistrationForm(request=request)

        # If there's no referral code in session but it's in the URL, store it
        ref_code = request.GET.get("ref")
        if ref_code and not request.session.get("referral_code"):
            request.session["referral_code"] = ref_code
            # Reinitialize form to pick up the new session value
            form = UserRegistrationForm(request=request)

    return render(
        request,
        "account/signup.html",
        {
            "form": form,
            "login_url": reverse("account_login"),
        },
    )


@login_required
def delete_waiting_room(request, waiting_room_id):
    """View for deleting a waiting room."""
    waiting_room = get_object_or_404(WaitingRoom, id=waiting_room_id)

    # Only allow creator to delete
    if request.user != waiting_room.creator:
        messages.error(request, "You don't have permission to delete this waiting room.")
        return redirect("waiting_room_detail", waiting_room_id=waiting_room_id)

    if request.method == "POST":
        waiting_room.delete()
        messages.success(request, f"Waiting room '{waiting_room.title}' has been deleted.")
        return redirect("waiting_room_list")

    return render(request, "waiting_room/confirm_delete.html", {"waiting_room": waiting_room})


@login_required
def all_leaderboards(request):
    """
    Display all leaderboard types on a single page.
    """
    # Get cached leaderboard data or fetch fresh data
    global_entries, global_rank = get_cached_leaderboard_data(request.user, None, 10, "global_leaderboard", 60 * 60)
    weekly_entries, weekly_rank = get_cached_leaderboard_data(request.user, "weekly", 10, "weekly_leaderboard", 60 * 15)
    monthly_entries, monthly_rank = get_cached_leaderboard_data(
        request.user, "monthly", 10, "monthly_leaderboard", 60 * 30
    )

    # Get user points and challenge entries if authenticated non-teacher
    challenge_entries = []
    user_points = None

    if request.user.is_authenticated and not request.user.profile.is_teacher:
        user_points = get_user_points(request.user)
        challenge_entries = get_cached_challenge_entries()

        context = create_leaderboard_context(
            global_entries,
            weekly_entries,
            monthly_entries,
            challenge_entries,
            global_rank,
            weekly_rank,
            monthly_rank,
            user_points["total"],
            user_points["weekly"],
            user_points["monthly"],
        )
        return render(request, "leaderboards/leaderboards.html", context)
    else:
        context = create_leaderboard_context(
            global_entries,
            weekly_entries,
            monthly_entries,
            [],
            global_rank,
            weekly_rank,
            monthly_rank,
            None,
            None,
            None,
        )
        return render(request, "leaderboards/leaderboards.html", context)


@login_required
def profile(request):
    if request.method == "POST":
        form = ProfileUpdateForm(request.POST, request.FILES, instance=request.user)
        if form.is_valid():
            form.save()  # Save the form data including the is_profile_public field
            request.user.profile.refresh_from_db()  # Refresh the instance so updated Profile is loaded
            messages.success(request, "Profile updated successfully!")
            return redirect("profile")
        else:
            for field, errors in form.errors.items():
                for error in errors:
                    messages.error(request, f"Error in {field}: {error}")
    else:
        # Use the instance so the form loads all updated fields from the database.
        form = ProfileUpdateForm(instance=request.user)

    badges = UserBadge.objects.filter(user=request.user).select_related("badge")

    context = {
        "form": form,
        "badges": badges,
    }

    # Teacher-specific stats
    if request.user.profile.is_teacher:
        courses = Course.objects.filter(teacher=request.user)
        total_students = sum(course.enrollments.filter(status="approved").count() for course in courses)
        avg_rating = 0
        total_ratings = 0
        for course in courses:
            course_ratings = course.reviews.all()
            if course_ratings:
                avg_rating += sum(review.rating for review in course_ratings)
                total_ratings += len(course_ratings)
        avg_rating = round(avg_rating / total_ratings, 1) if total_ratings > 0 else 0
        context.update(
            {
                "courses": courses,
                "total_students": total_students,
                "avg_rating": avg_rating,
            }
        )
    # Student-specific stats
    else:
        enrollments = Enrollment.objects.filter(student=request.user).select_related("course")
        completed_courses = enrollments.filter(status="completed").count()
        total_progress = 0
        progress_count = 0
        for enrollment in enrollments:
            progress, _ = CourseProgress.objects.get_or_create(enrollment=enrollment)
            if progress.completion_percentage is not None:
                total_progress += progress.completion_percentage
                progress_count += 1
        avg_progress = round(total_progress / progress_count) if progress_count > 0 else 0
        context.update(
            {
                "enrollments": enrollments,
                "completed_courses": completed_courses,
                "avg_progress": avg_progress,
            }
        )

    # Add created calendars with time slots if applicable
    created_calendars = request.user.created_calendars.prefetch_related("time_slots").order_by("-created_at")
    context["created_calendars"] = created_calendars

    return render(request, "profile.html", context)


@login_required
def create_course(request):
    if request.method == "POST":
        form = CourseForm(request.POST, request.FILES)
        if form.is_valid():
            course = form.save(commit=False)
            course.teacher = request.user
            course.status = "published"  # Set status to published
            course.save()
            form.save_m2m()  # Save many-to-many relationships

            # Handle waiting room if course was created from one
            if "waiting_room_data" in request.session:
                waiting_room = get_object_or_404(WaitingRoom, id=request.session["waiting_room_data"]["id"])

                # Update waiting room status and link to course
                waiting_room.status = "fulfilled"
                waiting_room.fulfilled_course = course
                waiting_room.save(update_fields=["status", "fulfilled_course"])

                # Send notifications to all participants
                for participant in waiting_room.participants.all():
                    messages.success(
                        request,
                        f"A new course matching your request has been created: {course.title}",
                        extra_tags=f"course_{course.slug}",
                    )

                # Clear waiting room data from session
                del request.session["waiting_room_data"]

                # Redirect back to waiting room to show the update
                return redirect("waiting_room_detail", waiting_room_id=waiting_room.id)

            return redirect("course_detail", slug=course.slug)
    else:
        form = CourseForm()

    return render(request, "courses/create.html", {"form": form})


@login_required
@teacher_required
def create_course_from_waiting_room(request, waiting_room_id):
    waiting_room = get_object_or_404(WaitingRoom, id=waiting_room_id)

    # Ensure waiting room is open
    if waiting_room.status != "open":
        messages.error(request, "This waiting room is no longer open.")
        return redirect("waiting_room_detail", waiting_room_id=waiting_room_id)

    # Store waiting room data in session for validation
    request.session["waiting_room_data"] = {
        "id": waiting_room.id,
        "subject": waiting_room.subject.strip().lower(),
        "topics": [t.strip().lower() for t in waiting_room.topics.split(",") if t.strip()],
    }

    # Redirect to regular course creation form
    return redirect(reverse("create_course"))


@login_required
@teacher_required
def add_featured_review(request, slug, review_id):
    # Get the course and review
    course = get_object_or_404(Course, slug=slug)
    review = get_object_or_404(Review, id=review_id, course=course)

    # Check if the user is the course teacher
    if request.user != course.teacher:
        messages.error(request, "Only the course teacher can manage featured reviews.")
        return redirect(reverse("course_detail", kwargs={"slug": slug}))

    # Set the is_featured field to True
    review.is_featured = True
    review.save()
    messages.success(request, "Review has been featured.")

    # Redirect to the course detail page
    url = reverse("course_detail", kwargs={"slug": slug})
    return redirect(f"{url}#course_reviews")


@login_required
@teacher_required
def remove_featured_review(request, slug, review_id):
    # Get the course and review
    course = get_object_or_404(Course, slug=slug)
    review = get_object_or_404(Review, id=review_id, course=course)

    # Check if the user is the course teacher
    if request.user != course.teacher:
        messages.error(request, "Only the course teacher can manage featured reviews.")
        return redirect(reverse("course_detail", kwargs={"slug": slug}))

    # Set the is_featured field to False
    review.is_featured = False
    review.save()

    # Redirect to the course detail page
    url = reverse("course_detail", kwargs={"slug": slug})
    return redirect(f"{url}#course_reviews")


@login_required
def edit_review(request, slug, review_id):
    course = get_object_or_404(Course, slug=slug)
    review = get_object_or_404(Review, id=review_id, course__slug=slug)

    # Security check - only allow editing own reviews
    if request.user.id != review.student.id:
        messages.error(request, "You can only edit your own reviews.")
        return redirect("course_detail", slug=slug)

    if request.method == "POST":
        form = ReviewForm(request.POST, instance=review)
        if form.is_valid():
            review = form.save(commit=False)
            review.save()
            messages.success(request, "Your review has been updated.")
            url = reverse("course_detail", kwargs={"slug": slug})
            return redirect(f"{url}#course_reviews")
    else:
        form = ReviewForm(instance=review)

    context = {
        "form": form,
        "course": course,
        "review": review,
        "action": "Edit",
    }
    return render(request, "courses/edit_or_add_review.html", context)


@login_required
def delete_review(request, slug, review_id):
    review = get_object_or_404(Review, id=review_id, course__slug=slug)

    # Security check - only allow deleting own reviews
    if request.user.id != review.student.id:
        messages.error(request, "You can only delete your own reviews.")
    else:
        review.delete()
        messages.success(request, "Your review has been deleted.")

    url = reverse("course_detail", kwargs={"slug": slug})
    return redirect(f"{url}#course_reviews")


def course_detail(request, slug):
    course = get_object_or_404(Course, slug=slug)
    sessions = course.sessions.all().order_by("start_time")
    now = timezone.now()
    is_teacher = request.user == course.teacher
    completed_sessions = []
    # Check if user is the teacher of this course

    # Get enrollment if user is authenticated
    enrollment = None
    is_enrolled = False
    if request.user.is_authenticated:
        enrollment = Enrollment.objects.filter(course=course, student=request.user, status="approved").first()
        is_enrolled = enrollment is not None
        if enrollment:
            # Get completed sessions through SessionAttendance
            completed_sessions = SessionAttendance.objects.filter(
                student=request.user, session__course=course, status="completed"
            ).values_list("session__id", flat=True)
            completed_sessions = course.sessions.filter(id__in=completed_sessions)

    # Get attendance data for all enrolled students
    student_attendance = {}
    total_sessions = sessions.count()

    if is_teacher or is_enrolled:
        for enroll in course.enrollments.all():
            attended_sessions = SessionAttendance.objects.filter(
                student=enroll.student, session__course=course, status__in=["present", "late"]
            ).count()
            student_attendance[enroll.student.id] = {"attended": attended_sessions, "total": total_sessions}

    # Mark past sessions as completed for display
    past_sessions = sessions.filter(end_time__lt=now)
    future_sessions = sessions.filter(end_time__gte=now)
    sessions = list(future_sessions) + list(past_sessions)  # Show future sessions first

    # Calendar data
    today = timezone.now().date()

    # Get the requested month from query parameters, default to current month
    try:
        year = int(request.GET.get("year", today.year))
        month = int(request.GET.get("month", today.month))
        current_month = today.replace(year=year, month=month, day=1)
    except (ValueError, TypeError):
        current_month = today.replace(day=1)

    # Calculate previous and next month
    if current_month.month == 1:
        prev_month = current_month.replace(year=current_month.year - 1, month=12)
    else:
        prev_month = current_month.replace(month=current_month.month - 1)

    if current_month.month == 12:
        next_month = current_month.replace(year=current_month.year + 1, month=1)
    else:
        next_month = current_month.replace(month=current_month.month + 1)

    # Get the calendar for current month
    cal = calendar.monthcalendar(current_month.year, current_month.month)

    # Get all session dates for this course in current month
    session_dates = set(
        session.start_time.date()
        for session in sessions
        if session.start_time.year == current_month.year and session.start_time.month == current_month.month
    )

    # Prepare calendar weeks data
    calendar_weeks = []
    for week in cal:
        calendar_week = []
        for day in week:
            if day == 0:
                calendar_week.append({"date": None, "in_month": False, "has_session": False})
            else:
                date = current_month.replace(day=day)
                calendar_week.append({"date": date, "in_month": True, "has_session": date in session_dates})
        calendar_weeks.append(calendar_week)

    # Check if the current user has already reviewed this course
    user_review = None
    if request.user.is_authenticated:
        user_review = Review.objects.filter(student=request.user, course=course).first()

    # Get all reviews That not featured for this course
    reviews = course.reviews.filter(is_featured=False).order_by("-created_at")

    # Get the featured review
    featured_review = Review.objects.filter(is_featured=True, course=course)

    # Get all reviews sum
    reviews_num = reviews.count() + featured_review.count()

    # Calculate rating distribution for visualization
    rating_counts = Review.objects.filter(course=course).values("rating").annotate(count=Count("id"))
    rating_distribution = {1: 0, 2: 0, 3: 0, 4: 0, 5: 0}
    for item in rating_counts:
        rating_distribution[item["rating"]] = item["count"]

    context = {
        "course": course,
        "sessions": sessions,
        "now": now,
        "today": today,
        "is_teacher": is_teacher,
        "is_enrolled": is_enrolled,
        "enrollment": enrollment,
        "completed_sessions": completed_sessions,
        "calendar_weeks": calendar_weeks,
        "current_month": current_month,
        "prev_month": prev_month,
        "next_month": next_month,
        "student_attendance": student_attendance,
        "completed_enrollment_count": course.enrollments.filter(status="completed").count(),
        "in_progress_enrollment_count": course.enrollments.filter(status="in_progress").count(),
        "featured_review": featured_review,
        "reviews": reviews,
        "user_review": user_review,
        "rating_distribution": rating_distribution,
        "reviews_num": reviews_num,
    }

    return render(request, "courses/detail.html", context)


@login_required
def enroll_course(request, course_slug):
    """Enroll in a course and handle referral rewards if applicable."""
    course = get_object_or_404(Course, slug=course_slug)

    # Check if user is already enrolled
    if request.user.enrollments.filter(course=course).exists():
        messages.warning(request, "You are already enrolled in this course.")
        return redirect("course_detail", slug=course_slug)

    # Check if course is full
    if course.max_students and course.enrollments.count() >= course.max_students:
        messages.error(request, "This course is full.")
        return redirect("course_detail", slug=course_slug)

    # Check if this is the user's first enrollment and if they were referred
    if not Enrollment.objects.filter(student=request.user).exists():
        if hasattr(request.user.profile, "referred_by") and request.user.profile.referred_by:
            referrer = request.user.profile.referred_by
            if not referrer.is_teacher:  # Regular users get reward on first course enrollment
                referrer.add_referral_earnings(5)
                send_referral_reward_email(referrer.user, request.user, 5, "enrollment")

    # For free courses, create approved enrollment immediately
    if course.price == 0:
        enrollment = Enrollment.objects.create(student=request.user, course=course, status="approved")
        # Send notifications for free courses
        send_enrollment_confirmation(enrollment)
        notify_teacher_new_enrollment(enrollment)
        messages.success(request, "You have successfully enrolled in this free course.")
        return redirect("course_detail", slug=course_slug)
    else:
        # For paid courses, create pending enrollment
        enrollment = Enrollment.objects.create(student=request.user, course=course, status="pending")
        messages.info(request, "Please complete the payment process to enroll in this course.")
        return redirect("course_detail", slug=course_slug)


@login_required
def add_session(request, slug):
    course = Course.objects.get(slug=slug)
    if request.user != course.teacher:
        messages.error(request, "Only the course teacher can add sessions!")
        return redirect("course_detail", slug=slug)

    if request.method == "POST":
        form = SessionForm(request.POST)
        if form.is_valid():
            session = form.save(commit=False)
            session.course = course
            session.save()
            # Send session notifications to enrolled students
            notify_session_reminder(session)
            messages.success(request, "Session added successfully!")
            return redirect("course_detail", slug=slug)
    else:
        form = SessionForm()

    return render(request, "courses/session_form.html", {"form": form, "course": course, "is_edit": False})


@login_required
def add_review(request, slug):
    course = Course.objects.get(slug=slug)
    student = request.user

    if not request.user.enrollments.filter(course=course).exists():
        messages.error(request, "Only enrolled students can review the course!")
        return redirect("course_detail", slug=slug)

    if request.method == "POST":
        form = ReviewForm(request.POST)
        if form.is_valid():
            if Review.objects.filter(student=student, course=course).exists():
                messages.error(request, "You have already reviewed this course.")
                return redirect("course_detail", slug=slug)
            review = form.save(commit=False)
            review.student = student
            review.course = course
            review.save()
            messages.success(request, "Review added successfully!")
            url = reverse("course_detail", kwargs={"slug": slug})
            return redirect(f"{url}#course_reviews")
    else:
        form = ReviewForm()

    return render(request, "courses/edit_or_add_review.html", {"form": form, "course": course, "action": "Add"})


@login_required
def delete_course(request, slug):
    course = get_object_or_404(Course, slug=slug)
    if request.user != course.teacher:
        messages.error(request, "Only the course teacher can delete the course!")
        return redirect("course_detail", slug=slug)

    if request.method == "POST":
        course.delete()
        messages.success(request, "Course deleted successfully!")
        return redirect("profile")

    return render(request, "courses/delete_confirm.html", {"course": course})


@csrf_exempt
def github_update(request):
    send_slack_message("New commit pulled from GitHub")
    root_directory = os.path.dirname(os.path.dirname(os.path.abspath(__file__)))
    try:
        subprocess.run(["chmod", "+x", f"{root_directory}/setup.sh"])
        result = subprocess.run(["bash", f"{root_directory}/setup.sh"], capture_output=True, text=True)
        if result.returncode != 0:
            raise Exception(
                f"setup.sh failed with return code {result.returncode} and output: {result.stdout} {result.stderr}"
            )
        send_slack_message("CHMOD success about to set time on: " + settings.PA_WSGI)

        current_time = time.time()
        os.utime(settings.PA_WSGI, (current_time, current_time))
        send_slack_message("Repository updated successfully")
        return HttpResponse("Repository updated successfully")
    except Exception as e:
        print(f"Deploy error: {e}")
        send_slack_message(f"Deploy error: {e}")
        return HttpResponse("Deploy error see logs.")


def send_slack_message(message):
    webhook_url = os.getenv("SLACK_WEBHOOK_URL")
    if not webhook_url:
        print("Warning: SLACK_WEBHOOK_URL not configured")
        return

    payload = {"text": f"```{message}```"}
    try:
        response = requests.post(webhook_url, json=payload)
        response.raise_for_status()  # Raise exception for bad status codes
    except Exception as e:
        print(f"Failed to send Slack message: {e}")


def get_wsgi_last_modified_time():
    try:
        return time.ctime(os.path.getmtime(settings.PA_WSGI))
    except Exception:
        return "Unknown"


def subjects(request):
    return render(request, "subjects.html")


def about(request):
    return render(request, "about.html")


def waiting_rooms(request):
    # Get open waiting rooms
    open_rooms = WaitingRoom.objects.filter(status="open").order_by("-created_at")

    # Get fulfilled waiting rooms (ones that have associated courses)
    fulfilled_rooms = WaitingRoom.objects.filter(status="fulfilled").order_by("-created_at")

    # Get rooms created by the user
    user_created_rooms = (
        WaitingRoom.objects.filter(creator=request.user).order_by("-created_at")
        if request.user.is_authenticated
        else []
    )

    # Get rooms the user has joined
    user_joined_rooms = (
        WaitingRoom.objects.filter(participants=request.user).order_by("-created_at")
        if request.user.is_authenticated
        else []
    )

    # Get topics for each room
    room_topics = {}
    all_rooms = list(open_rooms) + list(fulfilled_rooms) + list(user_created_rooms) + list(user_joined_rooms)
    for room in all_rooms:
        # Split topics string into a list
        room_topics[room.id] = [t.strip() for t in room.topics.split(",")] if room.topics else []

    context = {
        "open_rooms": open_rooms,
        "fulfilled_rooms": fulfilled_rooms,
        "user_created_rooms": user_created_rooms,
        "user_joined_rooms": user_joined_rooms,
        "room_topics": room_topics,
    }

    return render(request, "waiting_rooms.html", context)


def learn(request):
    if request.method == "POST":
        form = LearnForm(request.POST)
        if form.is_valid():
            # Create waiting room
            waiting_room = form.save(commit=False)
            waiting_room.status = "open"  # Set initial status
            waiting_room.creator = request.user  # Set the creator

            # Get topics from form and save as comma-separated string
            topics = form.cleaned_data.get("topics", "")
            if isinstance(topics, list):
                topics = ", ".join(topics)
            waiting_room.topics = topics

            waiting_room.save()

            # Redirect to waiting rooms page
            return redirect("waiting_rooms")

            # Get form data
            title = form.cleaned_data["title"]
            description = form.cleaned_data["description"]
            subject = form.cleaned_data["subject"]
            topics = form.cleaned_data["topics"]

            # Prepare email content
            email_subject = f"New Learning Request: {title}"
            email_body = render_to_string(
                "emails/learn_interest.html",
                {
                    "title": title,
                    "description": description,
                    "subject": subject,
                    "topics": topics,
                    "user": request.user.username,
                    "waiting_room_id": waiting_room.id,
                },
            )

            # Send email
            try:
                send_mail(
                    email_subject,
                    email_body,
                    settings.DEFAULT_FROM_EMAIL,
                    [settings.DEFAULT_FROM_EMAIL],
                    html_message=email_body,
                    fail_silently=False,
                )
                messages.success(
                    request,
                    "Thank you for your learning request!",
                )
                return redirect("waiting_rooms")
            except Exception:
                logger = logging.getLogger(__name__)
                logger.exception("Error sending email")
                messages.error(request, "Sorry, there was an error sending your inquiry. Please try again later.")
    else:
        initial_data = {}
        if request.GET.get("subject"):
            try:
                subject = Subject.objects.get(name=request.GET.get("subject"))
                initial_data["subject"] = subject.id
            except Subject.DoesNotExist:
                pass
        form = LearnForm(initial=initial_data)

    return render(request, "learn.html", {"form": form})


def teach(request):
    if request.method == "POST":
        form = TeachForm(request.POST)
        if form.is_valid():
            subject = form.cleaned_data["subject"]
            email = form.cleaned_data["email"]
            expertise = form.cleaned_data["expertise"]

            # Prepare email content
            email_subject = f"Teaching Application: {subject}"
            email_body = render_to_string(
                "emails/teach_application.html",
                {
                    "subject": subject,
                    "email": email,
                    "expertise": expertise,
                },
            )

            # Send email
            try:
                send_mail(
                    email_subject,
                    email_body,
                    settings.DEFAULT_FROM_EMAIL,
                    [settings.DEFAULT_FROM_EMAIL],
                    html_message=email_body,
                    fail_silently=False,
                )
                messages.success(request, "Thank you for your application! We'll review it and get back to you soon.")
                return redirect("index")
            except Exception as e:
                print(f"Error sending email: {e}")
                messages.error(request, "Sorry, there was an error sending your application. Please try again later.")
    else:
        initial_data = {}
        if request.GET.get("subject"):
            initial_data["subject"] = request.GET.get("subject")
        form = TeachForm(initial=initial_data)

    return render(request, "teach.html", {"form": form})


def course_search(request):
    query = request.GET.get("q", "")
    subject = request.GET.get("subject", "")
    level = request.GET.get("level", "")
    min_price = request.GET.get("min_price", "")
    max_price = request.GET.get("max_price", "")
    sort_by = request.GET.get("sort", "-created_at")

    courses = Course.objects.filter(status="published")

    # Apply filters
    if query:
        courses = courses.filter(
            Q(title__icontains=query)
            | Q(description__icontains=query)
            | Q(tags__icontains=query)
            | Q(learning_objectives__icontains=query)
            | Q(prerequisites__icontains=query)
            | Q(teacher__username__icontains=query)
            | Q(teacher__first_name__icontains=query)
            | Q(teacher__last_name__icontains=query)
            | Q(teacher__profile__expertise__icontains=query)
        )

    if subject:
        # Handle subject filtering based on whether it's an ID (number) or a string (slug/name)
        try:
            # Check if subject is an integer ID
            subject_id = int(subject)
            courses = courses.filter(subject_id=subject_id)
        except ValueError:
            # If not an integer, treat as a slug or name
            courses = courses.filter(Q(subject__slug=subject) | Q(subject__name__iexact=subject))

    if level:
        courses = courses.filter(level=level)

    if min_price:
        try:
            min_price = float(min_price)
            courses = courses.filter(price__gte=min_price)
        except ValueError:
            pass

    if max_price:
        try:
            max_price = float(max_price)
            courses = courses.filter(price__lte=max_price)
        except ValueError:
            pass

    # Annotate with average rating for sorting
    courses = courses.annotate(
        avg_rating=Avg("reviews__rating"),
        total_students=Count("enrollments", filter=Q(enrollments__status="approved")),
    )

    # Apply sorting
    if sort_by == "price":
        courses = courses.order_by("price", "-avg_rating")
    elif sort_by == "-price":
        courses = courses.order_by("-price", "-avg_rating")
    elif sort_by == "title":
        courses = courses.order_by("title")
    elif sort_by == "rating":
        courses = courses.order_by("-avg_rating", "-total_students")
    else:  # Default to newest
        courses = courses.order_by("-created_at")

    # Get total count before pagination
    total_results = courses.count()

    # Log the search
    if query or subject or level or min_price or max_price:
        filters = {
            "subject": subject,
            "level": level,
            "min_price": min_price,
            "max_price": max_price,
            "sort_by": sort_by,
        }
        SearchLog.objects.create(
            query=query,
            results_count=total_results,
            user=request.user if request.user.is_authenticated else None,
            filters_applied=filters,
            search_type="course",
        )

    # Pagination
    paginator = Paginator(courses, 12)  # Show 12 courses per page
    page_number = request.GET.get("page", 1)
    page_obj = paginator.get_page(page_number)

    context = {
        "page_obj": page_obj,
        "query": query,
        "subject": subject,
        "level": level,
        "min_price": min_price,
        "max_price": max_price,
        "sort_by": sort_by,
        "subject_choices": Course._meta.get_field("subject").choices,
        "level_choices": Course._meta.get_field("level").choices,
        "total_results": total_results,
    }

    return render(request, "courses/search.html", context)


@login_required
def create_payment_intent(request, slug):
    """Create a payment intent for Stripe."""
    course = get_object_or_404(Course, slug=slug)

    # Prevent creating payment intents for free courses
    if course.price == 0:
        # Find the enrollment and update its status to approved if it's pending
        enrollment = get_object_or_404(Enrollment, student=request.user, course=course)
        if enrollment.status == "pending":
            enrollment.status = "approved"
            enrollment.save()

            # Send notifications
            send_enrollment_confirmation(enrollment)
            notify_teacher_new_enrollment(enrollment)

        return JsonResponse({"free_course": True, "message": "Enrollment approved for free course"})

    # Ensure user has a pending enrollment
    enrollment = get_object_or_404(Enrollment, student=request.user, course=course, status="pending")

    # Validate price is greater than zero for Stripe
    if course.price <= 0:
        enrollment.status = "approved"
        enrollment.save()

        # Send notifications
        send_enrollment_confirmation(enrollment)
        notify_teacher_new_enrollment(enrollment)

        return JsonResponse({"free_course": True, "message": "Enrollment approved for free course"})

    try:
        # Create a PaymentIntent with the order amount and currency
        intent = stripe.PaymentIntent.create(
            amount=int(course.price * 100),  # Convert to cents
            currency="usd",
            metadata={
                "course_id": course.id,
                "user_id": request.user.id,
            },
        )
        return JsonResponse({"clientSecret": intent.client_secret})
    except Exception as e:
        return JsonResponse({"error": str(e)}, status=403)


@csrf_exempt
def stripe_webhook(request):
    """Stripe webhook endpoint for handling payment events."""
    payload = request.body
    sig_header = request.META.get("HTTP_STRIPE_SIGNATURE")

    try:
        event = stripe.Webhook.construct_event(payload, sig_header, settings.STRIPE_WEBHOOK_SECRET)
    except ValueError:
        # Invalid payload
        return HttpResponse(status=400)
    except stripe.error.SignatureVerificationError:
        # Invalid signature
        return HttpResponse(status=400)

    if event.type == "payment_intent.succeeded":
        payment_intent = event.data.object
        handle_successful_payment(payment_intent)
    elif event.type == "payment_intent.payment_failed":
        payment_intent = event.data.object
        handle_failed_payment(payment_intent)

    return HttpResponse(status=200)


def handle_successful_payment(payment_intent):
    """Handle successful payment by enrolling the user in the course."""
    # Get metadata from the payment intent
    course_id = payment_intent.metadata.get("course_id")
    user_id = payment_intent.metadata.get("user_id")

    # Create enrollment and payment records
    course = Course.objects.get(id=course_id)
    user = User.objects.get(id=user_id)

    # Create enrollment with pending status
    enrollment = Enrollment.objects.get_or_create(student=user, course=course, defaults={"status": "pending"})[0]

    # Update status to approved after successful payment
    enrollment.status = "approved"
    enrollment.save()

    # Send notifications
    send_enrollment_confirmation(enrollment)
    notify_teacher_new_enrollment(enrollment)


def handle_failed_payment(payment_intent):
    """Handle failed payment."""
    course_id = payment_intent.metadata.get("course_id")
    user_id = payment_intent.metadata.get("user_id")

    try:
        course = Course.objects.get(id=course_id)
        user = User.objects.get(id=user_id)
        enrollment = Enrollment.objects.get(student=user, course=course)
        enrollment.status = "pending"
        enrollment.save()
    except (Course.DoesNotExist, User.DoesNotExist, Enrollment.DoesNotExist):
        pass  # Log error or handle appropriately


@login_required
def update_course(request, slug):
    course = get_object_or_404(Course, slug=slug)
    if request.user != course.teacher:
        return HttpResponseForbidden()

    if request.method == "POST":
        form = CourseForm(request.POST, request.FILES, instance=course)
        if form.is_valid():
            form.save()
            return redirect("course_detail", slug=course.slug)
    else:
        form = CourseForm(instance=course)

    return render(request, "courses/update.html", {"form": form, "course": course})


@login_required
def mark_session_attendance(request, session_id):
    session = get_object_or_404(Session, id=session_id)
    if request.user != session.course.teacher:
        messages.error(request, "Only the course teacher can mark attendance!")
        return redirect("course_detail", slug=session.course.slug)

    if request.method == "POST":
        # Process verified attendance
        for key, value in request.POST.items():
            if key.startswith("student_"):
                student_id = key.replace("student_", "")
                student = User.objects.get(id=student_id)

                # Get the status from the form
                status = value

                # Update the attendance record
                attendance, created = SessionAttendance.objects.update_or_create(
                    session=session,
                    student=student,
                    defaults={
                        "status": status,
                        "verified_by_teacher": True if status in ["present", "late", "excused"] else False,
                    },
                )

        messages.success(request, "Attendance marked successfully!")
        return redirect("course_detail", slug=session.course.slug)

    # Get all approved enrollments for this course
    enrollments = session.course.enrollments.filter(status="approved")

    # Get existing attendance records
    attendances = {att.student_id: att for att in session.attendances.all()}

    # Prepare context with students and their attendance status
    students_data = []
    for enrollment in enrollments:
        student = enrollment.student
        attendance = attendances.get(student.id)

        students_data.append(
            {
                "student": student,
                "attendance": attendance,
                "is_pending": attendance.status == "pending" if attendance else False,
            }
        )

    context = {
        "session": session,
        "students_data": students_data,
    }
    return render(request, "courses/mark_attendance.html", context)


@login_required
def mark_session_completed(request, session_id):
    session = Session.objects.get(id=session_id)
    enrollment = request.user.enrollments.get(course=session.course)

    if enrollment.status != "approved":
        messages.error(request, "You must be enrolled in the course to mark sessions as completed!")
        return redirect("course_detail", slug=session.course.slug)

    progress, created = CourseProgress.objects.get_or_create(enrollment=enrollment)
    progress.completed_sessions.add(session)

    # Check for achievements
    if progress.completion_percentage == 100:
        Achievement.objects.get_or_create(
            student=request.user,
            course=session.course,
            achievement_type="completion",
            defaults={
                "title": "Course Completed!",
                "description": f"Completed all sessions in {session.course.title}",
            },
        )

    if progress.attendance_rate == 100:
        Achievement.objects.get_or_create(
            student=request.user,
            course=session.course,
            achievement_type="attendance",
            defaults={
                "title": "Perfect Attendance!",
                "description": f"Attended all sessions in {session.course.title}",
            },
        )

    messages.success(request, "Session marked as completed!")
    return redirect("course_detail", slug=session.course.slug)


@login_required
def award_achievement(request):
    try:
        profile = request.user.profile
        if not profile.is_teacher:
            messages.error(request, "You do not have permission to award achievements.")
            return redirect("teacher_dashboard")
    except Profile.DoesNotExist:
        messages.error(request, "Profile not found.")
        return redirect("teacher_dashboard")

    if request.method == "POST":
        form = AwardAchievementForm(request.POST, teacher=request.user)
        if form.is_valid():
            Achievement.objects.create(
                student=form.cleaned_data["student"],
                course=form.cleaned_data["course"],
                achievement_type=form.cleaned_data["achievement_type"],
                title=form.cleaned_data["title"],
                description=form.cleaned_data["description"],
                badge_icon=form.cleaned_data["badge_icon"],
            )
            messages.success(
                request,
                f'Achievement "{form.cleaned_data["title"]}" awarded to {form.cleaned_data["student"].username}.',
            )
            return redirect("teacher_dashboard")
        else:
            # Show an error message if the form is invalid
            messages.error(request, "There was an error in the form submission. Please check the form and try again.")
    else:
        form = AwardAchievementForm(teacher=request.user)
    return render(request, "award_achievement.html", {"form": form})


@login_required
def student_progress(request, enrollment_id):
    enrollment = Enrollment.objects.get(id=enrollment_id)

    if request.user != enrollment.student and request.user != enrollment.course.teacher:
        messages.error(request, "You don't have permission to view this progress!")
        return redirect("course_detail", slug=enrollment.course.slug)

    progress, created = CourseProgress.objects.get_or_create(enrollment=enrollment)
    achievements = Achievement.objects.filter(student=enrollment.student, course=enrollment.course)

    past_sessions = enrollment.course.sessions.filter(start_time__lt=timezone.now())
    upcoming_sessions = enrollment.course.sessions.filter(start_time__gte=timezone.now())

    context = {
        "enrollment": enrollment,
        "progress": progress,
        "achievements": achievements,
        "past_sessions": past_sessions,
        "upcoming_sessions": upcoming_sessions,
        "stripe_public_key": (
            settings.STRIPE_PUBLISHABLE_KEY if enrollment.status == "pending" and enrollment.course.price > 0 else None
        ),
    }
    return render(request, "courses/student_progress.html", context)


@login_required
def course_progress_overview(request, slug):
    course = Course.objects.get(slug=slug)
    if request.user != course.teacher:
        messages.error(request, "Only the course teacher can view the progress overview!")
        return redirect("course_detail", slug=slug)

    enrollments = course.enrollments.filter(status="approved")
    progress_data = []

    for enrollment in enrollments:
        progress, created = CourseProgress.objects.get_or_create(enrollment=enrollment)
        attendance_data = (
            SessionAttendance.objects.filter(student=enrollment.student, session__course=course)
            .values("status")
            .annotate(count=models.Count("status"))
        )

        progress_data.append(
            {
                "enrollment": enrollment,
                "progress": progress,
                "attendance": attendance_data,
            }
        )

    context = {
        "course": course,
        "progress_data": progress_data,
    }
    return render(request, "courses/progress_overview.html", context)


@login_required
def upload_material(request, slug):
    course = get_object_or_404(Course, slug=slug)
    if request.user != course.teacher:
        return HttpResponseForbidden("You are not authorized to upload materials for this course.")

    if request.method == "POST":
        form = CourseMaterialForm(request.POST, request.FILES, course=course)
        if form.is_valid():
            material = form.save(commit=False)
            material.course = course
            material.save()
            messages.success(request, "Course material uploaded successfully!")
            return redirect("course_detail", slug=course.slug)
    else:
        form = CourseMaterialForm(course=course)

    return render(request, "courses/upload_material.html", {"form": form, "course": course})


@login_required
def delete_material(request, slug, material_id):
    material = get_object_or_404(CourseMaterial, id=material_id, course__slug=slug)
    if request.user != material.course.teacher:
        return HttpResponseForbidden("You are not authorized to delete this material.")

    if request.method == "POST":
        material.delete()
        messages.success(request, "Course material deleted successfully!")
        return redirect("course_detail", slug=slug)

    return render(request, "courses/delete_material_confirm.html", {"material": material})


@login_required
def download_material(request, slug, material_id):
    material = get_object_or_404(CourseMaterial, id=material_id, course__slug=slug)
    if not material.is_downloadable and request.user != material.course.teacher:
        return HttpResponseForbidden("This material is not available for download.")

    try:
        return FileResponse(material.file, as_attachment=True)
    except FileNotFoundError:
        messages.error(request, "The requested file could not be found.")
        return redirect("course_detail", slug=slug)


@login_required
@teacher_required
def course_marketing(request, slug):
    """View for managing course marketing and promotions."""
    course = get_object_or_404(Course, slug=slug, teacher=request.user)

    if request.method == "POST":
        action = request.POST.get("action")

        if action == "send_promotional_emails":
            send_course_promotion_email(
                course=course,
                subject=f"New Course Recommendation: {course.title}",
                template_name="course_promotion",
            )
            messages.success(request, "Promotional emails have been sent successfully.")

        elif action == "generate_social_content":
            social_content = generate_social_share_content(course)
            return JsonResponse({"social_content": social_content})

    # Get analytics and recommendations
    analytics = get_course_analytics(course)
    recommendations = get_promotion_recommendations(course)

    context = {
        "course": course,
        "analytics": analytics,
        "recommendations": recommendations,
    }

    return render(request, "courses/marketing.html", context)


@login_required
@teacher_required
def course_analytics(request, slug):
    """View for displaying detailed course analytics."""
    course = get_object_or_404(Course, slug=slug, teacher=request.user)
    analytics = get_course_analytics(course)

    if request.headers.get("X-Requested-With") == "XMLHttpRequest":
        return JsonResponse({"analytics": analytics})

    context = {
        "course": course,
        "analytics": analytics,
    }

    return render(request, "courses/analytics.html", context)


@login_required
def calendar_feed(request):
    """Generate and serve an iCal feed of the user's course sessions."""

    response = HttpResponse(generate_ical_feed(request.user), content_type="text/calendar")
    response["Content-Disposition"] = f'attachment; filename="{settings.SITE_NAME}-schedule.ics"'
    return response


@login_required
def calendar_links(request, session_id):
    """Get calendar links for a specific session."""

    session = get_object_or_404(Session, id=session_id)

    # Check if user has access to this session
    if not (
        request.user == session.course.teacher
        or request.user.enrollments.filter(course=session.course, status="approved").exists()
    ):
        return HttpResponseForbidden("You don't have access to this session.")

    links = {
        "google": generate_google_calendar_link(session),
        "outlook": generate_outlook_calendar_link(session),
    }

    if request.headers.get("X-Requested-With") == "XMLHttpRequest":
        return JsonResponse({"links": links})

    return render(
        request,
        "courses/calendar_links.html",
        {
            "session": session,
            "calendar_links": links,
        },
    )


def forum_categories(request):
    """Display all forum categories."""
    categories = ForumCategory.objects.all()
    return render(request, "web/forum/categories.html", {"categories": categories})


def forum_category(request, slug):
    """Display topics in a specific category."""
    category = get_object_or_404(ForumCategory, slug=slug)
    topics = category.topics.all()
    categories = ForumCategory.objects.all()
    return render(
        request, "web/forum/category.html", {"category": category, "topics": topics, "categories": categories}
    )


def forum_topic(request, category_slug, topic_id):
    """Display a forum topic and its replies."""
    topic = get_object_or_404(ForumTopic, id=topic_id, category__slug=category_slug)
    categories = ForumCategory.objects.all()

    # Get view count from WebRequest model
    view_count = (
        WebRequest.objects.filter(path=request.path).aggregate(total_views=models.Sum("count"))["total_views"] or 0
    )
    topic.views = view_count
    topic.save()

    # Handle POST requests for replies, etc.
    if request.method == "POST":
        action = request.POST.get("action")
        if action == "add_reply" and request.user.is_authenticated:
            content = request.POST.get("content")
            if content:
                ForumReply.objects.create(topic=topic, author=request.user, content=content)
                messages.success(request, "Reply added successfully.")
                return redirect("forum_topic", category_slug=category_slug, topic_id=topic_id)
        elif action == "delete_reply" and request.user.is_authenticated:
            reply_id = request.POST.get("reply_id")
            reply = get_object_or_404(ForumReply, id=reply_id, author=request.user)
            reply.delete()
            messages.success(request, "Reply deleted successfully.")
            return redirect("forum_topic", category_slug=category_slug, topic_id=topic_id)
        elif action == "delete_topic" and request.user == topic.author:
            topic.delete()
            messages.success(request, "Topic deleted successfully.")
            return redirect("forum_category", slug=category_slug)

    replies = topic.replies.select_related("author").order_by("created_at")
    return render(request, "web/forum/topic.html", {"topic": topic, "replies": replies, "categories": categories})


@login_required
def create_topic(request, category_slug):
    """Create a new forum topic."""
    category = get_object_or_404(ForumCategory, slug=category_slug)
    categories = ForumCategory.objects.all()

    if request.method == "POST":
        form = ForumTopicForm(request.POST)
        if form.is_valid():
            topic = ForumTopic.objects.create(
                category=category,
                author=request.user,
                title=form.cleaned_data["title"],
                content=form.cleaned_data["content"],
            )
            messages.success(request, "Topic created successfully!")
            return redirect("forum_topic", category_slug=category_slug, topic_id=topic.id)
    else:
        form = ForumTopicForm()

    return render(
        request, "web/forum/create_topic.html", {"category": category, "form": form, "categories": categories}
    )


@login_required
def peer_connections(request):
    """Display user's peer connections."""
    sent_connections = request.user.sent_connections.all()
    received_connections = request.user.received_connections.all()
    return render(
        request,
        "web/peer/connections.html",
        {
            "sent_connections": sent_connections,
            "received_connections": received_connections,
        },
    )


@login_required
def send_connection_request(request, user_id):
    """Send a peer connection request."""
    receiver = get_object_or_404(User, id=user_id)

    if request.user == receiver:
        messages.error(request, "You cannot connect with yourself!")
        return redirect("peer_connections")

    connection, created = PeerConnection.objects.get_or_create(
        sender=request.user, receiver=receiver, defaults={"status": "pending"}
    )

    if created:
        messages.success(request, f"Connection request sent to {receiver.username}!")
    else:
        messages.info(request, f"Connection request already sent to {receiver.username}.")

    return redirect("peer_connections")


@login_required
def handle_connection_request(request, connection_id, action):
    """Accept or reject a peer connection request."""
    connection = get_object_or_404(PeerConnection, id=connection_id, receiver=request.user, status="pending")

    if action == "accept":
        connection.status = "accepted"
        messages.success(request, f"Connection with {connection.sender.username} accepted!")
    elif action == "reject":
        connection.status = "rejected"
        messages.info(request, f"Connection with {connection.sender.username} rejected.")

    connection.save()
    return redirect("peer_connections")


@login_required
def peer_messages(request, user_id):
    """Display and handle messages with a peer."""
    peer = get_object_or_404(User, id=user_id)

    # Check if users are connected
    connection = PeerConnection.objects.filter(
        (Q(sender=request.user, receiver=peer) | Q(sender=peer, receiver=request.user)),
        status="accepted",
    ).first()

    if not connection:
        messages.error(request, "You must be connected with this user to send messages.")
        return redirect("peer_connections")

    if request.method == "POST":
        content = request.POST.get("content")
        if content:
            PeerMessage.objects.create(sender=request.user, receiver=peer, content=content)
            messages.success(request, "Message sent!")

    # Get conversation messages
    messages_list = PeerMessage.objects.filter(
        (Q(sender=request.user, receiver=peer) | Q(sender=peer, receiver=request.user))
    ).order_by("created_at")

    # Mark received messages as read
    messages_list.filter(sender=peer, receiver=request.user, is_read=False).update(is_read=True)

    return render(request, "web/peer/messages.html", {"peer": peer, "messages": messages_list})


@login_required
def study_groups(request, course_id):
    """Display study groups for a course."""
    course = get_object_or_404(Course, id=course_id)
    groups = course.study_groups.all()

    if request.method == "POST":
        name = request.POST.get("name")
        description = request.POST.get("description")
        max_members = request.POST.get("max_members", 10)
        is_private = request.POST.get("is_private", False)

        if name and description:
            group = StudyGroup.objects.create(
                course=course,
                creator=request.user,
                name=name,
                description=description,
                max_members=max_members,
                is_private=is_private,
            )
            group.members.add(request.user)
            messages.success(request, "Study group created successfully!")
            return redirect("study_group_detail", group_id=group.id)

    return render(request, "web/study/groups.html", {"course": course, "groups": groups})


@login_required
def study_group_detail(request, group_id):
    """Display study group details and handle join/leave requests."""
    group = get_object_or_404(StudyGroup, id=group_id)

    if request.method == "POST":
        action = request.POST.get("action")

        if action == "join":
            if group.members.count() >= group.max_members:
                messages.error(request, "This group is full!")
            else:
                group.members.add(request.user)
                messages.success(request, f"You have joined {group.name}!")

        elif action == "leave":
            if request.user == group.creator:
                messages.error(request, "Group creator cannot leave the group!")
            else:
                group.members.remove(request.user)
                messages.info(request, f"You have left {group.name}.")

    return render(request, "web/study/group_detail.html", {"group": group})


# API Views
@login_required
def api_course_list(request):
    """API endpoint for listing courses."""
    courses = Course.objects.filter(status="published")
    data = [
        {
            "id": course.id,
            "title": course.title,
            "description": course.description,
            "teacher": course.teacher.username,
            "price": str(course.price),
            "subject": course.subject,
            "level": course.level,
            "slug": course.slug,
        }
        for course in courses
    ]
    return JsonResponse(data, safe=False)


@login_required
@teacher_required
def api_course_create(request):
    """API endpoint for creating a course."""
    if request.method != "POST":
        return JsonResponse({"error": "Only POST method is allowed"}, status=405)

    data = json.loads(request.body)
    course = Course.objects.create(
        teacher=request.user,
        title=data["title"],
        description=data["description"],
        learning_objectives=data["learning_objectives"],
        prerequisites=data.get("prerequisites", ""),
        price=data["price"],
        max_students=data["max_students"],
        subject=data["subject"],
        level=data["level"],
    )
    return JsonResponse(
        {
            "id": course.id,
            "title": course.title,
            "slug": course.slug,
        },
        status=201,
    )


@login_required
def api_course_detail(request, slug):
    """API endpoint for course details."""
    course = get_object_or_404(Course, slug=slug)
    data = {
        "id": course.id,
        "title": course.title,
        "description": course.description,
        "teacher": course.teacher.username,
        "price": str(course.price),
        "subject": course.subject,
        "level": course.level,
        "prerequisites": course.prerequisites,
        "learning_objectives": course.learning_objectives,
        "max_students": course.max_students,
        "available_spots": course.available_spots,
        "average_rating": course.average_rating,
    }
    return JsonResponse(data)


@login_required
def api_enroll(request, course_slug):
    """API endpoint for course enrollment."""
    if request.method != "POST":
        return JsonResponse({"error": "Only POST method is allowed"}, status=405)

    course = get_object_or_404(Course, slug=course_slug)
    if request.user.enrollments.filter(course=course).exists():
        return JsonResponse({"error": "Already enrolled"}, status=400)

    enrollment = Enrollment.objects.create(
        student=request.user,
        course=course,
        status="pending",
    )
    return JsonResponse(
        {
            "id": enrollment.id,
            "status": enrollment.status,
        },
        status=201,
    )


@login_required
def api_enrollments(request):
    """API endpoint for listing user enrollments."""
    enrollments = request.user.enrollments.all()
    data = [
        {
            "id": enrollment.id,
            "course": {
                "id": enrollment.course.id,
                "title": enrollment.course.title,
                "slug": enrollment.course.slug,
            },
            "status": enrollment.status,
            "enrollment_date": enrollment.enrollment_date.isoformat(),
        }
        for enrollment in enrollments
    ]
    return JsonResponse(data, safe=False)


@login_required
def api_session_list(request, course_slug):
    """API endpoint for listing course sessions."""
    course = get_object_or_404(Course, slug=course_slug)
    sessions = course.sessions.all()
    data = [
        {
            "id": session.id,
            "title": session.title,
            "description": session.description,
            "start_time": session.start_time.isoformat(),
            "end_time": session.end_time.isoformat(),
            "is_virtual": session.is_virtual,
        }
        for session in sessions
    ]
    return JsonResponse(data, safe=False)


@login_required
def api_session_detail(request, pk):
    """API endpoint for session details."""
    session = get_object_or_404(Session, pk=pk)
    data = {
        "id": session.id,
        "title": session.title,
        "description": session.description,
        "start_time": session.start_time.isoformat(),
        "end_time": session.end_time.isoformat(),
        "is_virtual": session.is_virtual,
        "meeting_link": session.meeting_link if session.is_virtual else None,
        "location": session.location if not session.is_virtual else None,
    }
    return JsonResponse(data)


@login_required
def api_forum_topic_create(request):
    """API endpoint for creating forum topics."""
    if request.method != "POST":
        return JsonResponse({"error": "Only POST method is allowed"}, status=405)

    data = json.loads(request.body)
    category = get_object_or_404(ForumCategory, id=data["category"])
    topic = ForumTopic.objects.create(
        title=data["title"],
        content=data["content"],
        category=category,
        author=request.user,
    )
    return JsonResponse(
        {
            "id": topic.id,
            "title": topic.title,
        },
        status=201,
    )


@login_required
def api_forum_reply_create(request):
    """API endpoint for creating forum replies."""
    if request.method != "POST":
        return JsonResponse({"error": "Only POST method is allowed"}, status=405)

    data = json.loads(request.body)
    topic = get_object_or_404(ForumTopic, id=data["topic"])
    reply = ForumReply.objects.create(
        topic=topic,
        content=data["content"],
        author=request.user,
    )
    return JsonResponse(
        {
            "id": reply.id,
            "content": reply.content,
        },
        status=201,
    )


@login_required
def session_detail(request, session_id):
    try:
        session = get_object_or_404(Session, id=session_id)

        # Check access rights
        if not (
            request.user == session.course.teacher
            or request.user.enrollments.filter(course=session.course, status="approved").exists()
        ):
            return HttpResponseForbidden("You don't have access to this session")

        context = {
            "session": session,
            "is_teacher": request.user == session.course.teacher,
            "now": timezone.now(),
        }

        return render(request, "web/study/session_detail.html", context)

    except Session.DoesNotExist:
        messages.error(request, "Session not found")
        return redirect("course_search")
    except Exception as e:
        if settings.DEBUG:
            raise e
        messages.error(request, "An error occurred while loading the session")
        return redirect("index")


def blog_list(request):
    blog_posts = BlogPost.objects.filter(status="published").order_by("-published_at")
    tags = BlogPost.objects.values_list("tags", flat=True).distinct()
    # Split comma-separated tags and get unique values
    unique_tags = sorted(set(tag.strip() for tags_str in tags if tags_str for tag in tags_str.split(",")))

    return render(request, "blog/list.html", {"blog_posts": blog_posts, "tags": unique_tags})


def blog_tag(request, tag):
    """View for filtering blog posts by tag."""
    blog_posts = BlogPost.objects.filter(status="published", tags__icontains=tag).order_by("-published_at")
    tags = BlogPost.objects.values_list("tags", flat=True).distinct()
    # Split comma-separated tags and get unique values
    unique_tags = sorted(set(tag.strip() for tags_str in tags if tags_str for tag in tags_str.split(",")))

    return render(request, "blog/list.html", {"blog_posts": blog_posts, "tags": unique_tags, "current_tag": tag})


@login_required
def create_blog_post(request):
    if request.method == "POST":
        form = BlogPostForm(request.POST, request.FILES)
        if form.is_valid():
            post = form.save(commit=False)
            post.author = request.user
            post.save()
            messages.success(request, "Blog post created successfully!")
            return redirect("blog_detail", slug=post.slug)
    else:
        form = BlogPostForm()

    return render(request, "blog/create.html", {"form": form})


def blog_detail(request, slug):
    """Display a blog post and its comments."""
    post = get_object_or_404(BlogPost, slug=slug, status="published")
    comments = post.comments.filter(is_approved=True).order_by("created_at")

    if request.method == "POST":
        if not request.user.is_authenticated:
            messages.error(request, "Please log in to comment.")
            return redirect("account_login")

        comment_content = request.POST.get("content")
        if comment_content:
            comment = BlogComment.objects.create(
                post=post, author=request.user, content=comment_content, is_approved=True  # Auto-approve for now
            )
            messages.success(request, f"Comment #{comment.id} added successfully!")
            return redirect("blog_detail", slug=slug)

    # Get view count from WebRequest
    view_count = WebRequest.objects.filter(path=request.path).aggregate(total_views=Sum("count"))["total_views"] or 0

    context = {
        "post": post,
        "comments": comments,
        "view_count": view_count,
    }
    return render(request, "blog/detail.html", context)


@login_required
def student_dashboard(request):
    """
    Dashboard view for students showing enrollments, progress, upcoming sessions, learning streak,
    and an Achievements section.
    """

    # Update the learning streak.
    streak, created = LearningStreak.objects.get_or_create(user=request.user)
    streak.update_streak()

    enrollments = Enrollment.objects.filter(student=request.user).select_related("course")
    upcoming_sessions = Session.objects.filter(
        course__enrollments__student=request.user, start_time__gt=timezone.now()
    ).order_by("start_time")[:5]

    progress_data = []
    total_progress = 0
    for enrollment in enrollments:
        progress, _ = CourseProgress.objects.get_or_create(enrollment=enrollment)
        progress_data.append(
            {
                "enrollment": enrollment,
                "progress": progress,
            }
        )
        total_progress += progress.completion_percentage

    avg_progress = round(total_progress / len(progress_data)) if progress_data else 0

    # Query achievements for the user.
    achievements = Achievement.objects.filter(student=request.user).order_by("-awarded_at")

    context = {
        "enrollments": enrollments,
        "upcoming_sessions": upcoming_sessions,
        "progress_data": progress_data,
        "avg_progress": avg_progress,
        "streak": streak,
        "achievements": achievements,
    }
    return render(request, "dashboard/student.html", context)


@login_required
@teacher_required
def teacher_dashboard(request):
    """Dashboard view for teachers showing their courses, student progress, and upcoming sessions."""
    courses = Course.objects.filter(teacher=request.user)
    upcoming_sessions = Session.objects.filter(course__teacher=request.user, start_time__gt=timezone.now()).order_by(
        "start_time"
    )[:5]

    # Get enrollment and progress stats for each course
    course_stats = []
    total_students = 0
    total_completed = 0
    total_earnings = Decimal("0.00")
    for course in courses:
        enrollments = course.enrollments.filter(status="approved")
        course_total_students = enrollments.count()
        course_completed = enrollments.filter(status="completed").count()
        total_students += course_total_students
        total_completed += course_completed
        # Calculate earnings (90% of course price for each enrollment, 10% platform fee)
        course_earnings = Decimal(str(course_total_students)) * course.price * Decimal("0.9")
        total_earnings += course_earnings
        course_stats.append(
            {
                "course": course,
                "total_students": course_total_students,
                "completed": course_completed,
                "completion_rate": (course_completed / course_total_students * 100) if course_total_students > 0 else 0,
                "earnings": course_earnings,
            }
        )

    # Get the teacher's storefront if it exists
    storefront = Storefront.objects.filter(teacher=request.user).first()

    context = {
        "courses": courses,
        "upcoming_sessions": upcoming_sessions,
        "course_stats": course_stats,
        "total_students": total_students,
        "completion_rate": (total_completed / total_students * 100) if total_students > 0 else 0,
        "total_earnings": round(total_earnings, 2),
        "storefront": storefront,
    }
    return render(request, "dashboard/teacher.html", context)


def custom_404(request, exception):
    """Custom 404 error handler"""
    return render(request, "404.html", status=404)


def custom_500(request):
    """Custom 500 error handler"""
    return render(request, "500.html", status=500)


def custom_429(request, exception=None):
    """Custom 429 error page."""
    return render(request, "429.html", status=429)


def cart_view(request):
    """View the shopping cart."""
    cart = get_or_create_cart(request)
    return render(request, "cart/cart.html", {"cart": cart, "stripe_public_key": settings.STRIPE_PUBLISHABLE_KEY})


def add_course_to_cart(request, course_id):
    """Add a course to the cart."""
    course = get_object_or_404(Course, id=course_id)
    cart = get_or_create_cart(request)

    # Try to get or create the cart item
    cart_item, created = CartItem.objects.get_or_create(cart=cart, course=course, defaults={"session": None})

    if created:
        messages.success(request, f"{course.title} added to cart.")
    else:
        messages.info(request, f"{course.title} is already in your cart.")

    return redirect("cart_view")


def add_session_to_cart(request, session_id):
    """Add an individual session to the cart."""
    session = get_object_or_404(Session, id=session_id)
    cart = get_or_create_cart(request)

    # Try to get or create the cart item
    cart_item, created = CartItem.objects.get_or_create(cart=cart, session=session, defaults={"course": None})

    if created:
        messages.success(request, f"{session.title} added to cart.")
    else:
        messages.info(request, f"{session.title} is already in your cart.")

    return redirect("cart_view")


def remove_from_cart(request, item_id):
    """Remove an item from the shopping cart."""
    cart = get_or_create_cart(request)
    item = get_object_or_404(CartItem, id=item_id, cart=cart)
    item.delete()
    messages.success(request, "Item removed from cart.")
    return redirect("cart_view")


def create_cart_payment_intent(request):
    """Create a payment intent for the entire cart."""
    cart = get_or_create_cart(request)

    if not cart.items.exists():
        return JsonResponse({"error": "Cart is empty"}, status=400)

    try:
        # Create a PaymentIntent with the cart total
        intent = stripe.PaymentIntent.create(
            amount=int(cart.total * 100),  # Convert to cents
            currency="usd",
            metadata={
                "cart_id": cart.id,
                "user_id": request.user.id if request.user.is_authenticated else None,
                "session_key": request.session.session_key if not request.user.is_authenticated else None,
            },
        )
        return JsonResponse({"clientSecret": intent.client_secret})
    except Exception as e:
        return JsonResponse({"error": str(e)}, status=403)


def checkout_success(request):
    """Handle successful checkout and payment confirmation."""
    payment_intent_id = request.GET.get("payment_intent")

    if not payment_intent_id:
        messages.error(request, "No payment information found.")
        return redirect("cart_view")

    try:
        # Verify the payment intent
        payment_intent = stripe.PaymentIntent.retrieve(payment_intent_id)

        if payment_intent.status != "succeeded":
            messages.error(request, "Payment was not successful.")
            return redirect("cart_view")

        cart = get_or_create_cart(request)

        if not cart.items.exists():
            messages.error(request, "Cart is empty.")
            return redirect("cart_view")

        # Handle guest checkout
        if not request.user.is_authenticated:
            email = payment_intent.receipt_email
            if not email:
                messages.error(request, "No email provided for guest checkout.")
                return redirect("cart_view")

            # Create a new user account with transaction and better username generation
            with transaction.atomic():
                base_username = email.split("@")[0][:15]  # Limit length
                timestamp = timezone.now().strftime("%Y%m%d%H%M%S")
                username = f"{base_username}_{timestamp}"

                # In the unlikely case of a collision, append random string
                while User.objects.filter(username=username).exists():
                    username = f"{base_username}_{timestamp}_{get_random_string(4)}"

                # Create the user
                user = User.objects.create_user(
                    username=username,
                    email=email,
                    password=get_random_string(length=32),  # Random password for reset
                )

                # Associate the cart with the new user
                cart.user = user
                cart.session_key = ""  # Empty string instead of None
                cart.save()

                # Send welcome email with password reset link
                send_welcome_email(user)

                # Log in the new user
                login(request, user, backend="django.contrib.auth.backends.ModelBackend")
        else:
            user = request.user

        # Lists to track enrollments for the receipt
        enrollments = []
        session_enrollments = []
        goods_items = []
        total_amount = 0

        # Define shipping_address
        shipping_address = request.POST.get("address") if cart.has_goods else None

        # Check if the cart contains goods requiring shipping
        has_goods = any(item.goods for item in cart.items.all())

        # Extract shipping address from Stripe PaymentIntent
        shipping_address = None
        if has_goods:
            shipping_data = getattr(payment_intent, "shipping", None)
            if shipping_data:
                # Construct structured shipping address
                shipping_address = {
                    "line1": shipping_data.address.line1,
                    "line2": shipping_data.address.line2 or "",
                    "city": shipping_data.address.city,
                    "state": shipping_data.address.state,
                    "postal_code": shipping_data.address.postal_code,
                    "country": shipping_data.address.country,
                }

        # Create the Order with shipping address
        order = Order.objects.create(
            user=user,  # User is defined earlier in guest/auth logic
            total_price=0,  # Updated later
            status="completed",
            shipping_address=shipping_address,
            terms_accepted=True,
        )

        storefront = None
        # Process enrollments
        for item in cart.items.all():
            if item.course:
                # Create enrollment for full course
                enrollment = Enrollment.objects.create(
                    student=user, course=item.course, status="approved", payment_intent_id=payment_intent_id
                )
                # Create progress tracker
                CourseProgress.objects.create(enrollment=enrollment)
                enrollments.append(enrollment)
                total_amount += item.course.price

                # Send confirmation emails
                send_enrollment_confirmation(enrollment)
                notify_teacher_new_enrollment(enrollment)

            elif item.session:
                # Create enrollment for individual session
                session_enrollment = SessionEnrollment.objects.create(
                    student=user, session=item.session, status="approved", payment_intent_id=payment_intent_id
                )
                session_enrollments.append(session_enrollment)
                total_amount += item.session.price

            elif item.goods:
                # Track goods items for the receipt
                goods_items.append(item)
                total_amount += item.final_price

                # Create order item for goods
                OrderItem.objects.create(
                    order=order,
                    goods=item.goods,
                    quantity=1,
                    price_at_purchase=item.goods.price,
                    discounted_price_at_purchase=item.goods.discount_price,
                )
                # Capture storefront from the first goods item
                if not storefront:
                    storefront = item.goods.storefront

        # Update order details
        order.total_price = total_amount
        if storefront:
            order.storefront = goods_items[0].goods.storefront
        order.save()

        # Clear the cart
        cart.items.all().delete()

        if storefront:
            order.storefront = storefront
            order.save(update_fields=["storefront"])

        # Render the receipt page
        return render(
            request,
            "cart/receipt.html",
            {
                "payment_intent_id": payment_intent_id,
                "order_date": timezone.now(),
                "user": user,
                "enrollments": enrollments,
                "session_enrollments": session_enrollments,
                "goods_items": goods_items,
                "total": total_amount,
                "order": order,
                "shipping_address": shipping_address,
            },
        )

    except stripe.error.StripeError as e:
        # send slack message
        send_slack_message(f"Payment verification failed: {str(e)}")
        messages.error(request, f"Payment verification failed: {str(e)}")
        return redirect("cart_view")
    except Exception as e:
        # send slack message
        send_slack_message(f"Failed to process checkout: {str(e)}")
        messages.error(request, f"Failed to process checkout: {str(e)}")
        return redirect("cart_view")


def send_welcome_email(user):
    """Send welcome email to newly created users after guest checkout."""
    if not user.email:
        raise ValueError("User must have an email address to send welcome email")

    reset_url = reverse("account_reset_password")
    context = {
        "user": user,
        "reset_url": reset_url,
    }

    html_message = render_to_string("emails/welcome_guest.html", context)
    text_message = render_to_string("emails/welcome_guest.txt", context)

    send_mail(
        subject="Welcome to Your New Learning Account",
        message=text_message,
        html_message=html_message,
        from_email=settings.DEFAULT_FROM_EMAIL,
        recipient_list=[user.email],
    )


@login_required
def edit_session(request, session_id):
    """Edit an existing session."""
    # Get the session and verify that the current user is the course teacher
    session = get_object_or_404(Session, id=session_id)
    course = session.course

    # Check if user is the course teacher
    if request.user != course.teacher:
        messages.error(request, "Only the course teacher can edit sessions!")
        return redirect("course_detail", slug=course.slug)

    if request.method == "POST":
        form = SessionForm(request.POST, instance=session)
        if form.is_valid():
            form.save()
            messages.success(request, "Session updated successfully!")
            return redirect("course_detail", slug=session.course.slug)
    else:
        form = SessionForm(instance=session)

    return render(
        request, "courses/session_form.html", {"form": form, "session": session, "course": course, "is_edit": True}
    )


@login_required
def invite_student(request, course_id):
    course = get_object_or_404(Course, id=course_id)

    # Check if user is the teacher of this course
    if course.teacher != request.user:
        messages.error(request, "You are not authorized to invite students to this course.")
        return redirect("course_detail", slug=course.slug)

    if request.method == "POST":
        form = InviteStudentForm(request.POST)
        if form.is_valid():
            email = form.cleaned_data["email"]
            message = form.cleaned_data.get("message", "")

            # Generate course URL
            course_url = request.build_absolute_uri(reverse("course_detail", args=[course.slug]))

            # Send invitation email
            context = {
                "course": course,
                "teacher": request.user,
                "message": message,
                "course_url": course_url,
            }
            html_message = render_to_string("emails/course_invitation.html", context)
            text_message = f"""
You have been invited to join {course.title}!

Message from {request.user.get_full_name() or request.user.username}:
{message}

Course Price: ${course.price}

Click here to view the course: {course_url}
"""

            try:
                send_mail(
                    f"Invitation to join {course.title}",
                    text_message,
                    settings.DEFAULT_FROM_EMAIL,
                    [email],
                    html_message=html_message,
                )
                messages.success(request, f"Invitation sent to {email}")
                return redirect("course_detail", slug=course.slug)
            except Exception:
                messages.error(request, "Failed to send invitation email. Please try again.")
    else:
        form = InviteStudentForm()

    context = {
        "course": course,
        "form": form,
    }
    return render(request, "courses/invite.html", context)


def terms(request):
    """Display the terms of service page."""
    return render(request, "terms.html")


@login_required
@teacher_required
def stripe_connect_onboarding(request):
    """Start the Stripe Connect onboarding process for teachers."""
    if not request.user.profile.is_teacher:
        messages.error(request, "Only teachers can set up payment accounts.")
        return redirect("profile")

    try:
        if not request.user.profile.stripe_account_id:
            # Create a new Stripe Connect account
            account = stripe.Account.create(
                type="express",
                country="US",
                email=request.user.email,
                capabilities={
                    "card_payments": {"requested": True},
                    "transfers": {"requested": True},
                },
            )

            # Save the account ID to the user's profile
            request.user.profile.stripe_account_id = account.id
            request.user.profile.save()

        # Create an account link for onboarding
        account_link = stripe.AccountLink.create(
            account=request.user.profile.stripe_account_id,
            refresh_url=request.build_absolute_uri(reverse("stripe_connect_onboarding")),
            return_url=request.build_absolute_uri(reverse("profile")),
            type="account_onboarding",
        )

        return redirect(account_link.url)

    except stripe.error.StripeError as e:
        messages.error(request, f"Failed to set up Stripe account: {str(e)}")
        return redirect("profile")


@csrf_exempt
def stripe_connect_webhook(request):
    """Handle Stripe Connect account updates."""
    payload = request.body
    sig_header = request.META.get("HTTP_STRIPE_SIGNATURE")

    try:
        event = stripe.Webhook.construct_event(payload, sig_header, settings.STRIPE_CONNECT_WEBHOOK_SECRET)
    except ValueError:
        return HttpResponse(status=400)
    except stripe.error.SignatureVerificationError:
        return HttpResponse(status=400)

    if event.type == "account.updated":
        account = event.data.object
        try:
            profile = Profile.objects.get(stripe_account_id=account.id)
            if account.charges_enabled and account.payouts_enabled:
                profile.stripe_account_status = "verified"
            else:
                profile.stripe_account_status = "pending"
            profile.save()
        except Profile.DoesNotExist:
            return HttpResponse(status=404)

    return HttpResponse(status=200)


@login_required
def create_forum_category(request):
    """Create a new forum category."""
    if request.method == "POST":
        form = ForumCategoryForm(request.POST)
        if form.is_valid():
            category = form.save()
            messages.success(request, f"Forum category '{category.name}' created successfully!")
            return redirect("forum_category", slug=category.slug)
    else:
        form = ForumCategoryForm()

    return render(request, "web/forum/create_category.html", {"form": form})


@login_required
def edit_topic(request, topic_id):
    """Edit an existing forum topic."""
    topic = get_object_or_404(ForumTopic, id=topic_id, author=request.user)
    categories = ForumCategory.objects.all()

    if request.method == "POST":
        form = ForumTopicForm(request.POST, instance=topic)
        if form.is_valid():
            form.save()
            messages.success(request, "Topic updated successfully!")
            return redirect("forum_topic", category_slug=topic.category.slug, topic_id=topic.id)
    else:
        form = ForumTopicForm(instance=topic)

    return render(request, "web/forum/edit_topic.html", {"topic": topic, "form": form, "categories": categories})


@login_required
def my_forum_topics(request):
    """Display all forum topics created by the current user."""
    topics = ForumTopic.objects.filter(author=request.user).order_by("-created_at")
    categories = ForumCategory.objects.all()
    return render(request, "web/forum/my_topics.html", {"topics": topics, "categories": categories})


@login_required
def my_forum_replies(request):
    """Display all forum replies created by the current user."""
    replies = (
        ForumReply.objects.filter(author=request.user)
        .select_related("topic", "topic__category")
        .order_by("-created_at")
    )
    categories = ForumCategory.objects.all()
    return render(request, "web/forum/my_replies.html", {"replies": replies, "categories": categories})


def get_course_calendar(request, slug):
    """AJAX endpoint to get calendar data for a course."""
    course = get_object_or_404(Course, slug=slug)
    today = timezone.now().date()
    calendar_weeks = []

    # Get current month and year from query parameters
    year = int(request.GET.get("year", today.year))
    month = int(request.GET.get("month", today.month))
    current_month = timezone.datetime(year, month, 1).date()

    # Get previous and next month for navigation
    if month == 1:
        prev_month = {"year": year - 1, "month": 12}
    else:
        prev_month = {"year": year, "month": month - 1}

    if month == 12:
        next_month = {"year": year + 1, "month": 1}
    else:
        next_month = {"year": year, "month": month + 1}

    # Get sessions for the current month
    month_sessions = course.sessions.filter(start_time__year=year, start_time__month=month).order_by("start_time")

    # Generate calendar data
    cal = calendar.monthcalendar(year, month)

    for week in cal:
        calendar_week = []
        for day in week:
            if day == 0:
                calendar_week.append({"date": None, "has_session": False, "is_today": False})
            else:
                date = timezone.datetime(year, month, day).date()
                sessions_on_day = [s for s in month_sessions if s.start_time.date() == date]
                calendar_week.append(
                    {
                        "date": date.isoformat() if date else None,
                        "has_session": bool(sessions_on_day),
                        "is_today": date == today,
                    }
                )
        calendar_weeks.append(calendar_week)

    data = {
        "calendar_weeks": calendar_weeks,
        "current_month": current_month.strftime("%B %Y"),
        "prev_month": prev_month,
        "next_month": next_month,
    }

    return JsonResponse(data)


@login_required
def create_calendar(request):
    if request.method == "POST":
        title = request.POST.get("title")
        description = request.POST.get("description")
        try:
            month = int(request.POST.get("month"))
            year = int(request.POST.get("year"))

            # Validate month is between 0-11
            if not 0 <= month <= 11:
                return JsonResponse({"success": False, "error": "Month must be between 0 and 11"}, status=400)

            calendar = EventCalendar.objects.create(
                title=title, description=description, creator=request.user, month=month, year=year
            )

            return JsonResponse({"success": True, "calendar_id": calendar.id, "share_token": calendar.share_token})
        except (ValueError, TypeError):
            return JsonResponse({"success": False, "error": "Invalid month or year"}, status=400)

    return render(request, "calendar/create.html")


def view_calendar(request, share_token):
    calendar = get_object_or_404(EventCalendar, share_token=share_token)
    return render(request, "calendar/view.html", {"calendar": calendar})


@require_POST
def add_time_slot(request, share_token):
    try:
        with transaction.atomic():
            calendar = get_object_or_404(EventCalendar, share_token=share_token)
            name = request.POST.get("name")
            day = int(request.POST.get("day"))
            start_time = request.POST.get("start_time")
            end_time = request.POST.get("end_time")

            # Create the time slot
            TimeSlot.objects.create(calendar=calendar, name=name, day=day, start_time=start_time, end_time=end_time)

            return JsonResponse({"success": True})
    except IntegrityError:
        return JsonResponse({"success": False, "error": "You already have a time slot for this day"}, status=400)
    except Exception as e:
        return JsonResponse({"success": False, "error": str(e)}, status=400)


@require_POST
def remove_time_slot(request, share_token):
    calendar = get_object_or_404(EventCalendar, share_token=share_token)
    name = request.POST.get("name")
    day = int(request.POST.get("day"))

    TimeSlot.objects.filter(calendar=calendar, name=name, day=day).delete()

    return JsonResponse({"success": True})


@require_GET
def get_calendar_data(request, share_token):
    calendar = get_object_or_404(EventCalendar, share_token=share_token)
    slots = TimeSlot.objects.filter(calendar=calendar)

    data = {
        "title": calendar.title,
        "description": calendar.description,
        "month": calendar.month,
        "year": calendar.year,
        "slots": [
            {
                "name": slot.name,
                "day": slot.day,
                "start_time": slot.start_time.strftime("%H:%M"),
                "end_time": slot.end_time.strftime("%H:%M"),
            }
            for slot in slots
        ],
    }

    return JsonResponse(data)


def system_status(request):
    """Check system status including SendGrid API connectivity and disk space usage."""
    status = {
        "sendgrid": {"status": "unknown", "message": "", "api_key_configured": False},
        "disk_space": {"status": "unknown", "message": "", "usage": {}},
        "timestamp": timezone.now(),
    }

    # Check SendGrid
    sendgrid_api_key = os.getenv("SENDGRID_PASSWORD")
    if sendgrid_api_key:
        status["sendgrid"]["api_key_configured"] = True
        try:
            print("Checking SendGrid API...")
            response = requests.get(
                "https://api.sendgrid.com/v3/user/account",
                headers={"Authorization": f"Bearer {sendgrid_api_key}"},
                timeout=5,
            )
            if response.status_code == 200:
                status["sendgrid"]["status"] = "ok"
                status["sendgrid"]["message"] = "Successfully connected to SendGrid API"
            else:
                status["sendgrid"]["status"] = "error"
                status["sendgrid"]["message"] = f"Unexpected response: {response.status_code}"
        except requests.exceptions.RequestException as e:
            status["sendgrid"]["status"] = "error"
            status["sendgrid"]["message"] = f"API Error: {str(e)}"
    else:
        status["sendgrid"]["status"] = "error"
        status["sendgrid"]["message"] = "SendGrid API key not configured"

    # Check disk space
    try:
        total, used, free = shutil.disk_usage("/")
        total_gb = total / (2**30)  # Convert to GB
        used_gb = used / (2**30)
        free_gb = free / (2**30)
        usage_percent = (used / total) * 100

        status["disk_space"]["usage"] = {
            "total_gb": round(total_gb, 2),
            "used_gb": round(used_gb, 2),
            "free_gb": round(free_gb, 2),
            "percent": round(usage_percent, 1),
        }

        # Set status based on usage percentage
        if usage_percent >= 90:
            status["disk_space"]["status"] = "error"
            status["disk_space"]["message"] = "Critical: Disk usage above 90%"
        elif usage_percent >= 80:
            status["disk_space"]["status"] = "warning"
            status["disk_space"]["message"] = "Warning: Disk usage above 80%"
        else:
            status["disk_space"]["status"] = "ok"
            status["disk_space"]["message"] = "Disk space usage is normal"
    except Exception as e:
        status["disk_space"]["status"] = "error"
        status["disk_space"]["message"] = f"Error checking disk space: {str(e)}"

    return render(request, "status.html", {"status": status})


@login_required
@teacher_required
def message_enrolled_students(request, slug):
    """Send an email to all enrolled students in a course."""
    course = get_object_or_404(Course, slug=slug, teacher=request.user)

    if request.method == "POST":
        title = request.POST.get("title")
        message = request.POST.get("message")

        if title and message:
            # Get all enrolled students
            enrolled_students = User.objects.filter(
                enrollments__course=course, enrollments__status="approved"
            ).distinct()

            # Send email to each student
            for student in enrolled_students:
                send_mail(
                    subject=f"[{course.title}] {title}",
                    message=message,
                    from_email=settings.DEFAULT_FROM_EMAIL,
                    recipient_list=[student.email],
                    fail_silently=True,
                )

            messages.success(request, "Email sent successfully to all enrolled students!")
            return redirect("course_detail", slug=slug)
        else:
            messages.error(request, "Both title and message are required!")

    return render(request, "courses/message_students.html", {"course": course})


def message_teacher(request, teacher_id):
    """Send a message to a teacher."""
    teacher = get_object_or_404(get_user_model(), id=teacher_id)
    if not teacher.profile.is_teacher:
        messages.error(request, "This user is not a teacher.")
        return redirect("index")

    if request.method == "POST":
        form = MessageTeacherForm(request.POST, user=request.user)
        if form.is_valid():
            # Prepare email content
            if request.user.is_authenticated:
                sender_name = request.user.get_full_name() or request.user.username
                sender_email = request.user.email
            else:
                sender_name = form.cleaned_data["name"]
                sender_email = form.cleaned_data["email"]

            # Send email to teacher
            context = {
                "sender_name": sender_name,
                "sender_email": sender_email,
                "message": form.cleaned_data["message"],
            }
            html_message = render_to_string("web/emails/teacher_message.html", context)

            try:
                send_mail(
                    subject=f"New message from {sender_name}",
                    message=form.cleaned_data["message"],
                    from_email=settings.DEFAULT_FROM_EMAIL,
                    recipient_list=[teacher.email],
                    html_message=html_message,
                )
                messages.success(request, "Your message has been sent successfully!")

                # Get the next URL from query params, default to course search if not provided
                next_url = request.GET.get("next")
                if next_url:
                    try:
                        return redirect("course_detail", slug=next_url)
                    except NoReverseMatch:
                        pass
                return redirect("course_search")
            except Exception as e:
                messages.error(request, f"Failed to send message: {str(e)}")
                return redirect("message_teacher", teacher_id=teacher_id)
    else:
        form = MessageTeacherForm(user=request.user)

    return render(
        request,
        "web/message_teacher.html",
        {
            "form": form,
            "teacher": teacher,
        },
    )


@login_required
def confirm_rolled_sessions(request, course_slug):
    """View for teachers to confirm rolled over session dates."""
    course = get_object_or_404(Course, slug=course_slug, teacher=request.user)

    # Get all rolled over but unconfirmed sessions
    rolled_sessions = course.sessions.filter(is_rolled_over=True, teacher_confirmed=False).order_by("start_time")

    if request.method == "POST":
        session_ids = request.POST.getlist("confirm_sessions")
        if session_ids:
            # Confirm selected sessions
            course.sessions.filter(id__in=session_ids).update(teacher_confirmed=True)
            messages.success(request, "Selected sessions have been confirmed.")

            # Reset rollover status for unselected sessions
            unselected_sessions = rolled_sessions.exclude(id__in=session_ids)
            for session in unselected_sessions:
                session.start_time = session.original_start_time
                session.end_time = session.original_end_time
                session.is_rolled_over = False
                session.save()

            messages.info(request, "Unselected sessions have been reset to their original dates.")

        return redirect("course_detail", slug=course_slug)

    return render(
        request,
        "courses/confirm_rolled_sessions.html",
        {
            "course": course,
            "rolled_sessions": rolled_sessions,
        },
    )


def feedback(request):
    if request.method == "POST":
        form = FeedbackForm(request.POST)
        if form.is_valid():
            # Send feedback notification to admin
            name = form.cleaned_data.get("name", "Anonymous")
            email = form.cleaned_data.get("email", "Not provided")
            description = form.cleaned_data["description"]

            # Send to Slack if webhook URL is configured
            if settings.SLACK_WEBHOOK_URL:
                message = f"*New Feedback*\nFrom: {name}\nEmail: {email}\n\n{description}"
                send_slack_message(message)

            messages.success(request, "Thank you for your feedback! We appreciate your input.")
            return redirect("feedback")
    else:
        form = FeedbackForm()

    return render(request, "feedback.html", {"form": form})


def content_dashboard(request):
    # Get current time and thresholds
    now = timezone.now()
    month_ago = now - timedelta(days=30)

    def get_status(date, threshold_days=None):
        if not date:
            return "neutral"
        if not threshold_days:
            return "success"
        threshold = now - timedelta(days=threshold_days)
        if date >= threshold:
            return "success"
        elif date >= (threshold - timedelta(days=threshold_days)):
            return "warning"
        return "danger"

    # Web traffic stats
    web_stats = {
        "total_views": WebRequest.objects.aggregate(total=Sum("count"))["total"] or 0,
        "unique_visitors": WebRequest.objects.values("ip_address").distinct().count(),
        "date": WebRequest.objects.order_by("-created").first().created if WebRequest.objects.exists() else None,
    }
    web_stats["status"] = get_status(web_stats["date"])

    # Generate traffic data for chart (last 30 days)
    traffic_data = []
    for i in range(30):
        date = now - timedelta(days=i)
        day_views = WebRequest.objects.filter(created__date=date.date()).aggregate(total=Sum("count"))["total"] or 0
        traffic_data.append({"date": date.strftime("%Y-%m-%d"), "views": day_views})
    traffic_data.reverse()  # Most recent last for chart

    # Blog stats
    blog_stats = {
        "posts": BlogPost.objects.filter(status="published").count(),
        "views": (WebRequest.objects.filter(path__startswith="/blog/").aggregate(total=Sum("count"))["total"] or 0),
        "date": (
            BlogPost.objects.filter(status="published").order_by("-published_at").first().published_at
            if BlogPost.objects.exists()
            else None
        ),
    }
    blog_stats["status"] = get_status(blog_stats["date"], 7)

    # Forum stats
    forum_stats = {
        "topics": ForumTopic.objects.count(),
        "replies": ForumReply.objects.count(),
        "date": ForumTopic.objects.order_by("-created_at").first().created_at if ForumTopic.objects.exists() else None,
    }
    forum_stats["status"] = get_status(forum_stats["date"], 1)  # 1 day threshold

    # Course stats
    course_stats = {
        "active": Course.objects.filter(status="published").count(),
        "students": Enrollment.objects.filter(status="approved").count(),
        "date": Course.objects.order_by("-created_at").first().created_at if Course.objects.exists() else None,
    }
    course_stats["status"] = get_status(course_stats["date"], 30)  # 1 month threshold

    # User stats
    user_stats = {
        "total": User.objects.count(),
        "active": User.objects.filter(last_login__gte=month_ago).count(),
        "date": User.objects.order_by("-date_joined").first().date_joined if User.objects.exists() else None,
    }

    def get_status(date, threshold_days):
        if not date:
            return "danger"
        days_since = (now - date).days
        if days_since > threshold_days * 2:
            return "danger"
        elif days_since > threshold_days:
            return "warning"
        return "success"

    # Calculate overall health score
    connected_platforms = 0
    healthy_platforms = 0
    platforms_data = [
        (blog_stats["date"], 7),  # Blog: 1 week threshold
        (forum_stats["date"], 7),  # Forum: 1 week threshold
        (course_stats["date"], 7),  # Courses: 1 week threshold
        (user_stats["date"], 7),  # Users: 1 week threshold
    ]

    for date, threshold in platforms_data:
        if date:
            connected_platforms += 1
            if get_status(date, threshold) != "danger":
                healthy_platforms += 1

    overall_score = int((healthy_platforms / max(connected_platforms, 1)) * 100)

    # Get social media stats
    social_stats = get_social_stats()
    content_data = {
        "blog": {
            "stats": blog_stats,
            "status": get_status(blog_stats["date"], 7),
            "date": blog_stats["date"],
        },
        "forum": {
            "stats": forum_stats,
            "status": get_status(forum_stats["date"], 7),
            "date": forum_stats["date"],
        },
        "courses": {
            "stats": course_stats,
            "status": get_status(course_stats["date"], 7),
            "date": course_stats["date"],
        },
        "users": {
            "stats": user_stats,
            "status": get_status(user_stats["date"], 7),
            "date": user_stats["date"],
        },
    }

    # Add social media stats
    content_data.update(social_stats)

    return render(
        request,
        "web/dashboard/content_status.html",
        {
            "content_data": content_data,
            "overall_score": overall_score,
            "web_stats": web_stats,
            "traffic_data": json.dumps(traffic_data),
            "blog_stats": blog_stats,
            "forum_stats": forum_stats,
            "course_stats": course_stats,
            "user_stats": user_stats,
        },
    )


# Challenges views
def current_weekly_challenge(request):
    current_time = timezone.now()
    weekly_challenge = Challenge.objects.filter(
        challenge_type="weekly", start_date__lte=current_time, end_date__gte=current_time
    ).first()

    one_time_challenges = Challenge.objects.filter(
        challenge_type="one_time", start_date__lte=current_time, end_date__gte=current_time
    )
    user_submissions = {}
    if request.user.is_authenticated:
        # Get all active challenges
        all_challenges = []
        if weekly_challenge:
            all_challenges.append(weekly_challenge)
            all_challenges.extend(list(one_time_challenges))

        # Get all submissions for active challenges
        if all_challenges:
            submissions = ChallengeSubmission.objects.filter(user=request.user, challenge__in=all_challenges)
            # Create a dictionary mapping challenge IDs to submissions
            for submission in submissions:
                user_submissions[submission.challenge_id] = submission

    return render(
        request,
        "web/current_weekly_challenge.html",
        {
            "current_challenge": weekly_challenge,
            "one_time_challenges": one_time_challenges,
            "user_submissions": user_submissions if request.user.is_authenticated else {},
        },
    )


def challenge_detail(request, challenge_id):
    try:
        challenge = get_object_or_404(Challenge, id=challenge_id)
        submissions = ChallengeSubmission.objects.filter(challenge=challenge)
        # Check if the current user has submitted this challenge
        user_submission = None
        if request.user.is_authenticated:
            user_submission = ChallengeSubmission.objects.filter(user=request.user, challenge=challenge).first()

        return render(
            request,
            "web/challenge_detail.html",
            {"challenge": challenge, "submissions": submissions, "user_submission": user_submission},
        )
    except Http404:
        # Redirect to weekly challenges list if specific challenge not found
        messages.info(request, "Challenge not found. Returning to challenges list.")
        return redirect("current_weekly_challenge")


@login_required
def challenge_submit(request, challenge_id):
    challenge = get_object_or_404(Challenge, id=challenge_id)
    # Check if the user has already submitted this challenge
    existing_submission = ChallengeSubmission.objects.filter(user=request.user, challenge=challenge).first()

    if existing_submission:
        return redirect("challenge_detail", challenge_id=challenge_id)

    if request.method == "POST":
        form = ChallengeSubmissionForm(request.POST)
        if form.is_valid():
            submission = form.save(commit=False)
            submission.user = request.user
            submission.challenge = challenge
            submission.save()
            messages.success(request, "Your submission has been recorded!")
            return redirect("challenge_detail", challenge_id=challenge_id)
    else:
        form = ChallengeSubmissionForm()

    return render(request, "web/challenge_submit.html", {"challenge": challenge, "form": form})


@require_GET
def fetch_video_title(request):
    """
    Fetch video title from a URL with proper security measures to prevent SSRF attacks.
    """
    url = request.GET.get("url")
    if not url:
        return JsonResponse({"error": "URL parameter is required"}, status=400)

    # Validate URL
    try:
        parsed_url = urlparse(url)

        # Check for scheme - only allow http and https
        if parsed_url.scheme not in ["http", "https"]:
            return JsonResponse({"error": "Invalid URL scheme. Only HTTP and HTTPS are supported."}, status=400)

        # Check for private/internal IP addresses
        if parsed_url.netloc:
            hostname = parsed_url.netloc.split(":")[0]

            # Block localhost variations and common internal domains
            blocked_hosts = [
                "localhost",
                "127.0.0.1",
                "0.0.0.0",
                "internal",
                "intranet",
                "local",
                "lan",
                "corp",
                "private",
                "::1",
            ]

            if any(blocked in hostname.lower() for blocked in blocked_hosts):
                return JsonResponse({"error": "Access to internal networks is not allowed"}, status=403)

            # Resolve hostname to IP and check if it's private
            try:
                ip_address = socket.gethostbyname(hostname)
                ip_obj = ipaddress.ip_address(ip_address)

                # Check if the IP is private/internal
                if ip_obj.is_private or ip_obj.is_loopback or ip_obj.is_link_local or ip_obj.is_multicast:
                    return JsonResponse({"error": "Access to internal/private networks is not allowed"}, status=403)
            except (socket.gaierror, ValueError):
                # If hostname resolution fails or IP parsing fails, continue
                pass

    except Exception as e:
        return JsonResponse({"error": f"Invalid URL format: {str(e)}"}, status=400)

    # Set a timeout to prevent hanging requests
    timeout = 5  # seconds

    try:
        # Only allow HEAD and GET methods with limited redirects
        response = requests.get(
            url,
            timeout=timeout,
            allow_redirects=True,
            headers={
                "User-Agent": "Educational-Website-Validator/1.0",
            },
        )
        response.raise_for_status()

        # Extract title from response headers or content
        title = response.headers.get("title", "")
        if not title:
            # Try to extract title from HTML content
            content = response.text
            title_match = re.search(r"<title>(.*?)</title>", content)
            title = title_match.group(1) if title_match else "Untitled Video"

            # Sanitize the title
            title = html.escape(title)

        return JsonResponse({"title": title})

    except requests.RequestException:
        return JsonResponse({"error": "Failed to fetch video title:"}, status=500)


def get_referral_stats():
    """Get statistics for top referrers."""
    return (
        Profile.objects.annotate(
            total_signups=Count("referrals"),
            total_enrollments=Count(
                "referrals__user__enrollments", filter=Q(referrals__user__enrollments__status="approved")
            ),
            total_clicks=Count(
                "referrals__user__webrequest", filter=Q(referrals__user__webrequest__path__contains="ref=")
            ),
        )
        .filter(total_signups__gt=0)
        .order_by("-total_signups")[:10]
    )


def referral_leaderboard(request):
    """Display the referral leaderboard."""
    top_referrers = get_referral_stats()
    return render(request, "web/referral_leaderboard.html", {"top_referrers": top_referrers})


# Goods Views
class GoodsListView(LoginRequiredMixin, generic.ListView):
    model = Goods
    template_name = "goods/goods_list.html"
    context_object_name = "products"

    def get_queryset(self):
        return Goods.objects.filter(storefront__teacher=self.request.user)


class GoodsDetailView(generic.DetailView):
    model = Goods
    template_name = "goods/goods_detail.html"
    context_object_name = "product"

    def get_object(self):
        return get_object_or_404(Goods, pk=self.kwargs["pk"])


class GoodsCreateView(LoginRequiredMixin, UserPassesTestMixin, generic.CreateView):
    model = Goods
    form_class = GoodsForm
    template_name = "goods/goods_form.html"

    def test_func(self):
        return hasattr(self.request.user, "storefront")

    def form_valid(self, form):
        form.instance.storefront = self.request.user.storefront
        images = self.request.FILES.getlist("images")
        product_type = form.cleaned_data.get("product_type")

        # Validate digital product images
        if product_type == "digital" and not images:
            form.add_error(None, "Digital products require at least one image")
            return self.form_invalid(form)

        # Validate image constraints
        if len(images) > 8:
            form.add_error(None, "Maximum 8 images allowed")
            return self.form_invalid(form)

        for img in images:
            if img.size > 5 * 1024 * 1024:
                form.add_error(None, f"{img.name} exceeds 5MB size limit")
                return self.form_invalid(form)

        # Save main product first
        super().form_valid(form)

        # Save images after product creation
        for image_file in images:
            ProductImage.objects.create(goods=self.object, image=image_file)

        return render(self.request, "goods/goods_create_success.html", {"product": self.object})

    def form_invalid(self, form):
        messages.error(self.request, f"Creation failed: {form.errors.as_text()}")
        return super().form_invalid(form)

    def get_success_url(self):
        return reverse("goods_list")


class GoodsUpdateView(LoginRequiredMixin, UserPassesTestMixin, generic.UpdateView):
    model = Goods
    form_class = GoodsForm
    template_name = "goods/goods_update.html"

    # Filter by user's products only
    def get_queryset(self):
        return Goods.objects.filter(storefront__teacher=self.request.user)

    # Verify ownership
    def test_func(self):
        return self.get_object().storefront.teacher == self.request.user

    def get_success_url(self):
        return reverse("goods_list")


class GoodsDeleteView(LoginRequiredMixin, UserPassesTestMixin, DeleteView):
    model = Goods
    template_name = "goods/goods_confirm_delete.html"
    success_url = reverse_lazy("goods_list")

    def test_func(self):
        return self.request.user == self.get_object().storefront.teacher


def add_goods_to_cart(request, pk):
    """Add a product (goods) to the cart."""
    product = get_object_or_404(Goods, pk=pk)

    # Prevent adding out-of-stock items
    if product.stock is None or product.stock <= 0:
        messages.error(request, f"{product.name} is out of stock and cannot be added to cart.")
        return redirect("goods_detail", pk=pk)  # Redirect back to product page

    cart = get_or_create_cart(request)
    cart_item, created = CartItem.objects.get_or_create(cart=cart, goods=product, defaults={"session": None})

    if created:
        messages.success(request, f"{product.name} added to cart.")
    else:
        messages.info(request, f"{product.name} is already in your cart.")

    return redirect("cart_view")


class GoodsListingView(ListView):
    model = Goods
    template_name = "goods/goods_listing.html"
    context_object_name = "products"
    paginate_by = 15

    def get_queryset(self):
        queryset = Goods.objects.all()
        store_name = self.request.GET.get("store_name")
        product_type = self.request.GET.get("product_type")
        category = self.request.GET.get("category")
        min_price = self.request.GET.get("min_price")
        max_price = self.request.GET.get("max_price")

        if store_name:
            queryset = queryset.filter(storefront__name__icontains=store_name)
        if product_type:
            queryset = queryset.filter(product_type=product_type)
        if category:
            queryset = queryset.filter(category__icontains=category)
        if min_price:
            queryset = queryset.filter(price__gte=min_price)
        if max_price:
            queryset = queryset.filter(price__lte=max_price)

        return queryset

    def get_context_data(self, **kwargs):
        context = super().get_context_data(**kwargs)
        context["store_names"] = Storefront.objects.values_list("name", flat=True).distinct()
        context["categories"] = Goods.objects.values_list("category", flat=True).distinct()
        return context


# Order Management
class OrderManagementView(LoginRequiredMixin, UserPassesTestMixin, generic.ListView):
    model = Order
    template_name = "orders/order_management.html"
    context_object_name = "orders"
    paginate_by = 20

    def test_func(self):
        storefront = get_object_or_404(Storefront, store_slug=self.kwargs["store_slug"])
        return self.request.user == storefront.teacher

    def get_queryset(self):
        queryset = Order.objects.filter(items__goods__storefront__store_slug=self.kwargs["store_slug"]).distinct()

        # Get status from request and filter
        selected_status = self.request.GET.get("status")
        if selected_status and selected_status != "all":
            queryset = queryset.filter(status=selected_status)

        return queryset

    def get_context_data(self, **kwargs):
        context = super().get_context_data(**kwargs)
        context["statuses"] = Order.STATUS_CHOICES  # Directly from model
        context["selected_status"] = self.request.GET.get("status", "")
        return context


class OrderDetailView(LoginRequiredMixin, generic.DetailView):
    model = Order
    template_name = "orders/order_detail.html"
    context_object_name = "order"


@login_required
@require_POST
def update_order_status(request, item_id):
    order = get_object_or_404(Order, id=item_id, user=request.user)
    new_status = request.POST.get("status").lower()  # Convert to lowercase for consistency

    # Define allowed statuses inside the function
    VALID_STATUSES = ["draft", "pending", "processing", "shipped", "completed", "cancelled", "refunded"]

    if new_status not in VALID_STATUSES:
        messages.error(request, "Invalid status.")
        return redirect("order_detail", pk=item_id)

    order.status = new_status
    order.save()
    messages.success(request, "Order status updated successfully.")
    return redirect("order_detail", pk=item_id)


# Analytics
class StoreAnalyticsView(LoginRequiredMixin, UserPassesTestMixin, generic.TemplateView):
    template_name = "analytics/analytics_dashboard.html"

    def test_func(self):
        storefront = get_object_or_404(Storefront, store_slug=self.kwargs["store_slug"])
        return self.request.user == storefront.teacher

    def get_context_data(self, **kwargs):
        context = super().get_context_data(**kwargs)
        storefront = get_object_or_404(Storefront, store_slug=self.kwargs["store_slug"])

        # Store-specific analytics
        orders = Order.objects.filter(storefront=storefront, status="completed")

        context.update(
            {
                "total_sales": orders.count(),
                "total_revenue": orders.aggregate(Sum("total_price"))["total_price__sum"] or 0,
                "top_products": OrderItem.objects.filter(order__storefront=storefront)
                .values("goods__name")
                .annotate(total_sold=Sum("quantity"))
                .order_by("-total_sold")[:5],
                "storefront": storefront,
            }
        )
        return context


class AdminMerchAnalyticsView(LoginRequiredMixin, UserPassesTestMixin, generic.TemplateView):
    template_name = "analytics/admin_analytics.html"

    def test_func(self):
        return self.request.user.is_staff

    def get_context_data(self, **kwargs):
        context = super().get_context_data(**kwargs)

        # Platform-wide analytics
        context.update(
            {
                "total_sales": Order.objects.filter(status="completed").count(),
                "total_revenue": Order.objects.filter(status="completed").aggregate(Sum("total_price"))[
                    "total_price__sum"
                ]
                or 0,
                "top_storefronts": Storefront.objects.annotate(total_sales=Count("goods__orderitem")).order_by(
                    "-total_sales"
                )[:5],
            }
        )
        return context


@login_required
def sales_analytics(request):
    """View for displaying sales analytics."""
    storefront = get_object_or_404(Storefront, teacher=request.user)

    # Get completed orders for this storefront
    orders = Order.objects.filter(storefront=storefront, status="completed")

    # Calculate metrics
    total_revenue = orders.aggregate(total=Sum("total_price"))["total"] or 0
    total_orders = orders.count()

    # Placeholder conversion rate (to be implemented properly later)
    conversion_rate = 0.00  # Temporary placeholder

    # Best selling products
    best_selling_products = (
        OrderItem.objects.filter(order__storefront=storefront)
        .values("goods__name")
        .annotate(total_sold=Sum("quantity"))
        .order_by("-total_sold")[:5]
    )

    context = {
        "total_revenue": total_revenue,
        "total_orders": total_orders,
        "conversion_rate": conversion_rate,
        "best_selling_products": best_selling_products,
    }
    return render(request, "analytics/analytics_dashboard.html", context)


@login_required
def sales_data(request):
    # Get the user's storefront
    storefront = get_object_or_404(Storefront, teacher=request.user)

    # Define valid statuses for metrics (e.g., include "completed" and "shipped")
    valid_statuses = ["completed", "shipped"]
    orders = Order.objects.filter(storefront=storefront, status__in=valid_statuses)

    # Calculate total revenue
    total_revenue = orders.aggregate(total=Sum("total_price"))["total"] or 0

    # Calculate total orders
    total_orders = orders.count()

    # Calculate conversion rate (orders / visits * 100)
    total_visits = WebRequest.objects.filter(path__contains="ref=").count()  # Adjust based on visit tracking
    conversion_rate = (total_orders / total_visits * 100) if total_visits > 0 else 0.00

    # Get best-selling products
    best_selling_products = (
        OrderItem.objects.filter(order__storefront=storefront, order__status__in=valid_statuses)
        .values("goods__name")
        .annotate(total_sold=Sum("quantity"))
        .order_by("-total_sold")[:5]
    )

    # Prepare response data
    data = {
        "total_revenue": float(total_revenue),
        "total_orders": total_orders,
        "conversion_rate": round(conversion_rate, 2),
        "best_selling_products": list(best_selling_products),
    }
    return JsonResponse(data)


class StorefrontCreateView(LoginRequiredMixin, CreateView):
    model = Storefront
    form_class = StorefrontForm
    template_name = "storefront/storefront_form.html"
    success_url = "/dashboard/teacher/"

    def dispatch(self, request, *args, **kwargs):
        if Storefront.objects.filter(teacher=request.user).exists():
            return redirect("storefront_update", store_slug=request.user.storefront.store_slug)
        return super().dispatch(request, *args, **kwargs)

    def form_valid(self, form):
        form.instance.teacher = self.request.user  # Set the teacher field to the current user
        return super().form_valid(form)


class StorefrontUpdateView(LoginRequiredMixin, UpdateView):
    model = Storefront
    form_class = StorefrontForm
    template_name = "storefront/storefront_form.html"
    success_url = "/dashboard/teacher/"

    def get_object(self):
        return get_object_or_404(Storefront, teacher=self.request.user)


class StorefrontDetailView(LoginRequiredMixin, generic.DetailView):
    model = Storefront
    template_name = "storefront/storefront_detail.html"
    context_object_name = "storefront"

    def get_object(self):
        return get_object_or_404(Storefront, store_slug=self.kwargs["store_slug"])


def success_story_list(request):
    """View for listing published success stories."""
    success_stories = SuccessStory.objects.filter(status="published").order_by("-published_at")

    # Paginate results
    paginator = Paginator(success_stories, 9)  # 9 stories per page
    page_number = request.GET.get("page", 1)
    page_obj = paginator.get_page(page_number)

    context = {
        "success_stories": page_obj,
        "is_paginated": paginator.num_pages > 1,
        "page_obj": page_obj,
    }
    return render(request, "success_stories/list.html", context)


def success_story_detail(request, slug):
    """View for displaying a single success story."""
    success_story = get_object_or_404(SuccessStory, slug=slug, status="published")

    # Get related success stories (same author or similar content)
    related_stories = (
        SuccessStory.objects.filter(status="published").exclude(id=success_story.id).order_by("-published_at")[:3]
    )

    context = {
        "success_story": success_story,
        "related_stories": related_stories,
    }
    return render(request, "success_stories/detail.html", context)


@login_required
def create_success_story(request):
    """View for creating a new success story."""
    if request.method == "POST":
        form = SuccessStoryForm(request.POST, request.FILES)
        if form.is_valid():
            success_story = form.save(commit=False)
            success_story.author = request.user
            success_story.save()
            messages.success(request, "Success story created successfully!")
            return redirect("success_story_detail", slug=success_story.slug)
    else:
        form = SuccessStoryForm()

    context = {
        "form": form,
    }
    return render(request, "success_stories/create.html", context)


@login_required
def edit_success_story(request, slug):
    """View for editing an existing success story."""
    success_story = get_object_or_404(SuccessStory, slug=slug, author=request.user)

    if request.method == "POST":
        form = SuccessStoryForm(request.POST, request.FILES, instance=success_story)
        if form.is_valid():
            form.save()
            messages.success(request, "Success story updated successfully!")
            return redirect("success_story_detail", slug=success_story.slug)
    else:
        form = SuccessStoryForm(instance=success_story)

    context = {
        "form": form,
        "success_story": success_story,
        "is_edit": True,
    }
    return render(request, "success_stories/create.html", context)


@login_required
def delete_success_story(request, slug):
    """View for deleting a success story."""
    success_story = get_object_or_404(SuccessStory, slug=slug, author=request.user)

    if request.method == "POST":
        success_story.delete()
        messages.success(request, "Success story deleted successfully!")
        return redirect("success_story_list")

    context = {
        "success_story": success_story,
    }
    return render(request, "success_stories/delete_confirm.html", context)


def gsoc_landing_page(request):
    """
    Renders the GSOC landing page with top GitHub contributors
    based on merged pull requests
    """
    import logging

    import requests
    from django.conf import settings

    # Initialize an empty list for contributors in case the GitHub API call fails
    top_contributors = []

    # GitHub API URL for the education-website repository
    github_repo_url = "https://api.github.com/repos/alphaonelabs/education-website"

    # Users to exclude from the contributor list (bots and automated users)
    excluded_users = ["A1L13N", "dependabot[bot]"]

    try:
        # Fetch contributors from GitHub API
        headers = {}
        # Check if GitHub token is configured
        if hasattr(settings, "GITHUB_TOKEN") and settings.GITHUB_TOKEN:
            headers["Authorization"] = f"token {settings.GITHUB_TOKEN}"

        # Get all closed pull requests - we'll filter for merged ones in code
        # The GitHub API doesn't have a direct 'merged' filter in the query params
        # so we get all closed PRs and then check the 'merged_at' field
        pull_requests_response = requests.get(
            f"{github_repo_url}/pulls",
            params={
                "state": "closed",  # closed PRs could be either merged or just closed
                "sort": "updated",
                "direction": "desc",
                "per_page": 100,
            },
            headers=headers,
            timeout=5,
        )

        # Check for rate limiting
        if pull_requests_response.status_code == 403 and "X-RateLimit-Remaining" in pull_requests_response.headers:
            remaining = pull_requests_response.headers.get("X-RateLimit-Remaining")
            if remaining == "0":
                reset_time = int(pull_requests_response.headers.get("X-RateLimit-Reset", 0))
                reset_datetime = time.strftime("%Y-%m-%d %H:%M:%S", time.localtime(reset_time))
                logging.warning(f"GitHub API rate limit exceeded. Resets at {reset_datetime}")

        if pull_requests_response.status_code == 200:
            pull_requests = pull_requests_response.json()

            # Create a map of contributors with their PR count
            contributor_stats = defaultdict(
                lambda: {"merged_pr_count": 0, "avatar_url": "", "profile_url": "", "prs_url": ""}
            )

            # Process each pull request
            for pr in pull_requests:
                # Check if the PR was merged
                if pr.get("merged_at"):
                    username = pr["user"]["login"]

                    # Skip excluded users
                    if username in excluded_users:
                        continue

                    contributor_stats[username]["merged_pr_count"] += 1
                    contributor_stats[username]["avatar_url"] = pr["user"]["avatar_url"]
                    contributor_stats[username]["profile_url"] = pr["user"]["html_url"]
                    # Add a direct link to the user's PRs for this repository
                    base_url = "https://github.com/alphaonelabs/education-website/pulls"
                    query = f"?q=is:pr+author:{username}+is:merged"
                    contributor_stats[username]["prs_url"] = base_url + query
                    contributor_stats[username]["username"] = username

            # Convert to list and sort by PR count
            top_contributors = [v for k, v in contributor_stats.items()]
            top_contributors.sort(key=lambda x: x["merged_pr_count"], reverse=True)

            # Get top 10 contributors
            top_contributors = top_contributors[:10]

    except Exception as e:
        logging.error(f"Error fetching GitHub contributors: {str(e)}")

    context = {"top_contributors": top_contributors}

    return render(request, "gsoc_landing_page.html", context)


def whiteboard(request):
    return render(request, "whiteboard.html")


def graphing_calculator(request):
    return render(request, "graphing_calculator.html")


def meme_list(request):
    memes = Meme.objects.all().order_by("-created_at")
    subjects = Subject.objects.filter(memes__isnull=False).distinct()
    # Filter by subject if provided
    subject_filter = request.GET.get("subject")
    if subject_filter:
        memes = memes.filter(subject__slug=subject_filter)
    paginator = Paginator(memes, 12)  # Show 12 memes per page
    page_number = request.GET.get("page", 1)
    page_obj = paginator.get_page(page_number)

    return render(request, "memes.html", {"memes": page_obj, "subjects": subjects, "selected_subject": subject_filter})


@login_required
def add_meme(request):
    if request.method == "POST":
        form = MemeForm(request.POST, request.FILES)
        if form.is_valid():
            meme = form.save(commit=False)  # The form handles subject creation logic internally
            meme.uploader = request.user
            meme.save()
            messages.success(request, "Your meme has been uploaded successfully!")
            return redirect("meme_list")
    else:
        form = MemeForm()
    subjects = Subject.objects.all().order_by("name")
    return render(request, "add_meme.html", {"form": form, "subjects": subjects})


@login_required
def team_goals(request):
    """List all team goals the user is part of or has created."""
    user_goals = (
        TeamGoal.objects.filter(Q(creator=request.user) | Q(members__user=request.user))
        .distinct()
        .order_by("-created_at")
    )

    paginator = Paginator(user_goals, 10)
    page_number = request.GET.get("page")
    page_obj = paginator.get_page(page_number)

    pending_invites = TeamInvite.objects.filter(recipient=request.user, status="pending").select_related(
        "goal", "sender"
    )

    context = {
        "goals": page_obj,
        "pending_invites": pending_invites,
        "is_paginated": paginator.num_pages > 1,
    }
    return render(request, "teams/list.html", context)


@login_required
def create_team_goal(request):
    """Create a new team goal."""
    if request.method == "POST":
        form = TeamGoalForm(request.POST)
        if form.is_valid():
            with transaction.atomic():
                goal = form.save(commit=False)
                goal.creator = request.user
                goal.save()

                # Add creator as a member
                TeamGoalMember.objects.create(team_goal=goal, user=request.user, role="leader")

                messages.success(request, "Team goal created successfully!")
                return redirect("team_goal_detail", goal_id=goal.id)
    else:
        form = TeamGoalForm()

    return render(request, "teams/create.html", {"form": form})


@login_required
def team_goal_detail(request, goal_id):
    """View and manage a specific team goal."""
    goal = get_object_or_404(TeamGoal.objects.prefetch_related("members__user"), id=goal_id)

    # Check if user has access to this goal
    if not (goal.creator == request.user or goal.members.filter(user=request.user).exists()):
        messages.error(request, "You do not have access to this team goal.")
        return redirect("team_goals")

    # Get existing team members to exclude from invitation
    existing_members = goal.members.values_list("user_id", flat=True)

    # Handle inviting new members
    if request.method == "POST":
        form = TeamInviteForm(request.POST)
        if form.is_valid():
            # Check for existing invites using the validated User object
            if TeamInvite.objects.filter(
                goal__id=goal.id, recipient=form.cleaned_data["recipient"]  # Changed to use User object
            ).exists():
                messages.warning(request, "An invite for this user is already pending.")
                return redirect("team_goal_detail", goal_id=goal.id)
            invite = form.save(commit=False)
            invite.sender = request.user
            invite.goal = goal
            invite.save()
            messages.success(request, f"Invitation sent to {invite.recipient.email}!")
            notify_team_invite(invite)
            return redirect("team_goal_detail", goal_id=goal.id)

    else:
        form = TeamInviteForm()

    # Get users that can be invited (exclude existing members and the creator)
    available_users = User.objects.exclude(id__in=list(existing_members) + [goal.creator.id]).values(
        "id", "username", "email"
    )

    context = {
        "goal": goal,
        "invite_form": form,
        "user_is_leader": goal.members.filter(user=request.user, role="leader").exists(),
        "available_users": available_users,
    }
    return render(request, "teams/detail.html", context)


@login_required
def accept_team_invite(request, invite_id):
    """Accept a team invitation."""
    invite = get_object_or_404(
        TeamInvite.objects.select_related("goal"), id=invite_id, recipient=request.user, status="pending"
    )

    # Create team member using get_or_create to avoid race conditions
    member, created = TeamGoalMember.objects.get_or_create(
        team_goal=invite.goal, user=request.user, defaults={"role": "member"}
    )

    if not created:
        messages.info(request, f"You are already a member of {invite.goal.title}.")
    else:
        messages.success(request, f"You have joined {invite.goal.title}!")

    # Update invite status
    invite.status = "accepted"
    invite.responded_at = timezone.now()
    invite.save()

    notify_team_invite_response(invite)
    return redirect("team_goal_detail", goal_id=invite.goal.id)


@login_required
def decline_team_invite(request, invite_id):
    """Decline a team invitation."""
    invite = get_object_or_404(TeamInvite, id=invite_id, recipient=request.user, status="pending")

    invite.status = "declined"
    invite.responded_at = timezone.now()
    invite.save()

    notify_team_invite_response(invite)
    messages.info(request, f"You have declined to join {invite.goal.title}.")
    return redirect("team_goals")


@login_required
def edit_team_goal(request, goal_id):
    """Edit an existing team goal."""
    goal = get_object_or_404(TeamGoal, id=goal_id)

    # Check if user is the creator or a leader
    if not (goal.creator == request.user or goal.members.filter(user=request.user, role="leader").exists()):
        messages.error(request, "You don't have permission to edit this team goal.")
        return redirect("team_goal_detail", goal_id=goal_id)

    if request.method == "POST":
        form = TeamGoalForm(request.POST, instance=goal)
        if form.is_valid():
            # Validate that deadline is not in the past
            if form.cleaned_data["deadline"] < timezone.now():
                form.add_error("deadline", "Deadline cannot be in the past.")
                context = {
                    "form": form,
                    "goal": goal,
                    "is_edit": True,
                }
                return render(request, "teams/create.html", context)
            form.save()
            messages.success(request, "Team goal updated successfully!")
            return redirect("team_goal_detail", goal_id=goal.id)
    else:
        form = TeamGoalForm(instance=goal)

    context = {
        "form": form,
        "goal": goal,
        "is_edit": True,
    }
    return render(request, "teams/create.html", context)


@login_required
def mark_team_contribution(request, goal_id):
    """Allow a team member to mark their contribution as complete."""
    goal = get_object_or_404(TeamGoal, id=goal_id)

    # Find the current user's membership in this goal
    member = goal.members.filter(user=request.user).first()

    if not member:
        messages.error(request, "You are not a member of this team goal.")
        return redirect("team_goal_detail", goal_id=goal_id)

    if member.completed:
        messages.info(request, "Your contribution is already marked as complete.")
        return redirect("team_goal_detail", goal_id=goal_id)

    # Mark the user's contribution as complete
    member.mark_completed()
    messages.success(request, "Your contribution has been marked as complete.")
    notify_team_goal_completion(goal, request.user)
    return redirect("team_goal_detail", goal_id=goal_id)


@login_required
def remove_team_member(request, goal_id, member_id):
    """Remove a member from a team goal."""
    goal = get_object_or_404(TeamGoal, id=goal_id)

    # Check if user is the creator or a leader
    if not (goal.creator == request.user or goal.members.filter(user=request.user, role="leader").exists()):
        messages.error(request, "You don't have permission to remove members.")
        return redirect("team_goal_detail", goal_id=goal_id)

    member = get_object_or_404(TeamGoalMember, id=member_id, team_goal=goal)

    # Prevent removing the creator
    if member.user == goal.creator:
        messages.error(request, "The team creator cannot be removed.")
        return redirect("team_goal_detail", goal_id=goal_id)

    member.delete()
    messages.success(request, f"{member.user.username} has been removed from the team.")
    return redirect("team_goal_detail", goal_id=goal_id)


@login_required
def delete_team_goal(request, goal_id):
    """Delete a team goal."""
    goal = get_object_or_404(TeamGoal, id=goal_id)

    # Only creator can delete the goal
    if request.user != goal.creator:
        messages.error(request, "Only the creator can delete this team goal.")
        return redirect("team_goal_detail", goal_id=goal_id)

    if request.method == "POST":
        goal.delete()
        messages.success(request, "Team goal has been deleted.")
        return redirect("team_goals")

    return render(request, "teams/delete_confirm.html", {"goal": goal})


@teacher_required
def add_student_to_course(request, slug):
    course = get_object_or_404(Course, slug=slug)
    if course.teacher != request.user:
        return HttpResponseForbidden("You are not authorized to enroll students in this course.")
    if request.method == "POST":
        form = StudentEnrollmentForm(request.POST)
        if form.is_valid():
            first_name = form.cleaned_data["first_name"]
            last_name = form.cleaned_data["last_name"]
            email = form.cleaned_data["email"]

            # Check if a user with this email already exists.
            if User.objects.filter(email=email).exists():
                form.add_error("email", "A user with this email already exists.")
            else:
                # Generate a username by combining the first name and the email prefix.
                email_prefix = email.split("@")[0]
                generated_username = f"{first_name}_{email_prefix}".lower()

                # Ensure the username is unique; if not, append a random string.
                while User.objects.filter(username=generated_username).exists():
                    generated_username = f"{generated_username}{get_random_string(4)}"
                # Create a new student account with an auto-generated password.
                random_password = get_random_string(10)
                try:
                    student = User.objects.create_user(
                        username=generated_username,
                        email=email,
                        password=random_password,
                        first_name=first_name,
                        last_name=last_name,
                    )
                    # Mark the new user as a student (not a teacher).
                    student.profile.is_teacher = False
                    student.profile.save()

                    # Enroll the new student in the course if not already enrolled.
                    if Enrollment.objects.filter(course=course, student=student).exists():
                        form.add_error(None, "Student is already enrolled.")
                    else:
                        Enrollment.objects.create(course=course, student=student, status="approved")
                        messages.success(request, f"{first_name} {last_name} has been enrolled in the course.")

                        # Send enrollment notification and password reset link to student
                        reset_link = request.build_absolute_uri(reverse("account_reset_password"))
                        context = {
                            "student": student,
                            "course": course,
                            "teacher": request.user,
                            "reset_link": reset_link,
                        }
                        html_message = render_to_string("emails/student_enrollment.html", context)
                        send_mail(
                            f"You have been enrolled in {course.title}",
                            f"You have been enrolled in {course.title} by\
                                {request.user.get_full_name() or request.user.username}. "
                            f"Please visit {reset_link} to set your password.",
                            settings.DEFAULT_FROM_EMAIL,
                            [email],
                            html_message=html_message,
                            fail_silently=False,
                        )
                        return redirect("course_detail", slug=course.slug)
                except IntegrityError:
                    form.add_error(None, "Failed to create user account. Please try again.")
    else:
        form = StudentEnrollmentForm()

    return render(request, "courses/add_student.html", {"form": form, "course": course})


def donate(request):
    """Display the donation page with options for one-time donations and subscriptions."""
    # Get recent public donations to display
    recent_donations = Donation.objects.filter(status="completed", anonymous=False).order_by("-created_at")[:5]

    # Calculate total donations
    total_donations = Donation.objects.filter(status="completed").aggregate(total=Sum("amount"))["total"] or 0

    # Get donation amounts for the preset buttons
    donation_amounts = [5, 10, 25, 50, 100]

    context = {
        "stripe_public_key": settings.STRIPE_PUBLISHABLE_KEY,
        "recent_donations": recent_donations,
        "total_donations": total_donations,
        "donation_amounts": donation_amounts,
    }

    return render(request, "donate.html", context)


@login_required
def create_donation_payment_intent(request):
    """Create a payment intent for a one-time donation."""
    if request.method != "POST":
        return JsonResponse({"error": "Invalid request method"}, status=400)

    try:
        data = json.loads(request.body)
        amount = data.get("amount")
        message = data.get("message", "")
        anonymous = data.get("anonymous", False)

        if not amount or float(amount) <= 0:
            return JsonResponse({"error": "Invalid donation amount"}, status=400)

        # Convert amount to cents for Stripe
        amount_cents = int(float(amount) * 100)

        # Create a payment intent
        intent = stripe.PaymentIntent.create(
            amount=amount_cents,
            currency="usd",
            metadata={
                "donation_type": "one_time",
                "user_id": request.user.id,
                "message": message[:100] if message else "",  # Limit message length
                "anonymous": "true" if anonymous else "false",
            },
        )

        # Create a donation record
        donation = Donation.objects.create(
            user=request.user,
            email=request.user.email,
            amount=amount,
            donation_type="one_time",
            status="pending",
            stripe_payment_intent_id=intent.id,
            message=message,
            anonymous=anonymous,
        )

        return JsonResponse(
            {
                "clientSecret": intent.client_secret,
                "donation_id": donation.id,
            }
        )

    except Exception as e:
        return JsonResponse({"error": str(e)}, status=400)


@login_required
def create_donation_subscription(request):
    """Create a subscription for recurring donations."""
    if request.method != "POST":
        return JsonResponse({"error": "Invalid request method"}, status=400)

    try:
        data = json.loads(request.body)
        amount = data.get("amount")
        message = data.get("message", "")
        anonymous = data.get("anonymous", False)
        payment_method_id = data.get("payment_method_id")

        if not amount or float(amount) <= 0:
            return JsonResponse({"error": "Invalid donation amount"}, status=400)

        if not payment_method_id:
            return JsonResponse({"error": "Payment method is required"}, status=400)

        # Convert amount to cents for Stripe
        amount_cents = int(float(amount) * 100)

        # Check if user already has a Stripe customer ID
        customer_id = None
        if hasattr(request.user, "profile") and request.user.profile.stripe_customer_id:
            customer_id = request.user.profile.stripe_customer_id

        # Create or get customer
        if customer_id:
            customer = stripe.Customer.retrieve(customer_id)
        else:
            customer = stripe.Customer.create(
                email=request.user.email,
                name=request.user.get_full_name() or request.user.username,
                payment_method=payment_method_id,
                invoice_settings={"default_payment_method": payment_method_id},
            )

            # Save customer ID to user profile
            if hasattr(request.user, "profile"):
                request.user.profile.stripe_customer_id = customer.id
                request.user.profile.save()

        # Create a subscription product and price if they don't exist
        # Note: In a production environment, you might want to create these
        # products and prices in the Stripe dashboard and reference them here
        product = stripe.Product.create(
            name=f"Monthly Donation - ${amount}",
            type="service",
        )

        price = stripe.Price.create(
            product=product.id,
            unit_amount=amount_cents,
            currency="usd",
            recurring={"interval": "month"},
        )

        # Create the subscription
        subscription = stripe.Subscription.create(
            customer=customer.id,
            items=[{"price": price.id}],
            payment_behavior="default_incomplete",
            expand=["latest_invoice.payment_intent"],
            metadata={
                "donation_type": "subscription",
                "user_id": request.user.id,
                "message": message[:100] if message else "",
                "anonymous": "true" if anonymous else "false",
                "amount": amount,
            },
        )

        # Create a donation record
        donation = Donation.objects.create(
            user=request.user,
            email=request.user.email,
            amount=amount,
            donation_type="subscription",
            status="pending",
            stripe_subscription_id=subscription.id,
            stripe_customer_id=customer.id,
            message=message,
            anonymous=anonymous,
        )

        return JsonResponse(
            {
                "subscription_id": subscription.id,
                "client_secret": subscription.latest_invoice.payment_intent.client_secret,
                "donation_id": donation.id,
            }
        )

    except Exception as e:
        return JsonResponse({"error": str(e)}, status=400)


@csrf_exempt
def donation_webhook(request):
    """Handle Stripe webhooks for donations."""
    payload = request.body
    sig_header = request.META.get("HTTP_STRIPE_SIGNATURE")

    try:
        event = stripe.Webhook.construct_event(payload, sig_header, settings.STRIPE_WEBHOOK_SECRET)
    except ValueError:
        # Invalid payload
        return HttpResponse(status=400)
    except stripe.error.SignatureVerificationError:
        # Invalid signature
        return HttpResponse(status=400)

    # Handle payment intent events
    if event.type == "payment_intent.succeeded":
        payment_intent = event.data.object
        handle_successful_donation_payment(payment_intent)
    elif event.type == "payment_intent.payment_failed":
        payment_intent = event.data.object
        handle_failed_donation_payment(payment_intent)

    # Handle subscription events
    elif event.type == "customer.subscription.created":
        subscription = event.data.object
        handle_subscription_created(subscription)
    elif event.type == "customer.subscription.updated":
        subscription = event.data.object
        handle_subscription_updated(subscription)
    elif event.type == "customer.subscription.deleted":
        subscription = event.data.object
        handle_subscription_cancelled(subscription)
    elif event.type == "invoice.payment_succeeded":
        invoice = event.data.object
        handle_invoice_paid(invoice)
    elif event.type == "invoice.payment_failed":
        invoice = event.data.object
        handle_invoice_failed(invoice)

    return HttpResponse(status=200)


def handle_successful_donation_payment(payment_intent):
    """Handle successful one-time donation payments."""
    try:
        # Find the donation by payment intent ID
        donation = Donation.objects.get(stripe_payment_intent_id=payment_intent.id)
        donation.status = "completed"
        donation.save()

        # Send thank you email
        send_donation_thank_you_email(donation)

    except Donation.DoesNotExist:
        # This might be a payment for something else
        pass


def handle_failed_donation_payment(payment_intent):
    """Handle failed one-time donation payments."""
    try:
        # Find the donation by payment intent ID
        donation = Donation.objects.get(stripe_payment_intent_id=payment_intent.id)
        donation.status = "failed"
        donation.save()

    except Donation.DoesNotExist:
        # This might be a payment for something else
        pass


def handle_subscription_created(subscription):
    """Handle newly created subscriptions."""
    try:
        # Find the donation by subscription ID
        donation = Donation.objects.get(stripe_subscription_id=subscription.id)

        # Update status based on subscription status
        if subscription.status == "active":
            donation.status = "completed"
        elif subscription.status == "incomplete":
            donation.status = "pending"
        elif subscription.status == "canceled":
            donation.status = "cancelled"

        donation.save()

    except Donation.DoesNotExist:
        # This might be a subscription for something else
        pass


def handle_subscription_updated(subscription):
    """Handle subscription updates."""
    try:
        # Find the donation by subscription ID
        donation = Donation.objects.get(stripe_subscription_id=subscription.id)

        # Update status based on subscription status
        if subscription.status == "active":
            donation.status = "completed"
        elif subscription.status == "past_due":
            donation.status = "pending"
        elif subscription.status == "canceled":
            donation.status = "cancelled"

        donation.save()

    except Donation.DoesNotExist:
        # This might be a subscription for something else
        pass


def handle_subscription_cancelled(subscription):
    """Handle cancelled subscriptions."""
    try:
        # Find the donation by subscription ID
        donation = Donation.objects.get(stripe_subscription_id=subscription.id)
        donation.status = "cancelled"
        donation.save()

    except Donation.DoesNotExist:
        # This might be a subscription for something else
        pass


def handle_invoice_paid(invoice):
    """Handle successful subscription invoice payments."""
    if invoice.subscription:
        try:
            # Find the donation by subscription ID
            donation = Donation.objects.get(stripe_subscription_id=invoice.subscription)

            # Create a new donation record for this payment
            Donation.objects.create(
                user=donation.user,
                email=donation.email,
                amount=donation.amount,
                donation_type="subscription",
                status="completed",
                stripe_subscription_id=donation.stripe_subscription_id,
                stripe_customer_id=donation.stripe_customer_id,
                message=donation.message,
                anonymous=donation.anonymous,
            )

            # Send thank you email
            send_donation_thank_you_email(donation)

        except Donation.DoesNotExist:
            # This might be a subscription for something else
            pass


def handle_invoice_failed(invoice):
    """Handle failed subscription invoice payments."""
    if invoice.subscription:
        try:
            # Find the donation by subscription ID
            donation = Donation.objects.get(stripe_subscription_id=invoice.subscription)

            # Create a new donation record for this failed payment
            Donation.objects.create(
                user=donation.user,
                email=donation.email,
                amount=donation.amount,
                donation_type="subscription",
                status="failed",
                stripe_subscription_id=donation.stripe_subscription_id,
                stripe_customer_id=donation.stripe_customer_id,
                message=donation.message,
                anonymous=donation.anonymous,
            )

        except Donation.DoesNotExist:
            # This might be a subscription for something else
            pass


def send_donation_thank_you_email(donation):
    """Send a thank you email for donations."""
    subject = "Thank You for Your Donation!"
    from_email = settings.DEFAULT_FROM_EMAIL
    to_email = donation.email

    # Prepare context for email template
    context = {
        "donation": donation,
        "site_name": settings.SITE_NAME,
    }

    # Render email template
    html_message = render_to_string("emails/donation_thank_you.html", context)
    plain_message = strip_tags(html_message)

    # Send email
    send_mail(subject, plain_message, from_email, [to_email], html_message=html_message)


def donation_success(request):
    """Display a success page after a successful donation."""
    donation_id = request.GET.get("donation_id")

    if donation_id:
        try:
            donation = Donation.objects.get(id=donation_id)
            context = {
                "donation": donation,
            }
            return render(request, "donation_success.html", context)
        except Donation.DoesNotExist:
            pass

    # If no valid donation ID, redirect to the donate page
    return redirect("donate")


def donation_cancel(request):
    """Handle donation cancellation."""
    return redirect("donate")


def educational_videos_list(request):
    """View for listing educational videos with optional category filtering."""
    # Get category filter from query params
    selected_category = request.GET.get("category")

    # Base queryset
    videos = EducationalVideo.objects.select_related("uploader", "category").order_by("-uploaded_at")

    # Apply category filter if provided
    if selected_category:
        videos = videos.filter(category__slug=selected_category)
        selected_category_obj = get_object_or_404(Subject, slug=selected_category)
        selected_category_display = selected_category_obj.name
    else:
        selected_category_display = None

    # Get category counts for sidebar
    category_counts = dict(
        EducationalVideo.objects.values("category__name", "category__slug")
        .annotate(count=Count("id"))
        .values_list("category__slug", "count")
    )

    # Get all subjects for the dropdown
    subjects = Subject.objects.all().order_by("order", "name")

    # Paginate results
    paginator = Paginator(videos, 12)  # 12 videos per page
    page_number = request.GET.get("page", 1)
    page_obj = paginator.get_page(page_number)

    context = {
        "videos": page_obj,
        "is_paginated": paginator.num_pages > 1,
        "page_obj": page_obj,
        "subjects": subjects,
        "selected_category": selected_category,
        "selected_category_display": selected_category_display,
        "category_counts": category_counts,
    }

    return render(request, "videos/list.html", context)


@login_required
def upload_educational_video(request):
    """View for uploading a new educational video."""
    if request.method == "POST":
        form = EducationalVideoForm(request.POST)
        if form.is_valid():
            video = form.save(commit=False)
            video.uploader = request.user
            video.save()

            return redirect("educational_videos_list")
    else:
        form = EducationalVideoForm()

    return render(request, "videos/upload.html", {"form": form})


def certificate_detail(request, certificate_id):
    certificate = get_object_or_404(Certificate, certificate_id=certificate_id)
    if request.user != certificate.user and not request.user.is_staff:
        return HttpResponseForbidden("You don't have permission to view this certificate")
    context = {
        "certificate": certificate,
    }
    return render(request, "courses/certificate_detail.html", context)


@login_required
def generate_certificate(request, enrollment_id):
    # Retrieve the enrollment for the current user
    enrollment = get_object_or_404(Enrollment, id=enrollment_id, student=request.user)
    # Ensure the course is completed before generating a certificate
    if enrollment.status != "completed":
        messages.error(request, "You can only generate a certificate for a completed course.")
        return redirect("student_dashboard")

    # Check if a certificate already exists for this course and user
    certificate = Certificate.objects.filter(user=request.user, course=enrollment.course).first()
    if certificate:
        messages.info(request, "Certificate already generated.")
        return redirect("certificate_detail", certificate_id=certificate.certificate_id)

    # Create a new certificate record manually
    certificate = Certificate.objects.create(user=request.user, course=enrollment.course)
    messages.success(request, "Certificate generated successfully!")
    return redirect("certificate_detail", certificate_id=certificate.certificate_id)


@login_required
def tracker_list(request):
    trackers = ProgressTracker.objects.filter(user=request.user).order_by("-updated_at")
    return render(request, "trackers/list.html", {"trackers": trackers})


@login_required
def create_tracker(request):
    if request.method == "POST":
        form = ProgressTrackerForm(request.POST)
        if form.is_valid():
            tracker = form.save(commit=False)
            tracker.user = request.user
            tracker.save()
            return redirect("tracker_detail", tracker_id=tracker.id)
    else:
        form = ProgressTrackerForm()
    return render(request, "trackers/form.html", {"form": form, "title": "Create Progress Tracker"})


@login_required
def update_tracker(request, tracker_id):
    tracker = get_object_or_404(ProgressTracker, id=tracker_id, user=request.user)

    if request.method == "POST":
        form = ProgressTrackerForm(request.POST, instance=tracker)
        if form.is_valid():
            form.save()
            return redirect("tracker_detail", tracker_id=tracker.id)
    else:
        form = ProgressTrackerForm(instance=tracker)
    return render(request, "trackers/form.html", {"form": form, "tracker": tracker, "title": "Update Progress Tracker"})


@login_required
def tracker_detail(request, tracker_id):
    tracker = get_object_or_404(ProgressTracker, id=tracker_id, user=request.user)
    embed_url = request.build_absolute_uri(f"/trackers/embed/{tracker.embed_code}/")
    return render(request, "trackers/detail.html", {"tracker": tracker, "embed_url": embed_url})


@login_required
def update_progress(request, tracker_id):
    if request.method == "POST" and request.headers.get("X-Requested-With") == "XMLHttpRequest":
        tracker = get_object_or_404(ProgressTracker, id=tracker_id, user=request.user)

        try:
            new_value = int(request.POST.get("current_value", tracker.current_value))
            tracker.current_value = new_value
            tracker.save()

            return JsonResponse(
                {"success": True, "percentage": tracker.percentage, "current_value": tracker.current_value}
            )
        except ValueError:
            return JsonResponse({"success": False, "error": "Invalid value"}, status=400)
    return JsonResponse({"success": False, "error": "Invalid request"}, status=400)


@xframe_options_exempt
def embed_tracker(request, embed_code):
    tracker = get_object_or_404(ProgressTracker, embed_code=embed_code, public=True)
    return render(request, "trackers/embed.html", {"tracker": tracker})


@login_required
def streak_detail(request):
    """Display the user's learning streak."""
    if not request.user.is_authenticated:
        return redirect("account_login")
    streak, created = LearningStreak.objects.get_or_create(user=request.user)
    return render(request, "streak_detail.html", {"streak": streak})


@login_required
def waiting_room_list(request):
    """View for displaying waiting rooms categorized by status."""
    # Get waiting rooms by status
    open_rooms = WaitingRoom.objects.filter(status="open")
    fulfilled_rooms = WaitingRoom.objects.filter(status="fulfilled")
    closed_rooms = WaitingRoom.objects.filter(status="closed")

    # Get waiting rooms created by the user
    user_created_rooms = WaitingRoom.objects.filter(creator=request.user)

    # Get waiting rooms joined by the user
    user_joined_rooms = request.user.joined_waiting_rooms.all()

    # Process topics for all waiting rooms
    all_rooms = (
        list(open_rooms)
        + list(fulfilled_rooms)
        + list(closed_rooms)
        + list(user_created_rooms)
        + list(user_joined_rooms)
    )
    room_topics = {}
    for room in all_rooms:
        room_topics[room.id] = [topic.strip() for topic in room.topics.split(",") if topic.strip()]

    context = {
        "open_rooms": open_rooms,
        "fulfilled_rooms": fulfilled_rooms,
        "closed_rooms": closed_rooms,
        "user_created_rooms": user_created_rooms,
        "user_joined_rooms": user_joined_rooms,
        "room_topics": room_topics,
    }
    return render(request, "waiting_room/list.html", context)


def find_matching_courses(waiting_room):
    """Find courses that match the waiting room's subject and topics."""
    # Get courses with matching subject name (case-insensitive)
    matching_courses = Course.objects.filter(subject__iexact=waiting_room.subject, status="published")

    # Filter courses that have all required topics
    required_topics = {t.strip().lower() for t in waiting_room.topics.split(",") if t.strip()}

    # Further filter courses by checking if their topics contain all required topics
    final_matches = []
    for course in matching_courses:
        course_topics = {t.strip().lower() for t in course.topics.split(",") if t.strip()}
        if course_topics.issuperset(required_topics):
            final_matches.append(course)

    return final_matches


def waiting_room_detail(request, waiting_room_id):
    """View for displaying details of a waiting room."""
    waiting_room = get_object_or_404(WaitingRoom, id=waiting_room_id)

    # Check if the user is a participant
    is_participant = request.user.is_authenticated and request.user in waiting_room.participants.all()

    # Check if the user is the creator
    is_creator = request.user.is_authenticated and request.user == waiting_room.creator

    # Check if the user is a teacher
    is_teacher = request.user.is_authenticated and hasattr(request.user, "profile") and request.user.profile.is_teacher

    context = {
        "waiting_room": waiting_room,
        "is_participant": is_participant,
        "is_creator": is_creator,
        "is_teacher": is_teacher,
        "participant_count": waiting_room.participants.count(),
        "topic_list": [topic.strip() for topic in waiting_room.topics.split(",") if topic.strip()],
    }
    return render(request, "waiting_room/detail.html", context)


@login_required
def join_waiting_room(request, waiting_room_id):
    """View for joining a waiting room."""
    waiting_room = get_object_or_404(WaitingRoom, id=waiting_room_id)

    # Check if the waiting room is open
    if waiting_room.status != "open":
        messages.error(request, "This waiting room is no longer open for joining.")
        return redirect("waiting_room_list")

    # Add the user as a participant if not already
    if request.user not in waiting_room.participants.all():
        waiting_room.participants.add(request.user)
        messages.success(request, f"You have joined the waiting room: {waiting_room.title}")
    else:
        messages.info(request, "You are already a participant in this waiting room.")

    return redirect("waiting_room_detail", waiting_room_id=waiting_room.id)


@login_required
def leave_waiting_room(request, waiting_room_id):
    """View for leaving a waiting room."""
    waiting_room = get_object_or_404(WaitingRoom, id=waiting_room_id)

    # Remove the user from participants
    if request.user in waiting_room.participants.all():
        waiting_room.participants.remove(request.user)
        messages.success(request, f"You have left the waiting room: {waiting_room.title}")
    else:
        messages.info(request, "You are not a participant in this waiting room.")

    return redirect("waiting_room_list")


def is_superuser(user):
    return user.is_superuser


@user_passes_test(is_superuser)
def sync_github_milestones(request):
    """Sync GitHub milestones with forum topics."""
    github_repo = "alphaonelabs/alphaonelabs-education-website"
    milestones_url = f"https://api.github.com/repos/{github_repo}/milestones"

    try:
        # Get GitHub milestones
        response = requests.get(milestones_url)
        response.raise_for_status()
        milestones = response.json()

        # Get or create a forum category for milestones
        category, created = ForumCategory.objects.get_or_create(
            name="GitHub Milestones",
            defaults={
                "slug": "github-milestones",
                "description": "Discussions about GitHub milestones and project roadmap",
                "icon": "fa-github",
            },
        )

        # Count for tracking
        created_count = 0
        updated_count = 0

        for milestone in milestones:
            milestone_title = milestone["title"]
            milestone_description = milestone["description"] or "No description provided."
            milestone_url = milestone["html_url"]
            milestone_state = milestone["state"]
            open_issues = milestone["open_issues"]
            closed_issues = milestone["closed_issues"]
            due_date = milestone.get("due_on", "No due date")

            # Format content with progress information
            progress = 0
            if open_issues + closed_issues > 0:
                progress = (closed_issues / (open_issues + closed_issues)) * 100

            content = f"""
## Milestone: {milestone_title}

{milestone_description}

**State:** {milestone_state}
**Progress:** {progress:.1f}% ({closed_issues} closed / {open_issues} open issues)
**Due Date:** {due_date}

[View on GitHub]({milestone_url})
            """

            # Try to find an existing topic for this milestone
            topic = ForumTopic.objects.filter(
                category=category, title__startswith=f"Milestone: {milestone_title}"
            ).first()

            if topic:
                # Update existing topic
                topic.content = content
                topic.is_pinned = milestone_state == "open"  # Pin open milestones
                topic.save()
                updated_count += 1
            else:
                # Create new topic
                # Use the first superuser as the author
                author = User.objects.filter(is_superuser=True).first()
                if author:
                    ForumTopic.objects.create(
                        category=category,
                        title=f"Milestone: {milestone_title}",
                        content=content,
                        author=author,
                        is_pinned=(milestone_state == "open"),
                    )
                    created_count += 1

        if created_count or updated_count:
            messages.success(
                request, f"Successfully synced GitHub milestones: {created_count} created, {updated_count} updated."
            )
        else:
            messages.info(request, "No GitHub milestones to sync.")

    except requests.exceptions.RequestException as e:
        messages.error(request, f"Error fetching GitHub milestones: {str(e)}")
    except Exception as e:
        messages.error(request, f"Error syncing milestones: {str(e)}")

    return redirect("forum_categories")


@login_required
def toggle_course_status(request, slug):
    """Toggle a course between draft and published status"""
    course = get_object_or_404(Course, slug=slug)

    # Check if user is the course teacher
    if request.user != course.teacher:
        messages.error(request, "Only the course teacher can modify course status!")
        return redirect("course_detail", slug=slug)

    # Toggle the status between draft and published
    if course.status == "draft":
        course.status = "published"
        messages.success(request, "Course has been published successfully!")
    elif course.status == "published":
        course.status = "draft"
        messages.success(request, "Course has been unpublished and is now in draft mode.")
    # Note: We don't toggle from/to 'archived' status as that's a separate action

    course.save()
    return redirect("course_detail", slug=slug)


def public_profile(request, username):
    user = get_object_or_404(User, username=username)

    try:
        profile = user.profile
    except Profile.DoesNotExist:
        # Instead of raising Http404, we call custom_404.
        return custom_404(request, "Profile not found.")

    if not profile.is_profile_public:
        return custom_404(request, "Profile not found.")

    context = {"profile": profile}

    if profile.is_teacher:
        courses = Course.objects.filter(teacher=user)
        total_students = sum(course.enrollments.filter(status="approved").count() for course in courses)
        context.update(
            {
                "teacher_stats": {
                    "courses": courses,
                    "total_courses": courses.count(),
                    "total_students": total_students,
                }
            }
        )
    else:
        enrollments = Enrollment.objects.filter(student=user)
        completed_enrollments = enrollments.filter(status="completed")
        total_courses = enrollments.count()
        total_completed = completed_enrollments.count()
        total_progress = 0
        progress_count = 0
        for enrollment in enrollments:
            progress, _ = CourseProgress.objects.get_or_create(enrollment=enrollment)
            total_progress += progress.completion_percentage
            progress_count += 1
        avg_progress = round(total_progress / progress_count) if progress_count > 0 else 0
        context.update(
            {
                "total_courses": total_courses,
                "total_completed": total_completed,
                "avg_progress": avg_progress,
                "completed_courses": completed_enrollments,
            }
        )

    return render(request, "public_profile_detail.html", context)


class GradeableLinkListView(ListView):
    """View to display all submitted links that can be graded."""

    model = GradeableLink
    template_name = "grade_links/link_list.html"
    context_object_name = "links"
    paginate_by = 10


class GradeableLinkDetailView(DetailView):
    """View to display details about a specific link and its grades."""

    model = GradeableLink
    template_name = "grade_links/link_detail.html"
    context_object_name = "link"

    def get_context_data(self, **kwargs):
        context = super().get_context_data(**kwargs)

        # Check if user is authenticated
        if self.request.user.is_authenticated:
            # Check if the user has already graded this link
            try:
                user_grade = LinkGrade.objects.get(link=self.object, user=self.request.user)
                context["user_grade"] = user_grade
                context["grade_form"] = LinkGradeForm(instance=user_grade)
            except LinkGrade.DoesNotExist:
                context["grade_form"] = LinkGradeForm()

        # Get all grades for this link
        context["grades"] = self.object.grades.all()

        return context


class GradeableLinkCreateView(LoginRequiredMixin, CreateView):
    """View to submit a new link for grading."""

    model = GradeableLink
    form_class = GradeableLinkForm
    template_name = "grade_links/submit_link.html"
    success_url = reverse_lazy("gradeable_link_list")

    def form_valid(self, form):
        form.instance.user = self.request.user
        messages.success(self.request, "Your link has been submitted for grading!")
        return super().form_valid(form)


@login_required
def grade_link(request, pk):
    """View to grade a link."""
    link = get_object_or_404(GradeableLink, pk=pk)

    # Prevent users from grading their own links
    if link.user == request.user:
        messages.error(request, "You cannot grade your own submissions!")
        return redirect("gradeable_link_detail", pk=link.pk)

    # Check if the user has already graded this link
    try:
        user_grade = LinkGrade.objects.get(link=link, user=request.user)
    except LinkGrade.DoesNotExist:
        user_grade = None

    if request.method == "POST":
        form = LinkGradeForm(request.POST, instance=user_grade)
        if form.is_valid():
            grade = form.save(commit=False)
            grade.link = link
            grade.user = request.user
            grade.save()
            messages.success(request, "Your grade has been submitted!")
            return redirect("gradeable_link_detail", pk=link.pk)
    else:
        form = LinkGradeForm(instance=user_grade)

    return render(
        request,
        "grade_links/grade_link.html",
        {
            "form": form,
            "link": link,
        },
    )


def duplicate_session(request, session_id):
    """Duplicate a session to next week."""
    # Get the original session
    session = get_object_or_404(Session, id=session_id)
    course = session.course

    # Check if user is the course teacher
    if request.user != course.teacher:
        messages.error(request, "Only the course teacher can duplicate sessions!")
        return redirect("course_detail", slug=course.slug)

    # Create a new session with the same properties but dates shifted forward by a week
    new_session = Session(
        course=course,
        title=session.title,
        description=session.description,
        is_virtual=session.is_virtual,
        meeting_link=session.meeting_link,
        meeting_id="",  # Clear meeting ID as it will be a new meeting
        location=session.location,
        price=session.price,
        enable_rollover=session.enable_rollover,
        rollover_pattern=session.rollover_pattern,
    )

    # Set dates one week later
    time_shift = timezone.timedelta(days=7)
    new_session.start_time = session.start_time + time_shift
    new_session.end_time = session.end_time + time_shift

    # Save the new session
    new_session.save()
    msg = f"Session '{session.title}' duplicated for {new_session.start_time.strftime('%b %d, %Y')}"
    messages.success(request, msg)

    return redirect("course_detail", slug=course.slug)


def run_create_test_data(request):
    """Run the create_test_data management command and redirect to homepage."""
    from django.conf import settings

    if not settings.DEBUG:
        messages.error(request, "This action is only available in debug mode.")
        return redirect("index")

    try:
        call_command("create_test_data")
        messages.success(request, "Test data has been created successfully!")
    except Exception as e:
        messages.error(request, f"Error creating test data: {str(e)}")

    return redirect("index")


@login_required
@require_POST
def update_student_attendance(request):
    if not request.headers.get("X-Requested-With") == "XMLHttpRequest":
        return JsonResponse({"success": False, "message": "Invalid request"}, status=400)

    try:
        session_id = request.POST.get("session_id")
        student_id = request.POST.get("student_id")
        status = request.POST.get("status")
        notes = request.POST.get("notes", "")

        if not all([session_id, student_id, status]):
            return JsonResponse({"success": False, "message": "Missing required fields"}, status=400)

        session = Session.objects.get(id=session_id)
        student = User.objects.get(id=student_id)

        # Check if the user is the course teacher
        if request.user != session.course.teacher:
            return JsonResponse(
                {"success": False, "message": "Unauthorized: Only the course teacher can update attendance"}, status=403
            )

        # Update or create the attendance record
        attendance, created = SessionAttendance.objects.update_or_create(
            session=session, student=student, defaults={"status": status, "notes": notes}
        )

        return JsonResponse(
            {"success": True, "message": "Attendance updated successfully", "created": created, "status": status}
        )
    except Session.DoesNotExist:
        return JsonResponse({"success": False, "message": "Session not found"}, status=404)
    except User.DoesNotExist:
        return JsonResponse({"success": False, "message": "Student not found"}, status=404)
    except Exception:
        import logging

        logger = logging.getLogger(__name__)
        logger.error("Error updating student attendance", exc_info=True)
        return JsonResponse({"success": False, "message": "An internal error has occurred."}, status=500)


@login_required
def get_student_attendance(request):
    """Get a student's attendance data for a specific course."""
    if not request.headers.get("X-Requested-With") == "XMLHttpRequest":
        return JsonResponse({"success": False, "message": "Invalid request"}, status=400)

    student_id = request.GET.get("student_id")
    course_id = request.GET.get("course_id")

    if not all([student_id, course_id]):
        return JsonResponse({"success": False, "message": "Missing required parameters"}, status=400)

    try:
        course = Course.objects.get(id=course_id)
        student = User.objects.get(id=student_id)

        # Check if user is authorized (must be the course teacher)
        if request.user != course.teacher:
            return JsonResponse(
                {"success": False, "message": "Unauthorized: Only the course teacher can view this data"}, status=403
            )

        # Get all attendance records for this student in this course
        attendance_records = SessionAttendance.objects.filter(student=student, session__course=course).select_related(
            "session"
        )

        # Format the data for the frontend
        attendance_data = {}
        for record in attendance_records:
            attendance_data[record.session.id] = {
                "status": record.status,
                "notes": record.notes,
                "created_at": record.created_at.isoformat(),
                "updated_at": record.updated_at.isoformat(),
            }

        return JsonResponse({"success": True, "attendance": attendance_data})

    except Course.DoesNotExist:
        return JsonResponse({"success": False, "message": "Course not found"}, status=404)
    except User.DoesNotExist:
        return JsonResponse({"success": False, "message": "Student not found"}, status=404)
    except Exception:
        return JsonResponse({"success": False, "message": "Error: get_student_attendance"}, status=500)


@login_required
@teacher_required
def student_management(request, course_slug, student_id):
    """
    View for managing a specific student in a course.
    This replaces the modal functionality with a dedicated page.
    """
    course = get_object_or_404(Course, slug=course_slug)
    student = get_object_or_404(User, id=student_id)

    # Check if user is the course teacher
    if request.user != course.teacher:
        messages.error(request, "Only the course teacher can manage students!")
        return redirect("course_detail", slug=course.slug)

    # Check if student is enrolled in this course
    enrollment = get_object_or_404(Enrollment, course=course, student=student)

    # Get sessions for this course
    sessions = course.sessions.all().order_by("start_time")

    # Get attendance records
    attendance_records = SessionAttendance.objects.filter(student=student, session__course=course).select_related(
        "session"
    )

    # Format attendance data for easier access in template
    attendance_data = {}
    for record in attendance_records:
        attendance_data[record.session.id] = {"status": record.status, "notes": record.notes}

    # Get student progress data
    progress = CourseProgress.objects.filter(enrollment=enrollment).first()
    completed_sessions = []
    if progress:
        completed_sessions = progress.completed_sessions.all()

    # Calculate attendance rate
    total_sessions = sessions.count()
    attended_sessions = SessionAttendance.objects.filter(
        student=student, session__course=course, status__in=["present", "late"]
    ).count()

    attendance_rate = 0
    if total_sessions > 0:
        attendance_rate = int((attended_sessions / total_sessions) * 100)

    # Get badges earned by this student
    user_badges = student.badges.all()

    context = {
        "course": course,
        "student": student,
        "enrollment": enrollment,
        "sessions": sessions,
        "attendance_data": attendance_data,
        "attendance_rate": attendance_rate,
        "progress": progress,
        "completed_sessions": completed_sessions,
        "badges": user_badges,
    }

    return render(request, "courses/student_management.html", context)


@login_required
@teacher_required
def update_student_progress(request, enrollment_id):
    """
    View for updating a student's progress in a course.
    """
    enrollment = get_object_or_404(Enrollment, id=enrollment_id)
    course = enrollment.course

    # Check if user is the course teacher
    if request.user != course.teacher:
        messages.error(request, "Only the course teacher can update student progress!")
        return redirect("course_detail", slug=course.slug)

    if request.method == "POST":
        grade = request.POST.get("grade")
        status = request.POST.get("status")
        comments = request.POST.get("comments", "")

        # Update enrollment
        enrollment.grade = grade
        enrollment.status = status
        enrollment.notes = comments
        enrollment.last_grade_update = timezone.now()
        enrollment.save()

        messages.success(request, f"Progress for {enrollment.student.username} updated successfully!")
        return redirect("student_management", course_slug=course.slug, student_id=enrollment.student.id)

    # If not POST, redirect back to student management
    return redirect("student_management", course_slug=course.slug, student_id=enrollment.student.id)


@login_required
@teacher_required
def update_teacher_notes(request, enrollment_id):
    """
    View for updating teacher's private notes for a student.
    """
    enrollment = get_object_or_404(Enrollment, id=enrollment_id)
    course = enrollment.course

    # Check if user is the course teacher
    if request.user != course.teacher:
        messages.error(request, "Only the course teacher can update notes!")
        return redirect("course_detail", slug=course.slug)

    if request.method == "POST":
        notes = request.POST.get("teacher_notes", "")

        # If notes have changed, create a new note history entry
        if enrollment.teacher_notes != notes and notes.strip():
            NoteHistory.objects.create(enrollment=enrollment, content=notes, created_by=request.user)

        # Update enrollment
        enrollment.teacher_notes = notes
        enrollment.save()

        messages.success(request, f"Notes for {enrollment.student.username} updated successfully!")

    return redirect("student_management", course_slug=course.slug, student_id=enrollment.student.id)


@login_required
@teacher_required
@require_POST
def award_badge(request):
    """
    AJAX view for awarding badges to students.
    """
    if not request.headers.get("X-Requested-With") == "XMLHttpRequest":
        return JsonResponse({"success": False, "message": "Invalid request"}, status=400)

    student_id = request.POST.get("student_id")
    badge_type = request.POST.get("badge_type")
    course_slug = request.POST.get("course_slug")

    if not all([student_id, badge_type, course_slug]):
        return JsonResponse({"success": False, "message": "Missing required parameters"}, status=400)

    try:
        student = User.objects.get(id=student_id)
        course = Course.objects.get(slug=course_slug)

        # Check if user is the course teacher
        if request.user != course.teacher:
            return JsonResponse(
                {"success": False, "message": "Unauthorized: Only the course teacher can award badges"}, status=403
            )

        # Handle different badge types
        badge = None
        if badge_type == "perfect_attendance":
            badge, created = Badge.objects.get_or_create(
                name="Perfect Attendance",
                defaults={"description": "Awarded for attending all sessions in a course", "points": 50},
            )
        elif badge_type == "participation":
            badge, created = Badge.objects.get_or_create(
                name="Outstanding Participation",
                defaults={"description": "Awarded for exceptional participation in course discussions", "points": 75},
            )
        elif badge_type == "completion":
            badge, created = Badge.objects.get_or_create(
                name="Course Completion",
                defaults={"description": "Awarded for successfully completing the course", "points": 100},
            )
        else:
            return JsonResponse({"success": False, "message": "Invalid badge type"}, status=400)

        # Award the badge to the student
        user_badge, created = UserBadge.objects.get_or_create(
            user=student, badge=badge, defaults={"awarded_by": request.user, "course": course}
        )

        if not created:
            return JsonResponse({"success": False, "message": "Student already has this badge"}, status=400)

        return JsonResponse(
            {"success": True, "message": f"Badge '{badge.name}' awarded successfully to {student.username}"}
        )

    except User.DoesNotExist:
        return JsonResponse({"success": False, "message": "Student not found"}, status=404)
    except Course.DoesNotExist:
        return JsonResponse({"success": False, "message": "Course not found"}, status=404)
    except Exception:
        return JsonResponse({"success": False, "message": "Error: award_badge"}, status=500)


def notification_preferences(request):
    """
    Display and update the notification preferences for the logged-in user.
    """
    # Get (or create) the user's notification preferences.
    preference, created = NotificationPreference.objects.get_or_create(user=request.user)

    if request.method == "POST":
        form = NotificationPreferencesForm(request.POST, instance=preference)
        if form.is_valid():
            form.save()
            messages.success(request, "Your notification preferences have been updated.")
            # Redirect to the profile page after saving
            return redirect("profile")
        else:
            messages.error(request, "There was an error updating your preferences.")
    else:
        form = NotificationPreferencesForm(instance=preference)

    return render(request, "account/notification_preferences.html", {"form": form})


@login_required
def invite_to_study_group(request, group_id):
    """Invite a user to a study group."""
    group = get_object_or_404(StudyGroup, id=group_id)

    # Only allow invitations from current group members.
    if request.user not in group.members.all():
        messages.error(request, "You must be a member of the group to invite others.")
        return redirect("study_group_detail", group_id=group.id)

    if request.method == "POST":
        email_or_username = request.POST.get("email_or_username")
        # Search by email or username.
        recipient = User.objects.filter(Q(email=email_or_username) | Q(username=email_or_username)).first()
        if not recipient:
            messages.error(request, f"No user found with email or username: {email_or_username}")
            return redirect("study_group_detail", group_id=group.id)

        # Prevent duplicate invitations or inviting existing members.
        if recipient in group.members.all():
            messages.warning(request, f"{recipient.username} is already a member of this group.")
            return redirect("study_group_detail", group_id=group.id)

        if StudyGroupInvite.objects.filter(group=group, recipient=recipient, status="pending").exists():
            messages.warning(request, f"An invitation has already been sent to {recipient.username}.")
            return redirect("study_group_detail", group_id=group.id)

        if group.is_full():
            messages.error(request, "The study group is full. No new members can be added.")
            return redirect("study_group_detail", group_id=group.id)

        # Create a notification for the recipient.
        notification_url = request.build_absolute_uri(reverse("user_invitations"))
        notification_text = (
            f"{request.user.username} has invited you to join the study group: {group.name}. "
            f"View invitations here: {notification_url}"
        )
        Notification.objects.create(
            user=recipient, title="Study Group Invitation", message=notification_text, notification_type="info"
        )

        messages.success(request, f"Invitation sent to {recipient.username}.")
        return redirect("study_group_detail", group_id=group.id)

    return redirect("study_group_detail", group_id=group.id)


@login_required
def user_invitations(request):
    """Display pending study group invitations for the user."""
    invitations = StudyGroupInvite.objects.filter(recipient=request.user, status="pending").select_related(
        "group", "sender"
    )
    return render(request, "web/study/invitations.html", {"invitations": invitations})


@login_required
def respond_to_invitation(request, invite_id):
    """Accept or decline a study group invitation."""
    invite = get_object_or_404(StudyGroupInvite, id=invite_id, recipient=request.user)
    if request.method == "POST":
        response = request.POST.get("response")
        if response == "accept":
            if invite.group.is_full():
                messages.error(request, "The study group is full. Cannot join.")
                return redirect("user_invitations")
            invite.accept()
            study_group_url = request.build_absolute_uri(reverse("study_group_detail", args=[invite.group.id]))
            notification_text = f"{request.user.username} has accepted your invitation to join {invite.group.name}.\
                 View group details here: {study_group_url}"
            Notification.objects.create(
                user=invite.sender, title="Invitation Accepted", message=notification_text, notification_type="success"
            )
            messages.success(request, f"You have joined {invite.group.name}.")
            return redirect("user_invitations")
        elif response == "decline":
            invite.decline()
            study_group_url = request.build_absolute_uri(reverse("study_group_detail", args=[invite.group.id]))
            notification_text = f"{request.user.username} has declined your invitation to join {invite.group.name}.\
                 View group details here: {study_group_url}"
            Notification.objects.create(
                user=invite.sender, title="Invitation Declined", message=notification_text, notification_type="warning"
            )
            messages.info(request, f"You have declined the invitation to {invite.group.name}.")
            return redirect("user_invitations")

    return redirect("user_invitations")


@login_required
def create_study_group(request):
    if request.method == "POST":
        form = StudyGroupForm(request.POST)
        if form.is_valid():
            study_group = form.save(commit=False)
            study_group.creator = request.user
            study_group.save()
            # Automatically add the creator as a member
            study_group.members.add(request.user)
            messages.success(request, "Study group created successfully!")
            return redirect("study_group_detail", group_id=study_group.id)
    else:
        form = StudyGroupForm()
    return render(request, "web/study/create_group.html", {"form": form})


def features_page(request):
    """View to display the features page."""
    return render(request, "features.html")


@require_POST
@csrf_protect
def feature_vote(request):
    """API endpoint to handle feature voting."""
    feature_id = request.POST.get("feature_id")
    vote_type = request.POST.get("vote")

    if not feature_id or vote_type not in ["up", "down"]:
        return JsonResponse({"status": "error", "message": "Invalid parameters"}, status=400)

    # Store IP for anonymous users
    ip_address = None
    if not request.user.is_authenticated:
        ip_address = (
            request.META.get("REMOTE_ADDR") or request.META.get("HTTP_X_FORWARDED_FOR", "").split(",")[0].strip()
        )
        if not ip_address:
            return JsonResponse({"status": "error", "message": "Could not identify user"}, status=400)

    # Process the vote
    try:
        # Use transaction to prevent race conditions during vote operations
        with transaction.atomic():
            # Check for existing vote
            existing_vote = None
            if request.user.is_authenticated:
                existing_vote = FeatureVote.objects.filter(feature_id=feature_id, user=request.user).first()
            elif ip_address:
                existing_vote = FeatureVote.objects.filter(
                    feature_id=feature_id, ip_address=ip_address, user__isnull=True
                ).first()

            # Handle the vote logic
            status_message = "Vote recorded"
            if existing_vote:
                if existing_vote.vote == vote_type:
                    status_message = "You've already cast this vote"
                else:
                    # Change vote type if user changed their mind
                    existing_vote.vote = vote_type
                    existing_vote.save()
                    status_message = "Vote changed"
            else:
                # Create new vote
                new_vote = FeatureVote(feature_id=feature_id, vote=vote_type)

                if request.user.is_authenticated:
                    new_vote.user = request.user
                else:
                    new_vote.ip_address = ip_address

                new_vote.save()

            # Get updated counts within the transaction to ensure consistency
            up_count = FeatureVote.objects.filter(feature_id=feature_id, vote="up").count()
            down_count = FeatureVote.objects.filter(feature_id=feature_id, vote="down").count()

        # Calculate percentage for visualization
        total_votes = up_count + down_count
        up_percentage = round((up_count / total_votes) * 100) if total_votes > 0 else 0
        down_percentage = round((down_count / total_votes) * 100) if total_votes > 0 else 0

        return JsonResponse(
            {
                "status": "success",
                "message": status_message,
                "up_count": up_count,
                "down_count": down_count,
                "total_votes": total_votes,
                "up_percentage": up_percentage,
                "down_percentage": down_percentage,
            }
        )

    except Exception as e:
        import logging

        logger = logging.getLogger(__name__)
        logger.error(f"Error processing vote: {str(e)}", exc_info=True)
        return JsonResponse({"status": "error", "message": f"Error processing vote: {str(e)}"}, status=500)


@require_GET
def feature_vote_count(request):
    """Get vote counts for one or more features."""
    feature_ids = request.GET.get("feature_ids", "").split(",")
    if not feature_ids or not feature_ids[0]:
        return JsonResponse({"error": "No feature IDs provided"}, status=400)

    result = {}
    # Get all up and down votes in a single query each for better performance
    up_votes = (
        FeatureVote.objects.filter(feature_id__in=feature_ids, vote="up")
        .values("feature_id")
        .annotate(count=Count("id"))
    )
    down_votes = (
        FeatureVote.objects.filter(feature_id__in=feature_ids, vote="down")
        .values("feature_id")
        .annotate(count=Count("id"))
    )

    # Create lookup dictionaries for efficient access
    up_votes_dict = {str(vote["feature_id"]): vote["count"] for vote in up_votes}
    down_votes_dict = {str(vote["feature_id"]): vote["count"] for vote in down_votes}

    # Check user's votes if authenticated
    user_votes = {}
    if request.user.is_authenticated:
        user_vote_objects = FeatureVote.objects.filter(feature_id__in=feature_ids, user=request.user)
        for vote in user_vote_objects:
            user_votes[str(vote.feature_id)] = vote.vote
    elif request.META.get("REMOTE_ADDR"):
        # Get IP address for anonymous users
        ip_address = (
            request.META.get("REMOTE_ADDR") or request.META.get("HTTP_X_FORWARDED_FOR", "").split(",")[0].strip()
        )
        if ip_address:
            anon_vote_objects = FeatureVote.objects.filter(
                feature_id__in=feature_ids, ip_address=ip_address, user__isnull=True
            )
            for vote in anon_vote_objects:
                user_votes[str(vote.feature_id)] = vote.vote

    for feature_id in feature_ids:
        up_count = up_votes_dict.get(feature_id, 0)
        down_count = down_votes_dict.get(feature_id, 0)
        total_votes = up_count + down_count

        # Calculate percentages
        up_percentage = (up_count / total_votes * 100) if total_votes > 0 else 0
        down_percentage = (down_count / total_votes * 100) if total_votes > 0 else 0

        result[feature_id] = {
            "up_count": up_count,
            "down_count": down_count,
            "total_votes": total_votes,
            "up_percentage": round(up_percentage, 1),
            "down_percentage": round(down_percentage, 1),
            "user_vote": user_votes.get(feature_id, None),
        }

    return JsonResponse(result)


@login_required
def progress_visualization(request):
    """Generate and render progress visualization statistics for a student's enrolled courses."""
    user = request.user

    # Create a unique cache key based on user ID
    cache_key = f"user_progress_{user.id}"
    context = cache.get(cache_key)

    if not context:
        # Cache miss - calculate all data
        enrollments = Enrollment.objects.filter(student=user)
        course_stats = calculate_course_stats(enrollments)
        attendance_stats = calculate_attendance_stats(user, enrollments)
        learning_activity = calculate_learning_activity(user, enrollments)
        completion_pace = calculate_completion_pace(enrollments)
        chart_data = prepare_chart_data(enrollments)

        # Combine all stats into a single context dictionary
        context = {**course_stats, **attendance_stats, **learning_activity, **completion_pace, **chart_data}
        # Cache the results (no expiration, we'll invalidate manually via signals)
        cache.set(cache_key, context, timeout=None)  # None means no expiration

    return render(request, "courses/progress_visualization.html", context)


def calculate_course_stats(enrollments):
    """Calculate statistics on the user's course progress."""
    total_courses = enrollments.count()
    courses_completed = enrollments.filter(status="completed").count()
    topics_mastered = sum(e.progress.completed_sessions.count() for e in enrollments if hasattr(e, "progress"))

    return {
        "total_courses": total_courses,
        "courses_completed": courses_completed,
        "courses_completed_percentage": round((courses_completed / total_courses) * 100) if total_courses else 0,
        "topics_mastered": topics_mastered,
    }


def calculate_attendance_stats(user, enrollments):
    """Calculate the user's attendance statistics."""
    all_attendances = SessionAttendance.objects.filter(
        student=user, session__course__in=[e.course for e in enrollments]
    )
    total_attendance_count = all_attendances.count()
    present_attendance_count = all_attendances.filter(status__in=["present", "late"]).count()

    return {
        "average_attendance": (
            round((present_attendance_count / total_attendance_count) * 100) if total_attendance_count else 0
        )
    }


def calculate_learning_activity(user, enrollments):
    """Calculate learning activity metrics like active days, streaks, and learning hours."""
    all_completed_sessions = [
        s for s in get_all_completed_sessions(enrollments) if s.start_time and s.end_time and s.end_time > s.start_time
    ]
    now = timezone.now()

    # Find the most active day of the week
    most_active_day = Counter(session.start_time.strftime("%A") for session in all_completed_sessions).most_common(1)
    # Find the most recent session date
    last_session_date = (
        max(all_completed_sessions, key=lambda s: s.start_time).start_time.strftime("%b %d, %Y")
        if all_completed_sessions
        else "N/A"
    )

    streak, _ = LearningStreak.objects.get_or_create(user=user)
    current_streak = streak.current_streak

    total_learning_hours = round(
        sum((s.end_time - s.start_time).total_seconds() / 3600 for s in all_completed_sessions), 1
    )

    # Calculate the number of weeks since the first session, minimum 1 week
    weeks_since_first_session = (
        max(1, (now - min(all_completed_sessions, key=lambda s: s.start_time).start_time).days / 7)
        if all_completed_sessions
        else 1
    )
    avg_sessions_per_week = round(len(all_completed_sessions) / weeks_since_first_session, 1)

    return {
        # Extract the day name from the most common day tuple, or default to "N/A"
        "most_active_day": most_active_day[0][0] if most_active_day else "N/A",
        "last_session_date": last_session_date,
        "current_streak": current_streak,
        "total_learning_hours": total_learning_hours,
        "avg_sessions_per_week": avg_sessions_per_week,
    }


def calculate_completion_pace(enrollments):
    """Calculate the average completion pace for completed courses."""
    completed_enrollments = enrollments.filter(status="completed")
    if not completed_enrollments.exists():
        return {"completion_pace": "N/A"}

    total_days = sum(
        (e.completion_date - e.enrollment_date).days
        for e in completed_enrollments
        if e.completion_date and e.enrollment_date
    )
    avg_days_to_complete = total_days / completed_enrollments.count() if completed_enrollments.count() > 0 else 0

    return {"completion_pace": f"{avg_days_to_complete:.0f} days/course"}


def get_all_completed_sessions(enrollments):
    """Retrieve all completed sessions for a user's enrollments."""
    return [s for e in enrollments if hasattr(e, "progress") for s in e.progress.completed_sessions.all()]


def prepare_chart_data(enrollments):
    """Prepare data for visualizing user progress in charts."""
    colors = ["255,99,132", "54,162,235", "255,206,86", "75,192,192", "153,102,255"]

    courses = []
    progress_dates, sessions_completed = [], []

    for i, e in enumerate(enrollments):
        color = colors[i % len(colors)]
        # Basic course data with progress information
        course_data = {
            "title": e.course.title,
            "color": color,
            "progress": getattr(e.progress, "completion_percentage", 0),
            "sessions_completed": e.progress.completed_sessions.count() if hasattr(e, "progress") else 0,
            "total_sessions": e.course.sessions.count(),
        }

        # Add time series data for courses with completed sessions
        if hasattr(e, "progress") and e.progress.completed_sessions.exists():
            # Find the most recent active session date
            last_session = max(e.progress.completed_sessions.all(), key=lambda s: s.start_time)
            course_data["last_active"] = last_session.start_time.strftime("%b %d, %Y")
            # Generate time series data for progress visualization
            time_data = prepare_time_series_data(e, course_data["total_sessions"])
            course_data.update(time_data)
            progress_dates.append(time_data["dates"])
            sessions_completed.append(time_data["sessions_points"])
        else:
            # Default values for courses without progress
            course_data.update({"last_active": "Not started", "progress_over_time": []})
            progress_dates.append([])
            sessions_completed.append([])

        courses.append(course_data)

    return {
        "courses": courses,
        # Create a sorted list of all unique dates by flattening and deduplicating
        "progress_dates": json.dumps(sorted(set(date for dates in progress_dates for date in dates))),
        "sessions_completed": json.dumps(sessions_completed),
        "courses_json": json.dumps(courses),
    }


def prepare_time_series_data(enrollment, total_sessions):
    """Generate time series data for progress visualization."""
    completed_sessions = (
        sorted(enrollment.progress.completed_sessions.all(), key=lambda s: s.start_time)
        if hasattr(enrollment, "progress")
        else []
    )

    return {
        # Calculate progress percentage for each completed session
        "progress_over_time": [
            round(((idx + 1) / total_sessions) * 100, 1) if total_sessions else 0
            for idx, _ in enumerate(completed_sessions)
        ],
        # Create sequential session numbers
        "sessions_points": list(range(1, len(completed_sessions) + 1)),
        # Format session dates consistently
        "dates": [s.start_time.strftime("%Y-%m-%d") for s in completed_sessions],
    }


GITHUB_REPO = "alphaonelabs/alphaonelabs-education-website"
GITHUB_API_BASE = "https://api.github.com"

logger = logging.getLogger(__name__)


def github_api_request(endpoint, params=None, headers=None):
    """
    Make a GitHub API request with consistent error handling and timeout.
    Returns JSON response on success, empty dict on failure.
    """
    try:
        response = requests.get(endpoint, params=params, headers=headers, timeout=10)
        if response.status_code == 200:
            return response.json()
        else:
            logger.error(f"Failed API request to {endpoint}: {response.status_code} - {response.text}")
            return {}
    except requests.RequestException as e:
        logger.error(f"Request error for {endpoint}: {e}")
        return {}


def get_user_contribution_metrics(username, token):
    """
    Use the GitHub GraphQL API to fetch all of the user's merged PRs (across all repos),
    then filter by the target repo, implementing pagination to ensure complete data.
    """
    graphql_endpoint = "https://api.github.com/graphql"
    headers = {"Authorization": f"Bearer {token}"}

    query = """
    query($username: String!, $after: String) {
      user(login: $username) {
        pullRequests(
          first: 100
          after: $after
          states: MERGED
          orderBy: { field: CREATED_AT, direction: DESC }
        ) {
          totalCount
          pageInfo {
            endCursor
            hasNextPage
          }
          nodes {
            additions
            deletions
            createdAt
            repository {
              nameWithOwner
            }
          }
        }
      }
    }
    """

    all_filtered_prs = []
    after_cursor = None

    while True:
        variables = {"username": username, "after": after_cursor}
        try:
            response = requests.post(
                graphql_endpoint, json={"query": query, "variables": variables}, headers=headers, timeout=15
            )
            if response.status_code == 200:
                data = response.json()
                if data.get("data") and data["data"].get("user"):
                    pr_data = data["data"]["user"]["pullRequests"]
                    prs = pr_data["nodes"]

                    # Filter PRs to the target repository (case insensitive)
                    target_repo = GITHUB_REPO.lower()
                    filtered_prs = [pr for pr in prs if pr["repository"]["nameWithOwner"].lower() == target_repo]
                    all_filtered_prs.extend(filtered_prs)

                    # Check if there are more pages
                    if pr_data["pageInfo"]["hasNextPage"]:
                        after_cursor = pr_data["pageInfo"]["endCursor"]
                    else:
                        break
                else:
                    logger.error("No user or PR data found in GraphQL response.")
                    break
            else:
                logger.error(f"GraphQL error: {response.status_code} - {response.text}")
                break
        except Exception as e:
            logger.error(f"GraphQL request error: {e}")
            break

    # Prepare final result structure
    final_result = {
        "data": {"user": {"pullRequests": {"totalCount": len(all_filtered_prs), "nodes": all_filtered_prs}}}
    }
    return final_result


def contributor_detail_view(request, username):
    """
    View to display detailed information about a specific GitHub contributor.
    Only accessible to staff members.
    """
    cache_key = f"github_contributor_{username}"
    cached_data = cache.get(cache_key)
    if cached_data:
        return render(request, "web/contributor_detail.html", cached_data)

    token = os.environ.get("GITHUB_TOKEN")
    headers = {"Authorization": f"token {token}"} if token else {}

    # Initialize variables to store contributor data
    user_data = {}
    prs_created = 0
    prs_merged = 0
    issues_created = 0
    pr_reviews = 0
    pr_comments = 0
    issue_comments = 0
    lines_added = 0
    lines_deleted = 0
    first_contribution_date = "N/A"
    issue_assignments = 0

    user_endpoint = f"{GITHUB_API_BASE}/users/{username}"
    user_data = github_api_request(user_endpoint, headers=headers)
    if not user_data:
        logger.error("User profile data could not be retrieved.")

    # Pull requests created
    prs_created_json = github_api_request(
        f"{GITHUB_API_BASE}/search/issues",
        params={"q": f"author:{username} type:pr repo:{GITHUB_REPO}"},
        headers=headers,
    )
    prs_created = prs_created_json.get("total_count", 0)

    # Pull requests merged
    prs_merged_json = github_api_request(
        f"{GITHUB_API_BASE}/search/issues",
        params={"q": f"author:{username} type:pr repo:{GITHUB_REPO} is:merged"},
        headers=headers,
    )
    prs_merged = prs_merged_json.get("total_count", 0)

    # Issues created
    issues_json = github_api_request(
        f"{GITHUB_API_BASE}/search/issues",
        params={"q": f"author:{username} type:issue repo:{GITHUB_REPO}"},
        headers=headers,
    )
    issues_created = issues_json.get("total_count", 0)

    # Pull request reviews
    reviews_json = github_api_request(
        f"{GITHUB_API_BASE}/search/issues",
        params={"q": f"reviewer:{username} type:pr repo:{GITHUB_REPO}"},
        headers=headers,
    )
    pr_reviews = reviews_json.get("total_count", 0)

    # Pull requests with comments
    pr_comments_json = github_api_request(
        f"{GITHUB_API_BASE}/search/issues",
        params={"q": f"commenter:{username} type:pr repo:{GITHUB_REPO}"},
        headers=headers,
    )
    pr_comments = pr_comments_json.get("total_count", 0)

    # Issues with comments
    issue_comments_json = github_api_request(
        f"{GITHUB_API_BASE}/search/issues",
        params={"q": f"commenter:{username} type:issue repo:{GITHUB_REPO}"},
        headers=headers,
    )
    issue_comments = issue_comments_json.get("total_count", 0)

    # Oldest PR creation date
    prs_oldest = github_api_request(
        f"{GITHUB_API_BASE}/search/issues",
        params={
            "q": f"author:{username} type:pr repo:{GITHUB_REPO}",
            "sort": "created",
            "order": "asc",
            "per_page": 1,
        },
        headers=headers,
    )
    if prs_oldest.get("total_count", 0) > 0:
        first_contribution_date = prs_oldest["items"][0].get("created_at", "N/A")

    # Issue assignments
    issue_assignments_json = github_api_request(
        f"{GITHUB_API_BASE}/search/issues",
        params={"q": f"assignee:{username} type:issue repo:{GITHUB_REPO}"},
        headers=headers,
    )
    issue_assignments = issue_assignments_json.get("total_count", 0)
    metrics = get_user_contribution_metrics(username, token)
    pr_data = metrics.get("data", {}).get("user", {}).get("pullRequests", {}).get("nodes", [])
    for pr in pr_data:
        lines_added += pr.get("additions", 0)
        lines_deleted += pr.get("deletions", 0)

    # Update user_data with additional metrics
    user_data.update(
        {
            "reactions_received": user_data.get("reactions_received", 0),
            "mentorship_score": user_data.get("mentorship_score", 0),
            "collaboration_score": user_data.get("collaboration_score", 0),
            "issue_assignments": issue_assignments,
        }
    )

    # Prepare context for the template
    context = {
        "user": user_data,
        "prs_created": prs_created,
        "prs_merged": prs_merged,
        "pr_reviews": pr_reviews,
        "issues_created": issues_created,
        "issue_comments": issue_comments,
        "pr_comments": pr_comments,
        "lines_added": lines_added,
        "lines_deleted": lines_deleted,
        "first_contribution_date": first_contribution_date,
        "chart_data": {
            "prs_created": prs_created,
            "prs_merged": prs_merged,
            "pr_reviews": pr_reviews,
            "issues_created": issues_created,
            "issue_assignments": issue_assignments,
            "pr_comments": pr_comments,
            "issue_comments": issue_comments,
            "lines_added": lines_added,
            "lines_deleted": lines_deleted,
            "first_contribution_date": (first_contribution_date if first_contribution_date != "N/A" else "N/A"),
        },
    }

    # Cache for 1 hour
    cache.set(cache_key, context, 3600)
    return render(request, "web/contributor_detail.html", context)


@login_required
def all_study_groups(request):
    """Display all study groups across courses."""
    # Get all study groups
    groups = StudyGroup.objects.all().order_by("-created_at")

    # Group study groups by course
    courses_with_groups = {}
    for group in groups:
        if group.course not in courses_with_groups:
            courses_with_groups[group.course] = []
        courses_with_groups[group.course].append(group)

    # Handle creating a new study group
    if request.method == "POST":
        course_id = request.POST.get("course")
        name = request.POST.get("name")
        description = request.POST.get("description")
        max_members = request.POST.get("max_members", 10)
        is_private = request.POST.get("is_private", False) == "on"  # Convert checkbox to boolean

        try:
            # Validate the input
            if not course_id or not name or not description:
                raise ValueError("All fields are required")

            # Get the course
            course = Course.objects.get(id=course_id)

            # Create the group
            group = StudyGroup.objects.create(
                course=course,
                creator=request.user,
                name=name,
                description=description,
                max_members=int(max_members),
                is_private=is_private,
            )

            # Add the creator as a member
            group.members.add(request.user)

            messages.success(request, "Study group created successfully!")
            return redirect("study_group_detail", group_id=group.id)
        except Course.DoesNotExist:
            messages.error(request, "Course not found.")
        except ValueError as e:
            messages.error(request, str(e))
        except Exception as e:
            messages.error(request, f"Error creating study group: {str(e)}")

    # Get user's enrollments for the create group form
    enrollments = request.user.enrollments.filter(status="approved").select_related("course")
    enrolled_courses = [enrollment.course for enrollment in enrollments]

    return render(
        request,
        "web/study/all_groups.html",
        {
            "courses_with_groups": courses_with_groups,
            "enrolled_courses": enrolled_courses,
        },
    )


<<<<<<< HEAD
@login_required
def self_report_attendance(request, session_id):
    """Allow students to self-report attendance for a session."""
    session = get_object_or_404(Session, id=session_id)

    # Check if the student is enrolled in the course
    enrollment = get_object_or_404(Enrollment, student=request.user, course=session.course, status="approved")

    # Additional check that uses the enrollment variable
    if enrollment.status != "approved":
        messages.error(request, "You must be an active student in this course to report attendance.")
        return redirect("course_detail", slug=session.course.slug)

    # Check if the session is in the past or ongoing
    now = timezone.now()
    if session.start_time > now:
        messages.error(request, "You cannot report attendance for a future session!")
        return redirect("course_detail", slug=session.course.slug)

    # Check if student has already reported attendance
    existing_attendance = SessionAttendance.objects.filter(session=session, student=request.user).first()

    if existing_attendance and existing_attendance.status != "absent":
        messages.info(request, "You have already reported attendance for this session.")
        return redirect("course_detail", slug=session.course.slug)

    # Create or update attendance record as pending
    attendance, created = SessionAttendance.objects.update_or_create(
        session=session,
        student=request.user,
        defaults={"status": "pending", "self_reported": True, "verified_by_teacher": False},
    )

    # Notify the teacher about the pending attendance
    # (You can implement email notification here if needed)

    messages.success(request, "Your attendance has been recorded and is pending teacher verification.")
    return redirect("course_detail", slug=session.course.slug)
=======
def social_media_manager_required(user):
    """Check if user has social media manager permissions."""
    return user.is_authenticated and (user.is_staff or getattr(user.profile, "is_social_media_manager", False))


@user_passes_test(social_media_manager_required)
def get_twitter_client():
    """Initialize the Tweepy client."""
    auth = tweepy.OAuthHandler(settings.TWITTER_API_KEY, settings.TWITTER_API_SECRET_KEY)
    auth.set_access_token(settings.TWITTER_ACCESS_TOKEN, settings.TWITTER_ACCESS_TOKEN_SECRET)
    return tweepy.API(auth)


@user_passes_test(social_media_manager_required)
def social_media_dashboard(request):
    # Fetch all posts that haven't been posted yet
    posts = ScheduledPost.objects.filter(posted=False).order_by("-id")
    return render(request, "social_media_dashboard.html", {"posts": posts})


@user_passes_test(social_media_manager_required)
def post_to_twitter(request, post_id):
    post = get_object_or_404(ScheduledPost, id=post_id)
    if request.method == "POST":
        client = get_twitter_client()
        try:
            if post.image:
                # Upload the image file from disk
                media = client.media_upload(post.image.path)
                client.update_status(post.content, media_ids=[media.media_id])
            else:
                client.update_status(post.content)
            post.posted = True
            post.posted_at = timezone.now()
            post.save()
        except Exception as e:
            print(f"Error posting tweet: {e}")
        return redirect("social_media_dashboard")
    return redirect("social_media_dashboard")


@user_passes_test(social_media_manager_required)
def create_scheduled_post(request):
    if request.method == "POST":
        content = request.POST.get("content")
        image = request.FILES.get("image")  # Get the uploaded image, if provided.
        if not content:
            messages.error(request, "Post content cannot be empty.")
            return redirect("social_media_dashboard")
        ScheduledPost.objects.create(
            content=content, image=image, scheduled_time=timezone.now()  # This saves the image file.
        )
        messages.success(request, "Post created successfully!")
    return redirect("social_media_dashboard")


@user_passes_test(social_media_manager_required)
def delete_post(request, post_id):
    """Delete a scheduled post."""
    post = get_object_or_404(ScheduledPost, id=post_id)
    if request.method == "POST":
        post.delete()
    return redirect("social_media_dashboard")
>>>>>>> 1965e8f0
<|MERGE_RESOLUTION|>--- conflicted
+++ resolved
@@ -6306,7 +6306,7 @@
     )
 
 
-<<<<<<< HEAD
+
 @login_required
 def self_report_attendance(request, session_id):
     """Allow students to self-report attendance for a session."""
@@ -6345,7 +6345,7 @@
 
     messages.success(request, "Your attendance has been recorded and is pending teacher verification.")
     return redirect("course_detail", slug=session.course.slug)
-=======
+
 def social_media_manager_required(user):
     """Check if user has social media manager permissions."""
     return user.is_authenticated and (user.is_staff or getattr(user.profile, "is_social_media_manager", False))
@@ -6409,4 +6409,3 @@
     if request.method == "POST":
         post.delete()
     return redirect("social_media_dashboard")
->>>>>>> 1965e8f0
