--- conflicted
+++ resolved
@@ -7613,7 +7613,6 @@
         return render(request, "web/contributors_list.html", {"contributors": []})
 
 
-<<<<<<< HEAD
 @login_required
 def video_request_list(request):
     """View for listing video requests with optional category filtering."""
@@ -7664,7 +7663,8 @@
         form = VideoRequestForm()
 
     return render(request, "videos/submit_request.html", {"form": form})
-=======
+
+
 class SurveyListView(LoginRequiredMixin, ListView):
     model = Survey
     template_name = "surveys/list.html"
@@ -7901,5 +7901,4 @@
 
     def handle_no_permission(self):
         messages.error(self.request, "You can only delete surveys that you created.")
-        return redirect("surveys")
->>>>>>> 4a4e6ce6
+        return redirect("surveys")