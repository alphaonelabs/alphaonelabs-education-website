import calendar
import html
import ipaddress
import json
import logging
import os
import random
import re
import shutil
import socket
import string
import subprocess
import time
from collections import Counter, defaultdict
from datetime import datetime, timedelta
from decimal import Decimal
from urllib.parse import urlparse

import requests
import stripe
import tweepy
from allauth.account.models import EmailAddress
from allauth.account.utils import send_email_confirmation
from django.conf import settings
from django.contrib import messages
from django.contrib.admin.utils import NestedObjects
from django.contrib.auth import get_user_model, login, logout
from django.contrib.auth.decorators import login_required, user_passes_test
from django.contrib.auth.mixins import LoginRequiredMixin, UserPassesTestMixin
from django.contrib.auth.models import User
from django.core.cache import cache
from django.core.exceptions import ObjectDoesNotExist
from django.core.mail import send_mail
from django.core.management import call_command
from django.core.paginator import Paginator
from django.db import IntegrityError, models, router, transaction
from django.db.models import Avg, Count, Q, Sum
from django.db.models.functions import Coalesce
from django.http import (
    FileResponse,
    Http404,
    HttpRequest,
    HttpResponse,
    HttpResponseBadRequest,
    HttpResponseForbidden,
    JsonResponse,
)
from django.shortcuts import get_object_or_404, redirect, render
from django.template.loader import render_to_string
from django.urls import NoReverseMatch, reverse, reverse_lazy
from django.utils import timezone
from django.utils.crypto import get_random_string
from django.utils.html import strip_tags
from django.utils.text import slugify
from django.utils.translation import gettext as _
from django.views import generic
from django.views.decorators.clickjacking import xframe_options_exempt
from django.views.decorators.csrf import csrf_exempt, csrf_protect
from django.views.decorators.http import require_GET, require_POST
from django.views.generic import (
    CreateView,
    DeleteView,
    DetailView,
    ListView,
    UpdateView,
)

from .calendar_sync import generate_google_calendar_link, generate_ical_feed, generate_outlook_calendar_link
from .decorators import teacher_required
from .forms import (
    AccountDeleteForm,
    AwardAchievementForm,
    BlogPostForm,
    ChallengeSubmissionForm,
    CourseForm,
    CourseMaterialForm,
    EducationalVideoForm,
    FeedbackForm,
    ForumCategoryForm,
    ForumTopicForm,
    GoodsForm,
    GradeableLinkForm,
    InviteStudentForm,
    LearnForm,
    LinkGradeForm,
    MemeForm,
    MessageTeacherForm,
    NotificationPreferencesForm,
    ProfileUpdateForm,
    ProgressTrackerForm,
    ReviewForm,
    SessionForm,
    StorefrontForm,
    StudentEnrollmentForm,
    StudyGroupForm,
    SuccessStoryForm,
    SurveyForm,
    TeacherSignupForm,
    TeachForm,
    TeamGoalCompletionForm,
    TeamGoalForm,
    TeamInviteForm,
    UserRegistrationForm,
    VideoRequestForm,
    VirtualClassroomCustomizationForm,
    VirtualClassroomForm,
)
from .marketing import (
    generate_social_share_content,
    get_course_analytics,
    get_promotion_recommendations,
    send_course_promotion_email,
)
from .models import (
    Achievement,
    Badge,
    BlogComment,
    BlogPost,
    CartItem,
    Certificate,
    Challenge,
    ChallengeSubmission,
    Choice,
    Course,
    CourseMaterial,
    CourseProgress,
    Discount,
    Donation,
    EducationalVideo,
    Enrollment,
    EventCalendar,
    FeatureVote,
    ForumCategory,
    ForumReply,
    ForumTopic,
    ForumVote,
    Goods,
    GradeableLink,
    LearningStreak,
    LinkGrade,
    MembershipPlan,
    MembershipSubscriptionEvent,
    Meme,
    NoteHistory,
    Notification,
    NotificationPreference,
    Order,
    OrderItem,
    Payment,
    PeerConnection,
    PeerMessage,
    ProductImage,
    Profile,
    ProgressTracker,
    Question,
    Response,
    Review,
    ScheduledPost,
    SearchLog,
    Session,
    SessionAttendance,
    SessionEnrollment,
    Storefront,
    StudyGroup,
    StudyGroupInvite,
    Subject,
    SuccessStory,
    Survey,
    TeamGoal,
    TeamGoalMember,
    TeamInvite,
    TimeSlot,
    UserBadge,
    VideoRequest,
    VirtualClassroom,
    VirtualClassroomCustomization,
    VirtualClassroomParticipant,
    WaitingRoom,
    WebRequest,
    default_valid_until,
)
from .notifications import (
    notify_session_reminder,
    notify_teacher_new_enrollment,
    notify_teacher_waiting_room_join,
    notify_team_goal_completion,
    notify_team_invite,
    notify_team_invite_response,
    send_enrollment_confirmation,
)
from .referrals import send_referral_reward_email
from .social import get_social_stats
from .utils import (
    cancel_subscription,
    create_leaderboard_context,
    create_subscription,
    geocode_address,
    get_cached_challenge_entries,
    get_cached_leaderboard_data,
    get_leaderboard,
    get_or_create_cart,
    get_user_points,
    reactivate_subscription,
    setup_stripe,
)

logger = logging.getLogger(__name__)

GOOGLE_CREDENTIALS_PATH = os.path.join(settings.BASE_DIR, "google_credentials.json")

# Initialize Stripe
stripe.api_key = settings.STRIPE_SECRET_KEY


def sitemap(request):
    return render(request, "sitemap.html")


def handle_referral(request, code):
    """Handle referral link with the format /en/ref/CODE/ and redirect to homepage."""
    # Store referral code in session
    request.session["referral_code"] = code

    # The WebRequestMiddleware will automatically log this request with the correct path
    # containing the referral code, so we don't need to create a WebRequest manually

    # Redirect to homepage
    return redirect("index")


def index(request):
    """Homepage view."""
    from django.conf import settings

    # Store referral code in session if present in URL (for backward compatibility)
    ref_code = request.GET.get("ref")

    if ref_code:
        request.session["referral_code"] = ref_code
        # The WebRequestMiddleware will track this request automatically
        # with the query parameter in the path

    # Get top referrers - including both those with referrals and those with clicks
    # First, find all referral codes that have clicks in WebRequest
    referral_codes_with_clicks = (
        WebRequest.objects.filter(models.Q(path__contains="/ref/") | models.Q(path__contains="?ref="))
        .values_list("path", flat=True)
        .distinct()
    )

    # Extract referral codes from the paths
    active_referral_codes = set()
    for path in referral_codes_with_clicks:
        if "/ref/" in path:
            # Format: /en/ref/CODE/
            parts = path.split("/ref/")
            if len(parts) > 1:
                code = parts[1].strip("/")
                if code:
                    active_referral_codes.add(code)
        elif "?ref=" in path:
            # Format: /?ref=CODE or ?ref=CODE&other=params
            parts = path.split("?ref=")
            if len(parts) > 1:
                code = parts[1].split("&")[0]  # Handle additional parameters
                if code:
                    active_referral_codes.add(code)

    # Get profiles with referrals and/or clicks
    profiles_with_activity = Profile.objects.filter(
        models.Q(referrals__isnull=False)  # Has referrals
        | models.Q(referral_code__in=active_referral_codes)  # Has clicks
    ).distinct()

    # Annotate with signups and enrollments
    top_referrers = profiles_with_activity.annotate(
        total_signups=models.Count("referrals", distinct=True),
        total_enrollments=models.Count(
            "referrals__user__enrollments",
            filter=models.Q(referrals__user__enrollments__status="approved"),
            distinct=True,
        ),
    ).order_by("-total_signups", "-total_enrollments")[
        :10
    ]  # Get more and then sort by clicks

    # Add click counts manually since WebRequest.user is a CharField, not a ForeignKey
    for referrer in top_referrers:
        # Look for both new format /ref/CODE/ and old format ?ref=CODE
        ref_code = referrer.referral_code
        clicks = WebRequest.objects.filter(
            models.Q(path__contains=f"/ref/{ref_code}/") | models.Q(path__contains=f"?ref={ref_code}")
        ).count()
        referrer.total_clicks = clicks

    # Re-sort to include click count in ranking
    top_referrers = sorted(
        top_referrers, key=lambda x: (x.total_signups, x.total_enrollments, x.total_clicks), reverse=True
    )[
        :3
    ]  # Take top 3 after sorting

    # Get current user's profile if authenticated
    profile = request.user.profile if request.user.is_authenticated else None

    # Get recent courses
    featured_courses = Course.objects.filter(status="published").order_by("-created_at")[:6]

    # Get featured goods
    featured_goods = Goods.objects.filter(featured=True, is_available=True).order_by("-created_at")[:3]

    # Get current challenge
    current_challenge_obj = Challenge.objects.filter(
        start_date__lte=timezone.now(), end_date__gte=timezone.now()
    ).first()
    current_challenge = [current_challenge_obj] if current_challenge_obj else []

    # Get latest blog post
    latest_post = BlogPost.objects.filter(status="published").order_by("-published_at").first()

    # Get latest success story
    latest_success_story = SuccessStory.objects.filter(status="published").order_by("-published_at").first()

    # Get last two waiting room requests
    latest_waiting_room_requests = WaitingRoom.objects.filter(status="open").order_by("-created_at")[:2]

    # Global virtual classroom summary for homepage CTA
    global_classroom = (
        VirtualClassroom.objects.filter(name__iexact="Global Virtual Classroom", course__isnull=True)
        .order_by("-created_at")
        .first()
    )
    global_classroom_participants = 0
    if global_classroom:
        global_classroom_participants = VirtualClassroomParticipant.objects.filter(classroom=global_classroom).count()

    # Get top latest 3 leaderboard users
    try:
        top_leaderboard_users, user_rank = get_leaderboard(request.user, period=None, limit=3)
    except Exception:
        logger = logging.getLogger(__name__)
        logger.error("Error getting leaderboard data", exc_info=True)
        top_leaderboard_users = []

    # Get signup form if needed
    form = None
    if not request.user.is_authenticated or not request.user.profile.is_teacher:
        form = TeacherSignupForm()

    # Get video count and subjects for the quick add video form
    video_count = EducationalVideo.objects.count()
    subjects = Subject.objects.all().order_by("order", "name")

    context = {
        "profile": profile,
        "featured_courses": featured_courses,
        "featured_products": featured_goods,
        "current_challenge": current_challenge,
        "latest_post": latest_post,
        "latest_success_story": latest_success_story,
        "latest_waiting_room_requests": latest_waiting_room_requests,
        "global_classroom": global_classroom,
        "global_classroom_participants": global_classroom_participants,
        "top_referrers": top_referrers,
        "top_leaderboard_users": top_leaderboard_users,
        "form": form,
        "is_debug": settings.DEBUG,
        "video_count": video_count,
        "subjects": subjects,
    }
    if request.user.is_authenticated:
        user_team_goals = (
            TeamGoal.objects.filter(Q(creator=request.user) | Q(members__user=request.user))
            .distinct()
            .order_by("-created_at")[:3]
        )

        team_invites = TeamInvite.objects.filter(recipient=request.user, status="pending").select_related(
            "goal", "sender"
        )

        context.update(
            {
                "user_team_goals": user_team_goals,
                "team_invites": team_invites,
            }
        )

        # Add courses that the user is teaching if they have any
        teaching_courses = (
            Course.objects.filter(teacher=request.user)
            .annotate(
                view_count=Coalesce(Sum("web_requests__count"), 0),
                enrolled_students=Count("enrollments", filter=Q(enrollments__status="approved")),
            )
            .order_by("-created_at")
        )

        if teaching_courses.exists():
            context.update(
                {
                    "teaching_courses": teaching_courses,
                }
            )
    return render(request, "index.html", context)


def signup_view(request):
    """Custom signup view that properly handles referral codes."""
    if request.method == "POST":
        form = UserRegistrationForm(request.POST, request=request)
        if form.is_valid():
            form.save(request)
            return redirect("account_email_verification_sent")
    else:
        # Initialize form with request to get referral code from session
        form = UserRegistrationForm(request=request)

        # If there's no referral code in session but it's in the URL, store it
        ref_code = request.GET.get("ref")
        if ref_code and not request.session.get("referral_code"):
            request.session["referral_code"] = ref_code
            # Reinitialize form to pick up the new session value
            form = UserRegistrationForm(request=request)

    return render(
        request,
        "account/signup.html",
        {
            "form": form,
            "login_url": reverse("account_login"),
        },
    )


@login_required
def delete_account(request):
    if request.method == "POST":
        form = AccountDeleteForm(request.user, request.POST)
        if form.is_valid():
            if request.POST.get("confirm"):
                user = request.user
                user.delete()
                logout(request)
                messages.success(request, _("Your account has been successfully deleted."))
                return redirect("index")
            else:
                form.add_error(None, _("You must confirm the account deletion."))
    else:
        # Get all related objects that will be deleted
        deleted_objects_collector = NestedObjects(using=router.db_for_write(request.user.__class__))
        deleted_objects_collector.collect([request.user])

        # Transform the nested structure into something more user-friendly
        to_delete = deleted_objects_collector.nested()
        protected = deleted_objects_collector.protected

        # Format the collected objects in a user-friendly way
        model_count = {
            model._meta.verbose_name_plural: len(objs) for model, objs in deleted_objects_collector.model_objs.items()
        }

        # Format as a list of tuples (model name, count)
        formatted_count = [(name, count) for name, count in model_count.items()]

        form = AccountDeleteForm(request.user)
        # Pass the deletion info to the template
        return render(
            request,
            "account/delete_account.html",
            {"form": form, "deleted_objects": to_delete, "protected": protected, "model_count": formatted_count},
        )

    return render(request, "account/delete_account.html", {"form": form})


@login_required
def delete_waiting_room(request, waiting_room_id):
    """View for deleting a waiting room."""
    waiting_room = get_object_or_404(WaitingRoom, id=waiting_room_id)

    # Only allow creator to delete
    if request.user != waiting_room.creator:
        messages.error(request, "You don't have permission to delete this waiting room.")
        return redirect("waiting_room_detail", waiting_room_id=waiting_room_id)

    if request.method == "POST":
        waiting_room.delete()
        messages.success(request, f"Waiting room '{waiting_room.title}' has been deleted.")
        return redirect("waiting_room_list")

    return render(request, "waiting_room/confirm_delete.html", {"waiting_room": waiting_room})


@login_required
def all_leaderboards(request):
    """
    Display all leaderboard types on a single page.
    """
    # Get cached leaderboard data or fetch fresh data
    global_entries, global_rank = get_cached_leaderboard_data(request.user, None, 10, "global_leaderboard", 60 * 60)
    weekly_entries, weekly_rank = get_cached_leaderboard_data(request.user, "weekly", 10, "weekly_leaderboard", 60 * 15)
    monthly_entries, monthly_rank = get_cached_leaderboard_data(
        request.user, "monthly", 10, "monthly_leaderboard", 60 * 30
    )

    # Get user points and challenge entries if authenticated non-teacher
    challenge_entries = []
    user_points = None

    if request.user.is_authenticated and not request.user.profile.is_teacher:
        user_points = get_user_points(request.user)
        challenge_entries = get_cached_challenge_entries()

        context = create_leaderboard_context(
            global_entries,
            weekly_entries,
            monthly_entries,
            challenge_entries,
            global_rank,
            weekly_rank,
            monthly_rank,
            user_points["total"],
            user_points["weekly"],
            user_points["monthly"],
        )
        return render(request, "leaderboards/leaderboards.html", context)
    else:
        context = create_leaderboard_context(
            global_entries,
            weekly_entries,
            monthly_entries,
            [],
            global_rank,
            weekly_rank,
            monthly_rank,
            None,
            None,
            None,
        )
        return render(request, "leaderboards/leaderboards.html", context)


@login_required
def profile(request):
    if request.method == "POST":
        form = ProfileUpdateForm(request.POST, request.FILES, instance=request.user)
        if form.is_valid():
            form.save()  # Save the form data
            request.user.profile.refresh_from_db()  # Refresh to load updated profile
            messages.success(request, "Profile updated successfully!")
            return redirect("profile")
        else:
            for field, errors in form.errors.items():
                for error in errors:
                    messages.error(request, f"Error in {field}: {error}")
    else:
        form = ProfileUpdateForm(instance=request.user)

    badges = UserBadge.objects.filter(user=request.user).select_related("badge")

    context = {
        "form": form,
        "badges": badges,
    }

    # Teacher-specific stats
    if request.user.profile.is_teacher:
        courses = Course.objects.filter(teacher=request.user)
        total_students = sum(course.enrollments.filter(status="approved").count() for course in courses)
        avg_rating = 0
        total_ratings = 0
        for course in courses:
            course_ratings = course.reviews.all()
            if course_ratings:
                avg_rating += sum(review.rating for review in course_ratings)
                total_ratings += len(course_ratings)
        avg_rating = round(avg_rating / total_ratings, 1) if total_ratings > 0 else 0
        context.update(
            {
                "courses": courses,
                "total_students": total_students,
                "avg_rating": avg_rating,
            }
        )
    # Student-specific stats
    else:
        enrollments = Enrollment.objects.filter(student=request.user).select_related("course")
        completed_courses = enrollments.filter(status="completed").count()
        total_progress = 0
        progress_count = 0
        for enrollment in enrollments:
            progress, _ = CourseProgress.objects.get_or_create(enrollment=enrollment)
            if progress.completion_percentage is not None:
                total_progress += progress.completion_percentage
                progress_count += 1
        avg_progress = round(total_progress / progress_count) if progress_count > 0 else 0
        context.update(
            {
                "enrollments": enrollments,
                "completed_courses": completed_courses,
                "avg_progress": avg_progress,
            }
        )

    # Get created calendars if applicable
    created_calendars = request.user.created_calendars.prefetch_related("time_slots").order_by("-created_at")
    context["created_calendars"] = created_calendars

    # *** Add Discount Codes ***
    discount_codes = Discount.objects.filter(user=request.user, used=False, valid_until__gte=timezone.now())
    context["discount_codes"] = discount_codes

    return render(request, "profile.html", context)


@login_required
def create_course(request):
    if request.method == "POST":
        form = CourseForm(request.POST, request.FILES)
        if form.is_valid():
            course = form.save(commit=False)
            course.teacher = request.user
            course.status = "published"  # Set status to published
            course.save()
            form.save_m2m()  # Save many-to-many relationships

            # Handle waiting room if course was created from one
            if "waiting_room_data" in request.session:
                waiting_room = get_object_or_404(WaitingRoom, id=request.session["waiting_room_data"]["id"])

                # Update waiting room status and link to course
                waiting_room.status = "fulfilled"
                waiting_room.fulfilled_course = course
                waiting_room.save(update_fields=["status", "fulfilled_course"])

                # Send notifications to all participants
                for participant in waiting_room.participants.all():
                    messages.success(
                        request,
                        f"A new course matching your request has been created: {course.title}",
                        extra_tags=f"course_{course.slug}",
                    )

                # Clear waiting room data from session
                del request.session["waiting_room_data"]

                # Redirect back to waiting room to show the update
                return redirect("waiting_room_detail", waiting_room_id=waiting_room.id)

            return redirect("course_detail", slug=course.slug)
    else:
        form = CourseForm()

    return render(request, "courses/create.html", {"form": form})


@login_required
@teacher_required
def create_course_from_waiting_room(request, waiting_room_id):
    waiting_room = get_object_or_404(WaitingRoom, id=waiting_room_id)

    # Ensure waiting room is open
    if waiting_room.status != "open":
        messages.error(request, "This waiting room is no longer open.")
        return redirect("waiting_room_detail", waiting_room_id=waiting_room_id)

    # Store waiting room data in session for validation
    request.session["waiting_room_data"] = {
        "id": waiting_room.id,
        "subject": waiting_room.subject.strip().lower(),
        "topics": [t.strip().lower() for t in waiting_room.topics.split(",") if t.strip()],
    }

    # Redirect to regular course creation form
    return redirect(reverse("create_course"))


@login_required
@teacher_required
def add_featured_review(request, slug, review_id):
    # Get the course and review
    course = get_object_or_404(Course, slug=slug)
    review = get_object_or_404(Review, id=review_id, course=course)

    # Check if the user is the course teacher
    if request.user != course.teacher:
        messages.error(request, "Only the course teacher can manage featured reviews.")
        return redirect(reverse("course_detail", kwargs={"slug": slug}))

    # Set the is_featured field to True
    review.is_featured = True
    review.save()
    messages.success(request, "Review has been featured.")

    # Redirect to the course detail page
    url = reverse("course_detail", kwargs={"slug": slug})
    return redirect(f"{url}#course_reviews")


@login_required
@teacher_required
def remove_featured_review(request, slug, review_id):
    # Get the course and review
    course = get_object_or_404(Course, slug=slug)
    review = get_object_or_404(Review, id=review_id, course=course)

    # Check if the user is the course teacher
    if request.user != course.teacher:
        messages.error(request, "Only the course teacher can manage featured reviews.")
        return redirect(reverse("course_detail", kwargs={"slug": slug}))

    # Set the is_featured field to False
    review.is_featured = False
    review.save()

    # Redirect to the course detail page
    url = reverse("course_detail", kwargs={"slug": slug})
    return redirect(f"{url}#course_reviews")


@login_required
def edit_review(request, slug, review_id):
    course = get_object_or_404(Course, slug=slug)
    review = get_object_or_404(Review, id=review_id, course__slug=slug)

    # Security check - only allow editing own reviews
    if request.user.id != review.student.id:
        messages.error(request, "You can only edit your own reviews.")
        return redirect("course_detail", slug=slug)

    if request.method == "POST":
        form = ReviewForm(request.POST, instance=review)
        if form.is_valid():
            review = form.save(commit=False)
            review.save()
            messages.success(request, "Your review has been updated.")
            url = reverse("course_detail", kwargs={"slug": slug})
            return redirect(f"{url}#course_reviews")
    else:
        form = ReviewForm(instance=review)

    context = {
        "form": form,
        "course": course,
        "review": review,
        "action": "Edit",
    }
    return render(request, "courses/edit_or_add_review.html", context)


@login_required
def delete_review(request, slug, review_id):
    review = get_object_or_404(Review, id=review_id, course__slug=slug)

    # Security check - only allow deleting own reviews
    if request.user.id != review.student.id:
        messages.error(request, "You can only delete your own reviews.")
    else:
        review.delete()
        messages.success(request, "Your review has been deleted.")

    url = reverse("course_detail", kwargs={"slug": slug})
    return redirect(f"{url}#course_reviews")


def course_detail(request, slug):
    course = get_object_or_404(Course, slug=slug)
    sessions = course.sessions.all().order_by("start_time")
    now = timezone.now()
    is_teacher = request.user == course.teacher
    completed_sessions = []
    # Check if user is the teacher of this course

    # Get enrollment if user is authenticated
    enrollment = None
    is_enrolled = False
    if request.user.is_authenticated:
        enrollment = Enrollment.objects.filter(course=course, student=request.user, status="approved").first()
        is_enrolled = enrollment is not None
        if enrollment:
            # Get completed sessions through SessionAttendance
            completed_sessions = SessionAttendance.objects.filter(
                student=request.user, session__course=course, status="completed"
            ).values_list("session__id", flat=True)
            completed_sessions = course.sessions.filter(id__in=completed_sessions)

    # Get attendance data for all enrolled students
    student_attendance = {}
    total_sessions = sessions.count()

    if is_teacher or is_enrolled:
        for enroll in course.enrollments.all():
            attended_sessions = SessionAttendance.objects.filter(
                student=enroll.student, session__course=course, status__in=["present", "late"]
            ).count()
            student_attendance[enroll.student.id] = {"attended": attended_sessions, "total": total_sessions}

    # Mark past sessions as completed for display
    past_sessions = sessions.filter(end_time__lt=now)
    future_sessions = sessions.filter(end_time__gte=now)
    sessions = list(future_sessions) + list(past_sessions)  # Show future sessions first

    # Calendar data
    today = timezone.now().date()

    # Get the requested month from query parameters, default to current month
    try:
        year = int(request.GET.get("year", today.year))
        month = int(request.GET.get("month", today.month))
        current_month = today.replace(year=year, month=month, day=1)
    except (ValueError, TypeError):
        current_month = today.replace(day=1)

    # Calculate previous and next month
    if current_month.month == 1:
        prev_month = current_month.replace(year=current_month.year - 1, month=12)
    else:
        prev_month = current_month.replace(month=current_month.month - 1)

    if current_month.month == 12:
        next_month = current_month.replace(year=current_month.year + 1, month=1)
    else:
        next_month = current_month.replace(month=current_month.month + 1)

    # Get the calendar for current month
    cal = calendar.monthcalendar(current_month.year, current_month.month)

    # Get all session dates for this course in current month
    session_dates = set(
        session.start_time.date()
        for session in sessions
        if session.start_time.year == current_month.year and session.start_time.month == current_month.month
    )

    # Prepare calendar weeks data
    calendar_weeks = []
    for week in cal:
        calendar_week = []
        for day in week:
            if day == 0:
                calendar_week.append({"date": None, "in_month": False, "has_session": False})
            else:
                date = current_month.replace(day=day)
                calendar_week.append({"date": date, "in_month": True, "has_session": date in session_dates})
        calendar_weeks.append(calendar_week)

    # Check if the current user has already reviewed this course
    user_review = None
    if request.user.is_authenticated:
        user_review = Review.objects.filter(student=request.user, course=course).first()

    # Get all reviews That not featured for this course
    reviews = course.reviews.filter(is_featured=False).order_by("-created_at")

    # Get the featured review
    featured_review = Review.objects.filter(is_featured=True, course=course)

    # Get all reviews sum
    reviews_num = reviews.count() + featured_review.count()

    # Calculate rating distribution for visualization
    rating_counts = Review.objects.filter(course=course).values("rating").annotate(count=Count("id"))
    rating_distribution = {1: 0, 2: 0, 3: 0, 4: 0, 5: 0}
    for item in rating_counts:
        rating_distribution[item["rating"]] = item["count"]

    # Get next session for waiting room functionality
    next_session = None
    user_in_session_waiting_room = False

    if request.user.is_authenticated:
        # Get the next upcoming session for this course
        next_session = course.sessions.filter(start_time__gt=timezone.now()).order_by("start_time").first()

        # Check if user is in the session waiting room
        try:
            session_waiting_room = WaitingRoom.objects.get(course=course, status="open")
            user_in_session_waiting_room = request.user in session_waiting_room.participants.all()
        except WaitingRoom.DoesNotExist:
            user_in_session_waiting_room = False

    # Build the absolute discount URL using the discount view's URL name.
    from urllib.parse import urlencode

    discount_relative = reverse("apply_discount_via_referrer")
    discount_params = urlencode({"course_id": course.id})
    discount_url = request.build_absolute_uri(f"{discount_relative}?{discount_params}")

    # Get active virtual classroom for the course
    virtual_classroom = course.virtual_classrooms.filter(is_active=True).first()

    context = {
        "course": course,
        "sessions": sessions,
        "now": now,
        "today": today,
        "is_teacher": is_teacher,
        "is_enrolled": is_enrolled,
        "enrollment": enrollment,
        "completed_sessions": completed_sessions,
        "calendar_weeks": calendar_weeks,
        "current_month": current_month,
        "prev_month": prev_month,
        "next_month": next_month,
        "student_attendance": student_attendance,
        "completed_enrollment_count": course.enrollments.filter(status="completed").count(),
        "in_progress_enrollment_count": course.enrollments.filter(status="in_progress").count(),
        "featured_review": featured_review,
        "reviews": reviews,
        "user_review": user_review,
        "rating_distribution": rating_distribution,
        "reviews_num": reviews_num,
        "discount_url": discount_url,
        "virtual_classroom": virtual_classroom,
        "next_session": next_session,
        "user_in_session_waiting_room": user_in_session_waiting_room,
    }

    return render(request, "courses/detail.html", context)


@login_required
def enroll_course(request, course_slug):
    """Enroll in a course and handle referral rewards if applicable."""
    course = get_object_or_404(Course, slug=course_slug)

    # Check if user is already enrolled
    if request.user.enrollments.filter(course=course).exists():
        messages.warning(request, "You are already enrolled in this course.")
        return redirect("course_detail", slug=course_slug)

    # Check if course is full
    if course.max_students and course.enrollments.count() >= course.max_students:
        messages.error(request, "This course is full.")
        return redirect("course_detail", slug=course_slug)

    # Check if this is the user's first enrollment and if they were referred
    if not Enrollment.objects.filter(student=request.user).exists():
        if hasattr(request.user.profile, "referred_by") and request.user.profile.referred_by:
            referrer = request.user.profile.referred_by
            if not referrer.is_teacher:  # Regular users get reward on first course enrollment
                referrer.add_referral_earnings(5)
                send_referral_reward_email(referrer.user, request.user, 5, "enrollment")

    # For free courses, create approved enrollment immediately
    if course.price == 0:
        enrollment = Enrollment.objects.create(student=request.user, course=course, status="approved")
        # Send notifications for free courses
        send_enrollment_confirmation(enrollment)
        notify_teacher_new_enrollment(enrollment)
        messages.success(request, "You have successfully enrolled in this free course.")
        return redirect("course_detail", slug=course_slug)
    else:
        # For paid courses, create pending enrollment
        enrollment = Enrollment.objects.create(student=request.user, course=course, status="pending")
        messages.info(request, "Please complete the payment process to enroll in this course.")
        return redirect("course_detail", slug=course_slug)


@login_required
def add_session(request, slug):
    course = Course.objects.get(slug=slug)
    if request.user != course.teacher:
        messages.error(request, "Only the course teacher can add sessions!")
        return redirect("course_detail", slug=slug)

    if request.method == "POST":
        form = SessionForm(request.POST)
        if form.is_valid():
            session = form.save(commit=False)
            session.course = course
            session.save()
            # Send session notifications to enrolled students
            notify_session_reminder(session)
            messages.success(request, "Session added successfully!")
            return redirect("course_detail", slug=slug)
    else:
        form = SessionForm()

    return render(request, "courses/session_form.html", {"form": form, "course": course, "is_edit": False})


@login_required
def add_review(request, slug):
    course = Course.objects.get(slug=slug)
    student = request.user

    if not request.user.enrollments.filter(course=course).exists():
        messages.error(request, "Only enrolled students can review the course!")
        return redirect("course_detail", slug=slug)

    if request.method == "POST":
        form = ReviewForm(request.POST)
        if form.is_valid():
            if Review.objects.filter(student=student, course=course).exists():
                messages.error(request, "You have already reviewed this course.")
                return redirect("course_detail", slug=slug)
            review = form.save(commit=False)
            review.student = student
            review.course = course
            review.save()
            messages.success(request, "Review added successfully!")
            url = reverse("course_detail", kwargs={"slug": slug})
            return redirect(f"{url}#course_reviews")
    else:
        form = ReviewForm()

    return render(request, "courses/edit_or_add_review.html", {"form": form, "course": course, "action": "Add"})


@login_required
def delete_course(request, slug):
    """Handle course deletion, including image deletion."""
    course = get_object_or_404(Course, slug=slug)

    # Ensure only the course teacher can delete the course
    if request.user != course.teacher:
        messages.error(request, "You are not authorized to delete this course.")
        return redirect("course_detail", slug=slug)

    if request.method == "POST":

        # Delete the course --> this automatically deletes the image too
        course.delete()
        messages.success(request, "Course deleted successfully!")
        return redirect("profile")  # Redirect to the profile page or another success page

    return render(request, "courses/delete_confirm.html", {"course": course})


@csrf_exempt
def github_update(request):
    """GitHub webhook endpoint to trigger a lightweight deploy.

    Hardening applied:
    - Require POST.
    - Validate X-Hub-Signature-256 using shared secret env var GITHUB_WEBHOOK_SECRET.
    - Ignore unsupported events (only push by default).
    - Run a safe pull + dependency install + migrate + collectstatic via a minimal bash snippet.
    - Send concise status updates to Slack; avoid leaking secrets.

    NOTE: Full provisioning (packages, DB grants, etc.) still belongs to Ansible.
    This endpoint just brings the already‑provisioned instance up to latest commit.
    """
    if request.method != "POST":
        return HttpResponseBadRequest("POST required")

    secret = getattr(settings, "GITHUB_WEBHOOK_SECRET", None)
    signature = request.META.get("HTTP_X_HUB_SIGNATURE_256")
    body = request.body

    if secret:
        import hashlib
        import hmac

        expected = "sha256=" + hmac.new(secret.encode(), body, hashlib.sha256).hexdigest()
        if not signature or not hmac.compare_digest(expected, signature):
            send_slack_message("GitHub webhook signature mismatch")
            return HttpResponseForbidden("Invalid signature")
    else:
        # If no secret configured, refuse (better to explicitly set one)
        return HttpResponseForbidden("Webhook secret not configured")

    event = request.META.get("HTTP_X_GITHUB_EVENT", "")
    if event not in {"push"}:
        return HttpResponse("Ignored event", status=202)

    repo_dir = os.path.dirname(os.path.dirname(os.path.abspath(__file__)))
    venv_python = os.path.join(repo_dir, "venv", "bin", "python")
    venv_pip = os.path.join(repo_dir, "venv", "bin", "pip")
    log_lines = []

    # Resolve git binary explicitly since systemd service Environment may override PATH.
    import shutil

    git_bin = shutil.which("git") or "/usr/bin/git"
    if not os.path.exists(git_bin):
        msg = f"Git binary not found at resolved path: {git_bin}. Aborting lightweight deploy."
        send_slack_message(msg)
        return HttpResponse(status=500, content=msg)

    def run_cmd(cmd):
        proc = subprocess.run(cmd, cwd=repo_dir, capture_output=True, text=True)
        summary = f"$ {' '.join(cmd)}\nrc={proc.returncode}\nstdout={proc.stdout[-400:]}\nstderr={proc.stderr[-400:]}"
        log_lines.append(summary)
        return proc.returncode == 0

    poetry_bin = os.path.join(repo_dir, "venv", "bin", "poetry")
    steps = [
        [git_bin, "fetch", "--all", "--prune"],
        [git_bin, "reset", "--hard", "origin/main"],
        [venv_pip, "install", "--upgrade", "pip", "wheel"],
        [venv_pip, "install", "poetry==1.8.3"],
        [poetry_bin, "config", "virtualenvs.create", "false", "--local"],
        [poetry_bin, "install", "--only", "main", "--no-interaction", "--no-ansi"],
        [venv_python, "manage.py", "migrate", "--noinput"],
        [venv_python, "manage.py", "collectstatic", "--noinput"],
    ]

    ok = True
    for step in steps:
        try:
            if not run_cmd(step):
                ok = False
                break
        except FileNotFoundError as fe:
            # Capture explicit binary not found errors, send Slack, abort early.
            err_msg = f"Webhook deploy step failed (missing binary): {fe}"
            log_lines.append(err_msg)
            send_slack_message(err_msg)
            ok = False
            break

    # Always attempt a reload so code changes take effect (application systemd unit)
    subprocess.run(["/bin/systemctl", "restart", "education-website"], capture_output=True)

    # Slack summary (truncate to avoid long messages)
    slack_msg = (
        ("Deploy success" if ok else "Deploy FAILED")
        + " (github webhook)\n"
        + "\n---\n"
        + "\n---\n".join(line[:600] for line in log_lines[:4])
    )
    send_slack_message(slack_msg[:3500])

    if ok:
        return HttpResponse("OK")
    return HttpResponse(status=500, content="Deploy failed; see logs")


def send_slack_message(message):
    webhook_url = os.getenv("SLACK_WEBHOOK_URL")
    if not webhook_url:
        print("Warning: SLACK_WEBHOOK_URL not configured")
        return

    payload = {"text": f"```{message}```"}
    try:
        response = requests.post(webhook_url, json=payload)
        response.raise_for_status()  # Raise exception for bad status codes
    except Exception:
        logger.error("Failed to send Slack message", exc_info=True)


def get_wsgi_last_modified_time():
    try:
        return time.ctime(os.path.getmtime(settings.PA_WSGI))
    except Exception:
        return "Unknown"


def subjects(request):
    return render(request, "subjects.html")


def about(request):
    return render(request, "about.html")


def waiting_rooms(request):
    # Get open waiting rooms
    open_rooms = WaitingRoom.objects.filter(status="open").order_by("-created_at")

    # Get fulfilled waiting rooms (ones that have associated courses)
    fulfilled_rooms = WaitingRoom.objects.filter(status="fulfilled").order_by("-created_at")

    # Get rooms created by the user
    user_created_rooms = (
        WaitingRoom.objects.filter(creator=request.user).order_by("-created_at")
        if request.user.is_authenticated
        else []
    )

    # Get rooms the user has joined
    user_joined_rooms = (
        WaitingRoom.objects.filter(participants=request.user).order_by("-created_at")
        if request.user.is_authenticated
        else []
    )

    # Get topics for each room
    room_topics = {}
    all_rooms = list(open_rooms) + list(fulfilled_rooms) + list(user_created_rooms) + list(user_joined_rooms)
    for room in all_rooms:
        # Split topics string into a list
        room_topics[room.id] = [t.strip() for t in room.topics.split(",")] if room.topics else []

    context = {
        "open_rooms": open_rooms,
        "fulfilled_rooms": fulfilled_rooms,
        "user_created_rooms": user_created_rooms,
        "user_joined_rooms": user_joined_rooms,
        "room_topics": room_topics,
    }

    return render(request, "waiting_rooms.html", context)


def learn(request):
    if request.method == "POST":
        form = LearnForm(request.POST)
        if form.is_valid():
            # Create waiting room
            waiting_room = form.save(commit=False)
            waiting_room.status = "open"  # Set initial status
            waiting_room.creator = request.user  # Set the creator

            # Get topics from form and save as comma-separated string
            topics = form.cleaned_data.get("topics", "")
            if isinstance(topics, list):
                topics = ", ".join(topics)
            waiting_room.topics = topics

            waiting_room.save()

            # Redirect to waiting rooms page
            return redirect("waiting_rooms")

            # Get form data
            title = form.cleaned_data["title"]
            description = form.cleaned_data["description"]
            subject = form.cleaned_data["subject"]
            topics = form.cleaned_data["topics"]

            # Prepare email content
            email_subject = f"New Learning Request: {title}"
            email_body = render_to_string(
                "emails/learn_interest.html",
                {
                    "title": title,
                    "description": description,
                    "subject": subject,
                    "topics": topics,
                    "user": request.user.username,
                    "waiting_room_id": waiting_room.id,
                },
            )

            # Send email
            try:
                send_mail(
                    email_subject,
                    email_body,
                    settings.DEFAULT_FROM_EMAIL,
                    [settings.DEFAULT_FROM_EMAIL],
                    html_message=email_body,
                    fail_silently=False,
                )
                messages.success(
                    request,
                    "Thank you for your learning request!",
                )
                return redirect("waiting_rooms")
            except Exception:
                logger = logging.getLogger(__name__)
                logger.exception("Error sending email")
                messages.error(request, "Sorry, there was an error sending your inquiry. Please try again later.")
    else:
        initial_data = {}

        # Handle query parameters
        query = request.GET.get("query", "")
        subject_param = request.GET.get("subject", "")
        level = request.GET.get("level", "")

        # Try to match subject
        if subject_param:
            try:
                subject = Subject.objects.get(name=subject_param)
                initial_data["subject"] = subject.id
            except Subject.DoesNotExist:
                # Optionally, you could add the subject name to the description
                initial_data["description"] = f"Looking for courses in {subject_param}"

        # If you want to include other parameters in the description
        if query or level:
            title_parts = []
            description_parts = []
            if query:
                title_parts.append(f"{query}")
            if level:
                description_parts.append(f"Level: {level}")

            if "description" not in initial_data:
                initial_data["title"] = " | ".join(title_parts)
            else:
                initial_data["description"] += " | " + " | ".join(description_parts)

        form = LearnForm(initial=initial_data)
        return render(request, "learn.html", {"form": form})


def teach(request):
    """Handles the course creation process for both authenticated and unauthenticated users."""
    if request.method == "POST":
        form = TeachForm(request.POST, request.FILES, user=request.user)
        if form.is_valid():
            # Extract cleaned data
            email = form.cleaned_data.get("email", None)
            if email is None and request.user.is_authenticated:
                email = request.user.email
            course_title = form.cleaned_data["course_title"]
            course_description = form.cleaned_data["course_description"]
            course_image = form.cleaned_data.get("course_image")
            preferred_session_times = form.cleaned_data["preferred_session_times"]
            _ = form.cleaned_data.get("flexible_timing", False)

            # Determine the user for the course
            user = None
            is_new_user = False

            if request.user.is_authenticated:
                # For authenticated users, always use the logged-in user
                user = request.user

                # Backend validation: Check for duplicate course titles for the logged-in user
                if Course.objects.filter(title__iexact=course_title, teacher=user).exists():
                    form.add_error("course_title", "You already have a course with this title.")
                    return render(request, "teach.html", {"form": form})
            else:
                # For unauthenticated users, check if the email exists or create a new user
                try:
                    user = User.objects.get(email=email)
                    # User exists but isn't logged in; check if email is verified
                    email_address = EmailAddress.objects.filter(user=user, email=email, primary=True).first()
                    if email_address and email_address.verified:
                        messages.info(
                            request,
                            "An account with this email exists. Please login to finalize your course.",
                        )
                    else:
                        # Email not verified, resend verification email
                        send_email_confirmation(request, user, signup=False)
                        messages.info(
                            request,
                            "An account with this email exists. Please verify your email to continue.",
                        )
                except User.DoesNotExist:
                    # Create a new user account
                    with transaction.atomic():
                        # Generate a unique username
                        email_prefix = email.split("@")[0]
                        username = email_prefix
                        counter = 1
                        while User.objects.filter(username=username).exists():
                            username = f"{email_prefix}_{get_random_string(4)}_{counter}"
                            counter += 1

                        temp_password = get_random_string(length=8)

                        # Create user with temporary password
                        user = User.objects.create_user(username=username, email=email, password=temp_password)

                        # Update profile to be a teacher
                        profile, created = Profile.objects.get_or_create(user=user)
                        profile.is_teacher = True
                        profile.save()

                        # Add email address for allauth verification
                        EmailAddress.objects.create(user=user, email=email, primary=True, verified=False)

                        # Send verification email via allauth
                        send_email_confirmation(request, user, signup=True)
                        # Send welcome email with username, email, and temp password
                        try:
                            send_welcome_teach_course_email(request, user, temp_password)
                        except Exception:
                            messages.error(request, "Failed to send welcome email. Please try again.")
                            return render(request, "teach.html", {"form": form})

                        is_new_user = True

                # Backend validation: Check for duplicate course titles for unauthenticated users
                if Course.objects.filter(title__iexact=course_title, teacher=user).exists():
                    email_address = EmailAddress.objects.filter(user=user, email=email, primary=True).first()
                    if email_address and not email_address.verified:
                        # If the user is unverified, delete the existing draft and allow a new one
                        Course.objects.filter(title__iexact=course_title, teacher=user).delete()
                    else:
                        form.add_error("course_title", "You already have a course with this title.")
                        return render(request, "teach.html", {"form": form})

            # Create a draft course
            course = Course.objects.create(
                title=course_title,
                description=course_description,
                teacher=user,
                price=0,
                max_students=12,
                status="draft",
                subject=Subject.objects.first() or Subject.objects.create(name="General"),
                level="beginner",
            )

            # Handle course image if uploaded
            if course_image:
                course.image = course_image
                course.save()

            # Create initial session if preferred time provided
            if preferred_session_times:
                Session.objects.create(
                    course=course,
                    title=f"{course_title} - Session 1",
                    description="First session of the course",
                    start_time=preferred_session_times,
                    end_time=preferred_session_times + timezone.timedelta(hours=1),
                    is_virtual=True,
                )

            # Handle redirection based on authentication status
            if request.user.is_authenticated:
                # If authenticated, mark as teacher and redirect to course setup
                request.user.profile.is_teacher = True
                request.user.profile.save()
                messages.success(
                    request, f"Welcome! Your course '{course_title}' has been created. Please complete your setup."
                )
                return redirect("course_detail", slug=course.slug)
            else:
                # Store course primary key in session for post-verification redirect
                request.session["pending_course_id"] = course.pk
                if is_new_user:
                    messages.success(
                        request,
                        "Your course has been created! "
                        "Please check your email for your username, password, and verification link to continue.",
                    )
                    return redirect("account_email_verification_sent")
                else:
                    # For existing users, redirect to login page
                    return redirect("account_login")

    else:
        initial_data = {}
        if request.GET.get("subject"):
            initial_data["course_title"] = request.GET.get("subject")
        form = TeachForm(initial=initial_data, user=request.user)

    return render(request, "teach.html", {"form": form})


def send_welcome_teach_course_email(request, user, temp_password):
    """Send welcome email with account and password setup instructions."""
    reset_url = request.build_absolute_uri(reverse("account_reset_password"))

    email_context = {"user": user, "reset_url": reset_url, "temp_password": temp_password}

    html_message = render_to_string("emails/welcome_teach_course.html", email_context)
    text_message = render_to_string("emails/welcome_teach_course.txt", email_context)

    send_mail(
        subject="Welcome to Your New Teaching Account.",
        message=text_message,
        html_message=html_message,
        from_email=settings.DEFAULT_FROM_EMAIL,
        recipient_list=[user.email],
        fail_silently=False,
    )


def course_search(request):
    query = request.GET.get("q", "")
    subject = request.GET.get("subject", "")
    level = request.GET.get("level", "")
    min_price = request.GET.get("min_price", "")
    max_price = request.GET.get("max_price", "")
    sort_by = request.GET.get("sort", "-created_at")

    courses = Course.objects.filter(status="published")

    # Apply filters
    if query:
        courses = courses.filter(
            Q(title__icontains=query)
            | Q(description__icontains=query)
            | Q(tags__icontains=query)
            | Q(learning_objectives__icontains=query)
            | Q(prerequisites__icontains=query)
            | Q(teacher__username__icontains=query)
            | Q(teacher__first_name__icontains=query)
            | Q(teacher__last_name__icontains=query)
            | Q(teacher__profile__expertise__icontains=query)
        )

    if subject:
        # Handle subject filtering based on whether it's an ID (number) or a string (slug/name)
        try:
            # Check if subject is an integer ID
            subject_id = int(subject)
            courses = courses.filter(subject_id=subject_id)
        except ValueError:
            # If not an integer, treat as a slug or name
            courses = courses.filter(Q(subject__slug=subject) | Q(subject__name__iexact=subject))

    if level:
        courses = courses.filter(level=level)

    if min_price:
        try:
            min_price = float(min_price)
            courses = courses.filter(price__gte=min_price)
        except ValueError:
            pass

    if max_price:
        try:
            max_price = float(max_price)
            courses = courses.filter(price__lte=max_price)
        except ValueError:
            pass

    # Annotate with average rating for sorting
    courses = courses.annotate(
        avg_rating=Avg("reviews__rating"),
        total_students=Count("enrollments", filter=Q(enrollments__status="approved")),
    )

    # Apply sorting
    if sort_by == "price":
        courses = courses.order_by("price", "-avg_rating")
    elif sort_by == "-price":
        courses = courses.order_by("-price", "-avg_rating")
    elif sort_by == "title":
        courses = courses.order_by("title")
    elif sort_by == "rating":
        courses = courses.order_by("-avg_rating", "-total_students")
    else:  # Default to newest
        courses = courses.order_by("-created_at")

    # Get total count before pagination
    total_results = courses.count()

    # Log the search
    if query or subject or level or min_price or max_price:
        filters = {
            "subject": subject,
            "level": level,
            "min_price": min_price,
            "max_price": max_price,
            "sort_by": sort_by,
        }
        SearchLog.objects.create(
            query=query,
            results_count=total_results,
            user=request.user if request.user.is_authenticated else None,
            filters_applied=filters,
            search_type="course",
        )

    # Pagination
    paginator = Paginator(courses, 12)  # Show 12 courses per page
    page_number = request.GET.get("page", 1)
    page_obj = paginator.get_page(page_number)
    is_teacher = getattr(getattr(request.user, "profile", None), "is_teacher", False)

    # initialize the user courses if founded
    user_courses = set()

    # Get authenticated users courses
    if request.user.is_authenticated:
        if request.user.profile.is_teacher:
            teacher_courses = list(Course.objects.filter(teacher=request.user))
            # Create a set of titles
            user_courses = {course.title for course in teacher_courses}
        else:
            enrollments = Enrollment.objects.filter(student=request.user).select_related("course")
            # Create a set of titles
            user_courses = {course.course.title for course in enrollments}

    context = {
        "page_obj": page_obj,
        "query": query,
        "subject": subject,
        "level": level,
        "min_price": min_price,
        "max_price": max_price,
        "sort_by": sort_by,
        "subject_choices": Course._meta.get_field("subject").choices,
        "level_choices": Course._meta.get_field("level").choices,
        "total_results": total_results,
        "is_teacher": is_teacher,
        "user_courses": user_courses,
    }

    return render(request, "courses/search.html", context)


@login_required
def create_payment_intent(request, slug):
    """Create a payment intent for Stripe."""
    course = get_object_or_404(Course, slug=slug)

    # Prevent creating payment intents for free courses
    if course.price == 0:
        # Find the enrollment and update its status to approved if it's pending
        enrollment = get_object_or_404(Enrollment, student=request.user, course=course)
        if enrollment.status == "pending":
            enrollment.status = "approved"
            enrollment.save()

            # Send notifications
            send_enrollment_confirmation(enrollment)
            notify_teacher_new_enrollment(enrollment)

        return JsonResponse({"free_course": True, "message": "Enrollment approved for free course"})

    # Ensure user has a pending enrollment
    enrollment = get_object_or_404(Enrollment, student=request.user, course=course, status="pending")

    # Validate price is greater than zero for Stripe
    if course.price <= 0:
        enrollment.status = "approved"
        enrollment.save()

        # Send notifications
        send_enrollment_confirmation(enrollment)
        notify_teacher_new_enrollment(enrollment)

        return JsonResponse({"free_course": True, "message": "Enrollment approved for free course"})

    try:
        # Create a PaymentIntent with the order amount and currency
        intent = stripe.PaymentIntent.create(
            amount=int(course.price * 100),  # Convert to cents
            currency="usd",
            metadata={
                "course_id": course.id,
                "user_id": request.user.id,
            },
        )
        return JsonResponse({"clientSecret": intent.client_secret})
    except stripe.error.StripeError:
        logger.error("Stripe error occurred", exc_info=True)
        return JsonResponse({"error": "Payment processing error. Please try again."}, status=400)
    except Exception:
        logger.error("Unexpected error in payment intent creation", exc_info=True)
        return JsonResponse({"error": "An internal error occurred. Please try again."}, status=500)


@csrf_exempt
def stripe_webhook(request):
    """Stripe webhook endpoint for handling payment events."""
    payload = request.body
    sig_header = request.META.get("HTTP_STRIPE_SIGNATURE")

    try:
        event = stripe.Webhook.construct_event(payload, sig_header, settings.STRIPE_WEBHOOK_SECRET)
    except ValueError:
        # Invalid payload
        return HttpResponse(status=400)
    except stripe.error.SignatureVerificationError:
        # Invalid signature
        return HttpResponse(status=400)

    if event.type == "payment_intent.succeeded":
        payment_intent = event.data.object
        handle_successful_payment(payment_intent)
    elif event.type == "payment_intent.payment_failed":
        payment_intent = event.data.object
        handle_failed_payment(payment_intent)

    return HttpResponse(status=200)


def handle_successful_payment(payment_intent):
    """Handle successful payment by enrolling the user in the course."""
    # Get metadata from the payment intent
    course_id = payment_intent.metadata.get("course_id")
    user_id = payment_intent.metadata.get("user_id")

    # Create enrollment and payment records
    course = Course.objects.get(id=course_id)
    user = User.objects.get(id=user_id)

    # Create enrollment with pending status
    enrollment = Enrollment.objects.get_or_create(student=user, course=course, defaults={"status": "pending"})[0]

    # Update status to approved after successful payment
    enrollment.status = "approved"
    enrollment.save()

    # Create a payment record for tracking teacher earnings
    # Convert amount from cents to dollars
    amount = Decimal(str(payment_intent.amount)) / 100
    Payment.objects.create(
        enrollment=enrollment,
        amount=amount,
        currency=payment_intent.currency.upper(),
        stripe_payment_intent_id=payment_intent.id,
        status="completed",
    )

    # Send notifications
    send_enrollment_confirmation(enrollment)
    notify_teacher_new_enrollment(enrollment)


def handle_failed_payment(payment_intent):
    """Handle failed payment."""
    course_id = payment_intent.metadata.get("course_id")
    user_id = payment_intent.metadata.get("user_id")

    try:
        course = Course.objects.get(id=course_id)
        user = User.objects.get(id=user_id)
        enrollment = Enrollment.objects.get(student=user, course=course)
        enrollment.status = "pending"
        enrollment.save()
    except (Course.DoesNotExist, User.DoesNotExist, Enrollment.DoesNotExist):
        pass  # Log error or handle appropriately


@login_required
def update_course(request, slug):
    course = get_object_or_404(Course, slug=slug)
    if request.user != course.teacher:
        return HttpResponseForbidden()

    if request.method == "POST":
        form = CourseForm(request.POST, request.FILES, instance=course)
        if form.is_valid():
            form.save()
            messages.success(request, "Course updated successfully!")
            return redirect("course_detail", slug=course.slug)
    else:
        form = CourseForm(instance=course)

    return render(request, "courses/update.html", {"form": form, "course": course})


@login_required
def mark_session_attendance(request, session_id):
    session = Session.objects.get(id=session_id)
    if request.user != session.course.teacher:
        messages.error(request, "Only the course teacher can mark attendance!")
        return redirect("course_detail", slug=session.course.slug)

    if request.method == "POST":
        for student_id, status in request.POST.items():
            if student_id.startswith("student_"):
                student_id = student_id.replace("student_", "")
                student = User.objects.get(id=student_id)
                attendance, created = SessionAttendance.objects.update_or_create(
                    session=session, student=student, defaults={"status": status}
                )
        messages.success(request, "Attendance marked successfully!")
        return redirect("course_detail", slug=session.course.slug)

    enrollments = session.course.enrollments.filter(status="approved")
    attendances = {att.student_id: att.status for att in session.attendances.all()}

    context = {
        "session": session,
        "enrollments": enrollments,
        "attendances": attendances,
    }
    return render(request, "courses/mark_attendance.html", context)


@login_required
def mark_session_completed(request, session_id):
    session = Session.objects.get(id=session_id)
    enrollment = request.user.enrollments.get(course=session.course)

    if enrollment.status != "approved":
        messages.error(request, "You must be enrolled in the course to mark sessions as completed!")
        return redirect("course_detail", slug=session.course.slug)

    progress, created = CourseProgress.objects.get_or_create(enrollment=enrollment)
    progress.completed_sessions.add(session)

    # Check for achievements
    if progress.completion_percentage == 100:
        Achievement.objects.get_or_create(
            student=request.user,
            course=session.course,
            achievement_type="completion",
            defaults={
                "title": "Course Completed!",
                "description": f"Completed all sessions in {session.course.title}",
            },
        )

    if progress.attendance_rate == 100:
        Achievement.objects.get_or_create(
            student=request.user,
            course=session.course,
            achievement_type="attendance",
            defaults={
                "title": "Perfect Attendance!",
                "description": f"Attended all sessions in {session.course.title}",
            },
        )

    messages.success(request, "Session marked as completed!")
    return redirect("course_detail", slug=session.course.slug)


@login_required
def award_achievement(request):
    try:
        profile = request.user.profile
        if not profile.is_teacher:
            messages.error(request, "You do not have permission to award achievements.")
            return redirect("teacher_dashboard")
    except Profile.DoesNotExist:
        messages.error(request, "Profile not found.")
        return redirect("teacher_dashboard")

    if request.method == "POST":
        form = AwardAchievementForm(request.POST, teacher=request.user)
        if form.is_valid():
            Achievement.objects.create(
                student=form.cleaned_data["student"],
                course=form.cleaned_data["course"],
                achievement_type=form.cleaned_data["achievement_type"],
                title=form.cleaned_data["title"],
                description=form.cleaned_data["description"],
                badge_icon=form.cleaned_data["badge_icon"],
            )
            messages.success(
                request,
                f'Achievement "{form.cleaned_data["title"]}" awarded to {form.cleaned_data["student"].username}.',
            )
            return redirect("teacher_dashboard")
        else:
            # Show an error message if the form is invalid
            messages.error(request, "There was an error in the form submission. Please check the form and try again.")
    else:
        form = AwardAchievementForm(teacher=request.user)
    return render(request, "award_achievement.html", {"form": form})


@login_required
def student_progress(request, enrollment_id):
    enrollment = Enrollment.objects.get(id=enrollment_id)

    if request.user != enrollment.student and request.user != enrollment.course.teacher:
        messages.error(request, "You don't have permission to view this progress!")
        return redirect("course_detail", slug=enrollment.course.slug)

    progress, created = CourseProgress.objects.get_or_create(enrollment=enrollment)
    achievements = Achievement.objects.filter(student=enrollment.student, course=enrollment.course)

    past_sessions = enrollment.course.sessions.filter(start_time__lt=timezone.now())
    upcoming_sessions = enrollment.course.sessions.filter(start_time__gte=timezone.now())

    context = {
        "enrollment": enrollment,
        "progress": progress,
        "achievements": achievements,
        "past_sessions": past_sessions,
        "upcoming_sessions": upcoming_sessions,
        "stripe_public_key": (
            settings.STRIPE_PUBLISHABLE_KEY if enrollment.status == "pending" and enrollment.course.price > 0 else None
        ),
    }
    return render(request, "courses/student_progress.html", context)


@login_required
def course_progress_overview(request, slug):
    course = Course.objects.get(slug=slug)
    if request.user != course.teacher:
        messages.error(request, "Only the course teacher can view the progress overview!")
        return redirect("course_detail", slug=slug)

    enrollments = course.enrollments.filter(status="approved")
    progress_data = []

    for enrollment in enrollments:
        progress, created = CourseProgress.objects.get_or_create(enrollment=enrollment)
        attendance_data = (
            SessionAttendance.objects.filter(student=enrollment.student, session__course=course)
            .values("status")
            .annotate(count=models.Count("status"))
        )

        progress_data.append(
            {
                "enrollment": enrollment,
                "progress": progress,
                "attendance": attendance_data,
            }
        )

    context = {
        "course": course,
        "progress_data": progress_data,
    }
    return render(request, "courses/progress_overview.html", context)


@login_required
def upload_material(request, slug):
    course = get_object_or_404(Course, slug=slug)
    if request.user != course.teacher:
        return HttpResponseForbidden("You are not authorized to upload materials for this course.")

    if request.method == "POST":
        form = CourseMaterialForm(request.POST, request.FILES, course=course)
        if form.is_valid():
            material = form.save(commit=False)
            material.course = course
            material.save()
            messages.success(request, "Course material uploaded successfully!")
            return redirect("course_detail", slug=course.slug)
    else:
        form = CourseMaterialForm(course=course)

    return render(request, "courses/upload_material.html", {"form": form, "course": course})


@login_required
def delete_material(request, slug, material_id):
    material = get_object_or_404(CourseMaterial, id=material_id, course__slug=slug)
    if request.user != material.course.teacher:
        return HttpResponseForbidden("You are not authorized to delete this material.")

    if request.method == "POST":
        material.delete()
        messages.success(request, "Course material deleted successfully!")
        return redirect("course_detail", slug=slug)

    return render(request, "courses/delete_material_confirm.html", {"material": material})


@login_required
def download_material(request, slug, material_id):
    material = get_object_or_404(CourseMaterial, id=material_id, course__slug=slug)
    if not material.is_downloadable and request.user != material.course.teacher:
        return HttpResponseForbidden("This material is not available for download.")

    try:
        return FileResponse(material.file, as_attachment=True)
    except FileNotFoundError:
        messages.error(request, "The requested file could not be found.")
        return redirect("course_detail", slug=slug)


@login_required
@teacher_required
def course_marketing(request, slug):
    """View for managing course marketing and promotions."""
    course = get_object_or_404(Course, slug=slug, teacher=request.user)

    if request.method == "POST":
        action = request.POST.get("action")

        if action == "send_promotional_emails":
            send_course_promotion_email(
                course=course,
                subject=f"New Course Recommendation: {course.title}",
                template_name="course_promotion",
            )
            messages.success(request, "Promotional emails have been sent successfully.")

        elif action == "generate_social_content":
            social_content = generate_social_share_content(course)
            return JsonResponse({"social_content": social_content})

    # Get analytics and recommendations
    analytics = get_course_analytics(course)
    recommendations = get_promotion_recommendations(course)

    context = {
        "course": course,
        "analytics": analytics,
        "recommendations": recommendations,
    }

    return render(request, "courses/marketing.html", context)


@login_required
@teacher_required
def course_analytics(request, slug):
    """View for displaying detailed course analytics."""
    course = get_object_or_404(Course, slug=slug, teacher=request.user)
    analytics = get_course_analytics(course)

    if request.headers.get("X-Requested-With") == "XMLHttpRequest":
        return JsonResponse({"analytics": analytics})

    context = {
        "course": course,
        "analytics": analytics,
    }

    return render(request, "courses/analytics.html", context)


@login_required
def calendar_feed(request):
    """Generate and serve an iCal feed of the user's course sessions."""

    response = HttpResponse(generate_ical_feed(request.user), content_type="text/calendar")
    response["Content-Disposition"] = f'attachment; filename="{settings.SITE_NAME}-schedule.ics"'
    return response


@login_required
def calendar_links(request, session_id):
    """Get calendar links for a specific session."""

    session = get_object_or_404(Session, id=session_id)

    # Check if user has access to this session
    if not (
        request.user == session.course.teacher
        or request.user.enrollments.filter(course=session.course, status="approved").exists()
    ):
        return HttpResponseForbidden("You don't have access to this session.")

    links = {
        "google": generate_google_calendar_link(session),
        "outlook": generate_outlook_calendar_link(session),
    }

    if request.headers.get("X-Requested-With") == "XMLHttpRequest":
        return JsonResponse({"links": links})

    return render(
        request,
        "courses/calendar_links.html",
        {
            "session": session,
            "calendar_links": links,
        },
    )


def forum_categories(request):
    """Display all forum categories."""
    categories = ForumCategory.objects.all()
    return render(request, "web/forum/categories.html", {"categories": categories})


def forum_category(request, slug):
    """Display topics in a specific category."""
    category = get_object_or_404(ForumCategory, slug=slug)
    topics = category.topics.all()
    categories = ForumCategory.objects.all()
    return render(
        request, "web/forum/category.html", {"category": category, "topics": topics, "categories": categories}
    )


def forum_topic(request, category_slug, topic_id):
    """Display a forum topic and its replies."""
    topic = get_object_or_404(ForumTopic, id=topic_id, category__slug=category_slug)
    categories = ForumCategory.objects.all()

    # Get view count from WebRequest model
    view_count = (
        WebRequest.objects.filter(path=request.path).aggregate(total_views=models.Sum("count"))["total_views"] or 0
    )
    topic.views = view_count
    topic.save()

    # Handle POST requests for replies, voting, and deletion
    if request.method == "POST":
        action = request.POST.get("action")

        if action == "add_reply" and request.user.is_authenticated:
            content = request.POST.get("content")
            if content:
                ForumReply.objects.create(topic=topic, author=request.user, content=content)
                messages.success(request, "Reply added successfully.")
                return redirect("forum_topic", category_slug=category_slug, topic_id=topic_id)

        elif action == "delete_reply" and request.user.is_authenticated:
            reply_id = request.POST.get("reply_id")
            reply = get_object_or_404(ForumReply, id=reply_id, author=request.user)
            reply.delete()
            messages.success(request, "Reply deleted successfully.")
            return redirect("forum_topic", category_slug=category_slug, topic_id=topic_id)

        elif action == "delete_topic" and request.user == topic.author:
            topic.delete()
            messages.success(request, "Topic deleted successfully.")
            return redirect("forum_category", slug=category_slug)

    # Fetch replies after POST handling
    replies = topic.replies.select_related("author").order_by("created_at")

    # Votes handling
    if request.user.is_authenticated:
        user_topic_vote = topic.user_vote(request.user)
        user_reply_votes = {reply.id: reply.user_vote(request.user) for reply in replies}
    else:
        user_topic_vote = None
        user_reply_votes = {}

    return render(
        request,
        "web/forum/topic.html",
        {
            "topic": topic,
            "replies": replies,
            "categories": categories,
            "user_topic_vote": user_topic_vote,
            "user_reply_votes": user_reply_votes,
        },
    )


@login_required
def create_topic(request, category_slug):
    """Create a new forum topic."""
    category = get_object_or_404(ForumCategory, slug=category_slug)
    categories = ForumCategory.objects.all()

    if request.method == "POST":
        form = ForumTopicForm(request.POST)
        if form.is_valid():
            topic = ForumTopic.objects.create(
                category=category,
                author=request.user,
                title=form.cleaned_data["title"],
                content=form.cleaned_data["content"],
                github_issue_url=form.cleaned_data.get("github_issue_url", ""),
                github_milestone_url=form.cleaned_data.get("github_milestone_url", ""),
            )
            messages.success(request, "Topic created successfully!")
            return redirect("forum_topic", category_slug=category_slug, topic_id=topic.id)
    else:
        form = ForumTopicForm()

    return render(
        request, "web/forum/create_topic.html", {"category": category, "form": form, "categories": categories}
    )


@login_required
def peer_connections(request):
    """Display user's peer connections."""
    sent_connections = request.user.sent_connections.all()
    received_connections = request.user.received_connections.all()
    return render(
        request,
        "web/peer/connections.html",
        {
            "sent_connections": sent_connections,
            "received_connections": received_connections,
        },
    )


@login_required
def send_connection_request(request, user_id):
    """Send a peer connection request."""
    receiver = get_object_or_404(User, id=user_id)

    if request.user == receiver:
        messages.error(request, "You cannot connect with yourself!")
        return redirect("peer_connections")

    connection, created = PeerConnection.objects.get_or_create(
        sender=request.user, receiver=receiver, defaults={"status": "pending"}
    )

    if created:
        messages.success(request, f"Connection request sent to {receiver.username}!")
    else:
        messages.info(request, f"Connection request already sent to {receiver.username}.")

    return redirect("peer_connections")


@login_required
def handle_connection_request(request, connection_id, action):
    """Accept or reject a peer connection request."""
    connection = get_object_or_404(PeerConnection, id=connection_id, receiver=request.user, status="pending")

    if action == "accept":
        connection.status = "accepted"
        messages.success(request, f"Connection with {connection.sender.username} accepted!")
    elif action == "reject":
        connection.status = "rejected"
        messages.info(request, f"Connection with {connection.sender.username} rejected.")

    connection.save()
    return redirect("peer_connections")


@login_required
def peer_messages(request, user_id):
    """Display and handle messages with a peer."""
    peer = get_object_or_404(User, id=user_id)

    # Check if users are connected
    connection = PeerConnection.objects.filter(
        (Q(sender=request.user, receiver=peer) | Q(sender=peer, receiver=request.user)),
        status="accepted",
    ).first()

    if not connection:
        messages.error(request, "You must be connected with this user to send messages.")
        return redirect("peer_connections")

    if request.method == "POST":
        content = request.POST.get("content")
        if content:
            PeerMessage.objects.create(sender=request.user, receiver=peer, content=content)
            messages.success(request, "Message sent!")

    # Get conversation messages
    messages_list = PeerMessage.objects.filter(
        (Q(sender=request.user, receiver=peer) | Q(sender=peer, receiver=request.user))
    ).order_by("created_at")

    # Mark received messages as read
    messages_list.filter(sender=peer, receiver=request.user, is_read=False).update(is_read=True)

    return render(request, "web/peer/messages.html", {"peer": peer, "messages": messages_list})


@login_required
def study_groups(request, course_id):
    """Display study groups for a course."""
    course = get_object_or_404(Course, id=course_id)
    groups = course.study_groups.all()

    if request.method == "POST":
        name = request.POST.get("name")
        description = request.POST.get("description")
        max_members = request.POST.get("max_members", 10)
        is_private = request.POST.get("is_private", False)

        if name and description:
            group = StudyGroup.objects.create(
                course=course,
                creator=request.user,
                name=name,
                description=description,
                max_members=max_members,
                is_private=is_private,
            )
            group.members.add(request.user)
            messages.success(request, "Study group created successfully!")
            return redirect("study_group_detail", group_id=group.id)

    return render(request, "web/study/groups.html", {"course": course, "groups": groups})


@login_required
def study_group_detail(request, group_id):
    """Display study group details and handle join/leave requests."""
    group = get_object_or_404(StudyGroup, id=group_id)

    if request.method == "POST":
        action = request.POST.get("action")

        if action == "join":
            if group.members.count() >= group.max_members:
                messages.error(request, "This group is full!")
            else:
                group.members.add(request.user)
                messages.success(request, f"You have joined {group.name}!")

        elif action == "leave":
            if request.user == group.creator:
                messages.error(request, "Group creator cannot leave the group!")
            else:
                group.members.remove(request.user)
                messages.info(request, f"You have left {group.name}.")

    return render(request, "web/study/group_detail.html", {"group": group})


# API Views
@login_required
def api_course_list(request):
    """API endpoint for listing courses."""
    courses = Course.objects.filter(status="published")
    data = [
        {
            "id": course.id,
            "title": course.title,
            "description": course.description,
            "teacher": course.teacher.username,
            "price": str(course.price),
            "subject": course.subject,
            "level": course.level,
            "slug": course.slug,
        }
        for course in courses
    ]
    return JsonResponse(data, safe=False)


@login_required
@teacher_required
def api_course_create(request):
    """API endpoint for creating a course."""
    if request.method != "POST":
        return JsonResponse({"error": "Only POST method is allowed"}, status=405)

    data = json.loads(request.body)
    course = Course.objects.create(
        teacher=request.user,
        title=data["title"],
        description=data["description"],
        learning_objectives=data["learning_objectives"],
        prerequisites=data.get("prerequisites", ""),
        price=data["price"],
        max_students=data["max_students"],
        subject=data["subject"],
        level=data["level"],
    )
    return JsonResponse(
        {
            "id": course.id,
            "title": course.title,
            "slug": course.slug,
        },
        status=201,
    )


@login_required
def api_course_detail(request, slug):
    """API endpoint for course details."""
    course = get_object_or_404(Course, slug=slug)
    data = {
        "id": course.id,
        "title": course.title,
        "description": course.description,
        "teacher": course.teacher.username,
        "price": str(course.price),
        "subject": course.subject,
        "level": course.level,
        "prerequisites": course.prerequisites,
        "learning_objectives": course.learning_objectives,
        "max_students": course.max_students,
        "available_spots": course.available_spots,
        "average_rating": course.average_rating,
    }
    return JsonResponse(data)


@login_required
def api_enroll(request, course_slug):
    """API endpoint for course enrollment."""
    if request.method != "POST":
        return JsonResponse({"error": "Only POST method is allowed"}, status=405)

    course = get_object_or_404(Course, slug=course_slug)
    if request.user.enrollments.filter(course=course).exists():
        return JsonResponse({"error": "Already enrolled"}, status=400)

    enrollment = Enrollment.objects.create(
        student=request.user,
        course=course,
        status="pending",
    )
    return JsonResponse(
        {
            "id": enrollment.id,
            "status": enrollment.status,
        },
        status=201,
    )


@login_required
def api_enrollments(request):
    """API endpoint for listing user enrollments."""
    enrollments = request.user.enrollments.all()
    data = [
        {
            "id": enrollment.id,
            "course": {
                "id": enrollment.course.id,
                "title": enrollment.course.title,
                "slug": enrollment.course.slug,
            },
            "status": enrollment.status,
            "enrollment_date": enrollment.enrollment_date.isoformat(),
        }
        for enrollment in enrollments
    ]
    return JsonResponse(data, safe=False)


@login_required
def api_session_list(request, course_slug):
    """API endpoint for listing course sessions."""
    course = get_object_or_404(Course, slug=course_slug)
    sessions = course.sessions.all()
    data = [
        {
            "id": session.id,
            "title": session.title,
            "description": session.description,
            "start_time": session.start_time.isoformat(),
            "end_time": session.end_time.isoformat(),
            "is_virtual": session.is_virtual,
        }
        for session in sessions
    ]
    return JsonResponse(data, safe=False)


@login_required
def api_session_detail(request, pk):
    """API endpoint for session details."""
    session = get_object_or_404(Session, pk=pk)
    data = {
        "id": session.id,
        "title": session.title,
        "description": session.description,
        "start_time": session.start_time.isoformat(),
        "end_time": session.end_time.isoformat(),
        "is_virtual": session.is_virtual,
        "meeting_link": session.meeting_link if session.is_virtual else None,
        "location": session.location if not session.is_virtual else None,
    }
    return JsonResponse(data)


@login_required
def api_forum_topic_create(request):
    """API endpoint for creating forum topics."""
    if request.method != "POST":
        return JsonResponse({"error": "Only POST method is allowed"}, status=405)

    data = json.loads(request.body)
    category = get_object_or_404(ForumCategory, id=data["category"])
    topic = ForumTopic.objects.create(
        title=data["title"],
        content=data["content"],
        category=category,
        author=request.user,
    )
    return JsonResponse(
        {
            "id": topic.id,
            "title": topic.title,
        },
        status=201,
    )


@login_required
def api_forum_reply_create(request):
    """API endpoint for creating forum replies."""
    if request.method != "POST":
        return JsonResponse({"error": "Only POST method is allowed"}, status=405)

    data = json.loads(request.body)
    topic = get_object_or_404(ForumTopic, id=data["topic"])
    reply = ForumReply.objects.create(
        topic=topic,
        content=data["content"],
        author=request.user,
    )
    return JsonResponse(
        {
            "id": reply.id,
            "content": reply.content,
        },
        status=201,
    )


@login_required
def session_detail(request, session_id):
    try:
        session = get_object_or_404(Session, id=session_id)

        # Check access rights
        if not (
            request.user == session.course.teacher
            or request.user.enrollments.filter(course=session.course, status="approved").exists()
        ):
            return HttpResponseForbidden("You don't have access to this session")

        # Get next session for waiting room functionality
        next_session = None
        user_in_session_waiting_room = False

        if request.user.is_authenticated:
            # Get the next upcoming session for this course
            next_session = session.course.sessions.filter(start_time__gt=timezone.now()).order_by("start_time").first()

            # Check if user is in the session waiting room
            try:
                session_waiting_room = WaitingRoom.objects.get(course=session.course, status="open")
                user_in_session_waiting_room = request.user in session_waiting_room.participants.all()
            except WaitingRoom.DoesNotExist:
                user_in_session_waiting_room = False

        context = {
            "session": session,
            "is_teacher": request.user == session.course.teacher,
            "now": timezone.now(),
            "next_session": next_session,
            "user_in_session_waiting_room": user_in_session_waiting_room,
        }

        return render(request, "web/study/session_detail.html", context)

    except Session.DoesNotExist:
        messages.error(request, "Session not found")
        return redirect("course_search")
    except Exception as e:
        if settings.DEBUG:
            raise e
        messages.error(request, "An error occurred while loading the session")
        return redirect("index")


def blog_list(request):
    blog_posts = BlogPost.objects.filter(status="published").order_by("-published_at")
    tags = BlogPost.objects.values_list("tags", flat=True).distinct()
    # Split comma-separated tags and get unique values
    unique_tags = sorted(set(tag.strip() for tags_str in tags if tags_str for tag in tags_str.split(",")))

    return render(request, "blog/list.html", {"blog_posts": blog_posts, "tags": unique_tags})


def blog_tag(request, tag):
    """View for filtering blog posts by tag."""
    blog_posts = BlogPost.objects.filter(status="published", tags__icontains=tag).order_by("-published_at")
    tags = BlogPost.objects.values_list("tags", flat=True).distinct()
    # Split comma-separated tags and get unique values
    unique_tags = sorted(set(tag.strip() for tags_str in tags if tags_str for tag in tags_str.split(",")))

    return render(request, "blog/list.html", {"blog_posts": blog_posts, "tags": unique_tags, "current_tag": tag})


@login_required
def create_blog_post(request):
    if request.method == "POST":
        form = BlogPostForm(request.POST, request.FILES)
        if form.is_valid():
            post = form.save(commit=False)
            post.author = request.user
            post.save()
            messages.success(request, "Blog post created successfully!")
            return redirect("blog_detail", slug=post.slug)
    else:
        form = BlogPostForm()

    return render(request, "blog/create.html", {"form": form})


def blog_detail(request, slug):
    """Display a blog post and its comments."""
    post = get_object_or_404(BlogPost, slug=slug, status="published")
    comments = post.comments.filter(is_approved=True).order_by("created_at")

    if request.method == "POST":
        if not request.user.is_authenticated:
            messages.error(request, "Please log in to comment.")
            return redirect("account_login")

        comment_content = request.POST.get("content")
        if comment_content:
            comment = BlogComment.objects.create(
                post=post, author=request.user, content=comment_content, is_approved=True  # Auto-approve for now
            )
            messages.success(request, f"Comment #{comment.id} added successfully!")
            return redirect("blog_detail", slug=slug)

    # Get view count from WebRequest
    view_count = WebRequest.objects.filter(path=request.path).aggregate(total_views=Sum("count"))["total_views"] or 0

    context = {
        "post": post,
        "comments": comments,
        "view_count": view_count,
    }
    return render(request, "blog/detail.html", context)


@login_required
def student_dashboard(request):
    """
    Dashboard view for students showing enrollments, progress, upcoming sessions, learning streak,
    and an Achievements section.
    """

    # Update the learning streak.
    streak, created = LearningStreak.objects.get_or_create(user=request.user)
    streak.update_streak()

    enrollments = Enrollment.objects.filter(student=request.user).select_related("course")
    upcoming_sessions = Session.objects.filter(
        course__enrollments__student=request.user, start_time__gt=timezone.now()
    ).order_by("start_time")[:5]

    progress_data = []
    total_progress = 0
    for enrollment in enrollments:
        progress, _ = CourseProgress.objects.get_or_create(enrollment=enrollment)
        progress_data.append(
            {
                "enrollment": enrollment,
                "progress": progress,
            }
        )
        total_progress += progress.completion_percentage

    avg_progress = round(total_progress / len(progress_data)) if progress_data else 0

    # Query achievements for the user.
    achievements = Achievement.objects.filter(student=request.user).order_by("-awarded_at")

    context = {
        "enrollments": enrollments,
        "upcoming_sessions": upcoming_sessions,
        "progress_data": progress_data,
        "avg_progress": avg_progress,
        "streak": streak,
        "achievements": achievements,
    }
    return render(request, "dashboard/student.html", context)


@login_required
@teacher_required
def teacher_dashboard(request):
    """Dashboard view for teachers showing their courses, student progress, and upcoming sessions.

    The earnings calculation is based on completed payment records, not just enrollments.
    This ensures that earnings accurately reflect actual transactions rather than just the
    number of enrolled students. Each payment has a 90% teacher commission rate applied.
    """
    courses = Course.objects.filter(teacher=request.user)
    upcoming_sessions = Session.objects.filter(course__teacher=request.user, start_time__gt=timezone.now()).order_by(
        "start_time"
    )[:5]

    # Get enrollment and progress stats for each course
    course_stats = []
    total_students = 0
    total_completed = 0
    total_earnings = Decimal("0.00")
    for course in courses:
        enrollments = course.enrollments.filter(status="approved")
        course_total_students = enrollments.count()
        course_completed = enrollments.filter(status="completed").count()
        total_students += course_total_students
        total_completed += course_completed

        # Calculate earnings based on completed payments instead of enrollment count
        # Each payment has an amount field which represents the actual amount paid
        # We apply the teacher's commission rate (90% by default, 10% platform fee)
        course_earnings = Decimal("0.00")
        for enrollment in enrollments:
            # Get all completed payments for this enrollment
            completed_payments = enrollment.payments.filter(status="completed")
            for payment in completed_payments:
                # Apply the 90% teacher commission
                course_earnings += payment.amount * Decimal("0.9")

        total_earnings += course_earnings
        course_stats.append(
            {
                "course": course,
                "total_students": course_total_students,
                "completed": course_completed,
                "completion_rate": (course_completed / course_total_students * 100) if course_total_students > 0 else 0,
                "earnings": course_earnings,
            }
        )

    # Get the teacher's storefront if it exists
    storefront = Storefront.objects.filter(teacher=request.user).first()

    context = {
        "courses": courses,
        "upcoming_sessions": upcoming_sessions,
        "course_stats": course_stats,
        "total_students": total_students,
        "completion_rate": (total_completed / total_students * 100) if total_students > 0 else 0,
        "total_earnings": round(total_earnings, 2),
        "storefront": storefront,
    }
    return render(request, "dashboard/teacher.html", context)


def custom_404(request, exception):
    """Custom 404 error handler"""
    return render(request, "404.html", status=404)


# def custom_500(request):
#     """Custom 500 error handler"""
#     return render(request, "500.html", status=500)


def custom_429(request, exception=None):
    """Custom 429 error page."""
    return render(request, "429.html", status=429)


def cart_view(request):
    """View the shopping cart."""
    cart = get_or_create_cart(request)
    return render(request, "cart/cart.html", {"cart": cart, "stripe_public_key": settings.STRIPE_PUBLISHABLE_KEY})


def add_course_to_cart(request, course_id):
    """Add a course to the cart."""
    course = get_object_or_404(Course, id=course_id)
    cart = get_or_create_cart(request)

    # Try to get or create the cart item
    cart_item, created = CartItem.objects.get_or_create(cart=cart, course=course, defaults={"session": None})

    if created:
        messages.success(request, f"{course.title} added to cart.")
    else:
        messages.info(request, f"{course.title} is already in your cart.")

    return redirect("cart_view")


def add_session_to_cart(request, session_id):
    """Add an individual session to the cart."""
    session = get_object_or_404(Session, id=session_id)
    cart = get_or_create_cart(request)

    # Try to get or create the cart item
    cart_item, created = CartItem.objects.get_or_create(cart=cart, session=session, defaults={"course": None})

    if created:
        messages.success(request, f"{session.title} added to cart.")
    else:
        messages.info(request, f"{session.title} is already in your cart.")

    return redirect("cart_view")


def remove_from_cart(request, item_id):
    """Remove an item from the shopping cart."""
    cart = get_or_create_cart(request)
    item = get_object_or_404(CartItem, id=item_id, cart=cart)
    item.delete()
    messages.success(request, "Item removed from cart.")
    return redirect("cart_view")


def create_cart_payment_intent(request):
    """Create a payment intent for the entire cart."""
    cart = get_or_create_cart(request)

    if not cart.items.exists():
        return JsonResponse({"error": "Cart is empty"}, status=400)

    try:
        # Create a PaymentIntent with the cart total
        intent = stripe.PaymentIntent.create(
            amount=int(cart.total * 100),  # Convert to cents
            currency="usd",
            metadata={
                "cart_id": cart.id,
                "user_id": request.user.id if request.user.is_authenticated else None,
                "session_key": request.session.session_key if not request.user.is_authenticated else None,
            },
        )
        return JsonResponse({"clientSecret": intent.client_secret})
    except Exception as e:
        return JsonResponse({"error": str(e)}, status=403)


def checkout_success(request):
    """Handle successful checkout and payment confirmation."""
    payment_intent_id = request.GET.get("payment_intent")

    if not payment_intent_id:
        messages.error(request, "No payment information found.")
        return redirect("cart_view")

    try:
        # Verify the payment intent
        payment_intent = stripe.PaymentIntent.retrieve(payment_intent_id)

        if payment_intent.status != "succeeded":
            messages.error(request, "Payment was not successful.")
            return redirect("cart_view")

        cart = get_or_create_cart(request)

        if not cart.items.exists():
            messages.error(request, "Cart is empty.")
            return redirect("cart_view")

        # Handle guest checkout
        if not request.user.is_authenticated:
            email = payment_intent.receipt_email
            if not email:
                messages.error(request, "No email provided for guest checkout.")
                return redirect("cart_view")

            # Create a new user account with transaction and better username generation
            with transaction.atomic():
                # Generate a random username without using the email
                timestamp = timezone.now().strftime("%Y%m%d%H%M%S")
                username = f"user_{timestamp}"

                # In the unlikely case of a collision, append random string
                while User.objects.filter(username=username).exists():
                    username = f"user_{timestamp}_{get_random_string(6)}"

                # Create the user
                user = User.objects.create_user(
                    username=username,
                    email=email,
                    password=get_random_string(length=32),  # Random password for reset
                )

                # Associate the cart with the new user
                cart.user = user
                cart.session_key = ""  # Empty string instead of None
                cart.save()

                # Send welcome email with password reset link
                send_welcome_email(user)

                # Log in the new user
                login(request, user, backend="django.contrib.auth.backends.ModelBackend")
        else:
            user = request.user

        # Lists to track enrollments for the receipt
        enrollments = []
        session_enrollments = []
        goods_items = []
        total_amount = 0

        # Define shipping_address
        shipping_address = request.POST.get("address") if cart.has_goods else None

        # Check if the cart contains goods requiring shipping
        has_goods = any(item.goods for item in cart.items.all())

        # Extract shipping address from Stripe PaymentIntent
        shipping_address = None
        if has_goods:
            shipping_data = getattr(payment_intent, "shipping", None)
            if shipping_data:
                # Construct structured shipping address
                shipping_address = {
                    "line1": shipping_data.address.line1,
                    "line2": shipping_data.address.line2 or "",
                    "city": shipping_data.address.city,
                    "state": shipping_data.address.state,
                    "postal_code": shipping_data.address.postal_code,
                    "country": shipping_data.address.country,
                }

        # Create the Order with shipping address
        order = Order.objects.create(
            user=user,  # User is defined earlier in guest/auth logic
            total_price=0,  # Updated later
            status="completed",
            shipping_address=shipping_address,
            terms_accepted=True,
        )

        storefront = None
        # Process enrollments
        for item in cart.items.all():
            if item.course:
                # Check for an active discount coupon for this course
                discount = Discount.objects.filter(
                    user=user, course=item.course, used=False, valid_until__gte=timezone.now()
                ).first()
                if discount:
                    # Calculate the discounted price
                    discount_amount = (discount.discount_percentage / 100) * item.course.price
                    effective_price = item.course.price - discount_amount
                    # Mark the coupon as used
                    discount.used = True
                    discount.save()
                else:
                    effective_price = item.course.price

                # Create enrollment for the course
                enrollment = Enrollment.objects.create(
                    student=user, course=item.course, status="approved", payment_intent_id=payment_intent_id
                )
                enrollments.append(enrollment)
                total_amount += effective_price

                # Create payment record for teacher earnings calculation
                Payment.objects.create(
                    enrollment=enrollment,
                    amount=effective_price,
                    currency="USD",
                    stripe_payment_intent_id=payment_intent_id,
                    status="completed",
                )

                # Optionally, you can send confirmation emails with discount details
                send_enrollment_confirmation(enrollment)
                notify_teacher_new_enrollment(enrollment)

            elif item.session:
                # Process individual session enrollments (no discount logic here)
                session_enrollment = SessionEnrollment.objects.create(
                    student=user, session=item.session, status="approved", payment_intent_id=payment_intent_id
                )
                session_enrollments.append(session_enrollment)
                total_amount += item.session.price

            elif item.goods:
                goods_items.append(item)
                total_amount += item.final_price
                OrderItem.objects.create(
                    order=order,
                    goods=item.goods,
                    quantity=1,
                    price_at_purchase=item.goods.price,
                    discounted_price_at_purchase=item.goods.discount_price,
                )
                if not storefront:
                    storefront = item.goods.storefront

        # Update order details
        order.total_price = total_amount
        if storefront:
            order.storefront = goods_items[0].goods.storefront
        order.save()

        # Clear the cart
        cart.items.all().delete()

        if storefront:
            order.storefront = storefront
            order.save(update_fields=["storefront"])

        # Render the receipt page
        return render(
            request,
            "cart/receipt.html",
            {
                "payment_intent_id": payment_intent_id,
                "order_date": timezone.now(),
                "user": user,
                "enrollments": enrollments,
                "session_enrollments": session_enrollments,
                "goods_items": goods_items,
                "total": total_amount,
                "order": order,
                "shipping_address": shipping_address,
            },
        )

    except stripe.error.StripeError as e:
        # send slack message
        send_slack_message(f"Payment verification failed: {str(e)}")
        messages.error(request, f"Payment verification failed: {str(e)}")
        return redirect("cart_view")
    except Exception as e:
        # send slack message
        send_slack_message(f"Failed to process checkout: {str(e)}")
        messages.error(request, f"Failed to process checkout: {str(e)}")
        return redirect("cart_view")


def send_welcome_email(user):
    """Send welcome email to newly created users after guest checkout."""
    if not user.email:
        raise ValueError("User must have an email address to send welcome email")

    reset_url = reverse("account_reset_password")
    context = {
        "user": user,
        "reset_url": reset_url,
    }

    html_message = render_to_string("emails/welcome_guest.html", context)
    text_message = render_to_string("emails/welcome_guest.txt", context)

    send_mail(
        subject="Welcome to Your New Learning Account",
        message=text_message,
        html_message=html_message,
        from_email=settings.DEFAULT_FROM_EMAIL,
        recipient_list=[user.email],
    )


@login_required
def edit_session(request, session_id):
    """Edit an existing session."""
    # Get the session and verify that the current user is the course teacher
    session = get_object_or_404(Session, id=session_id)
    course = session.course

    # Check if user is the course teacher
    if request.user != course.teacher:
        messages.error(request, "Only the course teacher can edit sessions!")
        return redirect("course_detail", slug=course.slug)

    if request.method == "POST":
        form = SessionForm(request.POST, instance=session)
        if form.is_valid():
            form.save()
            messages.success(request, "Session updated successfully!")
            return redirect("course_detail", slug=session.course.slug)
    else:
        form = SessionForm(instance=session)

    return render(
        request, "courses/session_form.html", {"form": form, "session": session, "course": course, "is_edit": True}
    )


@login_required
def invite_student(request, course_id):
    course = get_object_or_404(Course, id=course_id)

    # Check if user is the teacher of this course
    if course.teacher != request.user:
        messages.error(request, "You are not authorized to invite students to this course.")
        return redirect("course_detail", slug=course.slug)

    if request.method == "POST":
        form = InviteStudentForm(request.POST)
        if form.is_valid():
            email = form.cleaned_data["email"]
            message = form.cleaned_data.get("message", "")

            # Generate course URL
            course_url = request.build_absolute_uri(reverse("course_detail", args=[course.slug]))

            # Send invitation email
            context = {
                "course": course,
                "teacher": request.user,
                "message": message,
                "course_url": course_url,
            }
            html_message = render_to_string("emails/course_invitation.html", context)
            text_message = f"""
You have been invited to join {course.title}!

Message from {request.user.get_full_name() or request.user.username}:
{message}

Course Price: ${course.price}

Click here to view the course: {course_url}
"""

            try:
                send_mail(
                    f"Invitation to join {course.title}",
                    text_message,
                    settings.DEFAULT_FROM_EMAIL,
                    [email],
                    html_message=html_message,
                )
                messages.success(request, f"Invitation sent to {email}")
                return redirect("course_detail", slug=course.slug)
            except Exception:
                messages.error(request, "Failed to send invitation email. Please try again.")
    else:
        form = InviteStudentForm()

    context = {
        "course": course,
        "form": form,
    }
    return render(request, "courses/invite.html", context)


def terms(request):
    """Display the terms of service page."""
    return render(request, "terms.html")


@login_required
@teacher_required
def stripe_connect_onboarding(request):
    """Start the Stripe Connect onboarding process for teachers."""
    if not request.user.profile.is_teacher:
        messages.error(request, "Only teachers can set up payment accounts.")
        return redirect("profile")

    try:
        if not request.user.profile.stripe_account_id:
            # Create a new Stripe Connect account
            account = stripe.Account.create(
                type="express",
                country="US",
                email=request.user.email,
                capabilities={
                    "card_payments": {"requested": True},
                    "transfers": {"requested": True},
                },
            )

            # Save the account ID to the user's profile
            request.user.profile.stripe_account_id = account.id
            request.user.profile.save()

        # Create an account link for onboarding
        account_link = stripe.AccountLink.create(
            account=request.user.profile.stripe_account_id,
            refresh_url=request.build_absolute_uri(reverse("stripe_connect_onboarding")),
            return_url=request.build_absolute_uri(reverse("profile")),
            type="account_onboarding",
        )

        return redirect(account_link.url)

    except stripe.error.StripeError as e:
        messages.error(request, f"Failed to set up Stripe account: {str(e)}")
        return redirect("profile")


@csrf_exempt
def stripe_connect_webhook(request):
    """Handle Stripe Connect account updates."""
    payload = request.body
    sig_header = request.META.get("HTTP_STRIPE_SIGNATURE")

    try:
        event = stripe.Webhook.construct_event(payload, sig_header, settings.STRIPE_CONNECT_WEBHOOK_SECRET)
    except ValueError:
        return HttpResponse(status=400)
    except stripe.error.SignatureVerificationError:
        return HttpResponse(status=400)

    if event.type == "account.updated":
        account = event.data.object
        try:
            profile = Profile.objects.get(stripe_account_id=account.id)
            if account.charges_enabled and account.payouts_enabled:
                profile.stripe_account_status = "verified"
            else:
                profile.stripe_account_status = "pending"
            profile.save()
        except Profile.DoesNotExist:
            return HttpResponse(status=404)

    return HttpResponse(status=200)


@login_required
def create_forum_category(request):
    """Create a new forum category."""
    if request.method == "POST":
        form = ForumCategoryForm(request.POST)
        if form.is_valid():
            category = form.save(commit=False)
            if not category.slug:
                category.slug = slugify(category.name)
            category.save()
            messages.success(request, f"Forum category '{category.name}' created successfully!")
            return redirect("forum_category", slug=category.slug)
        else:
            print(form.errors)
    else:
        form = ForumCategoryForm()

    return render(request, "web/forum/create_category.html", {"form": form})


@login_required
def edit_topic(request, topic_id):
    topic = get_object_or_404(ForumTopic, id=topic_id, author=request.user)
    categories = ForumCategory.objects.all()

    if request.method == "POST":
        form = ForumTopicForm(request.POST)
        if form.is_valid():
            # Manually update the topic instance with form data.
            topic.title = form.cleaned_data["title"]
            topic.content = form.cleaned_data["content"]
            topic.github_issue_url = form.cleaned_data.get("github_issue_url", "")
            topic.github_milestone_url = form.cleaned_data.get("github_milestone_url", "")
            topic.save()
            messages.success(request, "Topic updated successfully!")
            return redirect("forum_topic", category_slug=topic.category.slug, topic_id=topic.id)
    else:
        # Prepopulate the form with the topic's current data.
        initial_data = {
            "title": topic.title,
            "content": topic.content,
            "github_issue_url": topic.github_issue_url,
            "github_milestone_url": topic.github_milestone_url,
        }
        form = ForumTopicForm(initial=initial_data)

    return render(request, "web/forum/edit_topic.html", {"topic": topic, "form": form, "categories": categories})


@login_required
def my_forum_topics(request):
    """Display all forum topics created by the current user."""
    topics = ForumTopic.objects.filter(author=request.user).order_by("-created_at")
    categories = ForumCategory.objects.all()
    return render(request, "web/forum/my_topics.html", {"topics": topics, "categories": categories})


@login_required
def my_forum_replies(request):
    """Display all forum replies created by the current user."""
    replies = (
        ForumReply.objects.filter(author=request.user)
        .select_related("topic", "topic__category")
        .order_by("-created_at")
    )
    categories = ForumCategory.objects.all()
    return render(request, "web/forum/my_replies.html", {"replies": replies, "categories": categories})


@login_required
def edit_reply(request, reply_id):
    """Edit a forum reply."""
    reply = get_object_or_404(ForumReply, id=reply_id, author=request.user)
    topic = reply.topic
    categories = ForumCategory.objects.all()

    if request.method == "POST":
        content = request.POST.get("content")
        if content:
            reply.content = content
            reply.save()
            messages.success(request, "Reply updated successfully.")
            return redirect("forum_topic", category_slug=topic.category.slug, topic_id=topic.id)

    return render(request, "web/forum/edit_reply.html", {"reply": reply, "categories": categories})


def get_course_calendar(request, slug):
    """AJAX endpoint to get calendar data for a course."""
    course = get_object_or_404(Course, slug=slug)
    today = timezone.now().date()
    calendar_weeks = []

    # Get current month and year from query parameters
    year = int(request.GET.get("year", today.year))
    month = int(request.GET.get("month", today.month))
    current_month = timezone.datetime(year, month, 1).date()

    # Get previous and next month for navigation
    if month == 1:
        prev_month = {"year": year - 1, "month": 12}
    else:
        prev_month = {"year": year, "month": month - 1}

    if month == 12:
        next_month = {"year": year + 1, "month": 1}
    else:
        next_month = {"year": year, "month": month + 1}

    # Get sessions for the current month
    month_sessions = course.sessions.filter(start_time__year=year, start_time__month=month).order_by("start_time")

    # Generate calendar data
    cal = calendar.monthcalendar(year, month)

    for week in cal:
        calendar_week = []
        for day in week:
            if day == 0:
                calendar_week.append({"date": None, "has_session": False, "is_today": False})
            else:
                date = timezone.datetime(year, month, day).date()
                sessions_on_day = [s for s in month_sessions if s.start_time.date() == date]
                calendar_week.append(
                    {
                        "date": date.isoformat() if date else None,
                        "has_session": bool(sessions_on_day),
                        "is_today": date == today,
                    }
                )
        calendar_weeks.append(calendar_week)

    data = {
        "calendar_weeks": calendar_weeks,
        "current_month": current_month.strftime("%B %Y"),
        "prev_month": prev_month,
        "next_month": next_month,
    }

    return JsonResponse(data)


@login_required
def create_calendar(request):
    if request.method == "POST":
        title = request.POST.get("title")
        description = request.POST.get("description")
        try:
            month = int(request.POST.get("month"))
            year = int(request.POST.get("year"))

            # Validate month is between 0-11
            if not 0 <= month <= 11:
                return JsonResponse({"success": False, "error": "Month must be between 0 and 11"}, status=400)

            calendar = EventCalendar.objects.create(
                title=title, description=description, creator=request.user, month=month, year=year
            )

            return JsonResponse({"success": True, "calendar_id": calendar.id, "share_token": calendar.share_token})
        except (ValueError, TypeError):
            return JsonResponse({"success": False, "error": "Invalid month or year"}, status=400)

    return render(request, "calendar/create.html")


def view_calendar(request, share_token):
    calendar = get_object_or_404(EventCalendar, share_token=share_token)
    return render(request, "calendar/view.html", {"calendar": calendar})


@require_POST
def add_time_slot(request, share_token):
    try:
        with transaction.atomic():
            calendar = get_object_or_404(EventCalendar, share_token=share_token)
            name = request.POST.get("name")
            day = int(request.POST.get("day"))
            start_time = request.POST.get("start_time")
            end_time = request.POST.get("end_time")

            # Create the time slot
            TimeSlot.objects.create(calendar=calendar, name=name, day=day, start_time=start_time, end_time=end_time)

            return JsonResponse({"success": True})
    except IntegrityError:
        return JsonResponse({"success": False, "error": "You already have a time slot for this day"}, status=400)
    except Exception as e:
        return JsonResponse({"success": False, "error": str(e)}, status=400)


@require_POST
def remove_time_slot(request, share_token):
    calendar = get_object_or_404(EventCalendar, share_token=share_token)
    name = request.POST.get("name")
    day = int(request.POST.get("day"))

    TimeSlot.objects.filter(calendar=calendar, name=name, day=day).delete()

    return JsonResponse({"success": True})


@require_GET
def get_calendar_data(request, share_token):
    calendar = get_object_or_404(EventCalendar, share_token=share_token)
    slots = TimeSlot.objects.filter(calendar=calendar)

    data = {
        "title": calendar.title,
        "description": calendar.description,
        "month": calendar.month,
        "year": calendar.year,
        "slots": [
            {
                "name": slot.name,
                "day": slot.day,
                "start_time": slot.start_time.strftime("%H:%M"),
                "end_time": slot.end_time.strftime("%H:%M"),
            }
            for slot in slots
        ],
    }

    return JsonResponse(data)


def system_status(request):
    """Check system status including SendGrid API connectivity and disk space usage."""
    status = {
        "sendgrid": {"status": "unknown", "message": "", "api_key_configured": False},
        "disk_space": {"status": "unknown", "message": "", "usage": {}},
        "timestamp": timezone.now(),
    }

    # Check SendGrid
    sendgrid_api_key = os.getenv("SENDGRID_PASSWORD")
    if sendgrid_api_key:
        status["sendgrid"]["api_key_configured"] = True
        try:
            print("Checking SendGrid API...")
            response = requests.get(
                "https://api.sendgrid.com/v3/user/account",
                headers={"Authorization": f"Bearer {sendgrid_api_key}"},
                timeout=5,
            )
            if response.status_code == 200:
                status["sendgrid"]["status"] = "ok"
                status["sendgrid"]["message"] = "Successfully connected to SendGrid API"
            else:
                status["sendgrid"]["status"] = "error"
                status["sendgrid"]["message"] = f"Unexpected response: {response.status_code}"
        except requests.exceptions.RequestException as e:
            status["sendgrid"]["status"] = "error"
            status["sendgrid"]["message"] = f"API Error: {str(e)}"
    else:
        status["sendgrid"]["status"] = "error"
        status["sendgrid"]["message"] = "SendGrid API key not configured"

    # Check disk space
    try:
        total, used, free = shutil.disk_usage("/")
        total_gb = total / (2**30)  # Convert to GB
        used_gb = used / (2**30)
        free_gb = free / (2**30)
        usage_percent = (used / total) * 100

        status["disk_space"]["usage"] = {
            "total_gb": round(total_gb, 2),
            "used_gb": round(used_gb, 2),
            "free_gb": round(free_gb, 2),
            "percent": round(usage_percent, 1),
        }

        # Set status based on usage percentage
        if usage_percent >= 90:
            status["disk_space"]["status"] = "error"
            status["disk_space"]["message"] = "Critical: Disk usage above 90%"
        elif usage_percent >= 80:
            status["disk_space"]["status"] = "warning"
            status["disk_space"]["message"] = "Warning: Disk usage above 80%"
        else:
            status["disk_space"]["status"] = "ok"
            status["disk_space"]["message"] = "Disk space usage is normal"
    except Exception as e:
        status["disk_space"]["status"] = "error"
        status["disk_space"]["message"] = f"Error checking disk space: {str(e)}"

    return render(request, "status.html", {"status": status})


@login_required
@teacher_required
def message_enrolled_students(request, slug):
    """Send an email to all enrolled students in a course with encrypted content."""
    course = get_object_or_404(Course, slug=slug, teacher=request.user)

    if request.method == "POST":
        title = request.POST.get("title")
        message = request.POST.get("message")

        if title and message:
            original_message = message

            # Get all enrolled students
            enrolled_students = User.objects.filter(
                enrollments__course=course, enrollments__status="approved"
            ).distinct()

            # Send email to each student with the encrypted message
            for student in enrolled_students:
                send_mail(
                    subject=f"[{course.title}] {title}",
                    message=original_message,
                    from_email=settings.DEFAULT_FROM_EMAIL,
                    recipient_list=[student.email],
                    fail_silently=True,
                )

            messages.success(request, "Email sent successfully to all enrolled students!")
            return redirect("course_detail", slug=slug)
        else:
            messages.error(request, "Both title and message are required!")

    return render(request, "courses/message_students.html", {"course": course})


def message_teacher(request, teacher_id):
    """Send a message to a teacher with secure encryption."""
    teacher = get_object_or_404(get_user_model(), id=teacher_id)
    if not teacher.profile.is_teacher:
        messages.error(request, "This user is not a teacher.")
        return redirect("index")

    if request.method == "POST":
        form = MessageTeacherForm(request.POST, user=request.user)
        if form.is_valid():
            original_message = request.POST.get("message")

            # Prepare email content
            if request.user.is_authenticated:
                sender_name = request.user.get_full_name() or request.user.username
                sender_email = request.user.email
            else:
                sender_name = form.cleaned_data["name"]
                sender_email = form.cleaned_data["email"]

            # Send email to teacher using the encrypted message
            context = {
                "sender_name": sender_name,
                "sender_email": sender_email,
                "message": original_message,
            }
            html_message = render_to_string("web/emails/teacher_message.html", context)

            try:
                send_mail(
                    subject=f"New message from {sender_name}",
                    message=original_message,
                    from_email=settings.DEFAULT_FROM_EMAIL,
                    recipient_list=[teacher.email],
                    html_message=html_message,
                )
                messages.success(request, "Your message has been sent successfully!")

                # Optionally redirect based on next URL parameter
                next_url = request.GET.get("next")
                if next_url:
                    try:
                        return redirect("course_detail", slug=next_url)
                    except NoReverseMatch:
                        pass
                return redirect("course_search")
            except Exception as e:
                messages.error(request, f"Failed to send message: {str(e)}")
                return redirect("message_teacher", teacher_id=teacher_id)
    else:
        form = MessageTeacherForm(user=request.user)

    return render(
        request,
        "web/message_teacher.html",
        {
            "form": form,
            "teacher": teacher,
        },
    )


@login_required
def confirm_rolled_sessions(request, course_slug):
    """View for teachers to confirm rolled over session dates."""
    course = get_object_or_404(Course, slug=course_slug, teacher=request.user)

    # Get all rolled over but unconfirmed sessions
    rolled_sessions = course.sessions.filter(is_rolled_over=True, teacher_confirmed=False).order_by("start_time")

    if request.method == "POST":
        session_ids = request.POST.getlist("confirm_sessions")
        if session_ids:
            # Confirm selected sessions
            course.sessions.filter(id__in=session_ids).update(teacher_confirmed=True)
            messages.success(request, "Selected sessions have been confirmed.")

            # Reset rollover status for unselected sessions
            unselected_sessions = rolled_sessions.exclude(id__in=session_ids)
            for session in unselected_sessions:
                session.start_time = session.original_start_time
                session.end_time = session.original_end_time
                session.is_rolled_over = False
                session.save()

            messages.info(request, "Unselected sessions have been reset to their original dates.")

        return redirect("course_detail", slug=course_slug)

    return render(
        request,
        "courses/confirm_rolled_sessions.html",
        {
            "course": course,
            "rolled_sessions": rolled_sessions,
        },
    )


def feedback(request):
    if request.method == "POST":
        form = FeedbackForm(request.POST)
        if form.is_valid():
            # Send feedback notification to admin
            name = form.cleaned_data.get("name", "Anonymous")
            email = form.cleaned_data.get("email", "Not provided")
            description = form.cleaned_data["description"]

            # Send to Slack if webhook URL is configured
            if settings.SLACK_WEBHOOK_URL:
                message = f"*New Feedback*\nFrom: {name}\nEmail: {email}\n\n{description}"
                send_slack_message(message)

            messages.success(request, "Thank you for your feedback! We appreciate your input.")
            return redirect("feedback")
    else:
        form = FeedbackForm()

    return render(request, "feedback.html", {"form": form})


def content_dashboard(request):
    # Get current time and thresholds
    now = timezone.now()
    month_ago = now - timedelta(days=30)

    def get_status(date, threshold_days=None):
        if not date:
            return "neutral"
        if not threshold_days:
            return "success"
        threshold = now - timedelta(days=threshold_days)
        if date >= threshold:
            return "success"
        elif date >= (threshold - timedelta(days=threshold_days)):
            return "warning"
        return "danger"

    # Web traffic stats
    web_stats = {
        "total_views": WebRequest.objects.aggregate(total=Sum("count"))["total"] or 0,
        "unique_visitors": WebRequest.objects.values("ip_address").distinct().count(),
        "date": WebRequest.objects.order_by("-created").first().created if WebRequest.objects.exists() else None,
    }
    web_stats["status"] = get_status(web_stats["date"])

    # Generate traffic data for chart (last 30 days)
    traffic_data = []
    for i in range(30):
        date = now - timedelta(days=i)
        day_views = WebRequest.objects.filter(created__date=date.date()).aggregate(total=Sum("count"))["total"] or 0
        traffic_data.append({"date": date.strftime("%Y-%m-%d"), "views": day_views})
    traffic_data.reverse()  # Most recent last for chart

    # Blog stats
    blog_stats = {
        "posts": BlogPost.objects.filter(status="published").count(),
        "views": (WebRequest.objects.filter(path__startswith="/blog/").aggregate(total=Sum("count"))["total"] or 0),
        "date": (
            BlogPost.objects.filter(status="published").order_by("-published_at").first().published_at
            if BlogPost.objects.exists()
            else None
        ),
    }
    blog_stats["status"] = get_status(blog_stats["date"], 7)

    # Forum stats
    forum_stats = {
        "topics": ForumTopic.objects.count(),
        "replies": ForumReply.objects.count(),
        "date": ForumTopic.objects.order_by("-created_at").first().created_at if ForumTopic.objects.exists() else None,
    }
    forum_stats["status"] = get_status(forum_stats["date"], 1)  # 1 day threshold

    # Course stats
    course_stats = {
        "active": Course.objects.filter(status="published").count(),
        "students": Enrollment.objects.filter(status="approved").count(),
        "date": Course.objects.order_by("-created_at").first().created_at if Course.objects.exists() else None,
    }
    course_stats["status"] = get_status(course_stats["date"], 30)  # 1 month threshold

    # User stats
    user_stats = {
        "total": User.objects.count(),
        "active": User.objects.filter(last_login__gte=month_ago).count(),
        "date": User.objects.order_by("-date_joined").first().date_joined if User.objects.exists() else None,
    }

    def get_status(date, threshold_days):
        if not date:
            return "danger"
        days_since = (now - date).days
        if days_since > threshold_days * 2:
            return "danger"
        elif days_since > threshold_days:
            return "warning"
        return "success"

    # Calculate overall health score
    connected_platforms = 0
    healthy_platforms = 0
    platforms_data = [
        (blog_stats["date"], 7),  # Blog: 1 week threshold
        (forum_stats["date"], 7),  # Forum: 1 week threshold
        (course_stats["date"], 7),  # Courses: 1 week threshold
        (user_stats["date"], 7),  # Users: 1 week threshold
    ]

    for date, threshold in platforms_data:
        if date:
            connected_platforms += 1
            if get_status(date, threshold) != "danger":
                healthy_platforms += 1

    overall_score = int((healthy_platforms / max(connected_platforms, 1)) * 100)

    # Get social media stats
    social_stats = get_social_stats()
    content_data = {
        "blog": {
            "stats": blog_stats,
            "status": get_status(blog_stats["date"], 7),
            "date": blog_stats["date"],
        },
        "forum": {
            "stats": forum_stats,
            "status": get_status(forum_stats["date"], 7),
            "date": forum_stats["date"],
        },
        "courses": {
            "stats": course_stats,
            "status": get_status(course_stats["date"], 7),
            "date": course_stats["date"],
        },
        "users": {
            "stats": user_stats,
            "status": get_status(user_stats["date"], 7),
            "date": user_stats["date"],
        },
    }

    # Add social media stats
    content_data.update(social_stats)

    return render(
        request,
        "web/dashboard/content_status.html",
        {
            "content_data": content_data,
            "overall_score": overall_score,
            "web_stats": web_stats,
            "traffic_data": json.dumps(traffic_data),
            "blog_stats": blog_stats,
            "forum_stats": forum_stats,
            "course_stats": course_stats,
            "user_stats": user_stats,
        },
    )


# Challenges views
def current_weekly_challenge(request):
    current_time = timezone.now()
    weekly_challenge = Challenge.objects.filter(
        challenge_type="weekly", start_date__lte=current_time, end_date__gte=current_time
    ).first()

    one_time_challenges = Challenge.objects.filter(
        challenge_type="one_time", start_date__lte=current_time, end_date__gte=current_time
    )
    user_submissions = {}
    if request.user.is_authenticated:
        # Get all active challenges
        all_challenges = []
        if weekly_challenge:
            all_challenges.append(weekly_challenge)
            all_challenges.extend(list(one_time_challenges))

        # Get all submissions for active challenges
        if all_challenges:
            submissions = ChallengeSubmission.objects.filter(user=request.user, challenge__in=all_challenges)
            # Create a dictionary mapping challenge IDs to submissions
            for submission in submissions:
                user_submissions[submission.challenge_id] = submission

    return render(
        request,
        "web/current_weekly_challenge.html",
        {
            "current_challenge": weekly_challenge,
            "one_time_challenges": one_time_challenges,
            "user_submissions": user_submissions if request.user.is_authenticated else {},
        },
    )


def challenge_detail(request, challenge_id):
    try:
        challenge = get_object_or_404(Challenge, id=challenge_id)
        submissions = ChallengeSubmission.objects.filter(challenge=challenge)
        # Check if the current user has submitted this challenge
        user_submission = None
        if request.user.is_authenticated:
            user_submission = ChallengeSubmission.objects.filter(user=request.user, challenge=challenge).first()

        return render(
            request,
            "web/challenge_detail.html",
            {"challenge": challenge, "submissions": submissions, "user_submission": user_submission},
        )
    except Http404:
        # Redirect to weekly challenges list if specific challenge not found
        messages.info(request, "Challenge not found. Returning to challenges list.")
        return redirect("current_weekly_challenge")


@login_required
def challenge_submit(request, challenge_id):
    challenge = get_object_or_404(Challenge, id=challenge_id)
    # Check if the user has already submitted this challenge
    existing_submission = ChallengeSubmission.objects.filter(user=request.user, challenge=challenge).first()

    if existing_submission:
        return redirect("challenge_detail", challenge_id=challenge_id)

    if request.method == "POST":
        form = ChallengeSubmissionForm(request.POST)
        if form.is_valid():
            submission = form.save(commit=False)
            submission.user = request.user
            submission.challenge = challenge
            submission.save()
            messages.success(request, "Your submission has been recorded!")
            return redirect("challenge_detail", challenge_id=challenge_id)
    else:
        form = ChallengeSubmissionForm()

    return render(request, "web/challenge_submit.html", {"challenge": challenge, "form": form})


@require_GET
def fetch_video_title(request):
    """
    Fetch video title from a URL with proper security measures to prevent SSRF attacks.
    """
    url = request.GET.get("url")
    if not url:
        return JsonResponse({"error": "URL parameter is required"}, status=400)

    # Validate URL
    try:
        parsed_url = urlparse(url)

        # Check for scheme - only allow http and https
        if parsed_url.scheme not in ["http", "https"]:
            return JsonResponse({"error": "Invalid URL scheme. Only HTTP and HTTPS are supported."}, status=400)

        # Check for private/internal IP addresses
        if parsed_url.netloc:
            hostname = parsed_url.netloc.split(":")[0]

            # Block localhost variations and common internal domains
            blocked_hosts = [
                "localhost",
                "127.0.0.1",
                "0.0.0.0",
                "internal",
                "intranet",
                "local",
                "lan",
                "corp",
                "private",
                "::1",
            ]

            if any(blocked in hostname.lower() for blocked in blocked_hosts):
                return JsonResponse({"error": "Access to internal networks is not allowed"}, status=403)

            # Resolve hostname to IP and check if it's private
            try:
                ip_address = socket.gethostbyname(hostname)
                ip_obj = ipaddress.ip_address(ip_address)

                # Check if the IP is private/internal
                if ip_obj.is_private or ip_obj.is_loopback or ip_obj.is_link_local or ip_obj.is_multicast:
                    return JsonResponse({"error": "Access to internal/private networks is not allowed"}, status=403)
            except (socket.gaierror, ValueError):
                # If hostname resolution fails or IP parsing fails, continue
                pass

    except Exception as e:
        return JsonResponse({"error": f"Invalid URL format: {str(e)}"}, status=400)

    # Set a timeout to prevent hanging requests
    timeout = 5  # seconds

    try:
        # Only allow HEAD and GET methods with limited redirects
        response = requests.get(
            url,
            timeout=timeout,
            allow_redirects=True,
            headers={
                "User-Agent": "Educational-Website-Validator/1.0",
            },
        )
        response.raise_for_status()

        # Extract title from response headers or content
        title = response.headers.get("title", "")
        if not title:
            # Try to extract title from HTML content
            content = response.text
            title_match = re.search(r"<title>(.*?)</title>", content, re.IGNORECASE | re.DOTALL)
            title = title_match.group(1).strip() if title_match else "Untitled Video"

            # Sanitize the title
            title = html.escape(title)

        return JsonResponse({"title": title})

    except requests.RequestException as e:
        logger.error(f"Error fetching video title from {url}: {str(e)}")
        return JsonResponse({"error": f"Failed to fetch video title: {str(e)}"}, status=500)
    except Exception as e:
        logger.error(f"Unexpected error fetching video title from {url}: {str(e)}")
        return JsonResponse({"error": "An unexpected error occurred while fetching the title"}, status=500)


def get_referral_stats():
    """Get statistics for top referrers."""
    return (
        Profile.objects.annotate(
            total_signups=Count("referrals"),
            total_enrollments=Count(
                "referrals__user__enrollments", filter=Q(referrals__user__enrollments__status="approved")
            ),
            total_clicks=Count(
                "referrals__user__webrequest", filter=Q(referrals__user__webrequest__path__contains="ref=")
            ),
        )
        .filter(total_signups__gt=0)
        .order_by("-total_signups")[:10]
    )


def referral_leaderboard(request):
    """Display the referral leaderboard."""
    top_referrers = get_referral_stats()
    return render(request, "web/referral_leaderboard.html", {"top_referrers": top_referrers})


# Goods Views
class GoodsListView(LoginRequiredMixin, generic.ListView):
    model = Goods
    template_name = "goods/goods_list.html"
    context_object_name = "products"

    def get_queryset(self):
        return Goods.objects.filter(storefront__teacher=self.request.user)


class GoodsDetailView(generic.DetailView):
    model = Goods
    template_name = "goods/goods_detail.html"
    context_object_name = "product"

    def get_context_data(self, **kwargs):
        context = super().get_context_data(**kwargs)
        context["product_images"] = self.object.goods_images.all()  # Get all images related to the product
        context["other_products"] = Goods.objects.exclude(pk=self.object.pk)[:12]  # Fetch other products
        view_data = WebRequest.objects.filter(path=self.request.path).aggregate(total_views=Coalesce(Sum("count"), 0))
        context["view_count"] = view_data["total_views"]

        # Add cart count for each product
        products_with_cart_count = []
        for product in context["other_products"]:
            product.cart_count = product.cart_items.count()
            products_with_cart_count.append(product)

        context["other_products"] = products_with_cart_count

        return context


class GoodsCreateView(LoginRequiredMixin, UserPassesTestMixin, generic.CreateView):
    model = Goods
    form_class = GoodsForm
    template_name = "goods/goods_form.html"

    def test_func(self):
        return hasattr(self.request.user, "storefront")

    def form_valid(self, form):
        form.instance.storefront = self.request.user.storefront
        images = self.request.FILES.getlist("images")
        product_type = form.cleaned_data.get("product_type")

        # Validate digital product images
        if product_type == "digital" and not images:
            form.add_error(None, "Digital products require at least one image")
            return self.form_invalid(form)

        # Validate image constraints
        if len(images) > 8:
            form.add_error(None, "Maximum 8 images allowed")
            return self.form_invalid(form)

        for img in images:
            if img.size > 5 * 1024 * 1024:
                form.add_error(None, f"{img.name} exceeds 5MB size limit")
                return self.form_invalid(form)

        # Save main product first
        super().form_valid(form)

        # Save images after product creation
        for image_file in images:
            ProductImage.objects.create(goods=self.object, image=image_file)

        return render(self.request, "goods/goods_create_success.html", {"product": self.object})

    def form_invalid(self, form):
        messages.error(self.request, f"Creation failed: {form.errors.as_text()}")
        return super().form_invalid(form)

    def get_success_url(self):
        return reverse("goods_list")


class GoodsUpdateView(LoginRequiredMixin, UserPassesTestMixin, generic.UpdateView):
    model = Goods
    form_class = GoodsForm
    template_name = "goods/goods_update.html"

    # Filter by user's products only
    def get_queryset(self):
        return Goods.objects.filter(storefront__teacher=self.request.user)

    # Verify ownership
    def test_func(self):
        return self.get_object().storefront.teacher == self.request.user

    def get_success_url(self):
        return reverse("goods_list")


class GoodsDeleteView(LoginRequiredMixin, UserPassesTestMixin, DeleteView):
    model = Goods
    template_name = "goods/goods_confirm_delete.html"
    success_url = reverse_lazy("goods_list")

    def test_func(self):
        return self.request.user == self.get_object().storefront.teacher


def add_goods_to_cart(request, pk):
    """Add a product (goods) to the cart."""
    product = get_object_or_404(Goods, pk=pk)

    # Prevent adding out-of-stock items
    if product.stock is None or product.stock <= 0:
        messages.error(request, f"{product.name} is out of stock and cannot be added to cart.")
        return redirect("goods_detail", pk=pk)  # Redirect back to product page

    cart = get_or_create_cart(request)
    cart_item, created = CartItem.objects.get_or_create(cart=cart, goods=product, defaults={"session": None})

    if created:
        messages.success(request, f"{product.name} added to cart.")
    else:
        messages.info(request, f"{product.name} is already in your cart.")

    return redirect("cart_view")


class GoodsListingView(ListView):
    model = Goods
    template_name = "goods/goods_listing.html"
    context_object_name = "products"
    paginate_by = 15

    def get_queryset(self):
        queryset = Goods.objects.all()
        store_name = self.request.GET.get("store_name")
        product_type = self.request.GET.get("product_type")
        category = self.request.GET.get("category")
        min_price = self.request.GET.get("min_price")
        max_price = self.request.GET.get("max_price")

        if store_name:
            queryset = queryset.filter(storefront__name__icontains=store_name)
        if product_type:
            queryset = queryset.filter(product_type=product_type)
        if category:
            queryset = queryset.filter(category__icontains=category)
        if min_price:
            queryset = queryset.filter(price__gte=min_price)
        if max_price:
            queryset = queryset.filter(price__lte=max_price)

        return queryset

    def get_context_data(self, **kwargs):
        context = super().get_context_data(**kwargs)
        context["store_names"] = Storefront.objects.values_list("name", flat=True).distinct()
        context["categories"] = Goods.objects.values_list("category", flat=True).distinct()

        # Add cart count for each product
        products_with_cart_count = []
        for product in context["products"]:
            product.cart_count = product.cart_items.count()
            products_with_cart_count.append(product)

        context["products"] = products_with_cart_count

        return context


# Order Management
class OrderManagementView(LoginRequiredMixin, UserPassesTestMixin, generic.ListView):
    model = Order
    template_name = "orders/order_management.html"
    context_object_name = "orders"
    paginate_by = 20

    def test_func(self):
        storefront = get_object_or_404(Storefront, store_slug=self.kwargs["store_slug"])
        return self.request.user == storefront.teacher

    def get_queryset(self):
        queryset = Order.objects.filter(items__goods__storefront__store_slug=self.kwargs["store_slug"]).distinct()

        # Get status from request and filter
        selected_status = self.request.GET.get("status")
        if selected_status and selected_status != "all":
            queryset = queryset.filter(status=selected_status)

        return queryset

    def get_context_data(self, **kwargs):
        context = super().get_context_data(**kwargs)
        context["statuses"] = Order.STATUS_CHOICES  # Directly from model
        context["selected_status"] = self.request.GET.get("status", "")
        return context


class OrderDetailView(LoginRequiredMixin, generic.DetailView):
    model = Order
    template_name = "orders/order_detail.html"
    context_object_name = "order"


@login_required
@require_POST
def update_order_status(request, item_id):
    order = get_object_or_404(Order, id=item_id, user=request.user)
    new_status = request.POST.get("status").lower()  # Convert to lowercase for consistency

    # Define allowed statuses inside the function
    VALID_STATUSES = ["draft", "pending", "processing", "shipped", "completed", "cancelled", "refunded"]

    if new_status not in VALID_STATUSES:
        messages.error(request, "Invalid status.")
        return redirect("order_detail", pk=item_id)

    order.status = new_status
    order.save()
    messages.success(request, "Order status updated successfully.")
    return redirect("order_detail", pk=item_id)


# Analytics
class StoreAnalyticsView(LoginRequiredMixin, UserPassesTestMixin, generic.TemplateView):
    template_name = "analytics/analytics_dashboard.html"

    def test_func(self):
        storefront = get_object_or_404(Storefront, store_slug=self.kwargs["store_slug"])
        return self.request.user == storefront.teacher

    def get_context_data(self, **kwargs):
        context = super().get_context_data(**kwargs)
        storefront = get_object_or_404(Storefront, store_slug=self.kwargs["store_slug"])

        # Store-specific analytics
        orders = Order.objects.filter(storefront=storefront, status="completed")

        context.update(
            {
                "total_sales": orders.count(),
                "total_revenue": orders.aggregate(Sum("total_price"))["total_price__sum"] or 0,
                "top_products": OrderItem.objects.filter(order__storefront=storefront)
                .values("goods__name")
                .annotate(total_sold=Sum("quantity"))
                .order_by("-total_sold")[:5],
                "storefront": storefront,
            }
        )
        return context


class AdminMerchAnalyticsView(LoginRequiredMixin, UserPassesTestMixin, generic.TemplateView):
    template_name = "analytics/admin_analytics.html"

    def test_func(self):
        return self.request.user.is_staff

    def get_context_data(self, **kwargs):
        context = super().get_context_data(**kwargs)

        # Platform-wide analytics
        context.update(
            {
                "total_sales": Order.objects.filter(status="completed").count(),
                "total_revenue": Order.objects.filter(status="completed").aggregate(Sum("total_price"))[
                    "total_price__sum"
                ]
                or 0,
                "top_storefronts": Storefront.objects.annotate(total_sales=Count("goods__orderitem")).order_by(
                    "-total_sales"
                )[:5],
            }
        )
        return context


@login_required
def sales_analytics(request):
    """View for displaying sales analytics."""
    storefront = get_object_or_404(Storefront, teacher=request.user)

    # Get completed orders for this storefront
    orders = Order.objects.filter(storefront=storefront, status="completed")

    # Calculate metrics
    total_revenue = orders.aggregate(total=Sum("total_price"))["total"] or 0
    total_orders = orders.count()

    # Placeholder conversion rate (to be implemented properly later)
    conversion_rate = 0.00  # Temporary placeholder

    # Best selling products
    best_selling_products = (
        OrderItem.objects.filter(order__storefront=storefront)
        .values("goods__name")
        .annotate(total_sold=Sum("quantity"))
        .order_by("-total_sold")[:5]
    )

    context = {
        "total_revenue": total_revenue,
        "total_orders": total_orders,
        "conversion_rate": conversion_rate,
        "best_selling_products": best_selling_products,
    }
    return render(request, "analytics/analytics_dashboard.html", context)


@login_required
def sales_data(request):
    # Get the user's storefront
    storefront = get_object_or_404(Storefront, teacher=request.user)

    # Define valid statuses for metrics (e.g., include "completed" and "shipped")
    valid_statuses = ["completed", "shipped"]
    orders = Order.objects.filter(storefront=storefront, status__in=valid_statuses)

    # Calculate total revenue
    total_revenue = orders.aggregate(total=Sum("total_price"))["total"] or 0

    # Calculate total orders
    total_orders = orders.count()

    # Calculate conversion rate (orders / visits * 100)
    total_visits = WebRequest.objects.filter(path__contains="ref=").count()  # Adjust based on visit tracking
    conversion_rate = (total_orders / total_visits * 100) if total_visits > 0 else 0.00

    # Get best-selling products
    best_selling_products = (
        OrderItem.objects.filter(order__storefront=storefront, order__status__in=valid_statuses)
        .values("goods__name")
        .annotate(total_sold=Sum("quantity"))
        .order_by("-total_sold")[:5]
    )

    # Prepare response data
    data = {
        "total_revenue": float(total_revenue),
        "total_orders": total_orders,
        "conversion_rate": round(conversion_rate, 2),
        "best_selling_products": list(best_selling_products),
    }
    return JsonResponse(data)


class StorefrontCreateView(LoginRequiredMixin, CreateView):
    model = Storefront
    form_class = StorefrontForm
    template_name = "storefront/storefront_form.html"
    success_url = "/dashboard/teacher/"

    def dispatch(self, request, *args, **kwargs):
        if Storefront.objects.filter(teacher=request.user).exists():
            return redirect("storefront_update", store_slug=request.user.storefront.store_slug)
        return super().dispatch(request, *args, **kwargs)

    def form_valid(self, form):
        form.instance.teacher = self.request.user  # Set the teacher field to the current user
        return super().form_valid(form)


class StorefrontUpdateView(LoginRequiredMixin, UpdateView):
    model = Storefront
    form_class = StorefrontForm
    template_name = "storefront/storefront_form.html"
    success_url = "/dashboard/teacher/"

    def get_object(self):
        return get_object_or_404(Storefront, teacher=self.request.user)


class StorefrontDetailView(LoginRequiredMixin, generic.DetailView):
    model = Storefront
    template_name = "storefront/storefront_detail.html"
    context_object_name = "storefront"

    def get_object(self):
        return get_object_or_404(Storefront, store_slug=self.kwargs["store_slug"])


def success_story_list(request):
    """View for listing published success stories."""
    success_stories = SuccessStory.objects.filter(status="published").order_by("-published_at")

    # Paginate results
    paginator = Paginator(success_stories, 9)  # 9 stories per page
    page_number = request.GET.get("page", 1)
    page_obj = paginator.get_page(page_number)

    context = {
        "success_stories": page_obj,
        "is_paginated": paginator.num_pages > 1,
        "page_obj": page_obj,
    }
    return render(request, "success_stories/list.html", context)


def success_story_detail(request, slug):
    """View for displaying a single success story."""
    success_story = get_object_or_404(SuccessStory, slug=slug, status="published")

    # Get related success stories (same author or similar content)
    related_stories = (
        SuccessStory.objects.filter(status="published").exclude(id=success_story.id).order_by("-published_at")[:3]
    )

    context = {
        "success_story": success_story,
        "related_stories": related_stories,
    }
    return render(request, "success_stories/detail.html", context)


@login_required
def create_success_story(request):
    """View for creating a new success story."""
    if request.method == "POST":
        form = SuccessStoryForm(request.POST, request.FILES)
        if form.is_valid():
            success_story = form.save(commit=False)
            success_story.author = request.user
            success_story.save()
            messages.success(request, "Success story created successfully!")
            return redirect("success_story_detail", slug=success_story.slug)
    else:
        form = SuccessStoryForm()

    context = {
        "form": form,
    }
    return render(request, "success_stories/create.html", context)


@login_required
def edit_success_story(request, slug):
    """View for editing an existing success story."""
    success_story = get_object_or_404(SuccessStory, slug=slug, author=request.user)

    if request.method == "POST":
        form = SuccessStoryForm(request.POST, request.FILES, instance=success_story)
        if form.is_valid():
            form.save()
            messages.success(request, "Success story updated successfully!")
            return redirect("success_story_detail", slug=success_story.slug)
    else:
        form = SuccessStoryForm(instance=success_story)

    context = {
        "form": form,
        "success_story": success_story,
        "is_edit": True,
    }
    return render(request, "success_stories/create.html", context)


@login_required
def delete_success_story(request, slug):
    """View for deleting a success story."""
    success_story = get_object_or_404(SuccessStory, slug=slug, author=request.user)

    if request.method == "POST":
        success_story.delete()
        messages.success(request, "Success story deleted successfully!")
        return redirect("success_story_list")

    context = {
        "success_story": success_story,
    }
    return render(request, "success_stories/delete_confirm.html", context)


def gsoc_landing_page(request):
    """
    Renders the GSOC landing page with top GitHub contributors
    based on merged pull requests
    """
    import logging

    import requests
    from django.conf import settings

    # Initialize an empty list for contributors in case the GitHub API call fails
    top_contributors = []

    # GitHub API URL for the education-website repository
    github_repo_url = "https://api.github.com/repos/alphaonelabs/education-website"

    # Users to exclude from the contributor list (bots and automated users)
    excluded_users = ["A1L13N", "dependabot[bot]"]

    try:
        # Fetch contributors from GitHub API
        headers = {}
        # Check if GitHub token is configured
        if hasattr(settings, "GITHUB_TOKEN") and settings.GITHUB_TOKEN:
            headers["Authorization"] = f"token {settings.GITHUB_TOKEN}"

        # Get all closed pull requests - we'll filter for merged ones in code
        # The GitHub API doesn't have a direct 'merged' filter in the query params
        # so we get all closed PRs and then check the 'merged_at' field
        pull_requests_response = requests.get(
            f"{github_repo_url}/pulls",
            params={
                "state": "closed",  # closed PRs could be either merged or just closed
                "sort": "updated",
                "direction": "desc",
                "per_page": 100,
            },
            headers=headers,
            timeout=5,
        )

        # Check for rate limiting
        if pull_requests_response.status_code == 403 and "X-RateLimit-Remaining" in pull_requests_response.headers:
            remaining = pull_requests_response.headers.get("X-RateLimit-Remaining")
            if remaining == "0":
                reset_time = int(pull_requests_response.headers.get("X-RateLimit-Reset", 0))
                reset_datetime = time.strftime("%Y-%m-%d %H:%M:%S", time.localtime(reset_time))
                logging.warning(f"GitHub API rate limit exceeded. Resets at {reset_datetime}")

        if pull_requests_response.status_code == 200:
            pull_requests = pull_requests_response.json()

            # Create a map of contributors with their PR count
            contributor_stats = defaultdict(
                lambda: {"merged_pr_count": 0, "avatar_url": "", "profile_url": "", "prs_url": ""}
            )

            # Process each pull request
            for pr in pull_requests:
                # Check if the PR was merged
                if pr.get("merged_at"):
                    username = pr["user"]["login"]

                    # Skip excluded users
                    if username in excluded_users:
                        continue

                    contributor_stats[username]["merged_pr_count"] += 1
                    contributor_stats[username]["avatar_url"] = pr["user"]["avatar_url"]
                    contributor_stats[username]["profile_url"] = pr["user"]["html_url"]
                    # Add a direct link to the user's PRs for this repository
                    base_url = "https://github.com/alphaonelabs/education-website/pulls"
                    query = f"?q=is:pr+author:{username}+is:merged"
                    contributor_stats[username]["prs_url"] = base_url + query
                    contributor_stats[username]["username"] = username

            # Convert to list and sort by PR count
            top_contributors = [v for k, v in contributor_stats.items()]
            top_contributors.sort(key=lambda x: x["merged_pr_count"], reverse=True)

            # Get top 10 contributors
            top_contributors = top_contributors[:10]

    except Exception as e:
        logging.error(f"Error fetching GitHub contributors: {str(e)}")

    context = {"top_contributors": top_contributors}

    return render(request, "gsoc_landing_page.html", context)


def whiteboard(request):
    return render(request, "whiteboard.html")


def graphing_calculator(request):
    return render(request, "graphing_calculator.html")


def meme_list(request):
    memes = Meme.objects.all().order_by("-created_at")
    subjects = Subject.objects.filter(memes__isnull=False).distinct()
    # Filter by subject if provided
    subject_filter = request.GET.get("subject")
    if subject_filter:
        memes = memes.filter(subject__slug=subject_filter)
    paginator = Paginator(memes, 12)  # Show 12 memes per page
    page_number = request.GET.get("page", 1)
    page_obj = paginator.get_page(page_number)

    return render(request, "memes.html", {"memes": page_obj, "subjects": subjects, "selected_subject": subject_filter})


def meme_detail(request: HttpRequest, slug: str) -> HttpResponse:
    meme = get_object_or_404(Meme, slug=slug)
    return render(request, "meme_detail.html", {"meme": meme})


@login_required
def add_meme(request):
    if request.method == "POST":
        form = MemeForm(request.POST, request.FILES)
        if form.is_valid():
            meme = form.save(commit=False)  # The form handles subject creation logic internally
            meme.uploader = request.user
            meme.save()
            messages.success(request, "Your meme has been uploaded successfully!")
            return redirect("meme_list")
    else:
        form = MemeForm()
    subjects = Subject.objects.all().order_by("name")
    return render(request, "add_meme.html", {"form": form, "subjects": subjects})


@login_required
def team_goals(request):
    """List all team goals the user is part of or has created."""
    user_goals = (
        TeamGoal.objects.filter(Q(creator=request.user) | Q(members__user=request.user))
        .distinct()
        .order_by("-created_at")
    )

    paginator = Paginator(user_goals, 10)
    page_number = request.GET.get("page")
    page_obj = paginator.get_page(page_number)

    pending_invites = TeamInvite.objects.filter(recipient=request.user, status="pending").select_related(
        "goal", "sender"
    )

    context = {
        "goals": page_obj,
        "pending_invites": pending_invites,
        "is_paginated": paginator.num_pages > 1,
    }
    return render(request, "teams/list.html", context)


@login_required
def create_team_goal(request):
    """Create a new team goal."""
    if request.method == "POST":
        form = TeamGoalForm(request.POST)
        if form.is_valid():
            with transaction.atomic():
                goal = form.save(commit=False)
                goal.creator = request.user
                goal.save()

                # Add creator as a member
                TeamGoalMember.objects.create(team_goal=goal, user=request.user, role="leader")

                messages.success(request, "Team goal created successfully!")
                return redirect("team_goal_detail", goal_id=goal.id)
    else:
        form = TeamGoalForm()

    return render(request, "teams/create.html", {"form": form})


@login_required
def team_goal_detail(request, goal_id):
    """View and manage a specific team goal."""
    goal = get_object_or_404(TeamGoal.objects.prefetch_related("members__user"), id=goal_id)

    # Check if user has access to this goal
    if not (goal.creator == request.user or goal.members.filter(user=request.user).exists()):
        messages.error(request, "You do not have access to this team goal.")
        return redirect("team_goals")

    # Get existing team members to exclude from invitation
    existing_members = goal.members.values_list("user_id", flat=True)

    # Handle inviting new members
    if request.method == "POST":
        form = TeamInviteForm(request.POST)
        if form.is_valid():
            # Check for existing invites using the validated User object
            if TeamInvite.objects.filter(
                goal__id=goal.id, recipient=form.cleaned_data["recipient"]  # Changed to use User object
            ).exists():
                messages.warning(request, "An invite for this user is already pending.")
                return redirect("team_goal_detail", goal_id=goal.id)
            invite = form.save(commit=False)
            invite.sender = request.user
            invite.goal = goal
            invite.save()
            messages.success(request, f"Invitation sent to {invite.recipient.email}!")
            notify_team_invite(invite)
            return redirect("team_goal_detail", goal_id=goal.id)

    else:
        form = TeamInviteForm()

    # Get users that can be invited (exclude existing members and the creator)
    available_users = User.objects.exclude(id__in=list(existing_members) + [goal.creator.id]).values(
        "id", "username", "email"
    )

    context = {
        "goal": goal,
        "invite_form": form,
        "user_is_leader": goal.members.filter(user=request.user, role="leader").exists(),
        "available_users": available_users,
    }
    return render(request, "teams/detail.html", context)


@login_required
def accept_team_invite(request, invite_id):
    """Accept a team invitation."""
    invite = get_object_or_404(
        TeamInvite.objects.select_related("goal"), id=invite_id, recipient=request.user, status="pending"
    )

    # Create team member using get_or_create to avoid race conditions
    member, created = TeamGoalMember.objects.get_or_create(
        team_goal=invite.goal, user=request.user, defaults={"role": "member"}
    )

    if not created:
        messages.info(request, f"You are already a member of {invite.goal.title}.")
    else:
        messages.success(request, f"You have joined {invite.goal.title}!")

    # Update invite status
    invite.status = "accepted"
    invite.responded_at = timezone.now()
    invite.save()

    notify_team_invite_response(invite)
    return redirect("team_goal_detail", goal_id=invite.goal.id)


@login_required
def decline_team_invite(request, invite_id):
    """Decline a team invitation."""
    invite = get_object_or_404(TeamInvite, id=invite_id, recipient=request.user, status="pending")

    invite.status = "declined"
    invite.responded_at = timezone.now()
    invite.save()

    notify_team_invite_response(invite)
    messages.info(request, f"You have declined to join {invite.goal.title}.")
    return redirect("team_goals")


@login_required
def edit_team_goal(request, goal_id):
    """Edit an existing team goal."""
    goal = get_object_or_404(TeamGoal, id=goal_id)

    # Check if user is the creator or a leader
    if not (goal.creator == request.user or goal.members.filter(user=request.user, role="leader").exists()):
        messages.error(request, "You don't have permission to edit this team goal.")
        return redirect("team_goal_detail", goal_id=goal_id)

    if request.method == "POST":
        form = TeamGoalForm(request.POST, instance=goal)
        if form.is_valid():
            # Validate that deadline is not in the past
            if form.cleaned_data["deadline"] < timezone.now():
                form.add_error("deadline", "Deadline cannot be in the past.")
                context = {
                    "form": form,
                    "goal": goal,
                    "is_edit": True,
                }
                return render(request, "teams/create.html", context)
            form.save()
            messages.success(request, "Team goal updated successfully!")
            return redirect("team_goal_detail", goal_id=goal.id)
    else:
        form = TeamGoalForm(instance=goal)

    context = {
        "form": form,
        "goal": goal,
        "is_edit": True,
    }
    return render(request, "teams/create.html", context)


@login_required
def mark_team_contribution(request, goal_id):
    """Allow a team member to mark their contribution as complete."""
    goal = get_object_or_404(TeamGoal, id=goal_id)

    # Find the current user's membership in this goal
    member = goal.members.filter(user=request.user).first()

    if not member:
        messages.error(request, "You are not a member of this team goal.")
        return redirect("team_goal_detail", goal_id=goal_id)

    if member.completed:
        messages.info(request, "Your contribution is already marked as complete.")
        return redirect("team_goal_detail", goal_id=goal_id)

    # Mark the user's contribution as complete
    member.mark_completed()
    messages.success(request, "Your contribution has been marked as complete.")
    notify_team_goal_completion(goal, request.user)
    return redirect("team_goal_detail", goal_id=goal_id)


@login_required
def remove_team_member(request, goal_id, member_id):
    """Remove a member from a team goal."""
    goal = get_object_or_404(TeamGoal, id=goal_id)

    # Check if user is the creator or a leader
    if not (goal.creator == request.user or goal.members.filter(user=request.user, role="leader").exists()):
        messages.error(request, "You don't have permission to remove members.")
        return redirect("team_goal_detail", goal_id=goal_id)

    member = get_object_or_404(TeamGoalMember, id=member_id, team_goal=goal)

    # Prevent removing the creator
    if member.user == goal.creator:
        messages.error(request, "The team creator cannot be removed.")
        return redirect("team_goal_detail", goal_id=goal_id)

    member.delete()
    messages.success(request, f"{member.user.username} has been removed from the team.")
    return redirect("team_goal_detail", goal_id=goal_id)


@login_required
def submit_team_proof(request, team_goal_id):
    team_goal = get_object_or_404(TeamGoal, id=team_goal_id)
    member = get_object_or_404(TeamGoalMember, team_goal=team_goal, user=request.user)

    if request.method == "POST":
        form = TeamGoalCompletionForm(request.POST, request.FILES, instance=member)
        if form.is_valid():
            form.save()
            if not member.completed:
                member.mark_completed()
            return redirect("team_goal_detail", goal_id=team_goal.id)  # Fixed here

    else:
        form = TeamGoalCompletionForm(instance=member)

    return render(request, "teams/submit_proof.html", {"form": form, "team_goal": team_goal})


@login_required
def delete_team_goal(request, goal_id):
    """Delete a team goal."""
    goal = get_object_or_404(TeamGoal, id=goal_id)

    # Only creator can delete the goal
    if request.user != goal.creator:
        messages.error(request, "Only the creator can delete this team goal.")
        return redirect("team_goal_detail", goal_id=goal_id)

    if request.method == "POST":
        goal.delete()
        messages.success(request, "Team goal has been deleted.")
        return redirect("team_goals")

    return render(request, "teams/delete_confirm.html", {"goal": goal})


@login_required
<<<<<<< HEAD
=======
def virtual_classroom_list(request):
    """View to list all virtual classrooms for the current user."""
    classrooms = VirtualClassroom.objects.filter(teacher=request.user)
    return render(
        request,
        "virtual_classroom/list.html",
        {"classrooms": classrooms, "user": request.user},  # Pass the user object which includes the profile
    )


@login_required
@require_POST
def join_global_virtual_classroom(request):
    """Join (or create) the global virtual classroom and redirect to it."""

    teacher = User.objects.filter(is_staff=True, is_active=True).order_by("-is_superuser", "date_joined").first()

    if not teacher:
        messages.error(request, "No teacher is available to host the global virtual classroom yet.")
        return redirect("index")

    classroom = (
        VirtualClassroom.objects.filter(name__iexact="Global Virtual Classroom", course__isnull=True)
        .order_by("-created_at")
        .first()
    )

    if not classroom:
        classroom = VirtualClassroom.objects.create(
            name="Global Virtual Classroom",
            teacher=teacher,
            is_active=True,
            max_students=200,
        )

    # Ensure customization exists
    VirtualClassroomCustomization.objects.get_or_create(classroom=classroom)

    # Add the current user as a participant
    VirtualClassroomParticipant.objects.get_or_create(user=request.user, classroom=classroom)

    messages.success(request, "You're in! Welcome to the global virtual classroom.")
    return redirect("virtual_classroom_detail", classroom_id=classroom.id)


@login_required
def virtual_classroom_create(request):
    """View to create a new virtual classroom."""
    if request.method == "POST":
        form = VirtualClassroomForm(request.POST, user=request.user)
        if form.is_valid():
            classroom = form.save(commit=False)
            classroom.teacher = request.user
            classroom.save()

            # Create default customization settings
            VirtualClassroomCustomization.objects.get_or_create(
                classroom=classroom,
                defaults={
                    "wall_color": "#E6E2D7",
                    "floor_color": "#C7B299",
                    "desk_color": "#8B4513",
                    "chair_color": "#4B0082",
                    "board_color": "#005C53",
                    "number_of_rows": 5,
                    "desks_per_row": 6,
                    "has_plants": True,
                    "has_windows": True,
                    "has_bookshelf": True,
                    "has_clock": True,
                    "has_carpet": True,
                },
            )

            messages.success(request, "Virtual classroom created successfully!")
            return redirect("virtual_classroom_customize", classroom_id=classroom.id)
    else:
        form = VirtualClassroomForm(user=request.user)

    return render(request, "virtual_classroom/create.html", {"form": form})


@login_required
def virtual_classroom_customize(request, classroom_id):
    """View to customize a virtual classroom."""
    classroom = get_object_or_404(VirtualClassroom, id=classroom_id, teacher=request.user)

    # Get or create customization settings
    customization, created = VirtualClassroomCustomization.objects.get_or_create(classroom=classroom)

    if request.method == "POST":
        form = VirtualClassroomCustomizationForm(request.POST, instance=customization)
        if form.is_valid():
            form.save()
            messages.success(request, "Classroom customization saved successfully!")
            return redirect("virtual_classroom_detail", classroom_id=classroom.id)
    else:
        form = VirtualClassroomCustomizationForm(instance=customization)

    return render(request, "virtual_classroom/customize.html", {"form": form, "classroom": classroom})


@login_required
def virtual_classroom_detail(request, classroom_id):
    """View to display a virtual classroom."""
    classroom = get_object_or_404(VirtualClassroom, id=classroom_id)

    # Check if user is teacher or enrolled student
    is_teacher = request.user == classroom.teacher
    is_enrolled = False

    if classroom.course:
        # For classrooms with a course, check course enrollments
        is_enrolled = classroom.course.enrollments.filter(student=request.user, status="approved").exists()
    else:
        # For standalone classrooms, check VirtualClassroomParticipant table
        is_enrolled = VirtualClassroomParticipant.objects.filter(classroom=classroom, user=request.user).exists()

    if not (is_teacher or is_enrolled):
        messages.error(request, "You do not have access to this virtual classroom.")
        if classroom.course:
            return redirect("course_detail", slug=classroom.course.slug)
        else:
            return redirect("virtual_classroom_list")

    # Get or create customization settings to prevent DoesNotExist errors
    customization, created = VirtualClassroomCustomization.objects.get_or_create(
        classroom=classroom,
        defaults={
            "wall_color": "#E6E2D7",
            "floor_color": "#C7B299",
            "desk_color": "#8B4513",
            "chair_color": "#4B0082",
            "board_color": "#005C53",
            "number_of_rows": 5,
            "desks_per_row": 6,
            "has_plants": True,
            "has_windows": True,
            "has_bookshelf": True,
            "has_clock": True,
            "has_carpet": True,
        },
    )

    if request.method == "POST" and request.headers.get("X-Requested-With") == "XMLHttpRequest":
        if not is_teacher:  # Only teachers can customize
            return JsonResponse({"status": "error", "message": "Only teachers can customize the classroom"}, status=403)

        try:
            data = json.loads(request.body.decode("utf-8") or "{}")

            # Update customization settings
            customization.wall_color = data.get("wall_color", customization.wall_color)
            customization.floor_color = data.get("floor_color", customization.floor_color)
            customization.desk_color = data.get("desk_color", customization.desk_color)
            customization.chair_color = data.get("chair_color", customization.chair_color)
            customization.board_color = data.get("board_color", customization.board_color)
            customization.number_of_rows = data.get("number_of_rows", customization.number_of_rows)
            customization.desks_per_row = data.get("desks_per_row", customization.desks_per_row)
            customization.has_plants = data.get("has_plants", customization.has_plants)
            customization.has_windows = data.get("has_windows", customization.has_windows)
            customization.has_bookshelf = data.get("has_bookshelf", customization.has_bookshelf)
            customization.has_clock = data.get("has_clock", customization.has_clock)
            customization.has_carpet = data.get("has_carpet", customization.has_carpet)

            customization.save()
            return JsonResponse({"status": "success"})
        except json.JSONDecodeError:
            return JsonResponse({"status": "error", "message": "Invalid JSON data"}, status=400)
        except Exception:
            # Log the detailed exception for debugging
            logger.exception("Error in virtual_classroom_detail customization")
            return JsonResponse({"status": "error", "message": "An internal error occurred"}, status=500)

    return render(
        request,
        "virtual_classroom/index.html",
        {
            "classroom": classroom,
            "customization": customization,
            "is_teacher": is_teacher,
            "is_enrolled": is_enrolled,
        },
    )


@login_required
def virtual_classroom_edit(request, classroom_id):
    """View to edit a virtual classroom."""
    classroom = get_object_or_404(VirtualClassroom, id=classroom_id, teacher=request.user)

    if request.method == "POST":
        form = VirtualClassroomForm(request.POST, instance=classroom, user=request.user)
        if form.is_valid():
            form.save()
            messages.success(request, "Virtual classroom updated successfully!")
            return redirect("virtual_classroom_detail", classroom_id=classroom.id)
    else:
        form = VirtualClassroomForm(instance=classroom, user=request.user)

    return render(request, "virtual_classroom/edit.html", {"form": form, "classroom": classroom})


@login_required
def virtual_classroom_delete(request, classroom_id):
    """View to delete a virtual classroom."""
    classroom = get_object_or_404(VirtualClassroom, id=classroom_id, teacher=request.user)

    if request.method == "POST":
        classroom.delete()
        messages.success(request, "Virtual classroom deleted successfully!")
        return redirect("virtual_classroom_list")

    return render(request, "virtual_classroom/delete.html", {"classroom": classroom})


@login_required
def classroom_blackboard(request, classroom_id):
    """View for the classroom blackboard interaction."""
    classroom = get_object_or_404(VirtualClassroom, id=classroom_id)

    # Check if user is teacher or enrolled student
    is_teacher = request.user == classroom.teacher
    is_enrolled = False
    if classroom.course:
        is_enrolled = classroom.course.enrollments.filter(student=request.user, status="approved").exists()

    if not (is_teacher or is_enrolled):
        messages.error(request, "You do not have access to this virtual classroom.")
        return redirect("virtual_classroom_list")

    return render(
        request,
        "virtual_classroom/blackboard.html",
        {"classroom": classroom, "is_teacher": is_teacher, "is_enrolled": is_enrolled},
    )


@login_required
def classroom_student_desk(request, classroom_id, seat_id):
    """View for individual student desk interaction."""
    classroom = get_object_or_404(VirtualClassroom, id=classroom_id)

    # Check if user is teacher or enrolled student
    is_teacher = request.user == classroom.teacher
    is_enrolled = False
    if classroom.course:
        is_enrolled = classroom.course.enrollments.filter(student=request.user, status="approved").exists()

    if not (is_teacher or is_enrolled):
        messages.error(request, "You do not have access to this virtual classroom.")
        return redirect("virtual_classroom_list")

    return render(
        request,
        "virtual_classroom/student_desk.html",
        {"classroom": classroom, "seat_id": seat_id, "is_teacher": is_teacher, "is_enrolled": is_enrolled},
    )


@login_required
@require_POST
def reset_attendance(request, classroom_id):
    """Reset today's attendance for a classroom."""
    try:
        classroom = get_object_or_404(VirtualClassroom, id=classroom_id)

        # Check if user is the teacher
        if request.user != classroom.teacher:
            messages.error(request, "Only the teacher can reset attendance.")
            return redirect("classroom_attendance", classroom_id=classroom_id)

        # Get today's session and delete all attendance records
        today = timezone.now().date()
        today_start = timezone.make_aware(datetime.combine(today, datetime.min.time()))
        today_end = timezone.make_aware(datetime.combine(today, datetime.max.time()))

        if classroom.course:
            # For classrooms with courses, find and delete attendance for today's session
            session = Session.objects.filter(
                course=classroom.course, start_time__range=(today_start, today_end)
            ).first()

            if session:
                SessionAttendance.objects.filter(session=session).delete()
        else:
            # For classrooms without courses, find and delete standalone session attendance
            session = Session.objects.filter(
                title=f"Class on {today.strftime('%Y-%m-%d')}", start_time__range=(today_start, today_end)
            ).first()

            if session:
                SessionAttendance.objects.filter(session=session).delete()

        messages.success(request, "Today's attendance has been reset.")
        return redirect("classroom_attendance", classroom_id=classroom_id)

    except Exception:
        messages.error(request, "An error occurred while resetting attendance.")
        return redirect("classroom_attendance", classroom_id=classroom_id)


@login_required
def classroom_attendance(request, classroom_id):
    """View for managing classroom attendance."""
    classroom = get_object_or_404(VirtualClassroom, id=classroom_id)

    # Check if user is teacher or enrolled student
    is_teacher = request.user == classroom.teacher
    is_enrolled = False

    # Get all enrolled students
    enrolled_students = []
    if classroom.course:
        is_enrolled = classroom.course.enrollments.filter(student=request.user, status="approved").exists()
        enrolled_students = (
            User.objects.filter(enrollments__course=classroom.course, enrollments__status="approved")
            .select_related("profile")
            .order_by("first_name", "last_name")
            .distinct()
        )
    else:
        # For classrooms without a course, everyone is "enrolled"
        is_enrolled = True
        # Get users who are participants in this classroom (excluding teacher)
        participant_user_ids = VirtualClassroomParticipant.objects.filter(classroom=classroom).values_list(
            "user_id", flat=True
        )

        enrolled_students = (
            User.objects.filter(id__in=participant_user_ids)
            .exclude(id=classroom.teacher.id)
            .select_related("profile")
            .order_by("first_name", "last_name")
            .distinct()
        )

    if not (is_teacher or is_enrolled):
        messages.error(request, "You do not have access to this virtual classroom.")
        return redirect("virtual_classroom_list")

    # Get today's attendance records
    today = timezone.now().date()
    today_start = timezone.make_aware(datetime.combine(today, datetime.min.time()))
    today_end = timezone.make_aware(datetime.combine(today, datetime.max.time()))

    # Get today's session
    if classroom.course:
        session = Session.objects.filter(course=classroom.course, start_time__range=(today_start, today_end)).first()
    else:
        session = Session.objects.filter(
            title=f"Class on {today.strftime('%Y-%m-%d')}", start_time__range=(today_start, today_end)
        ).first()

    # Get attendance records for today's session
    attendance_records = (
        SessionAttendance.objects.filter(session=session, status="present").select_related("student") if session else []
    )

    present_students = [record.student for record in attendance_records]

    context = {
        "classroom": classroom,
        "is_teacher": is_teacher,
        "is_enrolled": is_enrolled,
        "enrolled_students": enrolled_students,
        "present_students": present_students,
        "teacher": classroom.teacher,
    }

    return render(request, "virtual_classroom/attendance.html", context)


@login_required
def update_student_attendance(request, classroom_id):
    """View to update student attendance."""
    classroom = get_object_or_404(VirtualClassroom, id=classroom_id)

    # Check if user is teacher or enrolled student
    is_teacher = request.user == classroom.teacher
    is_enrolled = False
    if classroom.course:
        is_enrolled = classroom.course.enrollments.filter(student=request.user, status="approved").exists()
    else:
        is_enrolled = VirtualClassroomParticipant.objects.filter(
            classroom=classroom,
            user=request.user,
        ).exists()

    if not (is_teacher or is_enrolled):
        messages.error(request, "You do not have access to this virtual classroom.")
        return redirect("virtual_classroom_list")

    if request.method == "POST":
        try:
            # Attempt to parse JSON payload; if it fails assume regular form submission
            try:
                data = json.loads(request.body.decode("utf-8") or "{}")
            except json.JSONDecodeError:
                data = {}

            student_id = data.get("student_id") or request.POST.get("student_id")
            status = data.get("status") or request.POST.get("status") or "present"

            # If student_id is still missing, default to the current user (self-marking)
            if not student_id:
                student_id = request.user.id

            if not status:
                status = "present"

            # Validate status value
            allowed_status = {"present", "absent", "late", "excused"}
            if status not in allowed_status:
                return JsonResponse({"status": "error", "message": "Invalid status value"}, status=400)

            student = get_object_or_404(User, id=student_id)

            # Check if student is enrolled in the classroom
            if classroom.course:
                if not classroom.course.enrollments.filter(student=student, status="approved").exists():
                    return JsonResponse(
                        {"status": "error", "message": "Student is not enrolled in this classroom"},
                        status=400,
                    )
            else:
                if not VirtualClassroomParticipant.objects.filter(classroom=classroom, user=student).exists():
                    return JsonResponse(
                        {"status": "error", "message": "Student is not enrolled in this classroom"},
                        status=400,
                    )

            # Get today's session
            today = timezone.now().date()
            today_start = timezone.make_aware(datetime.combine(today, datetime.min.time()))
            today_end = timezone.make_aware(datetime.combine(today, datetime.max.time()))

            if classroom.course:
                session = Session.objects.filter(
                    course=classroom.course, start_time__range=(today_start, today_end)
                ).first()
            else:
                session = Session.objects.filter(
                    title=f"Class on {today.strftime('%Y-%m-%d')}", start_time__range=(today_start, today_end)
                ).first()

            if not session:
                # Automatically create today's session if it doesn't exist
                if classroom.course:
                    session = Session.objects.create(
                        course=classroom.course,
                        title=f"Class on {today.strftime('%Y-%m-%d')}",
                        start_time=today_start,
                        end_time=today_end,
                    )
                else:
                    session = Session.objects.create(
                        title=f"Class on {today.strftime('%Y-%m-%d')}",
                        start_time=today_start,
                        end_time=today_end,
                        course=None,
                    )

            # Update or create attendance record
            attendance, created = SessionAttendance.objects.get_or_create(
                session=session, student=student, defaults={"status": status}
            )

            if not created:
                attendance.status = status
                attendance.save()

            is_ajax = request.headers.get("X-Requested-With") == "XMLHttpRequest"
            if is_ajax:
                return JsonResponse({"status": "success"})

            messages.success(request, "Attendance marked successfully.")
            return redirect("classroom_attendance", classroom_id=classroom_id)
        except json.JSONDecodeError:
            return JsonResponse({"status": "error", "message": "Invalid JSON data"}, status=400)
        except Exception:
            # Log the detailed exception for debugging
            logger.exception("Error in update_student_attendance")
            return JsonResponse({"status": "error", "message": "An internal error occurred"}, status=500)

    return JsonResponse({"status": "error", "message": "Invalid request method"}, status=400)


@login_required
def get_student_attendance(request):
    """Get a student's attendance data for a specific course."""
    if not request.headers.get("X-Requested-With") == "XMLHttpRequest":
        return JsonResponse({"success": False, "message": "Invalid request"}, status=400)

    student_id = request.GET.get("student_id")
    course_id = request.GET.get("course_id")

    if not all([student_id, course_id]):
        return JsonResponse({"success": False, "message": "Missing required parameters"}, status=400)

    try:
        course = Course.objects.get(id=course_id)
        student = User.objects.get(id=student_id)

        # Check if user is authorized (must be the course teacher)
        if request.user != course.teacher:
            return JsonResponse(
                {"success": False, "message": "Unauthorized: Only the course teacher can view this data"}, status=403
            )

        # Get all attendance records for this student in this course
        attendance_records = SessionAttendance.objects.filter(student=student, session__course=course).select_related(
            "session"
        )

        # Format the data for the frontend
        attendance_data = {}
        for record in attendance_records:
            attendance_data[record.session.id] = {
                "status": record.status,
                "notes": record.notes,
                "created_at": record.created_at.isoformat(),
                "updated_at": record.updated_at.isoformat(),
            }

        return JsonResponse({"success": True, "attendance": attendance_data})

    except Course.DoesNotExist:
        return JsonResponse({"success": False, "message": "Course not found"}, status=404)
    except User.DoesNotExist:
        return JsonResponse({"success": False, "message": "Student not found"}, status=404)
    except Exception:
        return JsonResponse({"success": False, "message": "Error: get_student_attendance"}, status=500)


@login_required
>>>>>>> ff85b495
@teacher_required
def add_student_to_course(request, slug):
    course = get_object_or_404(Course, slug=slug)
    if course.teacher != request.user:
        return HttpResponseForbidden("You are not authorized to enroll students in this course.")
<<<<<<< HEAD
    
=======

>>>>>>> ff85b495
    # Check if course is full
    if course.max_students and course.enrollments.count() >= course.max_students:
        messages.error(request, "This course is full. Cannot enroll more students.")
        return redirect("course_detail", slug=course.slug)
<<<<<<< HEAD
    
=======

>>>>>>> ff85b495
    if request.method == "POST":
        form = StudentEnrollmentForm(request.POST)
        if form.is_valid():
            email = form.cleaned_data["email"]
            first_name = form.cleaned_data["first_name"]
            last_name = form.cleaned_data["last_name"]

            # Try to find existing user
            student = User.objects.filter(email=email).first()
<<<<<<< HEAD
            
            if student:
                # Check if student is already enrolled
                if Enrollment.objects.filter(course=course, student=student).exists():
                    form.add_error(None, "Student is already enrolled in this course.")
=======

            if student:
                # Check if student is already enrolled
                if Enrollment.objects.filter(course=course, student=student).exists():
                    form.add_error(None, "This student is already enrolled in the course.")
>>>>>>> ff85b495
                else:
                    # Enroll existing student
                    enrollment = Enrollment.objects.create(course=course, student=student, status="approved")
                    messages.success(request, f"{student.get_full_name()} has been enrolled in the course.")
<<<<<<< HEAD
                    
                    # Send enrollment notifications
                    send_enrollment_confirmation(enrollment)
                    notify_teacher_new_enrollment(enrollment)
                    
                    # Send enrollment notification email to existing student
                    context = {
                        "student": student,
                        "course": course,
                        "teacher": request.user,
                        "is_existing_user": True
                    }
                    html_message = render_to_string("emails/student_enrollment.html", context)
                    send_mail(
                        f"You have been enrolled in {course.title}",
                        f"You have been enrolled in {course.title} by {request.user.get_full_name() or request.user.username}.",
=======

                    # Send enrollment notifications
                    send_enrollment_confirmation(enrollment)
                    notify_teacher_new_enrollment(enrollment)

                    # Send enrollment notification email to existing student
                    context = {"student": student, "course": course, "teacher": request.user, "is_existing_user": True}
                    html_message = render_to_string("emails/student_enrollment.html", context)
                    send_mail(
                        f"You have been enrolled in {course.title}",
                        f"You have been enrolled in {course.title} "
                        f"by {request.user.get_full_name() or request.user.username}.",
>>>>>>> ff85b495
                        settings.DEFAULT_FROM_EMAIL,
                        [email],
                        html_message=html_message,
                        fail_silently=False,
                    )
                    return redirect("course_detail", slug=course.slug)
            else:
                # Create new student account
                try:
                    # Generate a unique username
                    timestamp = timezone.now().strftime("%Y%m%d%H%M%S")
                    generated_username = f"user_{timestamp}"
                    while User.objects.filter(username=generated_username).exists():
                        generated_username = f"user_{timestamp}_{get_random_string(6)}"

                    # Create new user
                    random_password = get_random_string(10)
                    student = User.objects.create_user(
                        username=generated_username,
                        email=email,
                        password=random_password,
                        first_name=first_name,
                        last_name=last_name,
                    )
                    student.profile.is_teacher = False
                    student.profile.save()

                    # Enroll the new student
                    enrollment = Enrollment.objects.create(course=course, student=student, status="approved")
                    messages.success(request, f"{first_name} {last_name} has been enrolled in the course.")

                    # Send enrollment notifications
                    send_enrollment_confirmation(enrollment)
                    notify_teacher_new_enrollment(enrollment)

                    # Send enrollment notification and password reset link to new student
                    reset_link = request.build_absolute_uri(reverse("account_reset_password"))
                    context = {
                        "student": student,
                        "course": course,
                        "teacher": request.user,
                        "reset_link": reset_link,
<<<<<<< HEAD
                        "is_existing_user": False
=======
                        "is_existing_user": False,
>>>>>>> ff85b495
                    }
                    html_message = render_to_string("emails/student_enrollment.html", context)
                    send_mail(
                        f"You have been enrolled in {course.title}",
<<<<<<< HEAD
                        f"You have been enrolled in {course.title} by {request.user.get_full_name() or request.user.username}. "
=======
                        f"You have been enrolled in {course.title} "
                        f"by {request.user.get_full_name() or request.user.username}. "
>>>>>>> ff85b495
                        f"Please visit {reset_link} to set your password.",
                        settings.DEFAULT_FROM_EMAIL,
                        [email],
                        html_message=html_message,
                        fail_silently=False,
                    )
                    return redirect("course_detail", slug=course.slug)
                except IntegrityError:
                    form.add_error(None, "Failed to create user account. Please try again.")
    else:
        form = StudentEnrollmentForm()

    return render(request, "courses/add_student.html", {"form": form, "course": course}) 


def donate(request):
    """Display the donation page with options for one-time donations and subscriptions."""
    # Get recent public donations to display
    recent_donations = Donation.objects.filter(status="completed", anonymous=False).order_by("-created_at")[:5]

    # Calculate total donations
    total_donations = Donation.objects.filter(status="completed").aggregate(total=Sum("amount"))["total"] or 0

    # Preset donation amounts for buttons
    donation_amounts = [5, 10, 25, 50, 100]

    context = {
        "stripe_public_key": settings.STRIPE_PUBLISHABLE_KEY,
        "recent_donations": recent_donations,
        "total_donations": total_donations,
        "donation_amounts": donation_amounts,
    }

    return render(request, "donate.html", context)


@csrf_exempt  # Add CSRF exemption for Stripe
def create_donation_payment_intent(request: HttpRequest) -> JsonResponse:
    """Create a payment intent for a one-time donation with multiple payment methods."""
    if request.method != "POST":
        return JsonResponse({"error": "Invalid request method"}, status=400)

    try:
        data = json.loads(request.body)
        amount = data.get("amount")
        message = data.get("message", "")
        anonymous = data.get("anonymous", False)
        email = data.get("email", "")

        if not amount or float(amount) <= 0:
            return JsonResponse({"error": "Invalid donation amount"}, status=400)

        if not email:
            return JsonResponse({"error": "Email is required"}, status=400)

        # Convert amount to cents for Stripe
        amount_cents = int(float(amount) * 100)

        # Create a payment intent with multiple payment method types
        intent = stripe.PaymentIntent.create(
            amount=amount_cents,
            currency="usd",
            automatic_payment_methods={"enabled": True, "allow_redirects": "always"},
            receipt_email=email,
            metadata={
                "donation_type": "one_time",
                "user_id": str(request.user.id) if request.user.is_authenticated else None,
                "message": message[:100] if message else "",
                "anonymous": "true" if anonymous else "false",
                "email": email,
            },
        )

        # Create a donation record
        donation = Donation.objects.create(
            user=request.user if request.user.is_authenticated else None,
            email=email,
            amount=amount,
            donation_type="one_time",
            status="pending",
            stripe_payment_intent_id=intent.id,
            message=message,
            anonymous=anonymous,
        )

        return JsonResponse({"clientSecret": intent.client_secret, "donation_id": donation.id})

    except Exception as e:
        # Log the detailed exception for debugging
        logger.exception("Error in create_donation_payment_intent: %s", str(e))
        return JsonResponse({"error": "An internal error occurred"}, status=400)


@csrf_exempt
def create_donation_subscription(request: HttpRequest) -> JsonResponse:
    """Create a subscription for recurring donations with multiple payment methods."""
    if request.method != "POST":
        return JsonResponse({"error": "Invalid request method"}, status=400)

    try:
        data = json.loads(request.body)
        amount = data.get("amount")
        message = data.get("message", "")
        anonymous = data.get("anonymous", False)
        email = data.get("email", "")

        if not amount or float(amount) <= 0:
            return JsonResponse({"error": "Invalid donation amount"}, status=400)

        if not email:
            return JsonResponse({"error": "Email is required"}, status=400)

        # Convert amount to cents for Stripe
        amount_cents = int(float(amount) * 100)

        # Create or get customer
        customer = None
        # Try to retrieve existing customer for authenticated users
        if request.user.is_authenticated and hasattr(request.user, "stripe_customer_id"):
            from contextlib import suppress

            with suppress(stripe.error.InvalidRequestError):
                customer = stripe.Customer.retrieve(request.user.stripe_customer_id)
        # Create new customer if needed
        if not customer:
            customer = stripe.Customer.create(
                email=email,
                metadata={
                    "user_id": str(request.user.id) if request.user.is_authenticated else None,
                },
            )
            if request.user.is_authenticated:
                request.user.stripe_customer_id = customer.id
                request.user.save()

        # Create a PaymentIntent for the first payment with setup_future_usage
        payment_intent = stripe.PaymentIntent.create(
            amount=amount_cents,
            currency="usd",
            customer=customer.id,
            setup_future_usage="off_session",
            automatic_payment_methods={"enabled": True, "allow_redirects": "always"},
            metadata={
                "donation_type": "subscription",
                "user_id": str(request.user.id) if request.user.is_authenticated else None,
                "message": message[:100] if message else "",
                "anonymous": "true" if anonymous else "false",
                "email": email,
            },
        )

        # Create donation record
        donation = Donation.objects.create(
            user=request.user if request.user.is_authenticated else None,
            email=email,
            amount=amount,
            donation_type="subscription",
            status="pending",
            stripe_payment_intent_id=payment_intent.id,
            stripe_customer_id=customer.id,
            message=message,
            anonymous=anonymous,
        )

        return JsonResponse({"clientSecret": payment_intent.client_secret, "donation_id": donation.id})

    except Exception as e:
        return JsonResponse({"error": str(e)}, status=400)


@csrf_exempt
def donation_webhook(request):
    """Handle Stripe webhooks for donations."""
    payload = request.body
    sig_header = request.META.get("HTTP_STRIPE_SIGNATURE")
    webhook_secret = settings.STRIPE_WEBHOOK_SECRET

    try:
        event = stripe.Webhook.construct_event(payload, sig_header, webhook_secret)
        logger.info("Received Stripe webhook: %s", event.type)
    except ValueError as e:
        logger.exception("Invalid payload: %s", str(e))
        return HttpResponse(status=400)
    except stripe.error.SignatureVerificationError as e:
        logger.exception("Invalid signature: %s", str(e))
        return HttpResponse(status=400)

    try:
        # Handle payment intent events
        if event.type == "payment_intent.succeeded":
            payment_intent = event.data.object
            logger.info("Processing successful payment: %s", payment_intent.id)
            handle_successful_donation_payment(payment_intent)
        elif event.type == "payment_intent.payment_failed":
            payment_intent = event.data.object
            logger.info("Processing failed payment: %s", payment_intent.id)
            handle_failed_donation_payment(payment_intent)

        # Handle subscription events
        elif event.type == "customer.subscription.created":
            subscription = event.data.object
            logger.info("Processing new subscription: %s", subscription.id)
            handle_subscription_created(subscription)
        elif event.type == "customer.subscription.updated":
            subscription = event.data.object
            logger.info("Processing subscription update: %s", subscription.id)
            handle_subscription_updated(subscription)
        elif event.type == "customer.subscription.deleted":
            subscription = event.data.object
            logger.info("Processing subscription cancellation: %s", subscription.id)
            handle_subscription_cancelled(subscription)
        elif event.type == "invoice.payment_succeeded":
            invoice = event.data.object
            logger.info("Processing successful invoice payment: %s", invoice.id)
            handle_invoice_paid(invoice)
        elif event.type == "invoice.payment_failed":
            invoice = event.data.object
            logger.info("Processing failed invoice payment: %s", invoice.id)
            handle_invoice_failed(invoice)

        return HttpResponse(status=200)
    except Exception:
        logger.exception("Error processing webhook %s", event.type)
        return HttpResponse(status=500)


def handle_successful_donation_payment(payment_intent: stripe.PaymentIntent) -> None:
    """Handle successful one-time donation payments."""
    try:
        logger.info("Finding donation for payment intent: %s", payment_intent.id)
        # Find the donation by payment intent ID
        donation = Donation.objects.get(stripe_payment_intent_id=payment_intent.id)

        # Only update if not already completed
        if donation.status != "completed":
            logger.info("Marking donation %s as completed", donation.id)
            donation.status = "completed"
            donation.save()

            # Send thank you email
            send_donation_thank_you_email(donation)
        else:
            logger.info("Donation %s already completed", donation.id)

    except Donation.DoesNotExist:
        logger.warning(
            (
                "No donation found for payment intent: %s. This may indicate a payment intended for another system "
                "or a database inconsistency."
            ),
            payment_intent.id,
        )
    except Exception:
        logger.exception("Error handling successful payment %s", payment_intent.id)
        raise  # Re-raise to allow webhook to handle the error


def handle_failed_donation_payment(payment_intent):
    """Handle failed one-time donation payments."""
    try:
        # Find the donation by payment intent ID
        donation = Donation.objects.get(stripe_payment_intent_id=payment_intent.id)
        donation.status = "failed"
        donation.save()

    except Donation.DoesNotExist:
        # This might be a payment for something else
        pass


def handle_subscription_created(subscription):
    """Handle newly created subscriptions."""
    try:
        # Find the donation by subscription ID
        donation = Donation.objects.get(stripe_subscription_id=subscription.id)
        donation.status = "completed" if subscription.status == "active" else "pending"
        donation.save()

    except Donation.DoesNotExist:
        # This might be a subscription for something else
        pass


def handle_subscription_updated(subscription):
    """Handle subscription updates."""
    try:
        # Find the donation by subscription ID
        donation = Donation.objects.get(stripe_subscription_id=subscription.id)

        # Update status based on subscription status
        if subscription.status == "active":
            donation.status = "completed"
        elif subscription.status == "past_due":
            donation.status = "pending"
        elif subscription.status == "canceled":
            donation.status = "cancelled"

        donation.save()

    except Donation.DoesNotExist:
        # This might be a subscription for something else
        pass


def handle_subscription_cancelled(subscription):
    """Handle cancelled subscriptions."""
    try:
        # Find the donation by subscription ID
        donation = Donation.objects.get(stripe_subscription_id=subscription.id)
        donation.status = "cancelled"
        donation.save()

    except Donation.DoesNotExist:
        # This might be a subscription for something else
        pass


def handle_invoice_paid(invoice):
    """Handle successful subscription invoice payments."""
    if invoice.subscription:
        try:
            # Find the donation by subscription ID
            donation = Donation.objects.get(stripe_subscription_id=invoice.subscription)

            # Create a new donation record for this payment
            Donation.objects.create(
                user=donation.user,
                email=donation.email,
                amount=donation.amount,
                donation_type="subscription",
                status="completed",
                stripe_subscription_id=donation.stripe_subscription_id,
                stripe_customer_id=donation.stripe_customer_id,
                message=donation.message,
                anonymous=donation.anonymous,
            )

            # Send thank you email
            send_donation_thank_you_email(donation)

        except Donation.DoesNotExist:
            # This might be a subscription for something else
            pass


def handle_invoice_failed(invoice):
    """Handle failed subscription invoice payments."""
    if invoice.subscription:
        try:
            # Find the donation by subscription ID
            donation = Donation.objects.get(stripe_subscription_id=invoice.subscription)

            # Create a new donation record for this failed payment
            Donation.objects.create(
                user=donation.user,
                email=donation.email,
                amount=donation.amount,
                donation_type="subscription",
                status="failed",
                stripe_subscription_id=donation.stripe_subscription_id,
                stripe_customer_id=donation.stripe_customer_id,
                message=donation.message,
                anonymous=donation.anonymous,
            )

        except Donation.DoesNotExist:
            # This might be a subscription for something else
            pass


def send_donation_thank_you_email(donation):
    """Send a thank you email for donations."""
    subject = "Thank You for Your Donation!"
    from_email = settings.DEFAULT_FROM_EMAIL
    to_email = donation.email

    # Prepare context for email template
    context = {
        "donation": donation,
        "site_name": settings.SITE_NAME,
    }

    # Render email template
    html_message = render_to_string("emails/donation_thank_you.html", context)
    plain_message = strip_tags(html_message)

    # Send email
    send_mail(subject, plain_message, from_email, [to_email], html_message=html_message)


def donation_success(request):
    """Display a success page after a successful donation."""
    donation_id = request.GET.get("donation_id")
    payment_intent = request.GET.get("payment_intent")
    redirect_status = request.GET.get("redirect_status")

    # Ensure we have the required donation_id
    if not donation_id:
        messages.error(request, "No donation information found.")
        return redirect("donate")

    try:
        donation = Donation.objects.get(id=donation_id)

        # If the redirect indicates success and a payment intent exists, verify with Stripe.
        if redirect_status == "succeeded" and payment_intent:
            # Double check with Stripe that the payment was successful
            try:
                # Retrieve PaymentIntent from Stripe to confirm payment status.
                stripe_payment = stripe.PaymentIntent.retrieve(payment_intent)
                if stripe_payment.status == "succeeded":
                    donation.status = "completed"
                    donation.save()
                    # Send thank you email if not already sent
                    send_donation_thank_you_email(donation)
            except stripe.error.StripeError:
                logger.exception("Error verifying payment intent")

                # Retry logic for temporary Stripe failures using Django's cache.
                cache_key = f"retry_verify_payment_{payment_intent}"
                retry_count = cache.get(cache_key, 0)

                if retry_count < 3:
                    cache.set(cache_key, retry_count + 1, 3600)  # Retry after 1 hour
                    # You could enqueue a Celery task or use another background task system
                    # to retry the verification process
                    logger.warning("Retry %d/3 scheduled for payment verification: %s", retry_count + 1, payment_intent)
                else:
                    logger.error("Max retries reached for payment verification: %s", payment_intent)

                # Continue to show the success page even if verification fails;
                # the webhook will eventually update the status

        # If the donation status is now completed, show the success page.
        if donation.status == "completed":
            context = {
                "donation": donation,
            }
            return render(request, "donation_success.html", context)

        # If donation status is not completed, alert the user and redirect.
        messages.error(request, "Donation has not been successfully processed.")
        return redirect("donate")

    except Donation.DoesNotExist:
        messages.error(request, "Invalid donation ID.")
        return redirect("donate")

    except stripe.error.StripeError:
        logger.exception("Stripe error in donation_success view")
        messages.error(request, "A payment processing error occurred. Please check your payment details.")
        return redirect("donate")

    except Exception:
        logger.exception("Unexpected error in donation_success view")
        messages.error(request, "An unexpected error occurred while processing your donation.")
        return redirect("donate")


def donation_cancel(request):
    """Handle donation cancellation."""
    return redirect("donate")


def educational_videos_list(request: HttpRequest) -> HttpResponse:
    """View for listing educational videos with requests included at the bottom."""
    # Get category filter from query params
    selected_category = request.GET.get("category")

    # Base querysets
    videos = EducationalVideo.objects.select_related("uploader", "category").order_by("-uploaded_at")
    video_requests = VideoRequest.objects.select_related("requester", "category", "fulfilled_by").order_by(
        "-created_at"
    )

    # Apply category filter if provided
    if selected_category:
        videos = videos.filter(category__slug=selected_category)
        video_requests = video_requests.filter(category__slug=selected_category)
        selected_category_obj = get_object_or_404(Subject, slug=selected_category)
        selected_category_display = selected_category_obj.name
    else:
        selected_category_display = None

    # Paginate videos (9 per page)
    paginator = Paginator(videos, 9)
    page_number = request.GET.get("page")
    page_obj = paginator.get_page(page_number)

    # Limit video requests to 5
    video_requests = video_requests[:5]
    video_requests_paginated = VideoRequest.objects.count() > 5

    # Category counts for sidebar
    category_counts = dict(
        EducationalVideo.objects.values("category__slug")
        .annotate(count=Count("id"))
        .values_list("category__slug", "count"),
    )

    # Get all subjects
    subjects = Subject.objects.all().order_by("order", "name")

    context = {
        "videos": page_obj,
        "is_paginated": page_obj.has_other_pages(),
        "page_obj": page_obj,
        "subjects": subjects,
        "selected_category": selected_category,
        "selected_category_display": selected_category_display,
        "category_counts": category_counts,
        "video_requests": video_requests,
        "video_requests_paginated": video_requests_paginated,
    }

    return render(request, "videos/list.html", context)


def fetch_video_oembed(video_url):
    """
    Hits YouTube or Vimeo's oEmbed endpoint and returns a dict
    containing 'title' and 'description' (if available).
    """
    # YouTube IDs are always 11 chars
    yt_match = re.search(r"(?:v=|youtu\.be/|embed/|shorts/)([\w-]{11})", video_url)
    if yt_match:
        video_id = yt_match.group(1)
        endpoint = f"https://www.youtube.com/oembed?url=https://www.youtube.com/watch?v={video_id}&format=json"
    else:
        # Vimeo URLs look like vimeo.com/12345678…
        vm_match = re.search(r"vimeo\.com/(?:video/)?(\d+)", video_url)
        if vm_match:
            endpoint = f"https://vimeo.com/api/oembed.json?url={video_url}"
        else:
            return {}

    try:
        resp = requests.get(endpoint, timeout=3)
        if resp.ok:
            data = resp.json()
            return {
                "title": data.get("title", "").strip(),
                "description": data.get("description", "").strip(),
            }
    except requests.RequestException:
        pass

    return {}


def upload_educational_video(request):
    """
    Handles GET → render form, POST → save video.
    If user leaves title/description blank, we back‑fill from YouTube/Vimeo.
    """
    if request.method == "POST":
        form = EducationalVideoForm(request.POST)
        if form.is_valid():
            video = form.save(commit=False)
            if request.user.is_authenticated:
                video.uploader = request.user

            # auto‑fetch metadata if missing
            if not video.title.strip() or not video.description.strip():
                info = fetch_video_oembed(video.video_url)
                if not video.title.strip() and info.get("title"):
                    video.title = info["title"]
                if not video.description.strip() and info.get("description"):
                    video.description = info["description"]

            video.save()

            if request.headers.get("X-Requested-With") == "XMLHttpRequest":
                return JsonResponse({"success": True, "message": "Video added successfully!"})
            return redirect("educational_videos_list")

        if request.headers.get("X-Requested-With") == "XMLHttpRequest":
            error_text = " ".join(f"{fld}: {', '.join(errs)}." for fld, errs in form.errors.items())
            return JsonResponse({"success": False, "error": error_text}, status=400)

    else:
        form = EducationalVideoForm()

    return render(request, "videos/upload.html", {"form": form})


def certificate_detail(request, certificate_id):
    certificate = get_object_or_404(Certificate, certificate_id=certificate_id)
    if request.user != certificate.user and not request.user.is_staff:
        return HttpResponseForbidden("You don't have permission to view this certificate")
    context = {
        "certificate": certificate,
    }
    return render(request, "courses/certificate_detail.html", context)


@login_required
def generate_certificate(request, enrollment_id):
    # Retrieve the enrollment for the current user
    enrollment = get_object_or_404(Enrollment, id=enrollment_id, student=request.user)
    # Ensure the course is completed before generating a certificate
    if enrollment.status != "completed":
        messages.error(request, "You can only generate a certificate for a completed course.")
        return redirect("student_dashboard")

    # Check if a certificate already exists for this course and user
    certificate = Certificate.objects.filter(user=request.user, course=enrollment.course).first()
    if certificate:
        messages.info(request, "Certificate already generated.")
        return redirect("certificate_detail", certificate_id=certificate.certificate_id)

    # Create a new certificate record manually
    certificate = Certificate.objects.create(user=request.user, course=enrollment.course)
    messages.success(request, "Certificate generated successfully!")
    return redirect("certificate_detail", certificate_id=certificate.certificate_id)


@login_required
def tracker_list(request):
    trackers = ProgressTracker.objects.filter(user=request.user).order_by("-updated_at")
    return render(request, "trackers/list.html", {"trackers": trackers})


@login_required
def create_tracker(request):
    if request.method == "POST":
        form = ProgressTrackerForm(request.POST)
        if form.is_valid():
            tracker = form.save(commit=False)
            tracker.user = request.user
            tracker.save()
            return redirect("tracker_detail", tracker_id=tracker.id)
    else:
        form = ProgressTrackerForm()
    return render(request, "trackers/form.html", {"form": form, "title": "Create Progress Tracker"})


@login_required
def update_tracker(request, tracker_id):
    tracker = get_object_or_404(ProgressTracker, id=tracker_id, user=request.user)

    if request.method == "POST":
        form = ProgressTrackerForm(request.POST, instance=tracker)
        if form.is_valid():
            form.save()
            return redirect("tracker_detail", tracker_id=tracker.id)
    else:
        form = ProgressTrackerForm(instance=tracker)
    return render(request, "trackers/form.html", {"form": form, "tracker": tracker, "title": "Update Progress Tracker"})


@login_required
def tracker_detail(request, tracker_id):
    tracker = get_object_or_404(ProgressTracker, id=tracker_id, user=request.user)
    embed_url = request.build_absolute_uri(f"/trackers/embed/{tracker.embed_code}/")
    return render(request, "trackers/detail.html", {"tracker": tracker, "embed_url": embed_url})


@login_required
def update_progress(request, tracker_id):
    if request.method == "POST" and request.headers.get("X-Requested-With") == "XMLHttpRequest":
        tracker = get_object_or_404(ProgressTracker, id=tracker_id, user=request.user)

        try:
            new_value = int(request.POST.get("current_value", tracker.current_value))
            tracker.current_value = new_value
            tracker.save()

            return JsonResponse(
                {"success": True, "percentage": tracker.percentage, "current_value": tracker.current_value}
            )
        except ValueError:
            return JsonResponse({"success": False, "error": "Invalid value"}, status=400)
    return JsonResponse({"success": False, "error": "Invalid request"}, status=400)


@xframe_options_exempt
def embed_tracker(request, embed_code):
    tracker = get_object_or_404(ProgressTracker, embed_code=embed_code, public=True)
    return render(request, "trackers/embed.html", {"tracker": tracker})


@login_required
def streak_detail(request):
    """Display the user's learning streak."""
    if not request.user.is_authenticated:
        return redirect("account_login")
    streak, created = LearningStreak.objects.get_or_create(user=request.user)
    return render(request, "streak_detail.html", {"streak": streak})


@login_required
def waiting_room_list(request):
    """View for displaying waiting rooms categorized by status."""
    # Get waiting rooms by status
    open_rooms = WaitingRoom.objects.filter(status="open")
    fulfilled_rooms = WaitingRoom.objects.filter(status="fulfilled")
    closed_rooms = WaitingRoom.objects.filter(status="closed")

    # Get waiting rooms created by the user
    user_created_rooms = WaitingRoom.objects.filter(creator=request.user)

    # Get waiting rooms joined by the user
    user_joined_rooms = request.user.joined_waiting_rooms.all()

    # Process topics for all waiting rooms
    all_rooms = (
        list(open_rooms)
        + list(fulfilled_rooms)
        + list(closed_rooms)
        + list(user_created_rooms)
        + list(user_joined_rooms)
    )
    room_topics = {}
    for room in all_rooms:
        room_topics[room.id] = [topic.strip() for topic in room.topics.split(",") if topic.strip()]

    context = {
        "open_rooms": open_rooms,
        "fulfilled_rooms": fulfilled_rooms,
        "closed_rooms": closed_rooms,
        "user_created_rooms": user_created_rooms,
        "user_joined_rooms": user_joined_rooms,
        "room_topics": room_topics,
    }
    return render(request, "waiting_room/list.html", context)


def find_matching_courses(waiting_room):
    """Find courses that match the waiting room's subject and topics."""
    # Get courses with matching subject name (case-insensitive)
    matching_courses = Course.objects.filter(subject__iexact=waiting_room.subject, status="published")

    # Filter courses that have all required topics
    required_topics = {t.strip().lower() for t in waiting_room.topics.split(",") if t.strip()}

    # Further filter courses by checking if their topics contain all required topics
    final_matches = []
    for course in matching_courses:
        course_topics = {t.strip().lower() for t in course.topics.split(",") if t.strip()}
        if course_topics.issuperset(required_topics):
            final_matches.append(course)

    return final_matches


def waiting_room_detail(request, waiting_room_id):
    """View for displaying details of a waiting room."""
    waiting_room = get_object_or_404(WaitingRoom, id=waiting_room_id)

    # Check if the user is a participant
    is_participant = request.user.is_authenticated and request.user in waiting_room.participants.all()

    # Check if the user is the creator
    is_creator = request.user.is_authenticated and request.user == waiting_room.creator

    # Check if the user is a teacher
    is_teacher = request.user.is_authenticated and hasattr(request.user, "profile") and request.user.profile.is_teacher

    context = {
        "waiting_room": waiting_room,
        "is_participant": is_participant,
        "is_creator": is_creator,
        "is_teacher": is_teacher,
        "participant_count": waiting_room.participants.count() + 1,  # Add 1 to include the creator
        "topic_list": [topic.strip() for topic in waiting_room.topics.split(",") if topic.strip()],
    }
    return render(request, "waiting_room/detail.html", context)


@login_required
def join_waiting_room(request, waiting_room_id):
    """View for joining a waiting room."""
    waiting_room = get_object_or_404(WaitingRoom, id=waiting_room_id)

    # Check if the waiting room is open
    if waiting_room.status != "open":
        messages.error(request, "This waiting room is no longer open for joining.")
        return redirect("waiting_room_list")

    # Add the user as a participant if not already
    if request.user not in waiting_room.participants.all():
        waiting_room.participants.add(request.user)
        messages.success(request, f"You have joined the waiting room: {waiting_room.title}")
    else:
        messages.info(request, "You are already a participant in this waiting room.")

    return redirect("waiting_room_detail", waiting_room_id=waiting_room.id)


@login_required
def leave_waiting_room(request, waiting_room_id):
    """View for leaving a waiting room."""
    waiting_room = get_object_or_404(WaitingRoom, id=waiting_room_id)

    # Remove the user from participants
    if request.user in waiting_room.participants.all():
        waiting_room.participants.remove(request.user)
        messages.success(request, f"You have left the waiting room: {waiting_room.title}")
    else:
        messages.info(request, "You are not a participant in this waiting room.")

    return redirect("waiting_room_list")


def is_superuser(user):
    return user.is_superuser


@user_passes_test(is_superuser)
def sync_github_milestones(request):
    """Sync GitHub milestones with forum topics."""
    github_repo = "alphaonelabs/alphaonelabs-education-website"
    milestones_url = f"https://api.github.com/repos/{github_repo}/milestones"

    try:
        # Get GitHub milestones
        response = requests.get(milestones_url)
        response.raise_for_status()
        milestones = response.json()

        # Get or create a forum category for milestones
        category, created = ForumCategory.objects.get_or_create(
            name="GitHub Milestones",
            defaults={
                "slug": "github-milestones",
                "description": "Discussions about GitHub milestones and project roadmap",
                "icon": "fa-github",
            },
        )

        # Count for tracking
        created_count = 0
        updated_count = 0

        for milestone in milestones:
            milestone_title = milestone["title"]
            milestone_description = milestone["description"] or "No description provided."
            milestone_url = milestone["html_url"]
            milestone_state = milestone["state"]
            open_issues = milestone["open_issues"]
            closed_issues = milestone["closed_issues"]
            due_date = milestone.get("due_on", "No due date")

            # Format content with progress information
            progress = 0
            if open_issues + closed_issues > 0:
                progress = (closed_issues / (open_issues + closed_issues)) * 100

            content = f"""
## Milestone: {milestone_title}

{milestone_description}

**State:** {milestone_state}
**Progress:** {progress:.1f}% ({closed_issues} closed / {open_issues} open issues)
**Due Date:** {due_date}

[View on GitHub]({milestone_url})
            """

            # Try to find an existing topic for this milestone
            topic = ForumTopic.objects.filter(
                category=category, title__startswith=f"Milestone: {milestone_title}"
            ).first()

            if topic:
                # Update existing topic
                topic.content = content
                topic.is_pinned = milestone_state == "open"  # Pin open milestones
                topic.save()
                updated_count += 1
            else:
                # Create new topic
                # Use the first superuser as the author
                author = User.objects.filter(is_superuser=True).first()
                if author:
                    ForumTopic.objects.create(
                        category=category,
                        title=f"Milestone: {milestone_title}",
                        content=content,
                        author=author,
                        is_pinned=(milestone_state == "open"),
                    )
                    created_count += 1

        if created_count or updated_count:
            messages.success(
                request, f"Successfully synced GitHub milestones: {created_count} created, {updated_count} updated."
            )
        else:
            messages.info(request, "No GitHub milestones to sync.")

    except requests.exceptions.RequestException as e:
        messages.error(request, f"Error fetching GitHub milestones: {str(e)}")
    except Exception as e:
        messages.error(request, f"Error syncing milestones: {str(e)}")

    return redirect("forum_categories")


@login_required
def toggle_course_status(request, slug):
    """Toggle a course between draft and published status"""
    course = get_object_or_404(Course, slug=slug)

    # Check if user is the course teacher
    if request.user != course.teacher:
        messages.error(request, "Only the course teacher can modify course status!")
        return redirect("course_detail", slug=slug)

    # Toggle the status between draft and published
    if course.status == "draft":
        course.status = "published"
        messages.success(request, "Course has been published successfully!")
    elif course.status == "published":
        course.status = "draft"
        messages.success(request, "Course has been unpublished and is now in draft mode.")
    # Note: We don't toggle from/to 'archived' status as that's a separate action

    course.save()
    return redirect("course_detail", slug=slug)


def public_profile(request, username):
    user = get_object_or_404(User, username=username)

    try:
        profile = user.profile
    except Profile.DoesNotExist:
        # Instead of raising Http404, we call custom_404.
        return custom_404(request, "Profile not found.")

    if not profile.is_profile_public:
        return custom_404(request, "Profile not found.")

    context = {"profile": profile}

    if profile.is_teacher:
        courses = Course.objects.filter(teacher=user)
        total_students = sum(course.enrollments.filter(status="approved").count() for course in courses)
        context.update(
            {
                "teacher_stats": {
                    "courses": courses,
                    "total_courses": courses.count(),
                    "total_students": total_students,
                }
            }
        )
    else:
        enrollments = Enrollment.objects.filter(student=user)
        completed_enrollments = enrollments.filter(status="completed")
        total_courses = enrollments.count()
        total_completed = completed_enrollments.count()
        total_progress = 0
        progress_count = 0
        for enrollment in enrollments:
            progress, _ = CourseProgress.objects.get_or_create(enrollment=enrollment)
            total_progress += progress.completion_percentage
            progress_count += 1
        avg_progress = round(total_progress / progress_count) if progress_count > 0 else 0
        context.update(
            {
                "total_courses": total_courses,
                "total_completed": total_completed,
                "avg_progress": avg_progress,
                "completed_courses": completed_enrollments,
            }
        )

    return render(request, "public_profile_detail.html", context)


class GradeableLinkListView(ListView):
    """View to display all submitted links that can be graded."""

    model = GradeableLink
    template_name = "grade_links/link_list.html"
    context_object_name = "links"
    paginate_by = 10


class GradeableLinkDetailView(DetailView):
    """View to display details about a specific link and its grades."""

    model = GradeableLink
    template_name = "grade_links/link_detail.html"
    context_object_name = "link"

    def get_context_data(self, **kwargs):
        context = super().get_context_data(**kwargs)

        # Check if user is authenticated
        if self.request.user.is_authenticated:
            # Check if the user has already graded this link
            try:
                user_grade = LinkGrade.objects.get(link=self.object, user=self.request.user)
                context["user_grade"] = user_grade
                context["grade_form"] = LinkGradeForm(instance=user_grade)
            except LinkGrade.DoesNotExist:
                context["grade_form"] = LinkGradeForm()

        # Get all grades for this link
        context["grades"] = self.object.grades.all()

        return context


class GradeableLinkCreateView(LoginRequiredMixin, CreateView):
    """View to submit a new link for grading."""

    model = GradeableLink
    form_class = GradeableLinkForm
    template_name = "grade_links/submit_link.html"
    success_url = reverse_lazy("gradeable_link_list")

    def form_valid(self, form):
        form.instance.user = self.request.user
        messages.success(self.request, "Your link has been submitted for grading!")
        return super().form_valid(form)


@login_required
def grade_link(request, pk):
    """View to grade a link."""
    link = get_object_or_404(GradeableLink, pk=pk)

    # Prevent users from grading their own links
    if link.user == request.user:
        messages.error(request, "You cannot grade your own submissions!")
        return redirect("gradeable_link_detail", pk=link.pk)

    # Check if the user has already graded this link
    try:
        user_grade = LinkGrade.objects.get(link=link, user=request.user)
    except LinkGrade.DoesNotExist:
        user_grade = None

    if request.method == "POST":
        form = LinkGradeForm(request.POST, instance=user_grade)
        if form.is_valid():
            grade = form.save(commit=False)
            grade.link = link
            grade.user = request.user
            grade.save()
            messages.success(request, "Your grade has been submitted!")
            return redirect("gradeable_link_detail", pk=link.pk)
    else:
        form = LinkGradeForm(instance=user_grade)

    return render(
        request,
        "grade_links/grade_link.html",
        {
            "form": form,
            "link": link,
        },
    )


def duplicate_session(request, session_id):
    """Duplicate a session to next week."""
    # Get the original session
    session = get_object_or_404(Session, id=session_id)
    course = session.course

    # Check if user is the course teacher
    if request.user != course.teacher:
        messages.error(request, "Only the course teacher can duplicate sessions!")
        return redirect("course_detail", slug=course.slug)

    # Create a new session with the same properties but dates shifted forward by a week
    new_session = Session(
        course=course,
        title=session.title,
        description=session.description,
        is_virtual=session.is_virtual,
        meeting_link=session.meeting_link,
        meeting_id="",  # Clear meeting ID as it will be a new meeting
        location=session.location,
        price=session.price,
        enable_rollover=session.enable_rollover,
        rollover_pattern=session.rollover_pattern,
    )

    # Set dates one week later
    time_shift = timezone.timedelta(days=7)
    new_session.start_time = session.start_time + time_shift
    new_session.end_time = session.end_time + time_shift

    # Save the new session
    new_session.save()
    msg = f"Session '{session.title}' duplicated for {new_session.start_time.strftime('%b %d, %Y')}"
    messages.success(request, msg)

    return redirect("course_detail", slug=course.slug)


def run_create_test_data(request):
    """Run the create_test_data management command and redirect to homepage."""
    from django.conf import settings

    if not settings.DEBUG:
        messages.error(request, "This action is only available in debug mode.")
        return redirect("index")

    try:
        call_command("create_test_data")
        messages.success(request, "Test data has been created successfully!")
    except Exception as e:
        messages.error(request, f"Error creating test data: {str(e)}")

    return redirect("index")


@login_required
@require_POST
def teacher_update_student_attendance(request, classroom_id):
    """Handle student attendance marking."""
    try:
        classroom = VirtualClassroom.objects.get(id=classroom_id)
        student = request.user  # Student marks their own attendance

        # Check if student is enrolled
        is_enrolled = False
        if classroom.course:
            is_enrolled = classroom.course.enrollments.filter(student=student, status="approved").exists()
        else:
            # For classrooms without a course, check VirtualClassroomParticipant table
            is_enrolled = VirtualClassroomParticipant.objects.filter(classroom=classroom, user=student).exists()

        if not is_enrolled:
            return JsonResponse({"success": False, "message": "You are not enrolled in this class"}, status=403)

        # Get or create today's session
        today = timezone.now().date()
        today_start = timezone.make_aware(datetime.combine(today, datetime.min.time()))
        today_end = timezone.make_aware(datetime.combine(today, datetime.max.time()))

        if classroom.course:
            session = Session.objects.filter(
                course=classroom.course,
                start_time__range=(today_start, today_end),
            ).first()
            if not session:
                session = Session.objects.create(
                    course=classroom.course,
                    title=f"Class on {today.strftime('%Y-%m-%d')}",
                    start_time=today_start,
                    end_time=today_end,
                )
        else:
            session = Session.objects.filter(
                title=f"Class on {today.strftime('%Y-%m-%d')}",
                start_time__range=(today_start, today_end),
                course__isnull=True,
            ).first()
            if not session:
                session = Session.objects.create(
                    title=f"Class on {today.strftime('%Y-%m-%d')}",
                    start_time=today_start,
                    end_time=today_end,
                    course=None,
                )

        # Mark attendance
        attendance, created = SessionAttendance.objects.get_or_create(
            session=session, student=student, defaults={"status": "present"}
        )

        if not created:
            # If attendance record already exists, update its status to present
            attendance.status = "present"
            attendance.save()

        if request.headers.get("X-Requested-With") == "XMLHttpRequest":
            return JsonResponse({"success": True, "message": "Attendance updated successfully", "created": created})
        else:
            messages.success(request, "Your attendance has been marked.")
            return redirect("classroom_attendance", classroom_id=classroom_id)

    except VirtualClassroom.DoesNotExist:
        if request.headers.get("X-Requested-With") == "XMLHttpRequest":
            return JsonResponse({"success": False, "message": "Classroom not found"}, status=404)
        else:
            messages.error(request, "Classroom not found.")
            return redirect("virtual_classroom_list")
    except Exception as e:
        logger.exception("Error updating student attendance: %s", str(e))
        if request.headers.get("X-Requested-With") == "XMLHttpRequest":
            return JsonResponse({"success": False, "message": "An internal error occurred"}, status=500)
        else:
            messages.error(request, "An internal error occurred.")
            return redirect("classroom_attendance", classroom_id=classroom_id)


@login_required
@teacher_required
def student_management(request, course_slug, student_id):
    """
    View for managing a specific student in a course.
    This replaces the modal functionality with a dedicated page.
    """
    course = get_object_or_404(Course, slug=course_slug)
    student = get_object_or_404(User, id=student_id)

    # Check if user is the course teacher
    if request.user != course.teacher:
        messages.error(request, "Only the course teacher can manage students!")
        return redirect("course_detail", slug=course.slug)

    # Check if student is enrolled in this course
    enrollment = get_object_or_404(Enrollment, course=course, student=student)

    # Get sessions for this course
    sessions = course.sessions.all().order_by("start_time")

    # Get attendance records
    attendance_records = SessionAttendance.objects.filter(student=student, session__course=course).select_related(
        "session"
    )

    # Format attendance data for easier access in template
    attendance_data = {}
    for record in attendance_records:
        attendance_data[record.session.id] = {"status": record.status, "notes": record.notes}

    # Get student progress data
    progress = CourseProgress.objects.filter(enrollment=enrollment).first()
    completed_sessions = []
    if progress:
        completed_sessions = progress.completed_sessions.all()

    # Calculate attendance rate
    total_sessions = sessions.count()
    attended_sessions = SessionAttendance.objects.filter(
        student=student, session__course=course, status__in=["present", "late"]
    ).count()

    attendance_rate = 0
    if total_sessions > 0:
        attendance_rate = int((attended_sessions / total_sessions) * 100)

    # Get badges earned by this student
    user_badges = student.badges.all()

    context = {
        "course": course,
        "student": student,
        "enrollment": enrollment,
        "sessions": sessions,
        "attendance_data": attendance_data,
        "attendance_rate": attendance_rate,
        "progress": progress,
        "completed_sessions": completed_sessions,
        "badges": user_badges,
    }

    return render(request, "courses/student_management.html", context)


@login_required
@teacher_required
def update_student_progress(request, enrollment_id):
    """
    View for updating a student's progress in a course.
    """
    enrollment = get_object_or_404(Enrollment, id=enrollment_id)
    course = enrollment.course

    # Check if user is the course teacher
    if request.user != course.teacher:
        messages.error(request, "Only the course teacher can update student progress!")
        return redirect("course_detail", slug=course.slug)

    if request.method == "POST":
        grade = request.POST.get("grade")
        status = request.POST.get("status")
        comments = request.POST.get("comments", "")

        # Update enrollment
        enrollment.grade = grade
        enrollment.status = status
        enrollment.notes = comments
        enrollment.last_grade_update = timezone.now()
        enrollment.save()

        messages.success(request, f"Progress for {enrollment.student.username} updated successfully!")
        return redirect("student_management", course_slug=course.slug, student_id=enrollment.student.id)

    # If not POST, redirect back to student management
    return redirect("student_management", course_slug=course.slug, student_id=enrollment.student.id)


@login_required
@teacher_required
def update_teacher_notes(request, enrollment_id):
    """
    View for updating teacher's private notes for a student.
    """
    enrollment = get_object_or_404(Enrollment, id=enrollment_id)
    course = enrollment.course

    # Check if user is the course teacher
    if request.user != course.teacher:
        messages.error(request, "Only the course teacher can update notes!")
        return redirect("course_detail", slug=course.slug)

    if request.method == "POST":
        notes = request.POST.get("teacher_notes", "")

        # If notes have changed, create a new note history entry
        if enrollment.teacher_notes != notes and notes.strip():
            NoteHistory.objects.create(enrollment=enrollment, content=notes, created_by=request.user)

        # Update enrollment
        enrollment.teacher_notes = notes
        enrollment.save()

        messages.success(request, f"Notes for {enrollment.student.username} updated successfully!")

    return redirect("student_management", course_slug=course.slug, student_id=enrollment.student.id)


@login_required
@teacher_required
@require_POST
def update_session_attendance(request):
    """Update student attendance for a specific session."""
    try:
        # Get form data
        session_id = request.POST.get("session_id")
        student_id = request.POST.get("student_id")
        status = request.POST.get("status")
        notes = request.POST.get("notes", "")

        if not session_id or not student_id or not status:
            return JsonResponse({"success": False, "message": "Missing required data"}, status=400)

        # Get objects
        session = get_object_or_404(Session, id=session_id)
        student = get_object_or_404(User, id=student_id)

        # Check if the current user is the teacher for this session's course
        if session.course and session.course.teacher != request.user:
            return JsonResponse(
                {"success": False, "message": "Only the course teacher can update attendance"}, status=403
            )

        # Update or create attendance record
        attendance, created = SessionAttendance.objects.get_or_create(
            session=session, student=student, defaults={"status": status, "notes": notes}
        )

        if not created:
            attendance.status = status
            attendance.notes = notes
            attendance.save()

        return JsonResponse({"success": True, "message": "Attendance updated successfully", "created": created})

    except Exception as e:
        # Log the detailed exception for debugging
        logger.exception("Error in update_session_attendance: %s", str(e))
        return JsonResponse({"success": False, "message": "An internal error occurred"}, status=500)


@login_required
@teacher_required
@require_POST
def award_badge(request):
    """
    AJAX view for awarding badges to students.
    """
    if not request.headers.get("X-Requested-With") == "XMLHttpRequest":
        return JsonResponse({"success": False, "message": "Invalid request"}, status=400)

    student_id = request.POST.get("student_id")
    badge_type = request.POST.get("badge_type")
    course_slug = request.POST.get("course_slug")

    if not all([student_id, badge_type, course_slug]):
        return JsonResponse({"success": False, "message": "Missing required parameters"}, status=400)

    try:
        student = User.objects.get(id=student_id)
        course = Course.objects.get(slug=course_slug)

        # Check if user is the course teacher
        if request.user != course.teacher:
            return JsonResponse(
                {"success": False, "message": "Unauthorized: Only the course teacher can award badges"}, status=403
            )

        # Handle different badge types
        badge = None
        if badge_type == "perfect_attendance":
            badge, created = Badge.objects.get_or_create(
                name="Perfect Attendance",
                defaults={"description": "Awarded for attending all sessions in a course", "points": 50},
            )
        elif badge_type == "participation":
            badge, created = Badge.objects.get_or_create(
                name="Outstanding Participation",
                defaults={"description": "Awarded for exceptional participation in course discussions", "points": 75},
            )
        elif badge_type == "completion":
            badge, created = Badge.objects.get_or_create(
                name="Course Completion",
                defaults={"description": "Awarded for successfully completing the course", "points": 100},
            )
        else:
            return JsonResponse({"success": False, "message": "Invalid badge type"}, status=400)

        # Award the badge to the student
        user_badge, created = UserBadge.objects.get_or_create(
            user=student, badge=badge, defaults={"awarded_by": request.user, "course": course}
        )

        if not created:
            return JsonResponse({"success": False, "message": "Student already has this badge"}, status=400)

        return JsonResponse(
            {"success": True, "message": f"Badge '{badge.name}' awarded successfully to {student.username}"}
        )

    except User.DoesNotExist:
        return JsonResponse({"success": False, "message": "Student not found"}, status=404)
    except Course.DoesNotExist:
        return JsonResponse({"success": False, "message": "Course not found"}, status=404)
    except Exception as e:
        logger.exception("Error awarding badge: %s", str(e))
        return JsonResponse({"success": False, "message": "An internal error occurred"}, status=500)


def notification_preferences(request):
    """
    Display and update the notification preferences for the logged-in user.
    """
    # Get (or create) the user's notification preferences.
    preference, created = NotificationPreference.objects.get_or_create(user=request.user)

    if request.method == "POST":
        form = NotificationPreferencesForm(request.POST, instance=preference)
        if form.is_valid():
            form.save()
            messages.success(request, "Your notification preferences have been updated.")
            # Redirect to the profile page after saving
            return redirect("profile")
        else:
            messages.error(request, "There was an error updating your preferences.")
    else:
        form = NotificationPreferencesForm(instance=preference)

    return render(request, "account/notification_preferences.html", {"form": form})


@login_required
def invite_to_study_group(request, group_id):
    """Invite a user to a study group."""
    group = get_object_or_404(StudyGroup, id=group_id)

    # Only allow invitations from current group members.
    if request.user not in group.members.all():
        messages.error(request, "You must be a member of the group to invite others.")
        return redirect("study_group_detail", group_id=group.id)

    if request.method == "POST":
        email_or_username = request.POST.get("email_or_username")
        # Search by email or username.
        recipient = User.objects.filter(Q(email=email_or_username) | Q(username=email_or_username)).first()
        if not recipient:
            messages.error(request, f"No user found with email or username: {email_or_username}")
            return redirect("study_group_detail", group_id=group.id)

        # Prevent duplicate invitations or inviting existing members.
        if recipient in group.members.all():
            messages.warning(request, f"{recipient.username} is already a member of this group.")
            return redirect("study_group_detail", group_id=group.id)

        if StudyGroupInvite.objects.filter(group=group, recipient=recipient, status="pending").exists():
            messages.warning(request, f"An invitation has already been sent to {recipient.username}.")
            return redirect("study_group_detail", group_id=group.id)

        if group.is_full():
            messages.error(request, "The study group is full. No new members can be added.")
            return redirect("study_group_detail", group_id=group.id)

        # Create a notification for the recipient.
        notification_url = request.build_absolute_uri(reverse("user_invitations"))
        notification_text = (
            f"{request.user.username} has invited you to join the study group: {group.name}. "
            f"View invitations here: {notification_url}"
        )
        Notification.objects.create(
            user=recipient, title="Study Group Invitation", message=notification_text, notification_type="info"
        )

        messages.success(request, f"Invitation sent to {recipient.username}.")
        return redirect("study_group_detail", group_id=group.id)

    return redirect("study_group_detail", group_id=group.id)


@login_required
def user_invitations(request):
    """Display pending study group invitations for the user."""
    invitations = StudyGroupInvite.objects.filter(recipient=request.user, status="pending").select_related(
        "group", "sender"
    )
    return render(request, "web/study/invitations.html", {"invitations": invitations})


@login_required
def respond_to_invitation(request, invite_id):
    """Accept or decline a study group invitation."""
    invite = get_object_or_404(StudyGroupInvite, id=invite_id, recipient=request.user)
    if request.method == "POST":
        response = request.POST.get("response")
        if response == "accept":
            if invite.group.is_full():
                messages.error(request, "The study group is full. Cannot join.")
                return redirect("user_invitations")
            invite.accept()
            study_group_url = request.build_absolute_uri(reverse("study_group_detail", args=[invite.group.id]))
            notification_text = f"{request.user.username} has accepted your invitation to join {invite.group.name}.\
                 View group details here: {study_group_url}"
            Notification.objects.create(
                user=invite.sender, title="Invitation Accepted", message=notification_text, notification_type="success"
            )
            messages.success(request, f"You have joined {invite.group.name}.")
            return redirect("user_invitations")
        elif response == "decline":
            invite.decline()
            study_group_url = request.build_absolute_uri(reverse("study_group_detail", args=[invite.group.id]))
            notification_text = f"{request.user.username} has declined your invitation to join {invite.group.name}.\
                 View group details here: {study_group_url}"
            Notification.objects.create(
                user=invite.sender, title="Invitation Declined", message=notification_text, notification_type="warning"
            )
            messages.info(request, f"You have declined the invitation to {invite.group.name}.")
            return redirect("user_invitations")

    return redirect("user_invitations")


@login_required
def create_study_group(request):
    if request.method == "POST":
        form = StudyGroupForm(request.POST)
        if form.is_valid():
            study_group = form.save(commit=False)
            study_group.creator = request.user
            study_group.save()
            # Automatically add the creator as a member
            study_group.members.add(request.user)
            messages.success(request, "Study group created successfully!")
            return redirect("study_group_detail", group_id=study_group.id)
    else:
        form = StudyGroupForm()
    return render(request, "web/study/create_group.html", {"form": form})


def features_page(request):
    """View to display the features page."""
    return render(request, "features.html")


@require_POST
@csrf_protect
def feature_vote(request):
    """API endpoint to handle feature voting."""
    feature_id = request.POST.get("feature_id")
    vote_type = request.POST.get("vote")

    if not feature_id or vote_type not in ["up", "down"]:
        return JsonResponse({"status": "error", "message": "Invalid parameters"}, status=400)

    # Store IP for anonymous users
    ip_address = None
    if not request.user.is_authenticated:
        ip_address = (
            request.META.get("REMOTE_ADDR") or request.META.get("HTTP_X_FORWARDED_FOR", "").split(",")[0].strip()
        )
        if not ip_address:
            return JsonResponse({"status": "error", "message": "Could not identify user"}, status=400)

    # Process the vote
    try:
        # Use transaction to prevent race conditions during vote operations
        with transaction.atomic():
            # Check for existing vote
            existing_vote = None
            if request.user.is_authenticated:
                existing_vote = FeatureVote.objects.filter(feature_id=feature_id, user=request.user).first()
            elif ip_address:
                existing_vote = FeatureVote.objects.filter(
                    feature_id=feature_id, ip_address=ip_address, user__isnull=True
                ).first()

            # Handle the vote logic
            status_message = "Vote recorded"
            if existing_vote:
                if existing_vote.vote == vote_type:
                    status_message = "You've already cast this vote"
                else:
                    # Change vote type if user changed their mind
                    existing_vote.vote = vote_type
                    existing_vote.save()
                    status_message = "Vote changed"
            else:
                # Create new vote
                new_vote = FeatureVote(feature_id=feature_id, vote=vote_type)

                if request.user.is_authenticated:
                    new_vote.user = request.user
                else:
                    new_vote.ip_address = ip_address

                new_vote.save()

            # Get updated counts within the transaction to ensure consistency
            up_count = FeatureVote.objects.filter(feature_id=feature_id, vote="up").count()
            down_count = FeatureVote.objects.filter(feature_id=feature_id, vote="down").count()

        # Calculate percentage for visualization
        total_votes = up_count + down_count
        up_percentage = round((up_count / total_votes) * 100) if total_votes > 0 else 0
        down_percentage = round((down_count / total_votes) * 100) if total_votes > 0 else 0

        return JsonResponse(
            {
                "status": "success",
                "message": status_message,
                "up_count": up_count,
                "down_count": down_count,
                "total_votes": total_votes,
                "up_percentage": up_percentage,
                "down_percentage": down_percentage,
            }
        )

    except Exception as e:
        logger.exception("Error processing vote: %s", str(e))
        return JsonResponse({"status": "error", "message": "An internal error occurred"}, status=500)


@require_GET
def feature_vote_count(request):
    """Get vote counts for one or more features."""
    feature_ids = request.GET.get("feature_ids", "").split(",")
    if not feature_ids or not feature_ids[0]:
        return JsonResponse({"error": "No feature IDs provided"}, status=400)

    result = {}
    # Get all up and down votes in a single query each for better performance
    up_votes = (
        FeatureVote.objects.filter(feature_id__in=feature_ids, vote="up")
        .values("feature_id")
        .annotate(count=Count("id"))
    )
    down_votes = (
        FeatureVote.objects.filter(feature_id__in=feature_ids, vote="down")
        .values("feature_id")
        .annotate(count=Count("id"))
    )

    # Create lookup dictionaries for efficient access
    up_votes_dict = {str(vote["feature_id"]): vote["count"] for vote in up_votes}
    down_votes_dict = {str(vote["feature_id"]): vote["count"] for vote in down_votes}

    # Check user's votes if authenticated
    user_votes = {}
    if request.user.is_authenticated:
        user_vote_objects = FeatureVote.objects.filter(feature_id__in=feature_ids, user=request.user)
        for vote in user_vote_objects:
            user_votes[str(vote.feature_id)] = vote.vote
    elif request.META.get("REMOTE_ADDR"):
        # Get IP address for anonymous users
        ip_address = (
            request.META.get("REMOTE_ADDR") or request.META.get("HTTP_X_FORWARDED_FOR", "").split(",")[0].strip()
        )
        if ip_address:
            anon_vote_objects = FeatureVote.objects.filter(
                feature_id__in=feature_ids, ip_address=ip_address, user__isnull=True
            )
            for vote in anon_vote_objects:
                user_votes[str(vote.feature_id)] = vote.vote

    for feature_id in feature_ids:
        up_count = up_votes_dict.get(feature_id, 0)
        down_count = down_votes_dict.get(feature_id, 0)
        total_votes = up_count + down_count

        # Calculate percentages
        up_percentage = (up_count / total_votes * 100) if total_votes > 0 else 0
        down_percentage = (down_count / total_votes * 100) if total_votes > 0 else 0

        result[feature_id] = {
            "up_count": up_count,
            "down_count": down_count,
            "total_votes": total_votes,
            "up_percentage": round(up_percentage, 1),
            "down_percentage": round(down_percentage, 1),
            "user_vote": user_votes.get(feature_id, None),
        }

    return JsonResponse(result)


@login_required
def progress_visualization(request):
    """Generate and render progress visualization statistics for a student's enrolled courses."""
    user = request.user

    # Create a unique cache key based on user ID
    cache_key = f"user_progress_{user.id}"
    context = cache.get(cache_key)

    if not context:
        # Cache miss - calculate all data
        enrollments = Enrollment.objects.filter(student=user)
        course_stats = calculate_course_stats(enrollments)
        attendance_stats = calculate_attendance_stats(user, enrollments)
        learning_activity = calculate_learning_activity(user, enrollments)
        completion_pace = calculate_completion_pace(enrollments)
        chart_data = prepare_chart_data(enrollments)

        # Combine all stats into a single context dictionary
        context = {**course_stats, **attendance_stats, **learning_activity, **completion_pace, **chart_data}
        # Cache the results (no expiration, we'll invalidate manually via signals)
        cache.set(cache_key, context, timeout=None)  # None means no expiration

    return render(request, "courses/progress_visualization.html", context)


def calculate_course_stats(enrollments):
    """Calculate statistics on the user's course progress."""
    total_courses = enrollments.count()
    courses_completed = enrollments.filter(status="completed").count()
    topics_mastered = sum(e.progress.completed_sessions.count() for e in enrollments if hasattr(e, "progress"))

    return {
        "total_courses": total_courses,
        "courses_completed": courses_completed,
        "courses_completed_percentage": round((courses_completed / total_courses) * 100) if total_courses else 0,
        "topics_mastered": topics_mastered,
    }


def calculate_attendance_stats(user, enrollments):
    """Calculate the user's attendance statistics."""
    all_attendances = SessionAttendance.objects.filter(
        student=user, session__course__in=[e.course for e in enrollments]
    )
    total_attendance_count = all_attendances.count()
    present_attendance_count = all_attendances.filter(status__in=["present", "late"]).count()

    return {
        "average_attendance": (
            round((present_attendance_count / total_attendance_count) * 100) if total_attendance_count else 0
        )
    }


def calculate_learning_activity(user, enrollments):
    """Calculate learning activity metrics like active days, streaks, and learning hours."""
    all_completed_sessions = [
        s for s in get_all_completed_sessions(enrollments) if s.start_time and s.end_time and s.end_time > s.start_time
    ]
    now = timezone.now()

    # Find the most active day of the week
    most_active_day = Counter(session.start_time.strftime("%A") for session in all_completed_sessions).most_common(1)
    # Find the most recent session date
    last_session_date = (
        max(all_completed_sessions, key=lambda s: s.start_time).start_time.strftime("%b %d, %Y")
        if all_completed_sessions
        else "N/A"
    )

    streak, _ = LearningStreak.objects.get_or_create(user=user)
    current_streak = streak.current_streak

    total_learning_hours = round(
        sum((s.end_time - s.start_time).total_seconds() / 3600 for s in all_completed_sessions), 1
    )

    # Calculate the number of weeks since the first session, minimum 1 week
    weeks_since_first_session = (
        max(1, (now - min(all_completed_sessions, key=lambda s: s.start_time).start_time).days / 7)
        if all_completed_sessions
        else 1
    )
    avg_sessions_per_week = round(len(all_completed_sessions) / weeks_since_first_session, 1)

    return {
        # Extract the day name from the most common day tuple, or default to "N/A"
        "most_active_day": most_active_day[0][0] if most_active_day else "N/A",
        "last_session_date": last_session_date,
        "current_streak": current_streak,
        "total_learning_hours": total_learning_hours,
        "avg_sessions_per_week": avg_sessions_per_week,
    }


def calculate_completion_pace(enrollments):
    """Calculate the average completion pace for completed courses."""
    completed_enrollments = enrollments.filter(status="completed")
    if not completed_enrollments.exists():
        return {"completion_pace": "N/A"}

    total_days = sum(
        (e.completion_date - e.enrollment_date).days
        for e in completed_enrollments
        if e.completion_date and e.enrollment_date
    )
    avg_days_to_complete = total_days / completed_enrollments.count() if completed_enrollments.count() > 0 else 0

    return {"completion_pace": f"{avg_days_to_complete:.0f} days/course"}


def get_all_completed_sessions(enrollments):
    """Retrieve all completed sessions for a user's enrollments."""
    return [s for e in enrollments if hasattr(e, "progress") for s in e.progress.completed_sessions.all()]


def prepare_chart_data(enrollments):
    """Prepare data for visualizing user progress in charts."""
    colors = ["255,99,132", "54,162,235", "255,206,86", "75,192,192", "153,102,255"]

    courses = []
    progress_dates, sessions_completed = [], []

    for i, e in enumerate(enrollments):
        color = colors[i % len(colors)]
        # Basic course data with progress information
        course_data = {
            "title": e.course.title,
            "color": color,
            "progress": getattr(e.progress, "completion_percentage", 0),
            "sessions_completed": e.progress.completed_sessions.count() if hasattr(e, "progress") else 0,
            "total_sessions": e.course.sessions.count(),
        }

        # Add time series data for courses with completed sessions
        if hasattr(e, "progress") and e.progress.completed_sessions.exists():
            # Find the most recent active session date
            last_session = max(e.progress.completed_sessions.all(), key=lambda s: s.start_time)
            course_data["last_active"] = last_session.start_time.strftime("%b %d, %Y")
            # Generate time series data for progress visualization
            time_data = prepare_time_series_data(e, course_data["total_sessions"])
            course_data.update(time_data)
            progress_dates.append(time_data["dates"])
            sessions_completed.append(time_data["sessions_points"])
        else:
            # Default values for courses without progress
            course_data.update({"last_active": "Not started", "progress_over_time": []})
            progress_dates.append([])
            sessions_completed.append([])

        courses.append(course_data)

    return {
        "courses": courses,
        # Create a sorted list of all unique dates by flattening and deduplicating
        "progress_dates": json.dumps(sorted(set(date for dates in progress_dates for date in dates))),
        "sessions_completed": json.dumps(sessions_completed),
        "courses_json": json.dumps(courses),
    }


def prepare_time_series_data(enrollment, total_sessions):
    """Generate time series data for progress visualization."""
    completed_sessions = (
        sorted(enrollment.progress.completed_sessions.all(), key=lambda s: s.start_time)
        if hasattr(enrollment, "progress")
        else []
    )

    return {
        # Calculate progress percentage for each completed session
        "progress_over_time": [
            round(((idx + 1) / total_sessions) * 100, 1) if total_sessions else 0
            for idx, _ in enumerate(completed_sessions)
        ],
        # Create sequential session numbers
        "sessions_points": list(range(1, len(completed_sessions) + 1)),
        # Format session dates consistently
        "dates": [s.start_time.strftime("%Y-%m-%d") for s in completed_sessions],
    }


# map views


@login_required
def classes_map(request):
    """View for displaying classes near the user."""
    now = timezone.now()
    sessions = (
        Session.objects.filter(Q(start_time__gte=now) | Q(start_time__lte=now, end_time__gte=now))
        .filter(is_virtual=False, location__isnull=False)
        .exclude(location="")
        .order_by("start_time")
        .select_related("course", "course__teacher")
    )
    # Get filter parameters
    course_id = request.GET.get("course")
    teaching_style = request.GET.get("teaching_style")
    # Apply filters
    if course_id:
        sessions = sessions.filter(course_id=course_id, status="published")
    if teaching_style:
        sessions = sessions.filter(teaching_style=teaching_style)
    # Fetch only necessary course fields
    courses = Course.objects.only("id", "title").order_by("title")
    age_groups = Course._meta.get_field("level").choices
    teaching_styles = list(set(Session.objects.values_list("teaching_style", flat=True)))
    context = {"sessions": sessions, "courses": courses, "age_groups": age_groups, "teaching_style": teaching_styles}
    return render(request, "web/classes_map.html", context)


@login_required
def map_data_api(request):
    """API to return all live and ongoing class data in JSON format."""
    now = timezone.now()
    sessions = (
        Session.objects.filter(
            Q(start_time__gte=now) | Q(start_time__lte=now, end_time__gte=now)  # Future or Live classes
        )
        .filter(Q(is_virtual=False) & ~Q(location=""))
        .select_related("course", "course__teacher")
    )

    course_id = request.GET.get("course")
    age_group = request.GET.get("age_group")

    if course_id:
        sessions = sessions.filter(course__id=course_id, status="published")
    if age_group:
        sessions = sessions.filter(course__level=age_group)

    logger.debug(f"API call with filters: course={course_id}, age={age_group}")

    map_data = []
    sessions_to_update = []
    # Limit geocoding to a reasonable number per request
    MAX_GEOCODING_PER_REQUEST = 5
    geocoding_count = 0
    geocoding_errors = 0
    coordinate_errors = 0
    for session in sessions:
        if not session.latitude or not session.longitude:
            if geocoding_count >= MAX_GEOCODING_PER_REQUEST:
                logger.warning(f"Geocoding limit reached ({MAX_GEOCODING_PER_REQUEST}). Skipping session {session.id}")
                continue
            geocoding_count += 1
            logger.info(f"Geocoding session {session.id} with location: {session.location}")
            lat, lng = geocode_address(session.location)
            if lat is not None and lng is not None:
                session.latitude = lat
                session.longitude = lng
                sessions_to_update.append(session)
            else:
                geocoding_errors += 1
                logger.warning(f"Skipping session {session.id} due to failed geocoding")
                continue

        try:
            lat = float(session.latitude)
            lng = float(session.longitude)
            map_data.append(
                {
                    "id": session.id,
                    "title": session.title,
                    "course_title": session.course.title,
                    "teacher": session.course.teacher.get_full_name() or session.course.teacher.username,
                    "start_time": session.start_time.isoformat(),
                    "end_time": session.end_time.isoformat(),
                    "location": session.location,
                    "lat": lat,
                    "lng": lng,
                    "price": str(session.price or session.course.price),
                    "url": session.get_absolute_url(),
                    "course": session.course.title,
                    "level": session.course.get_level_display(),
                    "is_virtual": session.is_virtual,
                }
            )
        except (ValueError, TypeError):
            coordinate_errors += 1
            logger.warning(
                f"Skipping session {session.id} due to invalid coordinates: "
                f"lat={session.latitude}, lng={session.longitude}"
            )
            continue

    if sessions_to_update:
        logger.info(f"Batch updating coordinates for {len(sessions_to_update)} sessions")
        Session.objects.bulk_update(sessions_to_update, ["latitude", "longitude"])  # Batch update

    # Log summary of issues
    if geocoding_errors > 0 or coordinate_errors > 0:
        logger.warning(f"Map data issues: {geocoding_errors} geocoding errors, {coordinate_errors} coordinate errors")

    logger.info(f"Found {len(map_data)} sessions with valid coordinates")
    return JsonResponse({"sessions": map_data})


GITHUB_REPO = "alphaonelabs/alphaonelabs-education-website"
GITHUB_API_BASE = "https://api.github.com"

logger = logging.getLogger(__name__)


def github_api_request(endpoint, params=None, headers=None):
    """
    Make a GitHub API request with consistent error handling and timeout.
    Returns JSON response on success, empty dict on failure.
    """
    try:
        response = requests.get(endpoint, params=params, headers=headers, timeout=10)
        if response.status_code == 200:
            return response.json()
        else:
            logger.error(f"Failed API request to {endpoint}: {response.status_code} - {response.text}")
            return {}
    except requests.RequestException as e:
        logger.error(f"Request error for {endpoint}: {e}")
        return {}


def get_user_contribution_metrics(username, token):
    """
    Use the GitHub GraphQL API to fetch all of the user's merged PRs (across all repos),
    then filter by the target repo, implementing pagination to ensure complete data.
    """
    graphql_endpoint = "https://api.github.com/graphql"
    headers = {"Authorization": f"Bearer {token}"}

    query = """
    query($username: String!, $after: String) {
      user(login: $username) {
        pullRequests(
          first: 100
          after: $after
          states: MERGED
          orderBy: { field: CREATED_AT, direction: DESC }
        ) {
          totalCount
          pageInfo {
            endCursor
            hasNextPage
          }
          nodes {
            additions
            deletions
            createdAt
            repository {
              nameWithOwner
            }
          }
        }
      }
    }
    """

    all_filtered_prs = []
    after_cursor = None

    while True:
        variables = {"username": username, "after": after_cursor}
        try:
            response = requests.post(
                graphql_endpoint, json={"query": query, "variables": variables}, headers=headers, timeout=15
            )
            if response.status_code == 200:
                data = response.json()
                if data.get("data") and data["data"].get("user"):
                    pr_data = data["data"]["user"]["pullRequests"]
                    prs = pr_data["nodes"]

                    # Filter PRs to the target repository (case insensitive)
                    target_repo = GITHUB_REPO.lower()
                    filtered_prs = [pr for pr in prs if pr["repository"]["nameWithOwner"].lower() == target_repo]
                    all_filtered_prs.extend(filtered_prs)

                    # Check if there are more pages
                    if pr_data["pageInfo"]["hasNextPage"]:
                        after_cursor = pr_data["pageInfo"]["endCursor"]
                    else:
                        break
                else:
                    logger.error("No user or PR data found in GraphQL response.")
                    break
            else:
                logger.error(f"GraphQL error: {response.status_code} - {response.text}")
                break
        except Exception as e:
            logger.error(f"GraphQL request error: {e}")
            break

    # Prepare final result structure
    final_result = {
        "data": {"user": {"pullRequests": {"totalCount": len(all_filtered_prs), "nodes": all_filtered_prs}}}
    }
    return final_result


def contributor_detail_view(request, username):
    """
    View to display detailed information about a specific GitHub contributor.
    Only accessible to staff members.
    """
    cache_key = f"github_contributor_{username}"
    cached_data = cache.get(cache_key)
    if cached_data:
        return render(request, "web/contributor_detail.html", cached_data)

    token = os.environ.get("GITHUB_TOKEN")
    headers = {"Authorization": f"token {token}"} if token else {}

    # Initialize variables to store contributor data
    user_data = {}
    prs_created = 0
    prs_merged = 0
    issues_created = 0
    pr_reviews = 0
    pr_comments = 0
    issue_comments = 0
    lines_added = 0
    lines_deleted = 0
    first_contribution_date = "N/A"
    issue_assignments = 0

    user_endpoint = f"{GITHUB_API_BASE}/users/{username}"
    user_data = github_api_request(user_endpoint, headers=headers)
    if not user_data:
        logger.error("User profile data could not be retrieved.")

    # Pull requests created
    prs_created_json = github_api_request(
        f"{GITHUB_API_BASE}/search/issues",
        params={"q": f"author:{username} type:pr repo:{GITHUB_REPO}"},
        headers=headers,
    )
    prs_created = prs_created_json.get("total_count", 0)

    # Pull requests merged
    prs_merged_json = github_api_request(
        f"{GITHUB_API_BASE}/search/issues",
        params={"q": f"author:{username} type:pr repo:{GITHUB_REPO} is:merged"},
        headers=headers,
    )
    prs_merged = prs_merged_json.get("total_count", 0)

    # Issues created
    issues_json = github_api_request(
        f"{GITHUB_API_BASE}/search/issues",
        params={"q": f"author:{username} type:issue repo:{GITHUB_REPO}"},
        headers=headers,
    )
    issues_created = issues_json.get("total_count", 0)

    # Pull request reviews
    reviews_json = github_api_request(
        f"{GITHUB_API_BASE}/search/issues",
        params={"q": f"reviewer:{username} type:pr repo:{GITHUB_REPO}"},
        headers=headers,
    )
    pr_reviews = reviews_json.get("total_count", 0)

    # Pull requests with comments
    pr_comments_json = github_api_request(
        f"{GITHUB_API_BASE}/search/issues",
        params={"q": f"commenter:{username} type:pr repo:{GITHUB_REPO}"},
        headers=headers,
    )
    pr_comments = pr_comments_json.get("total_count", 0)

    # Issues with comments
    issue_comments_json = github_api_request(
        f"{GITHUB_API_BASE}/search/issues",
        params={"q": f"commenter:{username} type:issue repo:{GITHUB_REPO}"},
        headers=headers,
    )
    issue_comments = issue_comments_json.get("total_count", 0)

    # Oldest PR creation date
    prs_oldest = github_api_request(
        f"{GITHUB_API_BASE}/search/issues",
        params={
            "q": f"author:{username} type:pr repo:{GITHUB_REPO}",
            "sort": "created",
            "order": "asc",
            "per_page": 1,
        },
        headers=headers,
    )
    if prs_oldest.get("total_count", 0) > 0:
        first_contribution_date = prs_oldest["items"][0].get("created_at", "N/A")

    # Issue assignments
    issue_assignments_json = github_api_request(
        f"{GITHUB_API_BASE}/search/issues",
        params={"q": f"assignee:{username} type:issue repo:{GITHUB_REPO}"},
        headers=headers,
    )
    issue_assignments = issue_assignments_json.get("total_count", 0)
    metrics = get_user_contribution_metrics(username, token)
    pr_data = metrics.get("data", {}).get("user", {}).get("pullRequests", {}).get("nodes", [])
    for pr in pr_data:
        lines_added += pr.get("additions", 0)
        lines_deleted += pr.get("deletions", 0)

    # Update user_data with additional metrics
    user_data.update(
        {
            "reactions_received": user_data.get("reactions_received", 0),
            "mentorship_score": user_data.get("mentorship_score", 0),
            "collaboration_score": user_data.get("collaboration_score", 0),
            "issue_assignments": issue_assignments,
        }
    )

    # Prepare context for the template
    context = {
        "user": user_data,
        "prs_created": prs_created,
        "prs_merged": prs_merged,
        "pr_reviews": pr_reviews,
        "issues_created": issues_created,
        "issue_comments": issue_comments,
        "pr_comments": pr_comments,
        "lines_added": lines_added,
        "lines_deleted": lines_deleted,
        "first_contribution_date": first_contribution_date,
        "chart_data": {
            "prs_created": prs_created,
            "prs_merged": prs_merged,
            "pr_reviews": pr_reviews,
            "issues_created": issues_created,
            "issue_assignments": issue_assignments,
            "pr_comments": pr_comments,
            "issue_comments": issue_comments,
            "lines_added": lines_added,
            "lines_deleted": lines_deleted,
            "first_contribution_date": (first_contribution_date if first_contribution_date != "N/A" else "N/A"),
        },
    }

    # Cache for 1 hour
    cache.set(cache_key, context, 3600)
    return render(request, "web/contributor_detail.html", context)


@login_required
def all_study_groups(request):
    """Display all study groups across courses."""
    # Get all study groups
    groups = StudyGroup.objects.all().order_by("-created_at")

    # Group study groups by course
    courses_with_groups = {}
    for group in groups:
        if group.course not in courses_with_groups:
            courses_with_groups[group.course] = []
        courses_with_groups[group.course].append(group)

    # Handle creating a new study group
    if request.method == "POST":
        course_id = request.POST.get("course")
        name = request.POST.get("name")
        description = request.POST.get("description")
        max_members = request.POST.get("max_members", 10)
        is_private = request.POST.get("is_private", False) == "on"  # Convert checkbox to boolean

        try:
            # Validate the input
            if not course_id or not name or not description:
                raise ValueError("All fields are required")

            # Get the course
            course = Course.objects.get(id=course_id)

            # Create the group
            group = StudyGroup.objects.create(
                course=course,
                creator=request.user,
                name=name,
                description=description,
                max_members=int(max_members),
                is_private=is_private,
            )

            # Add the creator as a member
            group.members.add(request.user)

            messages.success(request, "Study group created successfully!")
            return redirect("study_group_detail", group_id=group.id)
        except Course.DoesNotExist:
            messages.error(request, "Course not found.")
        except ValueError as e:
            messages.error(request, str(e))
        except Exception as e:
            messages.error(request, f"Error creating study group: {str(e)}")

    # Get user's enrollments for the create group form
    enrollments = request.user.enrollments.filter(status="approved").select_related("course")
    enrolled_courses = [enrollment.course for enrollment in enrollments]

    return render(
        request,
        "web/study/all_groups.html",
        {
            "courses_with_groups": courses_with_groups,
            "enrolled_courses": enrolled_courses,
        },
    )


@login_required
def membership_checkout(request, plan_id: int) -> HttpResponse:
    """Display the membership checkout page."""
    plan = get_object_or_404(MembershipPlan, id=plan_id)

    # Default to monthly billing
    billing_period = request.GET.get("billing_period", "monthly")

    context = {
        "plan": plan,
        "billing_period": billing_period,
        "stripe_public_key": settings.STRIPE_PUBLISHABLE_KEY,
    }

    return render(request, "checkout.html", context)


@login_required
def create_membership_subscription(request) -> JsonResponse:
    """Create a new membership subscription."""
    if request.method != "POST":
        return JsonResponse({"error": "Invalid request method"}, status=400)

    try:
        data = json.loads(request.body)
        plan_id = data.get("plan_id")
        payment_method_id = data.get("payment_method_id")
        billing_period = data.get("billing_period", "monthly")

        if not all([plan_id, payment_method_id, billing_period]):
            return JsonResponse({"error": "Missing required fields"}, status=400)

        # Create subscription using helper function
        result = create_subscription(
            user=request.user,
            plan_id=plan_id,
            payment_method_id=payment_method_id,
            billing_period=billing_period,
        )

        if not result["success"]:
            return JsonResponse({"error": result["error"]}, status=400)

        # Helper function to extract client_secret
        def get_client_secret(subscription):
            """Extract client_secret safely from a subscription object."""
            if (
                hasattr(subscription, "latest_invoice")
                and subscription.latest_invoice
                and hasattr(subscription.latest_invoice, "payment_intent")
            ):
                return subscription.latest_invoice.payment_intent.client_secret
            return None

        return JsonResponse(
            {
                "subscription": result["subscription"],
                "client_secret": get_client_secret(result["subscription"]),
            },
        )

    except json.JSONDecodeError as e:
        logger.warning("Invalid JSON in create_membership_subscription: %s", str(e))
        return JsonResponse({"error": "Invalid JSON format"}, status=400)
    except stripe.error.CardError as e:
        logger.warning("Card error in create_membership_subscription: %s", str(e))
        return JsonResponse({"error": "Card payment failed"}, status=400)
    except stripe.error.StripeError as e:
        logger.error("Stripe error in create_membership_subscription: %s", str(e))
        return JsonResponse({"error": "Payment processing error"}, status=500)
    except KeyError as e:
        logger.warning("Missing key in create_membership_subscription: %s", str(e))
        return JsonResponse({"error": "Invalid request data"}, status=400)
    except Exception as e:
        logger.error("Unexpected error in create_membership_subscription: %s", str(e))
        return JsonResponse({"error": "An internal error occurred"}, status=500)


@login_required
def membership_success(request) -> HttpResponse:
    """Display the membership success page."""
    try:
        membership = request.user.membership
        context = {
            "membership": membership,
        }
        return render(request, "membership_success.html", context)
    except (AttributeError, ObjectDoesNotExist):
        messages.info(request, "You don't have an active membership subscription.")
        return redirect("index")


@login_required
def membership_settings(request) -> HttpResponse:
    """Display the membership settings page."""
    try:
        membership = request.user.membership

        # Get Stripe invoices
        if membership.stripe_customer_id:
            setup_stripe()
            invoices = stripe.Invoice.list(customer=membership.stripe_customer_id, limit=12)
        else:
            invoices = []

        # Get subscription events
        events = MembershipSubscriptionEvent.objects.filter(user=request.user).order_by("-created_at")[:10]

        context = {
            "membership": membership,
            "invoices": invoices.data if hasattr(invoices, "data") and invoices.data else [],
            "events": events,
        }
        return render(request, "membership_settings.html", context)
    except (AttributeError, ObjectDoesNotExist):
        return redirect("index")


@login_required
def cancel_membership(request) -> HttpResponse:
    """Cancel the user's membership subscription."""
    if request.method != "POST":
        return redirect("membership_settings")

    try:
        result = cancel_subscription(request.user)

        if result["success"]:
            messages.success(
                request,
                "Your subscription has been cancelled and will end at the current billing period.",
            )
        else:
            messages.error(request, result["error"])

    except stripe.error.StripeError:
        logger.exception("Stripe error in cancel_membership")
        messages.error(request, "An internal error occurred")
    except ObjectDoesNotExist:
        messages.error(request, "No membership found for your account.")
    except Exception:
        logger.exception("Unexpected error in cancel_membership")
        messages.error(request, "An internal error occurred")

    return redirect("membership_settings")


@login_required
def reactivate_membership(request) -> HttpResponse:
    """Reactivate a cancelled membership subscription."""
    if request.method != "POST":
        return redirect("membership_settings")

    try:
        result = reactivate_subscription(request.user)

        if result["success"]:
            messages.success(request, "Your subscription has been reactivated.")
        else:
            messages.error(request, result["error"])

    except stripe.error.StripeError as e:
        logger.error("Stripe error in reactivate_membership: %s", str(e))
        messages.error(request, "An internal error occurred")
    except ObjectDoesNotExist:
        messages.error(request, "No membership found for your account.")
    except Exception as e:
        logger.error("Unexpected error in reactivate_membership: %s", str(e))
        messages.error(request, "An internal error occurred")

    return redirect("membership_settings")


@login_required
def update_payment_method(request) -> HttpResponse:
    """Display the update payment method page."""
    try:
        membership = request.user.membership

        # Get current payment method
        if membership.stripe_customer_id:
            setup_stripe()
            payment_methods = stripe.PaymentMethod.list(customer=membership.stripe_customer_id, type="card")
            current_payment_method = payment_methods.data[0] if payment_methods.data else None
        else:
            current_payment_method = None

        context = {
            "membership": membership,
            "current_payment_method": current_payment_method,
            "stripe_public_key": settings.STRIPE_PUBLISHABLE_KEY,
        }
        return render(request, "update_payment_method.html", context)
    except (AttributeError, ObjectDoesNotExist):
        return redirect("membership_settings")


@login_required
def update_payment_method_api(request) -> JsonResponse:
    """Update the payment method for a subscription."""
    if request.method != "POST":
        return JsonResponse({"error": "Invalid request method"}, status=400)

    try:
        data = json.loads(request.body)
        payment_method_id = data.get("payment_method_id")

        if not payment_method_id:
            return JsonResponse({"error": "Missing payment method ID"}, status=400)

        membership = request.user.membership

        if not membership.stripe_customer_id:
            return JsonResponse({"error": "No active subscription found"}, status=400)

        setup_stripe()

        # Attach payment method to customer
        stripe.PaymentMethod.attach(payment_method_id, customer=membership.stripe_customer_id)

        # Set as default payment method
        stripe.Customer.modify(
            membership.stripe_customer_id,
            invoice_settings={"default_payment_method": payment_method_id},
        )

        return JsonResponse({"success": True})

    except stripe.error.CardError as e:
        logger.warning("Card error in update_payment_method_api: %s", str(e))
        return JsonResponse({"error": "Card payment failed"}, status=400)
    except stripe.error.InvalidRequestError as e:
        logger.warning("Invalid request in update_payment_method_api: %s", str(e))
        return JsonResponse({"error": "Invalid payment method"}, status=400)
    except stripe.error.StripeError as e:
        logger.error("Stripe error in update_payment_method_api: %s", str(e))
        return JsonResponse({"error": "Payment processing error"}, status=500)
    except Exception as e:
        logger.error("Unexpected error in update_payment_method_api: %s", str(e))
        return JsonResponse({"error": "An internal error occurred"}, status=500)


def social_media_manager_required(user):
    """Check if user has social media manager permissions."""
    return user.is_authenticated and (user.is_staff or getattr(user.profile, "is_social_media_manager", False))


@user_passes_test(social_media_manager_required)
def get_twitter_client():
    """Initialize the Tweepy client."""
    auth = tweepy.OAuthHandler(settings.TWITTER_API_KEY, settings.TWITTER_API_SECRET_KEY)
    auth.set_access_token(settings.TWITTER_ACCESS_TOKEN, settings.TWITTER_ACCESS_TOKEN_SECRET)
    return tweepy.API(auth)


@user_passes_test(social_media_manager_required, login_url="/accounts/login/")
def social_media_dashboard(request):
    # Fetch all posts that haven't been posted yet
    posts = ScheduledPost.objects.filter(posted=False).order_by("-id")
    return render(request, "social_media_dashboard.html", {"posts": posts})


@user_passes_test(social_media_manager_required)
def post_to_twitter(request, post_id):
    post = get_object_or_404(ScheduledPost, id=post_id)
    if request.method == "POST":
        client = get_twitter_client()
        try:
            if post.image:
                # Upload the image file from disk
                media = client.media_upload(post.image.path)
                client.update_status(post.content, media_ids=[media.media_id])
            else:
                client.update_status(post.content)
            post.posted = True
            post.posted_at = timezone.now()
            post.save()
        except Exception as e:
            print(f"Error posting tweet: {e}")
        return redirect("social_media_dashboard")
    return redirect("social_media_dashboard")


@user_passes_test(social_media_manager_required)
def create_scheduled_post(request):
    if request.method == "POST":
        content = request.POST.get("content")
        image = request.FILES.get("image")  # Get the uploaded image, if provided.
        if not content:
            messages.error(request, "Post content cannot be empty.")
            return redirect("social_media_dashboard")
        ScheduledPost.objects.create(
            content=content, image=image, scheduled_time=timezone.now()  # This saves the image file.
        )
        messages.success(request, "Post created successfully!")
    return redirect("social_media_dashboard")


@user_passes_test(social_media_manager_required)
def delete_post(request, post_id):
    """Delete a scheduled post."""
    post = get_object_or_404(ScheduledPost, id=post_id)
    if request.method == "POST":
        post.delete()
    return redirect("social_media_dashboard")


def generate_discount_code(length=8):
    return "".join(random.choices(string.ascii_uppercase + string.digits, k=length))


@login_required
def apply_discount_via_referrer(request) -> HttpResponse:
    """Apply a discount code when a user shares a course on Twitter.

    Args:
        request: The HTTP request object

    Returns:
        HttpResponse: A redirect to the profile page or an error response
    """
    if request.method == "GET":
        course_id = request.GET.get("course_id")
        if not course_id:
            return HttpResponseBadRequest("Course ID not provided.")

        course = get_object_or_404(Course, id=course_id)

        # Validate that the referrer is from Twitter
        referrer = request.META.get("HTTP_REFERER", "").lower()
        valid_twitter_domains = ["twitter.com", "t.co", "x.com"]
        is_valid_referrer = any(domain in referrer for domain in valid_twitter_domains)

        # Skip the referrer check in development environment for testing
        if settings.DEBUG:
            logger.warning("Bypassing Twitter referrer check in DEBUG mode")
        elif not is_valid_referrer:
            messages.error(request, "You must click the link from Twitter to claim your discount.")
            return redirect("profile")
        # Create or retrieve an existing discount record.
        discount = Discount.objects.filter(user=request.user, course=course, used=False).first()
        if discount is None:
            discount = Discount.objects.create(
                user=request.user,
                course=course,
                code=generate_discount_code(),
                discount_percentage=5.00,
                valid_from=timezone.now(),
                valid_until=default_valid_until(),
            )

        messages.success(request, "Thank you for sharing! Your discount code is now available in your profile.")
        # Redirect user to their profile where discount codes are rendered.
        return redirect("profile")
    else:
        return HttpResponseBadRequest("Invalid request method.")


def users_list(request: HttpRequest) -> HttpResponse:
    """
    Display a list of users who have their profile set to public,
    ordered by most recent updates.
    """
    profiles = Profile.objects.filter(is_profile_public=True).select_related("user").order_by("-updated_at")

    # Add statistics for each user to create fun scorecards
    for profile in profiles:
        if profile.is_teacher:
            # Teacher stats
            courses = Course.objects.filter(teacher=profile.user).prefetch_related("enrollments", "reviews")
            profile.total_courses = courses.count()
            profile.total_students = sum(course.enrollments.filter(status="approved").count() for course in courses)
            # Get average rating across all courses
            course_ratings = [course.average_rating for course in courses if course.average_rating > 0]
            profile.avg_rating = round(sum(course_ratings) / len(course_ratings), 1) if course_ratings else 0
        else:
            # Student stats
            enrollments = Enrollment.objects.filter(student=profile.user).select_related("course")
            profile.total_courses = enrollments.count()
            completed_enrollments = enrollments.filter(status="completed")
            profile.total_completed = completed_enrollments.count()

            # Calculate average progress across all courses
            total_progress = 0
            progress_count = 0
            enrollment_ids = [e.id for e in enrollments]
            existing_progresses = {
                p.enrollment_id: p for p in CourseProgress.objects.filter(enrollment_id__in=enrollment_ids)
            }

            for enrollment in enrollments:
                progress = existing_progresses.get(enrollment.id)
                if not progress:
                    progress = CourseProgress.objects.create(enrollment=enrollment)
                total_progress += progress.completion_percentage
                progress_count += 1
            profile.avg_progress = round(total_progress / progress_count) if progress_count > 0 else 0

            # Add achievements count
            profile.achievements_count = Achievement.objects.filter(student=profile.user).count()

    # Pagination: 12 profiles per page
    paginator = Paginator(profiles, 12)
    page_number = request.GET.get("page")
    page_obj = paginator.get_page(page_number)

    context = {
        "page_obj": page_obj,
    }

    return render(request, "users_list.html", context)


@login_required
def topic_vote(request, pk):
    """Handle voting on a topic."""
    if request.method != "POST":
        return JsonResponse({"error": "Only POST method allowed"}, status=405)

    try:
        topic = ForumTopic.objects.get(pk=pk)
        vote_type = request.POST.get("vote_type")

        if vote_type not in ["up", "down"]:
            # For form submissions, redirect back with an error message if needed
            messages.error(request, "Invalid vote type")
            return redirect("topic_vote", pk=topic.id)

        # Check if user already voted on this topic
        vote, created = ForumVote.objects.get_or_create(
            user=request.user, topic=topic, defaults={"vote_type": vote_type}
        )

        if not created:
            # User already voted, check if they're changing their vote
            if vote.vote_type == vote_type:
                # Same vote type, so remove the vote
                vote.delete()
            else:
                # Different vote type, so update the vote
                vote.vote_type = vote_type
                vote.save()

        # After processing the vote, redirect back to the topic page
        return redirect("forum_topic", category_slug=topic.category.slug, topic_id=topic.id)

    except ForumTopic.DoesNotExist:
        # Handle case when topic doesn't exist
        messages.error(request, "Topic not found")
        return redirect("forum_categories")


@login_required
def reply_vote(request, pk):
    """Handle voting on a reply."""
    if request.method != "POST":
        return JsonResponse({"error": "Only POST method allowed"}, status=405)

    try:
        reply = ForumReply.objects.get(pk=pk)
        vote_type = request.POST.get("vote_type")

        if vote_type not in ["up", "down"]:
            messages.error(request, "Invalid vote type")
            return redirect("forum_topic", category_slug=reply.topic.category.slug, topic_id=reply.topic.id)

        # Check if user already voted on this reply
        vote, created = ForumVote.objects.get_or_create(
            user=request.user, reply=reply, defaults={"vote_type": vote_type}
        )

        if not created:
            # User already voted, check if they're changing their vote
            if vote.vote_type == vote_type:
                # Same vote type, so remove the vote
                vote.delete()
            else:
                # Different vote type, so update the vote
                vote.vote_type = vote_type
                vote.save()

        # After processing the vote, redirect back to the topic page
        return redirect("forum_topic", category_slug=reply.topic.category.slug, topic_id=reply.topic.id)

    except ForumReply.DoesNotExist:
        messages.error(request, "Reply not found")
        return redirect("forum_categories")


def topic_detail(request, pk):
    topic = get_object_or_404(ForumTopic, pk=pk)

    # Get the user's vote on this topic if any
    user_topic_vote = None
    if request.user.is_authenticated:
        try:
            vote = ForumVote.objects.get(topic=topic, user=request.user)
            user_topic_vote = vote.vote_type
        except ForumVote.DoesNotExist:
            pass

    # Get user votes on replies
    user_reply_votes = {}
    if request.user.is_authenticated:
        reply_votes = ForumVote.objects.filter(reply__topic=topic, user=request.user).values_list(
            "reply_id", "vote_type"
        )
        user_reply_votes = dict(reply_votes)

    context = {
        "topic": topic,
        "user_topic_vote": user_topic_vote,
        "user_reply_votes": user_reply_votes,
        # other context variables
    }

    return render(request, "web/forum/topic.html", context)


def contributors_list_view(request):
    # Check if cached data is available
    cached_context = cache.get("contributors_context")
    if cached_context:
        return render(request, "web/contributors_list.html", cached_context)

    # Initialize a dictionary to track contributor stats
    contributor_stats = {}

    # Function to add a contributor to our stats dictionary
    def add_contributor(username, avatar_url, profile_url):
        if username not in contributor_stats:
            contributor_stats[username] = {
                "username": username,
                "avatar_url": avatar_url,
                "profile_url": profile_url,
                "merged_pr_count": 0,
                "closed_pr_count": 0,
                "open_pr_count": 0,
                "total_pr_count": 0,
                "prs_url": f"https://github.com/AlphaOneLabs/education-website/pulls?q=is:pr+author:{username}",
            }

    try:
        # Fetch closed PRs first (includes both merged and non-merged closed PRs)
        closed_prs = []
        for page in range(1, 11):  # Limit to 10 pages to prevent hitting API rate limits
            response = github_api_request(
                f"{GITHUB_API_BASE}/repos/AlphaOneLabs/education-website/pulls",
                params={"state": "closed", "per_page": 100, "page": page},
            )
            if not response or len(response) == 0:
                break

            closed_prs.extend(response)
            time.sleep(0.5)  # Add delay to avoid hitting rate limits

        # Process closed PRs
        for pr in closed_prs:
            username = pr["user"]["login"]

            # Skip bots and specific users
            if "[bot]" in username or "dependabot" in username or username == "A1L13N":
                continue

            avatar_url = pr["user"]["avatar_url"]
            profile_url = pr["user"]["html_url"]

            # Add to our tracking
            add_contributor(username, avatar_url, profile_url)

            # Update the appropriate count based on whether it was merged
            if pr["merged_at"]:
                contributor_stats[username]["merged_pr_count"] += 1
            else:
                contributor_stats[username]["closed_pr_count"] += 1

        # Now fetch open PRs
        open_prs = []
        for page in range(1, 6):  # Limit to 5 pages for open PRs
            response = github_api_request(
                f"{GITHUB_API_BASE}/repos/AlphaOneLabs/education-website/pulls",
                params={"state": "open", "per_page": 100, "page": page},
            )
            if not response or len(response) == 0:
                break

            open_prs.extend(response)
            time.sleep(0.5)  # Add delay to avoid hitting rate limits

        # Process open PRs
        for pr in open_prs:
            username = pr["user"]["login"]

            # Skip bots and specific users
            if "[bot]" in username or "dependabot" in username or username == "A1L13N":
                continue

            avatar_url = pr["user"]["avatar_url"]
            profile_url = pr["user"]["html_url"]

            # Add to our tracking
            add_contributor(username, avatar_url, profile_url)

            # Update open PR count
            contributor_stats[username]["open_pr_count"] += 1

        # Calculate total PR count and filter out users with no merged PRs
        contributors = []
        for username, stats in contributor_stats.items():
            # Skip contributors with no merged PRs
            if stats["merged_pr_count"] == 0:
                continue

            # Calculate total PR count
            stats["total_pr_count"] = stats["merged_pr_count"] + stats["closed_pr_count"] + stats["open_pr_count"]

            # Calculate a smart score that prioritizes merged PRs but penalizes imbalances
            # Formula: (merged_pr_count * 10) - penalties for imbalanced contributions
            smart_score = stats["merged_pr_count"] * 10

            # Penalize if closed PRs are more than half of merged PRs (could indicate issues with code quality)
            if stats["closed_pr_count"] > (stats["merged_pr_count"] / 2):
                smart_score -= (stats["closed_pr_count"] - (stats["merged_pr_count"] / 2)) * 2

            # Penalize if open PRs are more than merged PRs (could indicate abandonment issues)
            if stats["open_pr_count"] > stats["merged_pr_count"]:
                smart_score -= stats["open_pr_count"] - stats["merged_pr_count"]

            # Calculate a contribution ratio: merged/(total) - higher is better
            if stats["total_pr_count"] > 0:
                stats["contribution_ratio"] = stats["merged_pr_count"] / stats["total_pr_count"]
            else:
                stats["contribution_ratio"] = 0

            # Store the smart score
            stats["smart_score"] = smart_score

            contributors.append(stats)

        # Sort by smart score (primary) and then by merged PR count (secondary)
        contributors.sort(key=lambda x: (x["smart_score"], x["merged_pr_count"]), reverse=True)

        # Store the context in cache for 12 hours
        context = {"contributors": contributors}
        cache.set("contributors_context", context, 12 * 60 * 60)

        return render(request, "web/contributors_list.html", context)

    except Exception as e:
        # Log the error
        print(f"Error fetching contributors: {e}")
        # Return an empty list in case of error
        return render(request, "web/contributors_list.html", {"contributors": []})


@login_required
def video_request_list(request):
    """View for listing video requests with optional category filtering."""
    # Get category filter from query params
    selected_category = request.GET.get("category")

    # Base queryset
    requests = VideoRequest.objects.select_related("requester", "category").order_by("-created_at")

    # Apply category filter if provided
    if selected_category:
        requests = requests.filter(category__slug=selected_category)
        selected_category_obj = get_object_or_404(Subject, slug=selected_category)
        selected_category_display = selected_category_obj.name
    else:
        selected_category_display = None

    # Get category counts for sidebar
    category_counts = {
        category.slug: VideoRequest.objects.filter(category=category).count() for category in Subject.objects.all()
    }

    # Context
    context = {
        "requests": requests,
        "categories": Subject.objects.all(),
        "category_counts": category_counts,
        "selected_category": selected_category,
        "selected_category_display": selected_category_display,
    }

    return render(request, "videos/request_list.html", context)


@login_required
def submit_video_request(request: HttpRequest) -> HttpResponse:
    """View for submitting a new video request."""
    if request.method == "POST":
        form = VideoRequestForm(request.POST)
        if form.is_valid():
            video_request = form.save(commit=False)
            video_request.requester = request.user
            video_request.save()

            messages.success(request, "Your video request has been submitted successfully!")
            return redirect("video_request_list")
    else:
        form = VideoRequestForm()

    return render(request, "videos/submit_request.html", {"form": form})


class SurveyListView(LoginRequiredMixin, ListView):
    model = Survey
    template_name = "surveys/list.html"
    login_url = "/accounts/login/"


class SurveyCreateView(LoginRequiredMixin, CreateView):
    model = Survey
    form_class = SurveyForm
    template_name = "surveys/create.html"
    login_url = "/accounts/login/"

    def form_valid(self, form):
        form.instance.author = self.request.user
        survey = form.save()

        # Process questions
        question_texts = self.request.POST.getlist("question_text[]")
        question_types = self.request.POST.getlist("question_type[]")
        question_choices = self.request.POST.getlist("question_choices[]")
        scale_mins = self.request.POST.getlist("scale_min[]")
        scale_maxs = self.request.POST.getlist("scale_max[]")

        for i, (q_text, q_type) in enumerate(zip(question_texts, question_types)):
            if q_text.strip():
                # Convert scale values to integers with proper error handling
                scale_min = 1
                scale_max = 5

                try:
                    if q_type == "scale" and i < len(scale_mins) and scale_mins[i]:
                        scale_min = int(scale_mins[i])
                    if q_type == "scale" and i < len(scale_maxs) and scale_maxs[i]:
                        scale_max = int(scale_maxs[i])
                except (ValueError, IndexError):
                    # Use defaults if there's an error
                    scale_min = 1
                    scale_max = 5

                question = Question.objects.create(
                    survey=survey,
                    text=q_text.strip(),
                    type=q_type,  # This should match your model field name
                    scale_min=scale_min,
                    scale_max=scale_max,
                )

                # Handle choices based on question type
                if q_type == "true_false":
                    Choice.objects.create(question=question, text="True")
                    Choice.objects.create(question=question, text="False")
                elif q_type == "scale":
                    for num in range(question.scale_min, question.scale_max + 1):
                        Choice.objects.create(question=question, text=str(num))
                elif q_type in ["mcq", "checkbox"]:
                    # Make sure we have choices for this question
                    if i < len(question_choices):
                        for choice_text in question_choices[i].split("\n"):
                            if choice_text.strip():
                                Choice.objects.create(question=question, text=choice_text.strip())

        return redirect("surveys")


class SurveyDetailView(LoginRequiredMixin, DetailView):
    model = Survey
    template_name = "surveys/detail.html"
    login_url = "/accounts/login/"

    def get_context_data(self, **kwargs):
        context = super().get_context_data(**kwargs)
        # Check if user has already submitted this survey
        context["already_submitted"] = Response.objects.filter(
            user=self.request.user, question__survey=self.object
        ).exists()
        # Check if user is the creator of this survey
        context["is_creator"] = self.object.author == self.request.user
        return context


@login_required
def submit_survey(request, pk):
    survey = get_object_or_404(Survey, pk=pk)

    # Check if user already submitted
    if Response.objects.filter(user=request.user, question__survey=survey).exists():
        messages.error(request, "You've already submitted this survey!")
        return redirect("survey-detail", pk=survey.id)

    if request.method == "POST":
        for question in survey.question_set.all():
            if question.required and not request.POST.get(f"question_{question.id}"):
                messages.error(request, f"Please answer required question: {question.text}")
                return redirect("survey-detail", pk=survey.id)

            if question.type == "checkbox":
                choices = request.POST.getlist(f"question_{question.id}")
                for choice_id in choices:
                    try:
                        choice = Choice.objects.get(id=choice_id)
                        if choice.question_id == question.id:
                            Response.objects.create(user=request.user, question=question, choice=choice)
                        else:
                            messages.error(request, "Invalid choice selected")
                            return redirect("survey-detail", pk=survey.id)
                    except Choice.DoesNotExist:
                        messages.error(request, "Invalid choice selected")
                        return redirect("survey-detail", pk=survey.id)
            elif question.type == "text":
                Response.objects.create(
                    user=request.user, question=question, text_answer=request.POST.get(f"question_{question.id}")
                )
            else:
                choice_id = request.POST.get(f"question_{question.id}")
                if choice_id:
                    try:
                        choice = Choice.objects.get(id=choice_id)
                        if choice.question_id == question.id:
                            Response.objects.create(user=request.user, question=question, choice=choice)
                        else:
                            messages.error(request, "Invalid choice selected")
                            return redirect("survey-detail", pk=survey.id)
                    except Choice.DoesNotExist:
                        messages.error(request, "Invalid choice selected")
                        return redirect("survey-detail", pk=survey.id)

        messages.success(request, "Survey submitted successfully!")
        return redirect("survey-results", pk=survey.id)

    return redirect("survey-detail", pk=survey.id)


class SurveyResultsView(LoginRequiredMixin, DetailView):
    model = Survey
    template_name = "surveys/results.html"
    login_url = "/accounts/login/"

    def get_context_data(self, **kwargs):
        context = super().get_context_data(**kwargs)

        # Process survey results
        results = []
        total_participants = 0
        most_answered_question = None
        max_responses = 0
        top_choice = None
        bottom_choice = None
        overall_top_choice_count = 0
        overall_bottom_choice_count = float("inf")
        total_possible_responses = 0
        total_actual_responses = 0
        avg_completion_time = None
        context["avg_completion_time"] = avg_completion_time

        for question in self.object.question_set.all():
            choices_data = []
            question_total = 0

            # Process each choice for this question
            for choice in question.choice_set.all():
                count = choice.response_set.count() if hasattr(choice, "response_set") else 0

                question_total += count
                choices_data.append({"text": choice.text, "count": count})

            if question_total == 0:
                continue
            if question_total > 0:
                total_possible_responses += total_participants * 1  # Each participant could answer this question
                total_actual_responses += question_total

            if question_total > max_responses:
                max_responses = question_total
                most_answered_question = question

            for choice in choices_data:
                choice["percentage"] = round((choice["count"] / question_total * 100), 1) if question_total > 0 else 0

                if choice["count"] > overall_top_choice_count:
                    overall_top_choice_count = choice["count"]
                    top_choice = choice

                if choice["count"] > 0 and choice["count"] < overall_bottom_choice_count:
                    overall_bottom_choice_count = choice["count"]
                    bottom_choice = choice

            results.append({"question": question, "choices": choices_data, "total": question_total})

            total_participants = max(total_participants, question_total)
        engagement_score = 0
        if total_possible_responses > 0:
            engagement_score = (total_actual_responses / total_possible_responses) * 100

        context["engagement_score"] = round(engagement_score, 1)
        target_participants = getattr(self.object, "target_participants", 100)  # default to 100 if not set
        response_rate = (total_participants / target_participants * 100) if target_participants > 0 else 0

        context.update(
            {
                "results": results,
                "total_participants": total_participants,
                "response_rate": min(response_rate, 100),  # Cap at 100%
                "most_answered_question": most_answered_question,
                "top_choice": top_choice,
                "bottom_choice": bottom_choice,
                "is_creator": self.object.author == self.request.user if hasattr(self.object, "author") else False,
            }
        )

        chart_data = []
        for result in results:
            chart_data.append(
                {
                    "question_id": result["question"].id,
                    "labels": [choice["text"] for choice in result["choices"]],
                    "data": [choice["count"] for choice in result["choices"]],
                }
            )
        context["chart_data_json"] = json.dumps(chart_data)

        return context


class SurveyDeleteView(LoginRequiredMixin, DeleteView):
    model = Survey
    success_url = reverse_lazy("surveys")  # Use reverse_lazy
    template_name = "surveys/delete.html"
    login_url = "/accounts/login/"

    def get_queryset(self):
        # Override queryset to only allow creator to access the survey for deletion
        base_qs = super().get_queryset()
        return base_qs.filter(author=self.request.user)

    def handle_no_permission(self):
        messages.error(self.request, "You can only delete surveys that you created.")
        return redirect("surveys")


@login_required
def join_session_waiting_room(request, course_slug):
    """View for joining a session waiting room for the next session of a course."""
    course = get_object_or_404(Course, slug=course_slug)

    # Get or create the session waiting room for this course
    session_waiting_room, created = WaitingRoom.objects.get_or_create(
        course=course, status="open", defaults={"status": "open"}
    )

    # Check if the waiting room is open
    if session_waiting_room.status != "open":
        messages.error(request, "This session waiting room is no longer open for joining.")
        return redirect("course_detail", slug=course_slug)

    # Add the user to participants if not already in
    if request.user not in session_waiting_room.participants.all():
        session_waiting_room.participants.add(request.user)
        next_session = session_waiting_room.get_next_session()
        if next_session:
            next_session_date = next_session.start_time.strftime("%B %d, %Y at %I:%M %p")
            messages.success(
                request,
                f"You have joined the waiting room for the next session of {course.title}. "
                f"Next session is on {next_session_date}.",
            )
        else:
            messages.success(
                request,
                f"You have joined the waiting room for the next session of {course.title}. "
                f"You'll be notified when a new session is scheduled.",
            )
        notify_teacher_waiting_room_join(session_waiting_room, request.user)
    else:
        messages.info(request, "You are already in the waiting room for the next session of this course.")

    return redirect("course_detail", slug=course_slug)


@login_required
def leave_session_waiting_room(request, course_slug):
    """View for leaving a session waiting room."""
    course = get_object_or_404(Course, slug=course_slug)

    try:
        session_waiting_room = WaitingRoom.objects.get(course=course, status="open")
    except WaitingRoom.DoesNotExist:
        messages.info(request, "No session waiting room found for this course.")
        return redirect("course_detail", slug=course_slug)

    # Remove the user from participants
    if request.user in session_waiting_room.participants.all():
        session_waiting_room.participants.remove(request.user)
        messages.success(request, f"You have left the session waiting room for {course.title}")
    else:
        messages.info(request, "You are not in the session waiting room for this course.")

    return redirect("course_detail", slug=course_slug)<|MERGE_RESOLUTION|>--- conflicted
+++ resolved
@@ -4783,8 +4783,6 @@
 
 
 @login_required
-<<<<<<< HEAD
-=======
 def virtual_classroom_list(request):
     """View to list all virtual classrooms for the current user."""
     classrooms = VirtualClassroom.objects.filter(teacher=request.user)
@@ -5321,26 +5319,19 @@
 
 
 @login_required
->>>>>>> ff85b495
 @teacher_required
 def add_student_to_course(request, slug):
     course = get_object_or_404(Course, slug=slug)
     if course.teacher != request.user:
         return HttpResponseForbidden("You are not authorized to enroll students in this course.")
-<<<<<<< HEAD
     
-=======
-
->>>>>>> ff85b495
+
     # Check if course is full
     if course.max_students and course.enrollments.count() >= course.max_students:
         messages.error(request, "This course is full. Cannot enroll more students.")
         return redirect("course_detail", slug=course.slug)
-<<<<<<< HEAD
     
-=======
-
->>>>>>> ff85b495
+
     if request.method == "POST":
         form = StudentEnrollmentForm(request.POST)
         if form.is_valid():
@@ -5350,41 +5341,15 @@
 
             # Try to find existing user
             student = User.objects.filter(email=email).first()
-<<<<<<< HEAD
-            
-            if student:
-                # Check if student is already enrolled
-                if Enrollment.objects.filter(course=course, student=student).exists():
-                    form.add_error(None, "Student is already enrolled in this course.")
-=======
 
             if student:
                 # Check if student is already enrolled
                 if Enrollment.objects.filter(course=course, student=student).exists():
                     form.add_error(None, "This student is already enrolled in the course.")
->>>>>>> ff85b495
                 else:
                     # Enroll existing student
                     enrollment = Enrollment.objects.create(course=course, student=student, status="approved")
                     messages.success(request, f"{student.get_full_name()} has been enrolled in the course.")
-<<<<<<< HEAD
-                    
-                    # Send enrollment notifications
-                    send_enrollment_confirmation(enrollment)
-                    notify_teacher_new_enrollment(enrollment)
-                    
-                    # Send enrollment notification email to existing student
-                    context = {
-                        "student": student,
-                        "course": course,
-                        "teacher": request.user,
-                        "is_existing_user": True
-                    }
-                    html_message = render_to_string("emails/student_enrollment.html", context)
-                    send_mail(
-                        f"You have been enrolled in {course.title}",
-                        f"You have been enrolled in {course.title} by {request.user.get_full_name() or request.user.username}.",
-=======
 
                     # Send enrollment notifications
                     send_enrollment_confirmation(enrollment)
@@ -5397,7 +5362,6 @@
                         f"You have been enrolled in {course.title}",
                         f"You have been enrolled in {course.title} "
                         f"by {request.user.get_full_name() or request.user.username}.",
->>>>>>> ff85b495
                         settings.DEFAULT_FROM_EMAIL,
                         [email],
                         html_message=html_message,
@@ -5440,21 +5404,13 @@
                         "course": course,
                         "teacher": request.user,
                         "reset_link": reset_link,
-<<<<<<< HEAD
-                        "is_existing_user": False
-=======
                         "is_existing_user": False,
->>>>>>> ff85b495
                     }
                     html_message = render_to_string("emails/student_enrollment.html", context)
                     send_mail(
                         f"You have been enrolled in {course.title}",
-<<<<<<< HEAD
-                        f"You have been enrolled in {course.title} by {request.user.get_full_name() or request.user.username}. "
-=======
                         f"You have been enrolled in {course.title} "
                         f"by {request.user.get_full_name() or request.user.username}. "
->>>>>>> ff85b495
                         f"Please visit {reset_link} to set your password.",
                         settings.DEFAULT_FROM_EMAIL,
                         [email],
