--- conflicted
+++ resolved
@@ -7234,7 +7234,6 @@
     return render(request, 'study_planner/update_goal.html', context)
 
 
-<<<<<<< HEAD
 @login_required
 def delete_study_plan(request, plan_id):
     """View for deleting a study plan."""
@@ -7247,31 +7246,7 @@
     
     context = {'study_plan': study_plan}
     return render(request, 'study_planner/delete_plan.html', context)
-=======
-        chart_data = []
-        for result in results:
-            chart_data.append(
-                {
-                    "question_id": result["question"].id,
-                    "labels": [choice["text"] for choice in result["choices"]],
-                    "data": [choice["count"] for choice in result["choices"]],
-                }
-            )
-        context["chart_data_json"] = json.dumps(chart_data)
-
-        return context
-
-
-class SurveyDeleteView(LoginRequiredMixin, DeleteView):
-    model = Survey
-    success_url = reverse_lazy("surveys")  # Use reverse_lazy
-    template_name = "surveys/delete.html"
-    login_url = "/accounts/login/"
-
-    def get_queryset(self):
-        # Override queryset to only allow creator to access the survey for deletion
-        base_qs = super().get_queryset()
-        return base_qs.filter(author=self.request.user)
+
 
     def handle_no_permission(self):
         messages.error(self.request, "You can only delete surveys that you created.")
@@ -7334,5 +7309,4 @@
     else:
         messages.info(request, "You are not in the session waiting room for this course.")
 
-    return redirect("course_detail", slug=course_slug)
->>>>>>> 78252444
+    return redirect("course_detail", slug=course_slug)