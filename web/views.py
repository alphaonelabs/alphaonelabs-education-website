--- conflicted
+++ resolved
@@ -480,7 +480,6 @@
     from .social_share import apply_social_share_discount
     original_price, discounted_price, discount_amount, discount_obj = apply_social_share_discount(request.user, course)
 
-<<<<<<< HEAD
     # Create enrollment
     enrollment = Enrollment.objects.create(student=request.user, course=course, status="pending")
 
@@ -528,7 +527,7 @@
     messages.success(request, f"{course.title} has been added to your cart.")
     return redirect("cart_view")
 
-=======
+
     # For free courses, create approved enrollment immediately
     if course.price == 0:
         enrollment = Enrollment.objects.create(student=request.user, course=course, status="approved")
@@ -543,7 +542,7 @@
         messages.info(request, "Please complete the payment process to enroll in this course.")
         return redirect("course_detail", slug=course_slug)
 
->>>>>>> 2ccca069
+
 
 @login_required
 def add_session(request, slug):
@@ -4458,7 +4457,6 @@
     return render(request, "streak_detail.html", {"streak": streak})
 
 
-<<<<<<< HEAD
 @login_required
 @require_POST
 def track_social_share(request, course_slug):
@@ -4592,7 +4590,7 @@
     }
     
     return render(request, "discounts/social_share_discounts.html", context)
-=======
+
 def is_superuser(user):
     return user.is_superuser
 
@@ -4709,5 +4707,4 @@
     # Note: We don't toggle from/to 'archived' status as that's a separate action
 
     course.save()
-    return redirect("course_detail", slug=slug)
->>>>>>> 2ccca069
+    return redirect("course_detail", slug=slug)