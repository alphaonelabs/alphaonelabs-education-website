import calendar
import html
import ipaddress
import json
import os
import re
import shutil
import socket
import subprocess
import time
from collections import defaultdict
from datetime import timedelta
from decimal import Decimal
from urllib.parse import urlparse

import requests
import stripe
from django.conf import settings
from django.contrib import messages
from django.contrib.auth import get_user_model, login
from django.contrib.auth.decorators import login_required, user_passes_test
from django.contrib.auth.mixins import LoginRequiredMixin, UserPassesTestMixin
from django.contrib.auth.models import User
from django.core.mail import send_mail
from django.core.management import call_command
from django.core.paginator import Paginator
from django.db import IntegrityError, models, transaction
from django.db.models import Avg, Count, Q, Sum
from django.http import (
    FileResponse,
    Http404,
    HttpResponse,
    HttpResponseForbidden,
    JsonResponse,
)
from django.shortcuts import get_object_or_404, redirect, render
from django.template.loader import render_to_string
from django.urls import NoReverseMatch, reverse, reverse_lazy
from django.utils import timezone
from django.utils.crypto import get_random_string
from django.utils.html import strip_tags
from django.views import generic
from django.views.decorators.clickjacking import xframe_options_exempt
from django.views.decorators.csrf import csrf_exempt
from django.views.decorators.http import require_GET, require_POST
from django.views.generic import (
    CreateView,
    DeleteView,
    DetailView,
    ListView,
    UpdateView,
)

from .calendar_sync import generate_google_calendar_link, generate_ical_feed, generate_outlook_calendar_link
from .decorators import teacher_required
from .forms import (
    BlogPostForm,
    ChallengeSubmissionForm,
    CourseForm,
    CourseMaterialForm,
    EducationalVideoForm,
    FeedbackForm,
    ForumCategoryForm,
    ForumTopicForm,
    GoodsForm,
    GradeableLinkForm,
    InviteStudentForm,
    LearnForm,
    LinkGradeForm,
    MemeForm,
    MessageTeacherForm,
    NotificationPreferencesForm,
    ProfileUpdateForm,
    ProgressTrackerForm,
    ReviewForm,
    SessionForm,
    StorefrontForm,
    StudentEnrollmentForm,
    SuccessStoryForm,
    TeacherSignupForm,
    TeachForm,
    TeamGoalForm,
    TeamInviteForm,
    UserRegistrationForm,
)
from .marketing import (
    generate_social_share_content,
    get_course_analytics,
    get_promotion_recommendations,
    send_course_promotion_email,
)
from .models import (
    Achievement,
    Badge,
    BlogComment,
    BlogPost,
    Cart,
    CartItem,
    Certificate,
    Challenge,
    ChallengeSubmission,
    Course,
    CourseMaterial,
    CourseProgress,
    Donation,
    EducationalVideo,
    Enrollment,
    EventCalendar,
    ForumCategory,
    ForumReply,
    ForumTopic,
    Goods,
    GradeableLink,
    LearningStreak,
    LinkGrade,
    Meme,
<<<<<<< HEAD
    NoteHistory,
=======
    NotificationPreference,
>>>>>>> 7af9e36f
    Order,
    OrderItem,
    PeerConnection,
    PeerMessage,
    ProductImage,
    Profile,
    ProgressTracker,
    SearchLog,
    Session,
    SessionAttendance,
    SessionEnrollment,
    Storefront,
    StudyGroup,
    Subject,
    SuccessStory,
    TeamGoal,
    TeamGoalMember,
    TeamInvite,
    TimeSlot,
    UserBadge,
    WebRequest,
)
from .notifications import (
    notify_session_reminder,
    notify_teacher_new_enrollment,
    notify_team_goal_completion,
    notify_team_invite,
    notify_team_invite_response,
    send_enrollment_confirmation,
)
from .referrals import send_referral_reward_email
from .social import get_social_stats
from .utils import get_or_create_cart

GOOGLE_CREDENTIALS_PATH = os.path.join(settings.BASE_DIR, "google_credentials.json")

# Initialize Stripe
stripe.api_key = settings.STRIPE_SECRET_KEY


def sitemap(request):
    return render(request, "sitemap.html")


def index(request):
    """Homepage view."""
    from django.conf import settings

    # Store referral code in session if present in URL
    ref_code = request.GET.get("ref")
    if ref_code:
        request.session["referral_code"] = ref_code

    # Get current user's profile if authenticated
    profile = request.user.profile if request.user.is_authenticated else None

    # Get top referrers
    top_referrers = (
        Profile.objects.annotate(
            total_signups=Count("referrals"),
            total_enrollments=Count(
                "referrals__user__enrollments", filter=Q(referrals__user__enrollments__status="approved")
            ),
            total_clicks=Count(
                "referrals__user",
                filter=Q(
                    referrals__user__username__in=WebRequest.objects.filter(path__contains="ref=").values_list(
                        "user", flat=True
                    )
                ),
            ),
        )
        .filter(total_signups__gt=0)
        .order_by("-total_signups")[:5]
    )

    # Get featured courses
    featured_courses = Course.objects.filter(status="published", is_featured=True).order_by("-created_at")[:3]

    # Get current challenge
    current_challenge = Challenge.objects.filter(start_date__lte=timezone.now(), end_date__gte=timezone.now()).first()

    # Get latest blog post
    latest_post = BlogPost.objects.filter(status="published").order_by("-published_at").first()

    # Get latest success story
    latest_success_story = SuccessStory.objects.filter(status="published").order_by("-published_at").first()

    # Get signup form if needed
    form = None
    if not request.user.is_authenticated or not request.user.profile.is_teacher:
        form = TeacherSignupForm()

    context = {
        "profile": profile,
        "top_referrers": top_referrers,
        "featured_courses": featured_courses,
        "current_challenge": current_challenge,
        "latest_post": latest_post,
        "latest_success_story": latest_success_story,
        "form": form,
        "is_debug": settings.DEBUG,
    }
    if request.user.is_authenticated:
        user_team_goals = (
            TeamGoal.objects.filter(Q(creator=request.user) | Q(members__user=request.user))
            .distinct()
            .order_by("-created_at")[:3]
        )

        team_invites = TeamInvite.objects.filter(recipient=request.user, status="pending").select_related(
            "goal", "sender"
        )

        context.update(
            {
                "user_team_goals": user_team_goals,
                "team_invites": team_invites,
            }
        )

        # Add courses that the user is teaching if they have any
        teaching_courses = (
            Course.objects.filter(teacher=request.user)
            .annotate(
                view_count=Sum("web_requests__count", default=0),
                enrolled_students=Count("enrollments", filter=Q(enrollments__status="approved")),
            )
            .order_by("-created_at")
        )

        if teaching_courses.exists():
            context.update(
                {
                    "teaching_courses": teaching_courses,
                }
            )
    return render(request, "index.html", context)


def signup_view(request):
    """Custom signup view that properly handles referral codes."""
    if request.method == "POST":
        # Initialize the registration form with POST data and request context
        form = UserRegistrationForm(request.POST, request=request)
        # Validate the form data before saving the new user
        if form.is_valid():
            form.save(request)
            return redirect("account_email_verification_sent")
    else:
        # Initialize form with request to get referral code from session
        form = UserRegistrationForm(request=request)

        # If there's no referral code in session but it's in the URL, store it
        ref_code = request.GET.get("ref")
        if ref_code and not request.session.get("referral_code"):
            request.session["referral_code"] = ref_code
            # Reinitialize form to pick up the new session value
            form = UserRegistrationForm(request=request)

    return render(
        request,
        "account/signup.html",
        {
            "form": form,
            "login_url": reverse("account_login"),
        },
    )


@login_required
def profile(request):
    if request.method == "POST":
        form = ProfileUpdateForm(request.POST, request.FILES, instance=request.user)
        if form.is_valid():
            form.save()  # Save the form data including the is_profile_public field
            request.user.profile.refresh_from_db()  # Refresh the instance so updated Profile is loaded
            messages.success(request, "Profile updated successfully!")
            return redirect("profile")
        else:
            for field, errors in form.errors.items():
                for error in errors:
                    messages.error(request, f"Error in {field}: {error}")
    else:
        # Use the instance so the form loads all updated fields from the database.
        form = ProfileUpdateForm(instance=request.user)

    badges = UserBadge.objects.filter(user=request.user).select_related("badge")

    context = {
        "form": form,
        "badges": badges,
    }

    # Teacher-specific stats
    if request.user.profile.is_teacher:
        courses = Course.objects.filter(teacher=request.user)
        total_students = sum(course.enrollments.filter(status="approved").count() for course in courses)
        avg_rating = 0
        total_ratings = 0
        for course in courses:
            course_ratings = course.reviews.all()
            if course_ratings:
                avg_rating += sum(review.rating for review in course_ratings)
                total_ratings += len(course_ratings)
        avg_rating = round(avg_rating / total_ratings, 1) if total_ratings > 0 else 0
        context.update(
            {
                "courses": courses,
                "total_students": total_students,
                "avg_rating": avg_rating,
            }
        )
    # Student-specific stats
    else:
        enrollments = Enrollment.objects.filter(student=request.user).select_related("course")
        completed_courses = enrollments.filter(status="completed").count()
        total_progress = 0
        progress_count = 0
        for enrollment in enrollments:
            progress, _ = CourseProgress.objects.get_or_create(enrollment=enrollment)
            if progress.completion_percentage is not None:
                total_progress += progress.completion_percentage
                progress_count += 1
        avg_progress = round(total_progress / progress_count) if progress_count > 0 else 0
        context.update(
            {
                "enrollments": enrollments,
                "completed_courses": completed_courses,
                "avg_progress": avg_progress,
            }
        )

    # Add created calendars with time slots if applicable
    created_calendars = request.user.created_calendars.prefetch_related("time_slots").order_by("-created_at")
    context["created_calendars"] = created_calendars

    return render(request, "profile.html", context)


@login_required
def create_course(request):
    if request.method == "POST":
        form = CourseForm(request.POST, request.FILES)
        if form.is_valid():
            course = form.save(commit=False)
            course.teacher = request.user
            course.save()
            form.save_m2m()  # Save many-to-many relationships
            return redirect("course_detail", slug=course.slug)
    else:
        form = CourseForm()

    return render(request, "courses/create.html", {"form": form})


def course_detail(request, slug):
    course = get_object_or_404(Course, slug=slug)
    sessions = course.sessions.all().order_by("start_time")
    now = timezone.now()
    is_teacher = request.user == course.teacher
    completed_sessions = []

    # Get enrollment if user is authenticated
    enrollment = None
    is_enrolled = False
    if request.user.is_authenticated:
        enrollment = Enrollment.objects.filter(course=course, student=request.user, status="approved").first()
        is_enrolled = enrollment is not None
        if enrollment:
            # Get completed sessions through SessionAttendance
            completed_sessions = SessionAttendance.objects.filter(
                student=request.user, session__course=course, status="completed"
            ).values_list("session__id", flat=True)
            completed_sessions = course.sessions.filter(id__in=completed_sessions)

    # Get attendance data for all enrolled students
    student_attendance = {}
    total_sessions = sessions.count()

    if is_teacher or is_enrolled:
        for enroll in course.enrollments.all():
            attended_sessions = SessionAttendance.objects.filter(
                student=enroll.student, session__course=course, status__in=["present", "late"]
            ).count()
            student_attendance[enroll.student.id] = {"attended": attended_sessions, "total": total_sessions}

    # Mark past sessions as completed for display
    past_sessions = sessions.filter(end_time__lt=now)
    future_sessions = sessions.filter(end_time__gte=now)
    sessions = list(future_sessions) + list(past_sessions)  # Show future sessions first

    # Calendar data
    today = timezone.now().date()

    # Get the requested month from query parameters, default to current month
    try:
        year = int(request.GET.get("year", today.year))
        month = int(request.GET.get("month", today.month))
        current_month = today.replace(year=year, month=month, day=1)
    except (ValueError, TypeError):
        current_month = today.replace(day=1)

    # Calculate previous and next month
    if current_month.month == 1:
        prev_month = current_month.replace(year=current_month.year - 1, month=12)
    else:
        prev_month = current_month.replace(month=current_month.month - 1)

    if current_month.month == 12:
        next_month = current_month.replace(year=current_month.year + 1, month=1)
    else:
        next_month = current_month.replace(month=current_month.month + 1)

    # Get the calendar for current month
    cal = calendar.monthcalendar(current_month.year, current_month.month)

    # Get all session dates for this course in current month
    session_dates = set(
        session.start_time.date()
        for session in sessions
        if session.start_time.year == current_month.year and session.start_time.month == current_month.month
    )

    # Prepare calendar weeks data
    calendar_weeks = []
    for week in cal:
        calendar_week = []
        for day in week:
            if day == 0:
                calendar_week.append({"date": None, "in_month": False, "has_session": False})
            else:
                date = current_month.replace(day=day)
                calendar_week.append({"date": date, "in_month": True, "has_session": date in session_dates})
        calendar_weeks.append(calendar_week)

    context = {
        "course": course,
        "sessions": sessions,
        "now": now,
        "today": today,
        "is_teacher": is_teacher,
        "is_enrolled": is_enrolled,
        "enrollment": enrollment,
        "completed_sessions": completed_sessions,
        "calendar_weeks": calendar_weeks,
        "current_month": current_month,
        "prev_month": prev_month,
        "next_month": next_month,
        "student_attendance": student_attendance,
    }

    return render(request, "courses/detail.html", context)


@login_required
def enroll_course(request, course_slug):
    """Enroll in a course and handle referral rewards if applicable."""
    course = get_object_or_404(Course, slug=course_slug)

    # Check if user is already enrolled
    if request.user.enrollments.filter(course=course).exists():
        messages.warning(request, "You are already enrolled in this course.")
        return redirect("course_detail", slug=course_slug)

    # Check if course is full
    if course.max_students and course.enrollments.count() >= course.max_students:
        messages.error(request, "This course is full.")
        return redirect("course_detail", slug=course_slug)

    # Check if this is the user's first enrollment and if they were referred
    if not Enrollment.objects.filter(student=request.user).exists():
        if hasattr(request.user.profile, "referred_by") and request.user.profile.referred_by:
            referrer = request.user.profile.referred_by
            if not referrer.is_teacher:  # Regular users get reward on first course enrollment
                referrer.add_referral_earnings(5)
                send_referral_reward_email(referrer.user, request.user, 5, "enrollment")

    # For free courses, create approved enrollment immediately
    if course.price == 0:
        enrollment = Enrollment.objects.create(student=request.user, course=course, status="approved")
        # Send notifications for free courses
        send_enrollment_confirmation(enrollment)
        notify_teacher_new_enrollment(enrollment)
        messages.success(request, "You have successfully enrolled in this free course.")
        return redirect("course_detail", slug=course_slug)
    else:
        # For paid courses, create pending enrollment
        enrollment = Enrollment.objects.create(student=request.user, course=course, status="pending")
        messages.info(request, "Please complete the payment process to enroll in this course.")
        return redirect("course_detail", slug=course_slug)


@login_required
def add_session(request, slug):
    course = Course.objects.get(slug=slug)
    if request.user != course.teacher:
        messages.error(request, "Only the course teacher can add sessions!")
        return redirect("course_detail", slug=slug)

    if request.method == "POST":
        form = SessionForm(request.POST)
        if form.is_valid():
            session = form.save(commit=False)
            session.course = course
            session.save()
            # Send session notifications to enrolled students
            notify_session_reminder(session)
            messages.success(request, "Session added successfully!")
            return redirect("course_detail", slug=slug)
    else:
        form = SessionForm()

    return render(request, "courses/session_form.html", {"form": form, "course": course, "is_edit": False})


@login_required
def add_review(request, slug):
    course = Course.objects.get(slug=slug)
    if not request.user.enrollments.filter(course=course).exists():
        messages.error(request, "Only enrolled students can review the course!")
        return redirect("course_detail", slug=slug)

    if request.method == "POST":
        form = ReviewForm(request.POST)
        if form.is_valid():
            review = form.save(commit=False)
            review.student = request.user
            review.course = course
            review.save()
            messages.success(request, "Review added successfully!")
            return redirect("course_detail", slug=slug)
    else:
        form = ReviewForm()

    return render(request, "courses/add_review.html", {"form": form, "course": course})


@login_required
def delete_course(request, slug):
    course = get_object_or_404(Course, slug=slug)
    if request.user != course.teacher:
        messages.error(request, "Only the course teacher can delete the course!")
        return redirect("course_detail", slug=slug)

    if request.method == "POST":
        course.delete()
        messages.success(request, "Course deleted successfully!")
        return redirect("profile")

    return render(request, "courses/delete_confirm.html", {"course": course})


@csrf_exempt
def github_update(request):
    send_slack_message("New commit pulled from GitHub")
    root_directory = os.path.dirname(os.path.dirname(os.path.abspath(__file__)))
    try:
        subprocess.run(["chmod", "+x", f"{root_directory}/setup.sh"])
        result = subprocess.run(["bash", f"{root_directory}/setup.sh"], capture_output=True, text=True)
        if result.returncode != 0:
            raise Exception(
                f"setup.sh failed with return code {result.returncode} and output: {result.stdout} {result.stderr}"
            )
        send_slack_message("CHMOD success about to set time on: " + settings.PA_WSGI)

        current_time = time.time()
        os.utime(settings.PA_WSGI, (current_time, current_time))
        send_slack_message("Repository updated successfully")
        return HttpResponse("Repository updated successfully")
    except Exception as e:
        print(f"Deploy error: {e}")
        send_slack_message(f"Deploy error: {e}")
        return HttpResponse("Deploy error see logs.")


def send_slack_message(message):
    webhook_url = os.getenv("SLACK_WEBHOOK_URL")
    if not webhook_url:
        print("Warning: SLACK_WEBHOOK_URL not configured")
        return

    payload = {"text": f"```{message}```"}
    try:
        response = requests.post(webhook_url, json=payload)
        response.raise_for_status()  # Raise exception for bad status codes
    except Exception as e:
        print(f"Failed to send Slack message: {e}")


def get_wsgi_last_modified_time():
    try:
        return time.ctime(os.path.getmtime(settings.PA_WSGI))
    except Exception:
        return "Unknown"


def subjects(request):
    return render(request, "subjects.html")


def about(request):
    return render(request, "about.html")


def learn(request):
    if request.method == "POST":
        form = LearnForm(request.POST)
        if form.is_valid():
            subject = form.cleaned_data["subject"]
            email = form.cleaned_data["email"]
            message = form.cleaned_data["message"]

            # Prepare email content
            email_subject = f"Learning Interest: {subject}"
            email_body = render_to_string(
                "emails/learn_interest.html",
                {
                    "subject": subject,
                    "email": email,
                    "message": message,
                },
            )

            # Send email
            try:
                send_mail(
                    email_subject,
                    email_body,
                    settings.DEFAULT_FROM_EMAIL,
                    [settings.DEFAULT_FROM_EMAIL],
                    html_message=email_body,
                    fail_silently=False,
                )
                messages.success(request, "Thank you for your interest! We'll be in touch soon.")
                return redirect("index")
            except Exception as e:
                print(f"Error sending email: {e}")
                messages.error(request, "Sorry, there was an error sending your inquiry. Please try again later.")
    else:
        initial_data = {}
        if request.GET.get("subject"):
            initial_data["subject"] = request.GET.get("subject")
        form = LearnForm(initial=initial_data)

    return render(request, "learn.html", {"form": form})


def teach(request):
    if request.method == "POST":
        form = TeachForm(request.POST)
        if form.is_valid():
            subject = form.cleaned_data["subject"]
            email = form.cleaned_data["email"]
            expertise = form.cleaned_data["expertise"]

            # Prepare email content
            email_subject = f"Teaching Application: {subject}"
            email_body = render_to_string(
                "emails/teach_application.html",
                {
                    "subject": subject,
                    "email": email,
                    "expertise": expertise,
                },
            )

            # Send email
            try:
                send_mail(
                    email_subject,
                    email_body,
                    settings.DEFAULT_FROM_EMAIL,
                    [settings.DEFAULT_FROM_EMAIL],
                    html_message=email_body,
                    fail_silently=False,
                )
                messages.success(request, "Thank you for your application! We'll review it and get back to you soon.")
                return redirect("index")
            except Exception as e:
                print(f"Error sending email: {e}")
                messages.error(request, "Sorry, there was an error sending your application. Please try again later.")
    else:
        initial_data = {}
        if request.GET.get("subject"):
            initial_data["subject"] = request.GET.get("subject")
        form = TeachForm(initial=initial_data)

    return render(request, "teach.html", {"form": form})


def course_search(request):
    query = request.GET.get("q", "")
    subject = request.GET.get("subject", "")
    level = request.GET.get("level", "")
    min_price = request.GET.get("min_price", "")
    max_price = request.GET.get("max_price", "")
    sort_by = request.GET.get("sort", "-created_at")

    courses = Course.objects.filter(status="published")

    # Apply filters
    if query:
        courses = courses.filter(
            Q(title__icontains=query)
            | Q(description__icontains=query)
            | Q(tags__icontains=query)
            | Q(learning_objectives__icontains=query)
            | Q(prerequisites__icontains=query)
            | Q(teacher__username__icontains=query)
            | Q(teacher__first_name__icontains=query)
            | Q(teacher__last_name__icontains=query)
            | Q(teacher__profile__expertise__icontains=query)
        )

    if subject:
        courses = courses.filter(subject=subject)

    if level:
        courses = courses.filter(level=level)

    if min_price:
        try:
            min_price = float(min_price)
            courses = courses.filter(price__gte=min_price)
        except ValueError:
            pass

    if max_price:
        try:
            max_price = float(max_price)
            courses = courses.filter(price__lte=max_price)
        except ValueError:
            pass

    # Annotate with average rating for sorting
    courses = courses.annotate(
        avg_rating=Avg("reviews__rating"),
        total_students=Count("enrollments", filter=Q(enrollments__status="approved")),
    )

    # Apply sorting
    if sort_by == "price":
        courses = courses.order_by("price", "-avg_rating")
    elif sort_by == "-price":
        courses = courses.order_by("-price", "-avg_rating")
    elif sort_by == "title":
        courses = courses.order_by("title")
    elif sort_by == "rating":
        courses = courses.order_by("-avg_rating", "-total_students")
    else:  # Default to newest
        courses = courses.order_by("-created_at")

    # Get total count before pagination
    total_results = courses.count()

    # Log the search
    if query or subject or level or min_price or max_price:
        filters = {
            "subject": subject,
            "level": level,
            "min_price": min_price,
            "max_price": max_price,
            "sort_by": sort_by,
        }
        SearchLog.objects.create(
            query=query,
            results_count=total_results,
            user=request.user if request.user.is_authenticated else None,
            filters_applied=filters,
            search_type="course",
        )

    # Pagination
    paginator = Paginator(courses, 12)  # Show 12 courses per page
    page_number = request.GET.get("page", 1)
    page_obj = paginator.get_page(page_number)

    context = {
        "page_obj": page_obj,
        "query": query,
        "subject": subject,
        "level": level,
        "min_price": min_price,
        "max_price": max_price,
        "sort_by": sort_by,
        "subject_choices": Course._meta.get_field("subject").choices,
        "level_choices": Course._meta.get_field("level").choices,
        "total_results": total_results,
    }

    return render(request, "courses/search.html", context)


@login_required
def create_payment_intent(request, slug):
    """Create a payment intent for Stripe."""
    course = get_object_or_404(Course, slug=slug)

    # Prevent creating payment intents for free courses
    if course.price == 0:
        # Find the enrollment and update its status to approved if it's pending
        enrollment = get_object_or_404(Enrollment, student=request.user, course=course)
        if enrollment.status == "pending":
            enrollment.status = "approved"
            enrollment.save()

            # Send notifications
            send_enrollment_confirmation(enrollment)
            notify_teacher_new_enrollment(enrollment)

        return JsonResponse({"free_course": True, "message": "Enrollment approved for free course"})

    # Ensure user has a pending enrollment
    enrollment = get_object_or_404(Enrollment, student=request.user, course=course, status="pending")

    # Validate price is greater than zero for Stripe
    if course.price <= 0:
        enrollment.status = "approved"
        enrollment.save()

        # Send notifications
        send_enrollment_confirmation(enrollment)
        notify_teacher_new_enrollment(enrollment)

        return JsonResponse({"free_course": True, "message": "Enrollment approved for free course"})

    try:
        # Create a PaymentIntent with the order amount and currency
        intent = stripe.PaymentIntent.create(
            amount=int(course.price * 100),  # Convert to cents
            currency="usd",
            metadata={
                "course_id": course.id,
                "user_id": request.user.id,
            },
        )
        return JsonResponse({"clientSecret": intent.client_secret})
    except Exception as e:
        return JsonResponse({"error": str(e)}, status=403)


@csrf_exempt
def stripe_webhook(request):
    """Stripe webhook endpoint for handling payment events."""
    payload = request.body
    sig_header = request.META.get("HTTP_STRIPE_SIGNATURE")

    try:
        event = stripe.Webhook.construct_event(payload, sig_header, settings.STRIPE_WEBHOOK_SECRET)
    except ValueError:
        # Invalid payload
        return HttpResponse(status=400)
    except stripe.error.SignatureVerificationError:
        # Invalid signature
        return HttpResponse(status=400)

    if event.type == "payment_intent.succeeded":
        payment_intent = event.data.object
        handle_successful_payment(payment_intent)
    elif event.type == "payment_intent.payment_failed":
        payment_intent = event.data.object
        handle_failed_payment(payment_intent)

    return HttpResponse(status=200)


def handle_successful_payment(payment_intent):
    """Handle successful payment by enrolling the user in the course."""
    # Get metadata from the payment intent
    course_id = payment_intent.metadata.get("course_id")
    user_id = payment_intent.metadata.get("user_id")

    # Create enrollment and payment records
    course = Course.objects.get(id=course_id)
    user = User.objects.get(id=user_id)

    # Create enrollment with pending status
    enrollment = Enrollment.objects.get_or_create(student=user, course=course, defaults={"status": "pending"})[0]

    # Update status to approved after successful payment
    enrollment.status = "approved"
    enrollment.save()

    # Send notifications
    send_enrollment_confirmation(enrollment)
    notify_teacher_new_enrollment(enrollment)


def handle_failed_payment(payment_intent):
    """Handle failed payment."""
    course_id = payment_intent.metadata.get("course_id")
    user_id = payment_intent.metadata.get("user_id")

    try:
        course = Course.objects.get(id=course_id)
        user = User.objects.get(id=user_id)
        enrollment = Enrollment.objects.get(student=user, course=course)
        enrollment.status = "pending"
        enrollment.save()
    except (Course.DoesNotExist, User.DoesNotExist, Enrollment.DoesNotExist):
        pass  # Log error or handle appropriately


@login_required
def update_course(request, slug):
    course = get_object_or_404(Course, slug=slug)
    if request.user != course.teacher:
        return HttpResponseForbidden()

    if request.method == "POST":
        form = CourseForm(request.POST, request.FILES, instance=course)
        if form.is_valid():
            form.save()
            return redirect("course_detail", slug=course.slug)
    else:
        form = CourseForm(instance=course)

    return render(request, "courses/update.html", {"form": form, "course": course})


@login_required
def mark_session_attendance(request, session_id):
    session = Session.objects.get(id=session_id)
    if request.user != session.course.teacher:
        messages.error(request, "Only the course teacher can mark attendance!")
        return redirect("course_detail", slug=session.course.slug)

    if request.method == "POST":
        for student_id, status in request.POST.items():
            if student_id.startswith("student_"):
                student_id = student_id.replace("student_", "")
                student = User.objects.get(id=student_id)
                attendance, created = SessionAttendance.objects.update_or_create(
                    session=session, student=student, defaults={"status": status}
                )
        messages.success(request, "Attendance marked successfully!")
        return redirect("course_detail", slug=session.course.slug)

    enrollments = session.course.enrollments.filter(status="approved")
    attendances = {att.student_id: att.status for att in session.attendances.all()}

    context = {
        "session": session,
        "enrollments": enrollments,
        "attendances": attendances,
    }
    return render(request, "courses/mark_attendance.html", context)


@login_required
def mark_session_completed(request, session_id):
    session = Session.objects.get(id=session_id)
    enrollment = request.user.enrollments.get(course=session.course)

    if enrollment.status != "approved":
        messages.error(request, "You must be enrolled in the course to mark sessions as completed!")
        return redirect("course_detail", slug=session.course.slug)

    progress, created = CourseProgress.objects.get_or_create(enrollment=enrollment)
    progress.completed_sessions.add(session)

    # Check for achievements
    if progress.completion_percentage == 100:
        Achievement.objects.get_or_create(
            student=request.user,
            course=session.course,
            achievement_type="completion",
            defaults={
                "title": "Course Completed!",
                "description": f"Completed all sessions in {session.course.title}",
            },
        )

    if progress.attendance_rate == 100:
        Achievement.objects.get_or_create(
            student=request.user,
            course=session.course,
            achievement_type="attendance",
            defaults={
                "title": "Perfect Attendance!",
                "description": f"Attended all sessions in {session.course.title}",
            },
        )

    messages.success(request, "Session marked as completed!")
    return redirect("course_detail", slug=session.course.slug)


@login_required
def student_progress(request, enrollment_id):
    enrollment = Enrollment.objects.get(id=enrollment_id)

    if request.user != enrollment.student and request.user != enrollment.course.teacher:
        messages.error(request, "You don't have permission to view this progress!")
        return redirect("course_detail", slug=enrollment.course.slug)

    progress, created = CourseProgress.objects.get_or_create(enrollment=enrollment)
    achievements = Achievement.objects.filter(student=enrollment.student, course=enrollment.course)

    past_sessions = enrollment.course.sessions.filter(start_time__lt=timezone.now())
    upcoming_sessions = enrollment.course.sessions.filter(start_time__gte=timezone.now())

    context = {
        "enrollment": enrollment,
        "progress": progress,
        "achievements": achievements,
        "past_sessions": past_sessions,
        "upcoming_sessions": upcoming_sessions,
        "stripe_public_key": (
            settings.STRIPE_PUBLISHABLE_KEY if enrollment.status == "pending" and enrollment.course.price > 0 else None
        ),
    }
    return render(request, "courses/student_progress.html", context)


@login_required
def course_progress_overview(request, slug):
    course = Course.objects.get(slug=slug)
    if request.user != course.teacher:
        messages.error(request, "Only the course teacher can view the progress overview!")
        return redirect("course_detail", slug=slug)

    enrollments = course.enrollments.filter(status="approved")
    progress_data = []

    for enrollment in enrollments:
        progress, created = CourseProgress.objects.get_or_create(enrollment=enrollment)
        attendance_data = (
            SessionAttendance.objects.filter(student=enrollment.student, session__course=course)
            .values("status")
            .annotate(count=models.Count("status"))
        )

        progress_data.append(
            {
                "enrollment": enrollment,
                "progress": progress,
                "attendance": attendance_data,
            }
        )

    context = {
        "course": course,
        "progress_data": progress_data,
    }
    return render(request, "courses/progress_overview.html", context)


@login_required
def upload_material(request, slug):
    course = get_object_or_404(Course, slug=slug)
    if request.user != course.teacher:
        return HttpResponseForbidden("You are not authorized to upload materials for this course.")

    if request.method == "POST":
        form = CourseMaterialForm(request.POST, request.FILES, course=course)
        if form.is_valid():
            material = form.save(commit=False)
            material.course = course
            material.save()
            messages.success(request, "Course material uploaded successfully!")
            return redirect("course_detail", slug=course.slug)
    else:
        form = CourseMaterialForm(course=course)

    return render(request, "courses/upload_material.html", {"form": form, "course": course})


@login_required
def delete_material(request, slug, material_id):
    material = get_object_or_404(CourseMaterial, id=material_id, course__slug=slug)
    if request.user != material.course.teacher:
        return HttpResponseForbidden("You are not authorized to delete this material.")

    if request.method == "POST":
        material.delete()
        messages.success(request, "Course material deleted successfully!")
        return redirect("course_detail", slug=slug)

    return render(request, "courses/delete_material_confirm.html", {"material": material})


@login_required
def download_material(request, slug, material_id):
    material = get_object_or_404(CourseMaterial, id=material_id, course__slug=slug)
    if not material.is_downloadable and request.user != material.course.teacher:
        return HttpResponseForbidden("This material is not available for download.")

    try:
        return FileResponse(material.file, as_attachment=True)
    except FileNotFoundError:
        messages.error(request, "The requested file could not be found.")
        return redirect("course_detail", slug=slug)


@login_required
@teacher_required
def course_marketing(request, slug):
    """View for managing course marketing and promotions."""
    course = get_object_or_404(Course, slug=slug, teacher=request.user)

    if request.method == "POST":
        action = request.POST.get("action")

        if action == "send_promotional_emails":
            send_course_promotion_email(
                course=course,
                subject=f"New Course Recommendation: {course.title}",
                template_name="course_promotion",
            )
            messages.success(request, "Promotional emails have been sent successfully.")

        elif action == "generate_social_content":
            social_content = generate_social_share_content(course)
            return JsonResponse({"social_content": social_content})

    # Get analytics and recommendations
    analytics = get_course_analytics(course)
    recommendations = get_promotion_recommendations(course)

    context = {
        "course": course,
        "analytics": analytics,
        "recommendations": recommendations,
    }

    return render(request, "courses/marketing.html", context)


@login_required
@teacher_required
def course_analytics(request, slug):
    """View for displaying detailed course analytics."""
    course = get_object_or_404(Course, slug=slug, teacher=request.user)
    analytics = get_course_analytics(course)

    if request.headers.get("X-Requested-With") == "XMLHttpRequest":
        return JsonResponse({"analytics": analytics})

    context = {
        "course": course,
        "analytics": analytics,
    }

    return render(request, "courses/analytics.html", context)


@login_required
def calendar_feed(request):
    """Generate and serve an iCal feed of the user's course sessions."""

    response = HttpResponse(generate_ical_feed(request.user), content_type="text/calendar")
    response["Content-Disposition"] = f'attachment; filename="{settings.SITE_NAME}-schedule.ics"'
    return response


@login_required
def calendar_links(request, session_id):
    """Get calendar links for a specific session."""

    session = get_object_or_404(Session, id=session_id)

    # Check if user has access to this session
    if not (
        request.user == session.course.teacher
        or request.user.enrollments.filter(course=session.course, status="approved").exists()
    ):
        return HttpResponseForbidden("You don't have access to this session.")

    links = {
        "google": generate_google_calendar_link(session),
        "outlook": generate_outlook_calendar_link(session),
    }

    if request.headers.get("X-Requested-With") == "XMLHttpRequest":
        return JsonResponse({"links": links})

    return render(
        request,
        "courses/calendar_links.html",
        {
            "session": session,
            "calendar_links": links,
        },
    )


def forum_categories(request):
    """Display all forum categories."""
    categories = ForumCategory.objects.all()
    return render(request, "web/forum/categories.html", {"categories": categories})


def forum_category(request, slug):
    """Display topics in a specific category."""
    category = get_object_or_404(ForumCategory, slug=slug)
    topics = category.topics.all()
    return render(request, "web/forum/category.html", {"category": category, "topics": topics})


def forum_topic(request, category_slug, topic_id):
    """Display a forum topic and its replies."""
    topic = get_object_or_404(ForumTopic, id=topic_id, category__slug=category_slug)

    # Get view count from WebRequest model
    view_count = (
        WebRequest.objects.filter(path=request.path).aggregate(total_views=models.Sum("count"))["total_views"] or 0
    )
    topic.views = view_count
    topic.save()

    # Handle POST requests for replies, etc.
    if request.method == "POST":
        action = request.POST.get("action")
        if action == "add_reply" and request.user.is_authenticated:
            content = request.POST.get("content")
            if content:
                ForumReply.objects.create(topic=topic, author=request.user, content=content)
                messages.success(request, "Reply added successfully.")
                return redirect("forum_topic", category_slug=category_slug, topic_id=topic_id)
        elif action == "delete_reply" and request.user.is_authenticated:
            reply_id = request.POST.get("reply_id")
            reply = get_object_or_404(ForumReply, id=reply_id, author=request.user)
            reply.delete()
            messages.success(request, "Reply deleted successfully.")
            return redirect("forum_topic", category_slug=category_slug, topic_id=topic_id)
        elif action == "delete_topic" and request.user == topic.author:
            topic.delete()
            messages.success(request, "Topic deleted successfully.")
            return redirect("forum_category", slug=category_slug)

    replies = topic.replies.select_related("author").order_by("created_at")
    return render(request, "web/forum/topic.html", {"topic": topic, "replies": replies})


@login_required
def create_topic(request, category_slug):
    """Create a new forum topic."""
    category = get_object_or_404(ForumCategory, slug=category_slug)

    if request.method == "POST":
        form = ForumTopicForm(request.POST)
        if form.is_valid():
            topic = ForumTopic.objects.create(
                category=category,
                author=request.user,
                title=form.cleaned_data["title"],
                content=form.cleaned_data["content"],
            )
            messages.success(request, "Topic created successfully!")
            return redirect("forum_topic", category_slug=category_slug, topic_id=topic.id)
    else:
        form = ForumTopicForm()

    return render(request, "web/forum/create_topic.html", {"category": category, "form": form})


@login_required
def peer_connections(request):
    """Display user's peer connections."""
    sent_connections = request.user.sent_connections.all()
    received_connections = request.user.received_connections.all()
    return render(
        request,
        "web/peer/connections.html",
        {
            "sent_connections": sent_connections,
            "received_connections": received_connections,
        },
    )


@login_required
def send_connection_request(request, user_id):
    """Send a peer connection request."""
    receiver = get_object_or_404(User, id=user_id)

    if request.user == receiver:
        messages.error(request, "You cannot connect with yourself!")
        return redirect("peer_connections")

    connection, created = PeerConnection.objects.get_or_create(
        sender=request.user, receiver=receiver, defaults={"status": "pending"}
    )

    if created:
        messages.success(request, f"Connection request sent to {receiver.username}!")
    else:
        messages.info(request, f"Connection request already sent to {receiver.username}.")

    return redirect("peer_connections")


@login_required
def handle_connection_request(request, connection_id, action):
    """Accept or reject a peer connection request."""
    connection = get_object_or_404(PeerConnection, id=connection_id, receiver=request.user, status="pending")

    if action == "accept":
        connection.status = "accepted"
        messages.success(request, f"Connection with {connection.sender.username} accepted!")
    elif action == "reject":
        connection.status = "rejected"
        messages.info(request, f"Connection with {connection.sender.username} rejected.")

    connection.save()
    return redirect("peer_connections")


@login_required
def peer_messages(request, user_id):
    """Display and handle messages with a peer."""
    peer = get_object_or_404(User, id=user_id)

    # Check if users are connected
    connection = PeerConnection.objects.filter(
        (Q(sender=request.user, receiver=peer) | Q(sender=peer, receiver=request.user)),
        status="accepted",
    ).first()

    if not connection:
        messages.error(request, "You must be connected with this user to send messages.")
        return redirect("peer_connections")

    if request.method == "POST":
        content = request.POST.get("content")
        if content:
            PeerMessage.objects.create(sender=request.user, receiver=peer, content=content)
            messages.success(request, "Message sent!")

    # Get conversation messages
    messages_list = PeerMessage.objects.filter(
        (Q(sender=request.user, receiver=peer) | Q(sender=peer, receiver=request.user))
    ).order_by("created_at")

    # Mark received messages as read
    messages_list.filter(sender=peer, receiver=request.user, is_read=False).update(is_read=True)

    return render(request, "web/peer/messages.html", {"peer": peer, "messages": messages_list})


@login_required
def study_groups(request, course_id):
    """Display study groups for a course."""
    course = get_object_or_404(Course, id=course_id)
    groups = course.study_groups.all()

    if request.method == "POST":
        name = request.POST.get("name")
        description = request.POST.get("description")
        max_members = request.POST.get("max_members", 10)
        is_private = request.POST.get("is_private", False)

        if name and description:
            group = StudyGroup.objects.create(
                course=course,
                creator=request.user,
                name=name,
                description=description,
                max_members=max_members,
                is_private=is_private,
            )
            group.members.add(request.user)
            messages.success(request, "Study group created successfully!")
            return redirect("study_group_detail", group_id=group.id)

    return render(request, "web/study/groups.html", {"course": course, "groups": groups})


@login_required
def study_group_detail(request, group_id):
    """Display study group details and handle join/leave requests."""
    group = get_object_or_404(StudyGroup, id=group_id)

    if request.method == "POST":
        action = request.POST.get("action")

        if action == "join":
            if group.members.count() >= group.max_members:
                messages.error(request, "This group is full!")
            else:
                group.members.add(request.user)
                messages.success(request, f"You have joined {group.name}!")

        elif action == "leave":
            if request.user == group.creator:
                messages.error(request, "Group creator cannot leave the group!")
            else:
                group.members.remove(request.user)
                messages.info(request, f"You have left {group.name}.")

    return render(request, "web/study/group_detail.html", {"group": group})


# API Views
@login_required
def api_course_list(request):
    """API endpoint for listing courses."""
    courses = Course.objects.filter(status="published")
    data = [
        {
            "id": course.id,
            "title": course.title,
            "description": course.description,
            "teacher": course.teacher.username,
            "price": str(course.price),
            "subject": course.subject,
            "level": course.level,
            "slug": course.slug,
        }
        for course in courses
    ]
    return JsonResponse(data, safe=False)


@login_required
@teacher_required
def api_course_create(request):
    """API endpoint for creating a course."""
    if request.method != "POST":
        return JsonResponse({"error": "Only POST method is allowed"}, status=405)

    data = json.loads(request.body)
    course = Course.objects.create(
        teacher=request.user,
        title=data["title"],
        description=data["description"],
        learning_objectives=data["learning_objectives"],
        prerequisites=data.get("prerequisites", ""),
        price=data["price"],
        max_students=data["max_students"],
        subject=data["subject"],
        level=data["level"],
    )
    return JsonResponse(
        {
            "id": course.id,
            "title": course.title,
            "slug": course.slug,
        },
        status=201,
    )


@login_required
def api_course_detail(request, slug):
    """API endpoint for course details."""
    course = get_object_or_404(Course, slug=slug)
    data = {
        "id": course.id,
        "title": course.title,
        "description": course.description,
        "teacher": course.teacher.username,
        "price": str(course.price),
        "subject": course.subject,
        "level": course.level,
        "prerequisites": course.prerequisites,
        "learning_objectives": course.learning_objectives,
        "max_students": course.max_students,
        "available_spots": course.available_spots,
        "average_rating": course.average_rating,
    }
    return JsonResponse(data)


@login_required
def api_enroll(request, course_slug):
    """API endpoint for course enrollment."""
    if request.method != "POST":
        return JsonResponse({"error": "Only POST method is allowed"}, status=405)

    course = get_object_or_404(Course, slug=course_slug)
    if request.user.enrollments.filter(course=course).exists():
        return JsonResponse({"error": "Already enrolled"}, status=400)

    enrollment = Enrollment.objects.create(
        student=request.user,
        course=course,
        status="pending",
    )
    return JsonResponse(
        {
            "id": enrollment.id,
            "status": enrollment.status,
        },
        status=201,
    )


@login_required
def api_enrollments(request):
    """API endpoint for listing user enrollments."""
    enrollments = request.user.enrollments.all()
    data = [
        {
            "id": enrollment.id,
            "course": {
                "id": enrollment.course.id,
                "title": enrollment.course.title,
                "slug": enrollment.course.slug,
            },
            "status": enrollment.status,
            "enrollment_date": enrollment.enrollment_date.isoformat(),
        }
        for enrollment in enrollments
    ]
    return JsonResponse(data, safe=False)


@login_required
def api_session_list(request, course_slug):
    """API endpoint for listing course sessions."""
    course = get_object_or_404(Course, slug=course_slug)
    sessions = course.sessions.all()
    data = [
        {
            "id": session.id,
            "title": session.title,
            "description": session.description,
            "start_time": session.start_time.isoformat(),
            "end_time": session.end_time.isoformat(),
            "is_virtual": session.is_virtual,
        }
        for session in sessions
    ]
    return JsonResponse(data, safe=False)


@login_required
def api_session_detail(request, pk):
    """API endpoint for session details."""
    session = get_object_or_404(Session, pk=pk)
    data = {
        "id": session.id,
        "title": session.title,
        "description": session.description,
        "start_time": session.start_time.isoformat(),
        "end_time": session.end_time.isoformat(),
        "is_virtual": session.is_virtual,
        "meeting_link": session.meeting_link if session.is_virtual else None,
        "location": session.location if not session.is_virtual else None,
    }
    return JsonResponse(data)


@login_required
def api_forum_topic_create(request):
    """API endpoint for creating forum topics."""
    if request.method != "POST":
        return JsonResponse({"error": "Only POST method is allowed"}, status=405)

    data = json.loads(request.body)
    category = get_object_or_404(ForumCategory, id=data["category"])
    topic = ForumTopic.objects.create(
        title=data["title"],
        content=data["content"],
        category=category,
        author=request.user,
    )
    return JsonResponse(
        {
            "id": topic.id,
            "title": topic.title,
        },
        status=201,
    )


@login_required
def api_forum_reply_create(request):
    """API endpoint for creating forum replies."""
    if request.method != "POST":
        return JsonResponse({"error": "Only POST method is allowed"}, status=405)

    data = json.loads(request.body)
    topic = get_object_or_404(ForumTopic, id=data["topic"])
    reply = ForumReply.objects.create(
        topic=topic,
        content=data["content"],
        author=request.user,
    )
    return JsonResponse(
        {
            "id": reply.id,
            "content": reply.content,
        },
        status=201,
    )


@login_required
def session_detail(request, session_id):
    try:
        session = get_object_or_404(Session, id=session_id)

        # Check access rights
        if not (
            request.user == session.course.teacher
            or request.user.enrollments.filter(course=session.course, status="approved").exists()
        ):
            return HttpResponseForbidden("You don't have access to this session")

        context = {
            "session": session,
            "is_teacher": request.user == session.course.teacher,
            "now": timezone.now(),
        }

        return render(request, "web/study/session_detail.html", context)

    except Session.DoesNotExist:
        messages.error(request, "Session not found")
        return redirect("course_search")
    except Exception as e:
        if settings.DEBUG:
            raise e
        messages.error(request, "An error occurred while loading the session")
        return redirect("index")


def blog_list(request):
    blog_posts = BlogPost.objects.filter(status="published").order_by("-published_at")
    tags = BlogPost.objects.values_list("tags", flat=True).distinct()
    # Split comma-separated tags and get unique values
    unique_tags = sorted(set(tag.strip() for tags_str in tags if tags_str for tag in tags_str.split(",")))

    return render(request, "blog/list.html", {"blog_posts": blog_posts, "tags": unique_tags})


def blog_tag(request, tag):
    """View for filtering blog posts by tag."""
    blog_posts = BlogPost.objects.filter(status="published", tags__icontains=tag).order_by("-published_at")
    tags = BlogPost.objects.values_list("tags", flat=True).distinct()
    # Split comma-separated tags and get unique values
    unique_tags = sorted(set(tag.strip() for tags_str in tags if tags_str for tag in tags_str.split(",")))

    return render(request, "blog/list.html", {"blog_posts": blog_posts, "tags": unique_tags, "current_tag": tag})


@login_required
def create_blog_post(request):
    if request.method == "POST":
        form = BlogPostForm(request.POST, request.FILES)
        if form.is_valid():
            post = form.save(commit=False)
            post.author = request.user
            post.save()
            messages.success(request, "Blog post created successfully!")
            return redirect("blog_detail", slug=post.slug)
    else:
        form = BlogPostForm()

    return render(request, "blog/create.html", {"form": form})


def blog_detail(request, slug):
    """Display a blog post and its comments."""
    post = get_object_or_404(BlogPost, slug=slug, status="published")
    comments = post.comments.filter(is_approved=True).order_by("created_at")

    if request.method == "POST":
        if not request.user.is_authenticated:
            messages.error(request, "Please log in to comment.")
            return redirect("account_login")

        comment_content = request.POST.get("content")
        if comment_content:
            comment = BlogComment.objects.create(
                post=post, author=request.user, content=comment_content, is_approved=True  # Auto-approve for now
            )
            messages.success(request, f"Comment #{comment.id} added successfully!")
            return redirect("blog_detail", slug=slug)

    # Get view count from WebRequest
    view_count = WebRequest.objects.filter(path=request.path).aggregate(total_views=Sum("count"))["total_views"] or 0

    context = {
        "post": post,
        "comments": comments,
        "view_count": view_count,
    }
    return render(request, "blog/detail.html", context)


@login_required
def student_dashboard(request):
    """
    Dashboard view for students showing enrollments, progress, upcoming sessions, learning streak,
    and an Achievements section.
    """
    if request.user.profile.is_teacher:
        messages.error(request, "This dashboard is for students only.")
        return redirect("profile")

    # Update the learning streak.
    streak, created = LearningStreak.objects.get_or_create(user=request.user)
    streak.update_streak()

    enrollments = Enrollment.objects.filter(student=request.user).select_related("course")
    upcoming_sessions = Session.objects.filter(
        course__enrollments__student=request.user, start_time__gt=timezone.now()
    ).order_by("start_time")[:5]

    progress_data = []
    total_progress = 0
    for enrollment in enrollments:
        progress, _ = CourseProgress.objects.get_or_create(enrollment=enrollment)
        progress_data.append(
            {
                "enrollment": enrollment,
                "progress": progress,
            }
        )
        total_progress += progress.completion_percentage

    avg_progress = round(total_progress / len(progress_data)) if progress_data else 0

    # Query achievements for the user.
    achievements = Achievement.objects.filter(student=request.user).order_by("-awarded_at")

    context = {
        "enrollments": enrollments,
        "upcoming_sessions": upcoming_sessions,
        "progress_data": progress_data,
        "avg_progress": avg_progress,
        "streak": streak,
        "achievements": achievements,
    }
    return render(request, "dashboard/student.html", context)


@login_required
@teacher_required
def teacher_dashboard(request):
    """Dashboard view for teachers showing their courses, student progress, and upcoming sessions."""
    courses = Course.objects.filter(teacher=request.user)
    upcoming_sessions = Session.objects.filter(course__teacher=request.user, start_time__gt=timezone.now()).order_by(
        "start_time"
    )[:5]

    # Get enrollment and progress stats for each course
    course_stats = []
    total_students = 0
    total_completed = 0
    total_earnings = Decimal("0.00")
    for course in courses:
        enrollments = course.enrollments.filter(status="approved")
        course_total_students = enrollments.count()
        course_completed = enrollments.filter(status="completed").count()
        total_students += course_total_students
        total_completed += course_completed
        # Calculate earnings (90% of course price for each enrollment, 10% platform fee)
        course_earnings = Decimal(str(course_total_students)) * course.price * Decimal("0.9")
        total_earnings += course_earnings
        course_stats.append(
            {
                "course": course,
                "total_students": course_total_students,
                "completed": course_completed,
                "completion_rate": (course_completed / course_total_students * 100) if course_total_students > 0 else 0,
                "earnings": course_earnings,
            }
        )

    # Get the teacher's storefront if it exists
    storefront = Storefront.objects.filter(teacher=request.user).first()

    context = {
        "courses": courses,
        "upcoming_sessions": upcoming_sessions,
        "course_stats": course_stats,
        "total_students": total_students,
        "completion_rate": (total_completed / total_students * 100) if total_students > 0 else 0,
        "total_earnings": round(total_earnings, 2),
        "storefront": storefront,
    }
    return render(request, "dashboard/teacher.html", context)


def custom_404(request, exception):
    """Custom 404 error handler"""
    return render(request, "404.html", status=404)


def custom_500(request):
    """Custom 500 error handler"""
    return render(request, "500.html", status=500)


def custom_429(request, exception=None):
    """Custom 429 error page."""
    return render(request, "429.html", status=429)


def cart_view(request):
    """View the shopping cart."""
    cart = get_or_create_cart(request)
    return render(request, "cart/cart.html", {"cart": cart, "stripe_public_key": settings.STRIPE_PUBLISHABLE_KEY})


def add_course_to_cart(request, course_id):
    """Add a course to the cart."""
    course = get_object_or_404(Course, id=course_id)
    cart = get_or_create_cart(request)

    # Try to get or create the cart item
    cart_item, created = CartItem.objects.get_or_create(cart=cart, course=course, defaults={"session": None})

    if created:
        messages.success(request, f"{course.title} added to cart.")
    else:
        messages.info(request, f"{course.title} is already in your cart.")

    return redirect("cart_view")


def add_session_to_cart(request, session_id):
    """Add an individual session to the cart."""
    session = get_object_or_404(Session, id=session_id)
    cart = get_or_create_cart(request)

    # Try to get or create the cart item
    cart_item, created = CartItem.objects.get_or_create(cart=cart, session=session, defaults={"course": None})

    if created:
        messages.success(request, f"{session.title} added to cart.")
    else:
        messages.info(request, f"{session.title} is already in your cart.")

    return redirect("cart_view")


def remove_from_cart(request, item_id):
    """Remove an item from the shopping cart."""
    cart = get_or_create_cart(request)
    item = get_object_or_404(CartItem, id=item_id, cart=cart)
    item.delete()
    messages.success(request, "Item removed from cart.")
    return redirect("cart_view")


def create_cart_payment_intent(request):
    """Create a payment intent for the entire cart."""
    cart = get_or_create_cart(request)

    if not cart.items.exists():
        return JsonResponse({"error": "Cart is empty"}, status=400)

    try:
        # Create a PaymentIntent with the cart total
        intent = stripe.PaymentIntent.create(
            amount=int(cart.total * 100),  # Convert to cents
            currency="usd",
            metadata={
                "cart_id": cart.id,
                "user_id": request.user.id if request.user.is_authenticated else None,
                "session_key": request.session.session_key if not request.user.is_authenticated else None,
            },
        )
        return JsonResponse({"clientSecret": intent.client_secret})
    except Exception as e:
        return JsonResponse({"error": str(e)}, status=403)


def checkout_success(request):
    """Handle successful checkout and payment confirmation."""
    payment_intent_id = request.GET.get("payment_intent")

    if not payment_intent_id:
        messages.error(request, "No payment information found.")
        return redirect("cart_view")

    try:
        # Verify the payment intent
        payment_intent = stripe.PaymentIntent.retrieve(payment_intent_id)

        if payment_intent.status != "succeeded":
            messages.error(request, "Payment was not successful.")
            return redirect("cart_view")

        cart = get_or_create_cart(request)

        if not cart.items.exists():
            messages.error(request, "Cart is empty.")
            return redirect("cart_view")

        # Handle guest checkout
        if not request.user.is_authenticated:
            email = payment_intent.receipt_email
            if not email:
                messages.error(request, "No email provided for guest checkout.")
                return redirect("cart_view")

            # Create a new user account with transaction and better username generation
            with transaction.atomic():
                base_username = email.split("@")[0][:15]  # Limit length
                timestamp = timezone.now().strftime("%Y%m%d%H%M%S")
                username = f"{base_username}_{timestamp}"

                # In the unlikely case of a collision, append random string
                while User.objects.filter(username=username).exists():
                    username = f"{base_username}_{timestamp}_{get_random_string(4)}"

                # Create the user
                user = User.objects.create_user(
                    username=username,
                    email=email,
                    password=get_random_string(length=32),  # Random password for reset
                )

                # Associate the cart with the new user
                cart.user = user
                cart.session_key = ""  # Empty string instead of None
                cart.save()

                # Send welcome email with password reset link
                send_welcome_email(user)

                # Log in the new user
                login(request, user, backend="django.contrib.auth.backends.ModelBackend")
        else:
            user = request.user

        # Lists to track enrollments for the receipt
        enrollments = []
        session_enrollments = []
        goods_items = []
        total_amount = 0

        # Define shipping_address
        shipping_address = request.POST.get("address") if cart.has_goods else None

        # Check if the cart contains goods requiring shipping
        has_goods = any(item.goods for item in cart.items.all())

        # Extract shipping address from Stripe PaymentIntent
        shipping_address = None
        if has_goods:
            shipping_data = getattr(payment_intent, "shipping", None)
            if shipping_data:
                # Construct structured shipping address
                shipping_address = {
                    "line1": shipping_data.address.line1,
                    "line2": shipping_data.address.line2 or "",
                    "city": shipping_data.address.city,
                    "state": shipping_data.address.state,
                    "postal_code": shipping_data.address.postal_code,
                    "country": shipping_data.address.country,
                }

        # Create the Order with shipping address
        order = Order.objects.create(
            user=user,  # User is defined earlier in guest/auth logic
            total_price=0,  # Updated later
            status="completed",
            shipping_address=shipping_address,
            terms_accepted=True,
        )

        storefront = None
        # Process enrollments
        for item in cart.items.all():
            if item.course:
                # Create enrollment for full course
                enrollment = Enrollment.objects.create(
                    student=user, course=item.course, status="approved", payment_intent_id=payment_intent_id
                )
                # Create progress tracker
                CourseProgress.objects.create(enrollment=enrollment)
                enrollments.append(enrollment)
                total_amount += item.course.price

                # Send confirmation emails
                send_enrollment_confirmation(enrollment)
                notify_teacher_new_enrollment(enrollment)

            elif item.session:
                # Create enrollment for individual session
                session_enrollment = SessionEnrollment.objects.create(
                    student=user, session=item.session, status="approved", payment_intent_id=payment_intent_id
                )
                session_enrollments.append(session_enrollment)
                total_amount += item.session.price

            elif item.goods:
                # Track goods items for the receipt
                goods_items.append(item)
                total_amount += item.final_price

                # Create order item for goods
                OrderItem.objects.create(
                    order=order,
                    goods=item.goods,
                    quantity=1,
                    price_at_purchase=item.goods.price,
                    discounted_price_at_purchase=item.goods.discount_price,
                )
                # Capture storefront from the first goods item
                if not storefront:
                    storefront = item.goods.storefront

        # Update order details
        order.total_price = total_amount
        if storefront:
            order.storefront = goods_items[0].goods.storefront
        order.save()

        # Clear the cart
        cart.items.all().delete()

        if storefront:
            order.storefront = storefront
            order.save(update_fields=["storefront"])

        # Render the receipt page
        return render(
            request,
            "cart/receipt.html",
            {
                "payment_intent_id": payment_intent_id,
                "order_date": timezone.now(),
                "user": user,
                "enrollments": enrollments,
                "session_enrollments": session_enrollments,
                "goods_items": goods_items,
                "total": total_amount,
                "order": order,
                "shipping_address": shipping_address,
            },
        )

    except stripe.error.StripeError as e:
        # send slack message
        send_slack_message(f"Payment verification failed: {str(e)}")
        messages.error(request, f"Payment verification failed: {str(e)}")
        return redirect("cart_view")
    except Exception as e:
        # send slack message
        send_slack_message(f"Failed to process checkout: {str(e)}")
        messages.error(request, f"Failed to process checkout: {str(e)}")
        return redirect("cart_view")


def send_welcome_email(user):
    """Send welcome email to newly created users after guest checkout."""
    if not user.email:
        raise ValueError("User must have an email address to send welcome email")

    reset_url = reverse("account_reset_password")
    context = {
        "user": user,
        "reset_url": reset_url,
    }

    html_message = render_to_string("emails/welcome_guest.html", context)
    text_message = render_to_string("emails/welcome_guest.txt", context)

    send_mail(
        subject="Welcome to Your New Learning Account",
        message=text_message,
        html_message=html_message,
        from_email=settings.DEFAULT_FROM_EMAIL,
        recipient_list=[user.email],
    )


@login_required
def edit_session(request, session_id):
    """Edit an existing session."""
    # Get the session and verify that the current user is the course teacher
    session = get_object_or_404(Session, id=session_id)
    course = session.course

    # Check if user is the course teacher
    if request.user != course.teacher:
        messages.error(request, "Only the course teacher can edit sessions!")
        return redirect("course_detail", slug=course.slug)

    if request.method == "POST":
        form = SessionForm(request.POST, instance=session)
        if form.is_valid():
            form.save()
            messages.success(request, "Session updated successfully!")
            return redirect("course_detail", slug=session.course.slug)
    else:
        form = SessionForm(instance=session)

    return render(
        request, "courses/session_form.html", {"form": form, "session": session, "course": course, "is_edit": True}
    )


@login_required
def invite_student(request, course_id):
    course = get_object_or_404(Course, id=course_id)

    # Check if user is the teacher of this course
    if course.teacher != request.user:
        messages.error(request, "You are not authorized to invite students to this course.")
        return redirect("course_detail", slug=course.slug)

    if request.method == "POST":
        form = InviteStudentForm(request.POST)
        if form.is_valid():
            email = form.cleaned_data["email"]
            message = form.cleaned_data.get("message", "")

            # Generate course URL
            course_url = request.build_absolute_uri(reverse("course_detail", args=[course.slug]))

            # Send invitation email
            context = {
                "course": course,
                "teacher": request.user,
                "message": message,
                "course_url": course_url,
            }
            html_message = render_to_string("emails/course_invitation.html", context)
            text_message = f"""
You have been invited to join {course.title}!

Message from {request.user.get_full_name() or request.user.username}:
{message}

Course Price: ${course.price}

Click here to view the course: {course_url}
"""

            try:
                send_mail(
                    f"Invitation to join {course.title}",
                    text_message,
                    settings.DEFAULT_FROM_EMAIL,
                    [email],
                    html_message=html_message,
                )
                messages.success(request, f"Invitation sent to {email}")
                return redirect("course_detail", slug=course.slug)
            except Exception:
                messages.error(request, "Failed to send invitation email. Please try again.")
    else:
        form = InviteStudentForm()

    context = {
        "course": course,
        "form": form,
    }
    return render(request, "courses/invite.html", context)


def terms(request):
    """Display the terms of service page."""
    return render(request, "terms.html")


@login_required
@teacher_required
def stripe_connect_onboarding(request):
    """Start the Stripe Connect onboarding process for teachers."""
    if not request.user.profile.is_teacher:
        messages.error(request, "Only teachers can set up payment accounts.")
        return redirect("profile")

    try:
        if not request.user.profile.stripe_account_id:
            # Create a new Stripe Connect account
            account = stripe.Account.create(
                type="express",
                country="US",
                email=request.user.email,
                capabilities={
                    "card_payments": {"requested": True},
                    "transfers": {"requested": True},
                },
            )

            # Save the account ID to the user's profile
            request.user.profile.stripe_account_id = account.id
            request.user.profile.save()

        # Create an account link for onboarding
        account_link = stripe.AccountLink.create(
            account=request.user.profile.stripe_account_id,
            refresh_url=request.build_absolute_uri(reverse("stripe_connect_onboarding")),
            return_url=request.build_absolute_uri(reverse("profile")),
            type="account_onboarding",
        )

        return redirect(account_link.url)

    except stripe.error.StripeError as e:
        messages.error(request, f"Failed to set up Stripe account: {str(e)}")
        return redirect("profile")


@csrf_exempt
def stripe_connect_webhook(request):
    """Handle Stripe Connect account updates."""
    payload = request.body
    sig_header = request.META.get("HTTP_STRIPE_SIGNATURE")

    try:
        event = stripe.Webhook.construct_event(payload, sig_header, settings.STRIPE_CONNECT_WEBHOOK_SECRET)
    except ValueError:
        return HttpResponse(status=400)
    except stripe.error.SignatureVerificationError:
        return HttpResponse(status=400)

    if event.type == "account.updated":
        account = event.data.object
        try:
            profile = Profile.objects.get(stripe_account_id=account.id)
            if account.charges_enabled and account.payouts_enabled:
                profile.stripe_account_status = "verified"
            else:
                profile.stripe_account_status = "pending"
            profile.save()
        except Profile.DoesNotExist:
            return HttpResponse(status=404)

    return HttpResponse(status=200)


@login_required
def create_forum_category(request):
    """Create a new forum category."""
    if request.method == "POST":
        form = ForumCategoryForm(request.POST)
        if form.is_valid():
            category = form.save()
            messages.success(request, f"Forum category '{category.name}' created successfully!")
            return redirect("forum_category", slug=category.slug)
    else:
        form = ForumCategoryForm()

    return render(request, "web/forum/create_category.html", {"form": form})


@login_required
def edit_topic(request, topic_id):
    """Edit an existing forum topic."""
    topic = get_object_or_404(ForumTopic, id=topic_id)

    # Check if user is the author of the topic
    if request.user != topic.author:
        messages.error(request, "You don't have permission to edit this topic.")
        return redirect("forum_topic", category_slug=topic.category.slug, topic_id=topic.id)

    if request.method == "POST":
        form = ForumTopicForm(request.POST)
        if form.is_valid():
            topic.title = form.cleaned_data["title"]
            topic.content = form.cleaned_data["content"]
            topic.save()
            messages.success(request, "Topic updated successfully!")
            return redirect("forum_topic", category_slug=topic.category.slug, topic_id=topic.id)
    else:
        form = ForumTopicForm(initial={"title": topic.title, "content": topic.content})

    return render(
        request,
        "web/forum/create_topic.html",
        {"form": form, "category": topic.category, "is_edit": True, "topic": topic},
    )


def get_course_calendar(request, slug):
    """AJAX endpoint to get calendar data for a course."""
    course = get_object_or_404(Course, slug=slug)
    today = timezone.now().date()
    calendar_weeks = []

    # Get current month and year from query parameters
    year = int(request.GET.get("year", today.year))
    month = int(request.GET.get("month", today.month))
    current_month = timezone.datetime(year, month, 1).date()

    # Get previous and next month for navigation
    if month == 1:
        prev_month = {"year": year - 1, "month": 12}
    else:
        prev_month = {"year": year, "month": month - 1}

    if month == 12:
        next_month = {"year": year + 1, "month": 1}
    else:
        next_month = {"year": year, "month": month + 1}

    # Get sessions for the current month
    month_sessions = course.sessions.filter(start_time__year=year, start_time__month=month).order_by("start_time")

    # Generate calendar data
    cal = calendar.monthcalendar(year, month)

    for week in cal:
        calendar_week = []
        for day in week:
            if day == 0:
                calendar_week.append({"date": None, "has_session": False, "is_today": False})
            else:
                date = timezone.datetime(year, month, day).date()
                sessions_on_day = [s for s in month_sessions if s.start_time.date() == date]
                calendar_week.append(
                    {
                        "date": date.isoformat() if date else None,
                        "has_session": bool(sessions_on_day),
                        "is_today": date == today,
                    }
                )
        calendar_weeks.append(calendar_week)

    data = {
        "calendar_weeks": calendar_weeks,
        "current_month": current_month.strftime("%B %Y"),
        "prev_month": prev_month,
        "next_month": next_month,
    }

    return JsonResponse(data)


@login_required
def create_calendar(request):
    if request.method == "POST":
        title = request.POST.get("title")
        description = request.POST.get("description")
        try:
            month = int(request.POST.get("month"))
            year = int(request.POST.get("year"))

            # Validate month is between 0-11
            if not 0 <= month <= 11:
                return JsonResponse({"success": False, "error": "Month must be between 0 and 11"}, status=400)

            calendar = EventCalendar.objects.create(
                title=title, description=description, creator=request.user, month=month, year=year
            )

            return JsonResponse({"success": True, "calendar_id": calendar.id, "share_token": calendar.share_token})
        except (ValueError, TypeError):
            return JsonResponse({"success": False, "error": "Invalid month or year"}, status=400)

    return render(request, "calendar/create.html")


def view_calendar(request, share_token):
    calendar = get_object_or_404(EventCalendar, share_token=share_token)
    return render(request, "calendar/view.html", {"calendar": calendar})


@require_POST
def add_time_slot(request, share_token):
    try:
        with transaction.atomic():
            calendar = get_object_or_404(EventCalendar, share_token=share_token)
            name = request.POST.get("name")
            day = int(request.POST.get("day"))
            start_time = request.POST.get("start_time")
            end_time = request.POST.get("end_time")

            # Create the time slot
            TimeSlot.objects.create(calendar=calendar, name=name, day=day, start_time=start_time, end_time=end_time)

            return JsonResponse({"success": True})
    except IntegrityError:
        return JsonResponse({"success": False, "error": "You already have a time slot for this day"}, status=400)
    except Exception as e:
        return JsonResponse({"success": False, "error": str(e)}, status=400)


@require_POST
def remove_time_slot(request, share_token):
    calendar = get_object_or_404(EventCalendar, share_token=share_token)
    name = request.POST.get("name")
    day = int(request.POST.get("day"))

    TimeSlot.objects.filter(calendar=calendar, name=name, day=day).delete()

    return JsonResponse({"success": True})


@require_GET
def get_calendar_data(request, share_token):
    calendar = get_object_or_404(EventCalendar, share_token=share_token)
    slots = TimeSlot.objects.filter(calendar=calendar)

    data = {
        "title": calendar.title,
        "description": calendar.description,
        "month": calendar.month,
        "year": calendar.year,
        "slots": [
            {
                "name": slot.name,
                "day": slot.day,
                "start_time": slot.start_time.strftime("%H:%M"),
                "end_time": slot.end_time.strftime("%H:%M"),
            }
            for slot in slots
        ],
    }

    return JsonResponse(data)


def system_status(request):
    """Check system status including SendGrid API connectivity and disk space usage."""
    status = {
        "sendgrid": {"status": "unknown", "message": "", "api_key_configured": False},
        "disk_space": {"status": "unknown", "message": "", "usage": {}},
        "timestamp": timezone.now(),
    }

    # Check SendGrid
    sendgrid_api_key = os.getenv("SENDGRID_PASSWORD")
    if sendgrid_api_key:
        status["sendgrid"]["api_key_configured"] = True
        try:
            print("Checking SendGrid API...")
            response = requests.get(
                "https://api.sendgrid.com/v3/user/account",
                headers={"Authorization": f"Bearer {sendgrid_api_key}"},
                timeout=5,
            )
            if response.status_code == 200:
                status["sendgrid"]["status"] = "ok"
                status["sendgrid"]["message"] = "Successfully connected to SendGrid API"
            else:
                status["sendgrid"]["status"] = "error"
                status["sendgrid"]["message"] = f"Unexpected response: {response.status_code}"
        except requests.exceptions.RequestException as e:
            status["sendgrid"]["status"] = "error"
            status["sendgrid"]["message"] = f"API Error: {str(e)}"
    else:
        status["sendgrid"]["status"] = "error"
        status["sendgrid"]["message"] = "SendGrid API key not configured"

    # Check disk space
    try:
        total, used, free = shutil.disk_usage("/")
        total_gb = total / (2**30)  # Convert to GB
        used_gb = used / (2**30)
        free_gb = free / (2**30)
        usage_percent = (used / total) * 100

        status["disk_space"]["usage"] = {
            "total_gb": round(total_gb, 2),
            "used_gb": round(used_gb, 2),
            "free_gb": round(free_gb, 2),
            "percent": round(usage_percent, 1),
        }

        # Set status based on usage percentage
        if usage_percent >= 90:
            status["disk_space"]["status"] = "error"
            status["disk_space"]["message"] = "Critical: Disk usage above 90%"
        elif usage_percent >= 80:
            status["disk_space"]["status"] = "warning"
            status["disk_space"]["message"] = "Warning: Disk usage above 80%"
        else:
            status["disk_space"]["status"] = "ok"
            status["disk_space"]["message"] = "Disk space usage is normal"
    except Exception as e:
        status["disk_space"]["status"] = "error"
        status["disk_space"]["message"] = f"Error checking disk space: {str(e)}"

    return render(request, "status.html", {"status": status})


@login_required
@teacher_required
def message_enrolled_students(request, slug):
    """Send an email to all enrolled students in a course."""
    course = get_object_or_404(Course, slug=slug, teacher=request.user)

    if request.method == "POST":
        title = request.POST.get("title")
        message = request.POST.get("message")

        if title and message:
            # Get all enrolled students
            enrolled_students = User.objects.filter(
                enrollments__course=course, enrollments__status="approved"
            ).distinct()

            # Send email to each student
            for student in enrolled_students:
                send_mail(
                    subject=f"[{course.title}] {title}",
                    message=message,
                    from_email=settings.DEFAULT_FROM_EMAIL,
                    recipient_list=[student.email],
                    fail_silently=True,
                )

            messages.success(request, "Email sent successfully to all enrolled students!")
            return redirect("course_detail", slug=slug)
        else:
            messages.error(request, "Both title and message are required!")

    return render(request, "courses/message_students.html", {"course": course})


def message_teacher(request, teacher_id):
    """Send a message to a teacher."""
    teacher = get_object_or_404(get_user_model(), id=teacher_id)
    if not teacher.profile.is_teacher:
        messages.error(request, "This user is not a teacher.")
        return redirect("index")

    if request.method == "POST":
        form = MessageTeacherForm(request.POST, user=request.user)
        if form.is_valid():
            # Prepare email content
            if request.user.is_authenticated:
                sender_name = request.user.get_full_name() or request.user.username
                sender_email = request.user.email
            else:
                sender_name = form.cleaned_data["name"]
                sender_email = form.cleaned_data["email"]

            # Send email to teacher
            context = {
                "sender_name": sender_name,
                "sender_email": sender_email,
                "message": form.cleaned_data["message"],
            }
            html_message = render_to_string("web/emails/teacher_message.html", context)

            try:
                send_mail(
                    subject=f"New message from {sender_name}",
                    message=form.cleaned_data["message"],
                    from_email=settings.DEFAULT_FROM_EMAIL,
                    recipient_list=[teacher.email],
                    html_message=html_message,
                )
                messages.success(request, "Your message has been sent successfully!")

                # Get the next URL from query params, default to course search if not provided
                next_url = request.GET.get("next")
                if next_url:
                    try:
                        return redirect("course_detail", slug=next_url)
                    except NoReverseMatch:
                        pass
                return redirect("course_search")
            except Exception as e:
                messages.error(request, f"Failed to send message: {str(e)}")
                return redirect("message_teacher", teacher_id=teacher_id)
    else:
        form = MessageTeacherForm(user=request.user)

    return render(
        request,
        "web/message_teacher.html",
        {
            "form": form,
            "teacher": teacher,
        },
    )


@login_required
def confirm_rolled_sessions(request, course_slug):
    """View for teachers to confirm rolled over session dates."""
    course = get_object_or_404(Course, slug=course_slug, teacher=request.user)

    # Get all rolled over but unconfirmed sessions
    rolled_sessions = course.sessions.filter(is_rolled_over=True, teacher_confirmed=False).order_by("start_time")

    if request.method == "POST":
        session_ids = request.POST.getlist("confirm_sessions")
        if session_ids:
            # Confirm selected sessions
            course.sessions.filter(id__in=session_ids).update(teacher_confirmed=True)
            messages.success(request, "Selected sessions have been confirmed.")

            # Reset rollover status for unselected sessions
            unselected_sessions = rolled_sessions.exclude(id__in=session_ids)
            for session in unselected_sessions:
                session.start_time = session.original_start_time
                session.end_time = session.original_end_time
                session.is_rolled_over = False
                session.save()

            messages.info(request, "Unselected sessions have been reset to their original dates.")

        return redirect("course_detail", slug=course_slug)

    return render(
        request,
        "courses/confirm_rolled_sessions.html",
        {
            "course": course,
            "rolled_sessions": rolled_sessions,
        },
    )


def feedback(request):
    if request.method == "POST":
        form = FeedbackForm(request.POST)
        if form.is_valid():
            # Send feedback notification to admin
            name = form.cleaned_data.get("name", "Anonymous")
            email = form.cleaned_data.get("email", "Not provided")
            description = form.cleaned_data["description"]

            # Send to Slack if webhook URL is configured
            if settings.SLACK_WEBHOOK_URL:
                message = f"*New Feedback*\nFrom: {name}\nEmail: {email}\n\n{description}"
                send_slack_message(message)

            messages.success(request, "Thank you for your feedback! We appreciate your input.")
            return redirect("feedback")
    else:
        form = FeedbackForm()

    return render(request, "feedback.html", {"form": form})


def content_dashboard(request):
    # Get current time and thresholds
    now = timezone.now()
    month_ago = now - timedelta(days=30)

    def get_status(date, threshold_days=None):
        if not date:
            return "neutral"
        if not threshold_days:
            return "success"
        threshold = now - timedelta(days=threshold_days)
        if date >= threshold:
            return "success"
        elif date >= (threshold - timedelta(days=threshold_days)):
            return "warning"
        return "danger"

    # Web traffic stats
    web_stats = {
        "total_views": WebRequest.objects.aggregate(total=Sum("count"))["total"] or 0,
        "unique_visitors": WebRequest.objects.values("ip_address").distinct().count(),
        "date": WebRequest.objects.order_by("-created").first().created if WebRequest.objects.exists() else None,
    }
    web_stats["status"] = get_status(web_stats["date"])

    # Generate traffic data for chart (last 30 days)
    traffic_data = []
    for i in range(30):
        date = now - timedelta(days=i)
        day_views = WebRequest.objects.filter(created__date=date.date()).aggregate(total=Sum("count"))["total"] or 0
        traffic_data.append({"date": date.strftime("%Y-%m-%d"), "views": day_views})
    traffic_data.reverse()  # Most recent last for chart

    # Blog stats
    blog_stats = {
        "posts": BlogPost.objects.filter(status="published").count(),
        "views": (WebRequest.objects.filter(path__startswith="/blog/").aggregate(total=Sum("count"))["total"] or 0),
        "date": (
            BlogPost.objects.filter(status="published").order_by("-published_at").first().published_at
            if BlogPost.objects.exists()
            else None
        ),
    }
    blog_stats["status"] = get_status(blog_stats["date"], 7)

    # Forum stats
    forum_stats = {
        "topics": ForumTopic.objects.count(),
        "replies": ForumReply.objects.count(),
        "date": ForumTopic.objects.order_by("-created_at").first().created_at if ForumTopic.objects.exists() else None,
    }
    forum_stats["status"] = get_status(forum_stats["date"], 1)  # 1 day threshold

    # Course stats
    course_stats = {
        "active": Course.objects.filter(status="published").count(),
        "students": Enrollment.objects.filter(status="approved").count(),
        "date": Course.objects.order_by("-created_at").first().created_at if Course.objects.exists() else None,
    }
    course_stats["status"] = get_status(course_stats["date"], 30)  # 1 month threshold

    # User stats
    user_stats = {
        "total": User.objects.count(),
        "active": User.objects.filter(last_login__gte=month_ago).count(),
        "date": User.objects.order_by("-date_joined").first().date_joined if User.objects.exists() else None,
    }

    def get_status(date, threshold_days):
        if not date:
            return "danger"
        days_since = (now - date).days
        if days_since > threshold_days * 2:
            return "danger"
        elif days_since > threshold_days:
            return "warning"
        return "success"

    # Calculate overall health score
    connected_platforms = 0
    healthy_platforms = 0
    platforms_data = [
        (blog_stats["date"], 7),  # Blog: 1 week threshold
        (forum_stats["date"], 7),  # Forum: 1 week threshold
        (course_stats["date"], 7),  # Courses: 1 week threshold
        (user_stats["date"], 7),  # Users: 1 week threshold
    ]

    for date, threshold in platforms_data:
        if date:
            connected_platforms += 1
            if get_status(date, threshold) != "danger":
                healthy_platforms += 1

    overall_score = int((healthy_platforms / max(connected_platforms, 1)) * 100)

    # Get social media stats
    social_stats = get_social_stats()
    content_data = {
        "blog": {
            "stats": blog_stats,
            "status": get_status(blog_stats["date"], 7),
            "date": blog_stats["date"],
        },
        "forum": {
            "stats": forum_stats,
            "status": get_status(forum_stats["date"], 7),
            "date": forum_stats["date"],
        },
        "courses": {
            "stats": course_stats,
            "status": get_status(course_stats["date"], 7),
            "date": course_stats["date"],
        },
        "users": {
            "stats": user_stats,
            "status": get_status(user_stats["date"], 7),
            "date": user_stats["date"],
        },
    }

    # Add social media stats
    content_data.update(social_stats)

    return render(
        request,
        "web/dashboard/content_status.html",
        {
            "content_data": content_data,
            "overall_score": overall_score,
            "web_stats": web_stats,
            "traffic_data": json.dumps(traffic_data),
            "blog_stats": blog_stats,
            "forum_stats": forum_stats,
            "course_stats": course_stats,
            "user_stats": user_stats,
        },
    )


def current_weekly_challenge(request):
    current_challenge = Challenge.objects.filter(start_date__lte=timezone.now(), end_date__gte=timezone.now()).first()
    # Check if the user has submitted the current challenge
    user_submission = None
    if request.user.is_authenticated and current_challenge:
        user_submission = ChallengeSubmission.objects.filter(user=request.user, challenge=current_challenge).first()

    return render(
        request,
        "web/current_weekly_challenge.html",
        {
            "current_challenge": current_challenge,
            "user_submission": user_submission,  # Pass the user's submission to the template
        },
    )


def challenge_detail(request, week_number):
    try:
        challenge = get_object_or_404(Challenge, week_number=week_number)
        submissions = ChallengeSubmission.objects.filter(challenge=challenge)
        # Check if the current user has submitted this challenge
        user_submission = None
        if request.user.is_authenticated:
            user_submission = ChallengeSubmission.objects.filter(user=request.user, challenge=challenge).first()

        return render(
            request,
            "web/challenge_detail.html",
            {"challenge": challenge, "submissions": submissions, "user_submission": user_submission},
        )
    except Http404:
        # Redirect to weekly challenges list if specific weekly challenge not found
        messages.info(request, "Weekly challenge #" + str(week_number) + " not found. Returning to challenges list.")
        return redirect("current_weekly_challenge")


@login_required
def challenge_submit(request, week_number):
    challenge = get_object_or_404(Challenge, week_number=week_number)
    # Check if the user has already submitted this challenge
    existing_submission = ChallengeSubmission.objects.filter(user=request.user, challenge=challenge).first()

    if existing_submission:
        return redirect("challenge_detail", week_number=week_number)

    if request.method == "POST":
        form = ChallengeSubmissionForm(request.POST)
        if form.is_valid():
            submission = form.save(commit=False)
            submission.user = request.user
            submission.challenge = challenge
            submission.save()
            messages.success(request, "Your submission has been recorded!")
            return redirect("challenge_detail", week_number=week_number)
    else:
        form = ChallengeSubmissionForm()

    return render(request, "web/challenge_submit.html", {"challenge": challenge, "form": form})


@require_GET
def fetch_video_title(request):
    """
    Fetch video title from a URL with proper security measures to prevent SSRF attacks.
    """
    url = request.GET.get("url")
    if not url:
        return JsonResponse({"error": "URL parameter is required"}, status=400)

    # Validate URL
    try:
        parsed_url = urlparse(url)

        # Check for scheme - only allow http and https
        if parsed_url.scheme not in ["http", "https"]:
            return JsonResponse({"error": "Invalid URL scheme. Only HTTP and HTTPS are supported."}, status=400)

        # Check for private/internal IP addresses
        if parsed_url.netloc:
            hostname = parsed_url.netloc.split(":")[0]

            # Block localhost variations and common internal domains
            blocked_hosts = [
                "localhost",
                "127.0.0.1",
                "0.0.0.0",
                "internal",
                "intranet",
                "local",
                "lan",
                "corp",
                "private",
                "::1",
            ]

            if any(blocked in hostname.lower() for blocked in blocked_hosts):
                return JsonResponse({"error": "Access to internal networks is not allowed"}, status=403)

            # Resolve hostname to IP and check if it's private
            try:
                ip_address = socket.gethostbyname(hostname)
                ip_obj = ipaddress.ip_address(ip_address)

                # Check if the IP is private/internal
                if ip_obj.is_private or ip_obj.is_loopback or ip_obj.is_link_local or ip_obj.is_multicast:
                    return JsonResponse({"error": "Access to internal/private networks is not allowed"}, status=403)
            except (socket.gaierror, ValueError):
                # If hostname resolution fails or IP parsing fails, continue
                pass

    except Exception as e:
        return JsonResponse({"error": f"Invalid URL format: {str(e)}"}, status=400)

    # Set a timeout to prevent hanging requests
    timeout = 5  # seconds

    try:
        # Only allow HEAD and GET methods with limited redirects
        response = requests.get(
            url,
            timeout=timeout,
            allow_redirects=True,
            headers={
                "User-Agent": "Educational-Website-Validator/1.0",
            },
        )
        response.raise_for_status()

        # Extract title from response headers or content
        title = response.headers.get("title", "")
        if not title:
            # Try to extract title from HTML content
            content = response.text
            title_match = re.search(r"<title>(.*?)</title>", content)
            title = title_match.group(1) if title_match else "Untitled Video"

            # Sanitize the title
            title = html.escape(title)

        return JsonResponse({"title": title})

    except requests.RequestException:
        return JsonResponse({"error": "Failed to fetch video title:"}, status=500)


def get_referral_stats():
    """Get statistics for top referrers."""
    return (
        Profile.objects.annotate(
            total_signups=Count("referrals"),
            total_enrollments=Count(
                "referrals__user__enrollments", filter=Q(referrals__user__enrollments__status="approved")
            ),
            total_clicks=Count(
                "referrals__user__webrequest", filter=Q(referrals__user__webrequest__path__contains="ref=")
            ),
        )
        .filter(total_signups__gt=0)
        .order_by("-total_signups")[:10]
    )


def referral_leaderboard(request):
    """Display the referral leaderboard."""
    top_referrers = get_referral_stats()
    return render(request, "web/referral_leaderboard.html", {"top_referrers": top_referrers})


# Goods Views
class GoodsListView(LoginRequiredMixin, generic.ListView):
    model = Goods
    template_name = "goods/goods_list.html"
    context_object_name = "products"

    def get_queryset(self):
        return Goods.objects.filter(storefront__teacher=self.request.user)


class GoodsDetailView(LoginRequiredMixin, generic.DetailView):
    model = Goods
    template_name = "goods/goods_detail.html"
    context_object_name = "product"

    def get_object(self):
        return get_object_or_404(Goods, pk=self.kwargs["pk"])


class GoodsCreateView(LoginRequiredMixin, UserPassesTestMixin, generic.CreateView):
    model = Goods
    form_class = GoodsForm
    template_name = "goods/goods_form.html"

    def test_func(self):
        return hasattr(self.request.user, "storefront")

    def form_valid(self, form):
        form.instance.storefront = self.request.user.storefront
        images = self.request.FILES.getlist("images")
        product_type = form.cleaned_data.get("product_type")

        # Validate digital product images
        if product_type == "digital" and not images:
            form.add_error(None, "Digital products require at least one image")
            return self.form_invalid(form)

        # Validate image constraints
        if len(images) > 8:
            form.add_error(None, "Maximum 8 images allowed")
            return self.form_invalid(form)

        for img in images:
            if img.size > 5 * 1024 * 1024:
                form.add_error(None, f"{img.name} exceeds 5MB size limit")
                return self.form_invalid(form)

        # Save main product first
        super().form_valid(form)

        # Save images after product creation
        for image_file in images:
            ProductImage.objects.create(goods=self.object, image=image_file)

        return render(self.request, "goods/goods_create_success.html", {"product": self.object})

    def form_invalid(self, form):
        messages.error(self.request, f"Creation failed: {form.errors.as_text()}")
        return super().form_invalid(form)

    def get_success_url(self):
        return reverse("goods_list")


class GoodsUpdateView(LoginRequiredMixin, UserPassesTestMixin, generic.UpdateView):
    model = Goods
    form_class = GoodsForm
    template_name = "goods/goods_update.html"

    # Filter by user's products only
    def get_queryset(self):
        return Goods.objects.filter(storefront__teacher=self.request.user)

    # Verify ownership
    def test_func(self):
        return self.get_object().storefront.teacher == self.request.user

    def get_success_url(self):
        return reverse("goods_list")


class GoodsDeleteView(LoginRequiredMixin, UserPassesTestMixin, DeleteView):
    model = Goods
    template_name = "goods/goods_confirm_delete.html"
    success_url = reverse_lazy("goods_list")

    def test_func(self):
        return self.request.user == self.get_object().storefront.teacher


@login_required
def add_goods_to_cart(request, pk):
    product = get_object_or_404(Goods, pk=pk)
    # Prevent adding out-of-stock items
    if product.stock is None or product.stock <= 0:
        messages.error(request, f"{product.name} is out of stock and cannot be added to cart.")
        return redirect("goods_detail", pk=pk)  # Redirect back to product page

    cart, created = Cart.objects.get_or_create(user=request.user)
    cart_item, created = CartItem.objects.get_or_create(cart=cart, goods=product)

    if created:
        messages.success(request, f"{product.name} added to cart.")
    else:
        messages.info(request, f"{product.name} is already in your cart.")

    return redirect("cart_view")


class GoodsListingView(ListView):
    model = Goods
    template_name = "goods/goods_listing.html"
    context_object_name = "products"
    paginate_by = 15

    def get_queryset(self):
        queryset = Goods.objects.all()
        store_name = self.request.GET.get("store_name")
        product_type = self.request.GET.get("product_type")
        category = self.request.GET.get("category")
        min_price = self.request.GET.get("min_price")
        max_price = self.request.GET.get("max_price")

        if store_name:
            queryset = queryset.filter(storefront__name__icontains=store_name)
        if product_type:
            queryset = queryset.filter(product_type=product_type)
        if category:
            queryset = queryset.filter(category__icontains=category)
        if min_price:
            queryset = queryset.filter(price__gte=min_price)
        if max_price:
            queryset = queryset.filter(price__lte=max_price)

        return queryset

    def get_context_data(self, **kwargs):
        context = super().get_context_data(**kwargs)
        context["store_names"] = Storefront.objects.values_list("name", flat=True).distinct()
        context["categories"] = Goods.objects.values_list("category", flat=True).distinct()
        return context


# Order Management
class OrderManagementView(LoginRequiredMixin, UserPassesTestMixin, generic.ListView):
    model = Order
    template_name = "orders/order_management.html"
    context_object_name = "orders"
    paginate_by = 20

    def test_func(self):
        storefront = get_object_or_404(Storefront, store_slug=self.kwargs["store_slug"])
        return self.request.user == storefront.teacher

    def get_queryset(self):
        queryset = Order.objects.filter(items__goods__storefront__store_slug=self.kwargs["store_slug"]).distinct()

        # Get status from request and filter
        selected_status = self.request.GET.get("status")
        if selected_status and selected_status != "all":
            queryset = queryset.filter(status=selected_status)

        return queryset

    def get_context_data(self, **kwargs):
        context = super().get_context_data(**kwargs)
        context["statuses"] = Order.STATUS_CHOICES  # Directly from model
        context["selected_status"] = self.request.GET.get("status", "")
        return context


class OrderDetailView(LoginRequiredMixin, generic.DetailView):
    model = Order
    template_name = "orders/order_detail.html"
    context_object_name = "order"


@login_required
@require_POST
def update_order_status(request, item_id):
    order = get_object_or_404(Order, id=item_id, user=request.user)
    new_status = request.POST.get("status").lower()  # Convert to lowercase for consistency

    # Define allowed statuses inside the function
    VALID_STATUSES = ["draft", "pending", "processing", "shipped", "completed", "cancelled", "refunded"]

    if new_status not in VALID_STATUSES:
        messages.error(request, "Invalid status.")
        return redirect("order_detail", pk=item_id)

    order.status = new_status
    order.save()
    messages.success(request, "Order status updated successfully.")
    return redirect("order_detail", pk=item_id)


# Analytics
class StoreAnalyticsView(LoginRequiredMixin, UserPassesTestMixin, generic.TemplateView):
    template_name = "analytics/analytics_dashboard.html"

    def test_func(self):
        storefront = get_object_or_404(Storefront, store_slug=self.kwargs["store_slug"])
        return self.request.user == storefront.teacher

    def get_context_data(self, **kwargs):
        context = super().get_context_data(**kwargs)
        storefront = get_object_or_404(Storefront, store_slug=self.kwargs["store_slug"])

        # Store-specific analytics
        orders = Order.objects.filter(storefront=storefront, status="completed")

        context.update(
            {
                "total_sales": orders.count(),
                "total_revenue": orders.aggregate(Sum("total_price"))["total_price__sum"] or 0,
                "top_products": OrderItem.objects.filter(order__storefront=storefront)
                .values("goods__name")
                .annotate(total_sold=Sum("quantity"))
                .order_by("-total_sold")[:5],
                "storefront": storefront,
            }
        )
        return context


class AdminMerchAnalyticsView(LoginRequiredMixin, UserPassesTestMixin, generic.TemplateView):
    template_name = "analytics/admin_analytics.html"

    def test_func(self):
        return self.request.user.is_staff

    def get_context_data(self, **kwargs):
        context = super().get_context_data(**kwargs)

        # Platform-wide analytics
        context.update(
            {
                "total_sales": Order.objects.filter(status="completed").count(),
                "total_revenue": Order.objects.filter(status="completed").aggregate(Sum("total_price"))[
                    "total_price__sum"
                ]
                or 0,
                "top_storefronts": Storefront.objects.annotate(total_sales=Count("goods__orderitem")).order_by(
                    "-total_sales"
                )[:5],
            }
        )
        return context


@login_required
def sales_analytics(request):
    """View for displaying sales analytics."""
    storefront = get_object_or_404(Storefront, teacher=request.user)

    # Get completed orders for this storefront
    orders = Order.objects.filter(storefront=storefront, status="completed")

    # Calculate metrics
    total_revenue = orders.aggregate(total=Sum("total_price"))["total"] or 0
    total_orders = orders.count()

    # Placeholder conversion rate (to be implemented properly later)
    conversion_rate = 0.00  # Temporary placeholder

    # Best selling products
    best_selling_products = (
        OrderItem.objects.filter(order__storefront=storefront)
        .values("goods__name")
        .annotate(total_sold=Sum("quantity"))
        .order_by("-total_sold")[:5]
    )

    context = {
        "total_revenue": total_revenue,
        "total_orders": total_orders,
        "conversion_rate": conversion_rate,
        "best_selling_products": best_selling_products,
    }
    return render(request, "analytics/analytics_dashboard.html", context)


@login_required
def sales_data(request):
    # Get the user's storefront
    storefront = get_object_or_404(Storefront, teacher=request.user)

    # Define valid statuses for metrics (e.g., include "completed" and "shipped")
    valid_statuses = ["completed", "shipped"]
    orders = Order.objects.filter(storefront=storefront, status__in=valid_statuses)

    # Calculate total revenue
    total_revenue = orders.aggregate(total=Sum("total_price"))["total"] or 0

    # Calculate total orders
    total_orders = orders.count()

    # Calculate conversion rate (orders / visits * 100)
    total_visits = WebRequest.objects.filter(path__contains="ref=").count()  # Adjust based on visit tracking
    conversion_rate = (total_orders / total_visits * 100) if total_visits > 0 else 0.00

    # Get best-selling products
    best_selling_products = (
        OrderItem.objects.filter(order__storefront=storefront, order__status__in=valid_statuses)
        .values("goods__name")
        .annotate(total_sold=Sum("quantity"))
        .order_by("-total_sold")[:5]
    )

    # Prepare response data
    data = {
        "total_revenue": float(total_revenue),
        "total_orders": total_orders,
        "conversion_rate": round(conversion_rate, 2),
        "best_selling_products": list(best_selling_products),
    }
    return JsonResponse(data)


class StorefrontCreateView(LoginRequiredMixin, CreateView):
    model = Storefront
    form_class = StorefrontForm
    template_name = "storefront/storefront_form.html"
    success_url = "/dashboard/teacher/"

    def dispatch(self, request, *args, **kwargs):
        if Storefront.objects.filter(teacher=request.user).exists():
            return redirect("storefront_update", store_slug=request.user.storefront.store_slug)
        return super().dispatch(request, *args, **kwargs)

    def form_valid(self, form):
        form.instance.teacher = self.request.user  # Set the teacher field to the current user
        return super().form_valid(form)


class StorefrontUpdateView(LoginRequiredMixin, UpdateView):
    model = Storefront
    form_class = StorefrontForm
    template_name = "storefront/storefront_form.html"
    success_url = "/dashboard/teacher/"

    def get_object(self):
        return get_object_or_404(Storefront, teacher=self.request.user)


class StorefrontDetailView(LoginRequiredMixin, generic.DetailView):
    model = Storefront
    template_name = "storefront/storefront_detail.html"
    context_object_name = "storefront"

    def get_object(self):
        return get_object_or_404(Storefront, store_slug=self.kwargs["store_slug"])


def success_story_list(request):
    """View for listing published success stories."""
    success_stories = SuccessStory.objects.filter(status="published").order_by("-published_at")

    # Paginate results
    paginator = Paginator(success_stories, 9)  # 9 stories per page
    page_number = request.GET.get("page", 1)
    page_obj = paginator.get_page(page_number)

    context = {
        "success_stories": page_obj,
        "is_paginated": paginator.num_pages > 1,
        "page_obj": page_obj,
    }
    return render(request, "success_stories/list.html", context)


def success_story_detail(request, slug):
    """View for displaying a single success story."""
    success_story = get_object_or_404(SuccessStory, slug=slug, status="published")

    # Get related success stories (same author or similar content)
    related_stories = (
        SuccessStory.objects.filter(status="published").exclude(id=success_story.id).order_by("-published_at")[:3]
    )

    context = {
        "success_story": success_story,
        "related_stories": related_stories,
    }
    return render(request, "success_stories/detail.html", context)


@login_required
def create_success_story(request):
    """View for creating a new success story."""
    if request.method == "POST":
        form = SuccessStoryForm(request.POST, request.FILES)
        if form.is_valid():
            success_story = form.save(commit=False)
            success_story.author = request.user
            success_story.save()
            messages.success(request, "Success story created successfully!")
            return redirect("success_story_detail", slug=success_story.slug)
    else:
        form = SuccessStoryForm()

    context = {
        "form": form,
    }
    return render(request, "success_stories/create.html", context)


@login_required
def edit_success_story(request, slug):
    """View for editing an existing success story."""
    success_story = get_object_or_404(SuccessStory, slug=slug, author=request.user)

    if request.method == "POST":
        form = SuccessStoryForm(request.POST, request.FILES, instance=success_story)
        if form.is_valid():
            form.save()
            messages.success(request, "Success story updated successfully!")
            return redirect("success_story_detail", slug=success_story.slug)
    else:
        form = SuccessStoryForm(instance=success_story)

    context = {
        "form": form,
        "success_story": success_story,
        "is_edit": True,
    }
    return render(request, "success_stories/create.html", context)


@login_required
def delete_success_story(request, slug):
    """View for deleting a success story."""
    success_story = get_object_or_404(SuccessStory, slug=slug, author=request.user)

    if request.method == "POST":
        success_story.delete()
        messages.success(request, "Success story deleted successfully!")
        return redirect("success_story_list")

    context = {
        "success_story": success_story,
    }
    return render(request, "success_stories/delete_confirm.html", context)


def gsoc_landing_page(request):
    """
    Renders the GSOC landing page with top GitHub contributors
    based on merged pull requests
    """
    import logging

    import requests
    from django.conf import settings

    # Initialize an empty list for contributors in case the GitHub API call fails
    top_contributors = []

    # GitHub API URL for the education-website repository
    github_repo_url = "https://api.github.com/repos/alphaonelabs/education-website"

    # Users to exclude from the contributor list (bots and automated users)
    excluded_users = ["A1L13N", "dependabot[bot]"]

    try:
        # Fetch contributors from GitHub API
        headers = {}
        # Check if GitHub token is configured
        if hasattr(settings, "GITHUB_TOKEN") and settings.GITHUB_TOKEN:
            headers["Authorization"] = f"token {settings.GITHUB_TOKEN}"

        # Get all closed pull requests - we'll filter for merged ones in code
        # The GitHub API doesn't have a direct 'merged' filter in the query params
        # so we get all closed PRs and then check the 'merged_at' field
        pull_requests_response = requests.get(
            f"{github_repo_url}/pulls",
            params={
                "state": "closed",  # closed PRs could be either merged or just closed
                "sort": "updated",
                "direction": "desc",
                "per_page": 100,
            },
            headers=headers,
            timeout=5,
        )

        # Check for rate limiting
        if pull_requests_response.status_code == 403 and "X-RateLimit-Remaining" in pull_requests_response.headers:
            remaining = pull_requests_response.headers.get("X-RateLimit-Remaining")
            if remaining == "0":
                reset_time = int(pull_requests_response.headers.get("X-RateLimit-Reset", 0))
                reset_datetime = time.strftime("%Y-%m-%d %H:%M:%S", time.localtime(reset_time))
                logging.warning(f"GitHub API rate limit exceeded. Resets at {reset_datetime}")

        if pull_requests_response.status_code == 200:
            pull_requests = pull_requests_response.json()

            # Create a map of contributors with their PR count
            contributor_stats = defaultdict(
                lambda: {"merged_pr_count": 0, "avatar_url": "", "profile_url": "", "prs_url": ""}
            )

            # Process each pull request
            for pr in pull_requests:
                # Check if the PR was merged
                if pr.get("merged_at"):
                    username = pr["user"]["login"]

                    # Skip excluded users
                    if username in excluded_users:
                        continue

                    contributor_stats[username]["merged_pr_count"] += 1
                    contributor_stats[username]["avatar_url"] = pr["user"]["avatar_url"]
                    contributor_stats[username]["profile_url"] = pr["user"]["html_url"]
                    # Add a direct link to the user's PRs for this repository
                    base_url = "https://github.com/alphaonelabs/education-website/pulls"
                    query = f"?q=is:pr+author:{username}+is:merged"
                    contributor_stats[username]["prs_url"] = base_url + query
                    contributor_stats[username]["username"] = username

            # Convert to list and sort by PR count
            top_contributors = [v for k, v in contributor_stats.items()]
            top_contributors.sort(key=lambda x: x["merged_pr_count"], reverse=True)

            # Get top 10 contributors
            top_contributors = top_contributors[:10]

    except Exception as e:
        logging.error(f"Error fetching GitHub contributors: {str(e)}")

    context = {"top_contributors": top_contributors}

    return render(request, "gsoc_landing_page.html", context)


def whiteboard(request):
    return render(request, "whiteboard.html")


def graphing_calculator(request):
    return render(request, "graphing_calculator.html")


def meme_list(request):
    memes = Meme.objects.all().order_by("-created_at")
    subjects = Subject.objects.filter(memes__isnull=False).distinct()
    # Filter by subject if provided
    subject_filter = request.GET.get("subject")
    if subject_filter:
        memes = memes.filter(subject__slug=subject_filter)
    paginator = Paginator(memes, 12)  # Show 12 memes per page
    page_number = request.GET.get("page", 1)
    page_obj = paginator.get_page(page_number)

    return render(request, "memes.html", {"memes": page_obj, "subjects": subjects, "selected_subject": subject_filter})


@login_required
def add_meme(request):
    if request.method == "POST":
        form = MemeForm(request.POST, request.FILES)
        if form.is_valid():
            meme = form.save(commit=False)  # The form handles subject creation logic internally
            meme.uploader = request.user
            meme.save()
            messages.success(request, "Your meme has been uploaded successfully!")
            return redirect("meme_list")
    else:
        form = MemeForm()
    subjects = Subject.objects.all().order_by("name")
    return render(request, "add_meme.html", {"form": form, "subjects": subjects})


@login_required
def team_goals(request):
    """List all team goals the user is part of or has created."""
    user_goals = (
        TeamGoal.objects.filter(Q(creator=request.user) | Q(members__user=request.user))
        .distinct()
        .order_by("-created_at")
    )

    paginator = Paginator(user_goals, 10)
    page_number = request.GET.get("page")
    page_obj = paginator.get_page(page_number)

    pending_invites = TeamInvite.objects.filter(recipient=request.user, status="pending").select_related(
        "goal", "sender"
    )

    context = {
        "goals": page_obj,
        "pending_invites": pending_invites,
        "is_paginated": paginator.num_pages > 1,
    }
    return render(request, "teams/list.html", context)


@login_required
def create_team_goal(request):
    """Create a new team goal."""
    if request.method == "POST":
        form = TeamGoalForm(request.POST)
        if form.is_valid():
            with transaction.atomic():
                goal = form.save(commit=False)
                goal.creator = request.user
                goal.save()

                # Add creator as a member
                TeamGoalMember.objects.create(team_goal=goal, user=request.user, role="leader")

                messages.success(request, "Team goal created successfully!")
                return redirect("team_goal_detail", goal_id=goal.id)
    else:
        form = TeamGoalForm()

    return render(request, "teams/create.html", {"form": form})


@login_required
def team_goal_detail(request, goal_id):
    """View and manage a specific team goal."""
    goal = get_object_or_404(TeamGoal.objects.prefetch_related("members__user"), id=goal_id)

    # Check if user has access to this goal
    if not (goal.creator == request.user or goal.members.filter(user=request.user).exists()):
        messages.error(request, "You do not have access to this team goal.")
        return redirect("team_goals")

    # Get existing team members to exclude from invitation
    existing_members = goal.members.values_list("user_id", flat=True)

    # Handle inviting new members
    if request.method == "POST":
        form = TeamInviteForm(request.POST)
        if form.is_valid():
            # Check for existing invites using the validated User object
            if TeamInvite.objects.filter(
                goal__id=goal.id, recipient=form.cleaned_data["recipient"]  # Changed to use User object
            ).exists():
                messages.warning(request, "An invite for this user is already pending.")
                return redirect("team_goal_detail", goal_id=goal.id)
            invite = form.save(commit=False)
            invite.sender = request.user
            invite.goal = goal
            invite.save()
            messages.success(request, f"Invitation sent to {invite.recipient.email}!")
            notify_team_invite(invite)
            return redirect("team_goal_detail", goal_id=goal.id)

    else:
        form = TeamInviteForm()

    # Get users that can be invited (exclude existing members and the creator)
    available_users = User.objects.exclude(id__in=list(existing_members) + [goal.creator.id]).values(
        "id", "username", "email"
    )

    context = {
        "goal": goal,
        "invite_form": form,
        "user_is_leader": goal.members.filter(user=request.user, role="leader").exists(),
        "available_users": available_users,
    }
    return render(request, "teams/detail.html", context)


@login_required
def accept_team_invite(request, invite_id):
    """Accept a team invitation."""
    invite = get_object_or_404(
        TeamInvite.objects.select_related("goal"), id=invite_id, recipient=request.user, status="pending"
    )

    # Create team member using get_or_create to avoid race conditions
    member, created = TeamGoalMember.objects.get_or_create(
        team_goal=invite.goal, user=request.user, defaults={"role": "member"}
    )

    if not created:
        messages.info(request, f"You are already a member of {invite.goal.title}.")
    else:
        messages.success(request, f"You have joined {invite.goal.title}!")

    # Update invite status
    invite.status = "accepted"
    invite.responded_at = timezone.now()
    invite.save()

    notify_team_invite_response(invite)
    return redirect("team_goal_detail", goal_id=invite.goal.id)


@login_required
def decline_team_invite(request, invite_id):
    """Decline a team invitation."""
    invite = get_object_or_404(TeamInvite, id=invite_id, recipient=request.user, status="pending")

    invite.status = "declined"
    invite.responded_at = timezone.now()
    invite.save()

    notify_team_invite_response(invite)
    messages.info(request, f"You have declined to join {invite.goal.title}.")
    return redirect("team_goals")


@login_required
def edit_team_goal(request, goal_id):
    """Edit an existing team goal."""
    goal = get_object_or_404(TeamGoal, id=goal_id)

    # Check if user is the creator or a leader
    if not (goal.creator == request.user or goal.members.filter(user=request.user, role="leader").exists()):
        messages.error(request, "You don't have permission to edit this team goal.")
        return redirect("team_goal_detail", goal_id=goal_id)

    if request.method == "POST":
        form = TeamGoalForm(request.POST, instance=goal)
        if form.is_valid():
            # Validate that deadline is not in the past
            if form.cleaned_data["deadline"] < timezone.now():
                form.add_error("deadline", "Deadline cannot be in the past.")
                context = {
                    "form": form,
                    "goal": goal,
                    "is_edit": True,
                }
                return render(request, "teams/create.html", context)
            form.save()
            messages.success(request, "Team goal updated successfully!")
            return redirect("team_goal_detail", goal_id=goal.id)
    else:
        form = TeamGoalForm(instance=goal)

    context = {
        "form": form,
        "goal": goal,
        "is_edit": True,
    }
    return render(request, "teams/create.html", context)


@login_required
def mark_team_contribution(request, goal_id):
    """Allow a team member to mark their contribution as complete."""
    goal = get_object_or_404(TeamGoal, id=goal_id)

    # Find the current user's membership in this goal
    member = goal.members.filter(user=request.user).first()

    if not member:
        messages.error(request, "You are not a member of this team goal.")
        return redirect("team_goal_detail", goal_id=goal_id)

    if member.completed:
        messages.info(request, "Your contribution is already marked as complete.")
        return redirect("team_goal_detail", goal_id=goal_id)

    # Mark the user's contribution as complete
    member.mark_completed()
    messages.success(request, "Your contribution has been marked as complete.")
    notify_team_goal_completion(goal, request.user)
    return redirect("team_goal_detail", goal_id=goal_id)


@login_required
def remove_team_member(request, goal_id, member_id):
    """Remove a member from a team goal."""
    goal = get_object_or_404(TeamGoal, id=goal_id)

    # Check if user is the creator or a leader
    if not (goal.creator == request.user or goal.members.filter(user=request.user, role="leader").exists()):
        messages.error(request, "You don't have permission to remove members.")
        return redirect("team_goal_detail", goal_id=goal_id)

    member = get_object_or_404(TeamGoalMember, id=member_id, team_goal=goal)

    # Prevent removing the creator
    if member.user == goal.creator:
        messages.error(request, "The team creator cannot be removed.")
        return redirect("team_goal_detail", goal_id=goal_id)

    member.delete()
    messages.success(request, f"{member.user.username} has been removed from the team.")
    return redirect("team_goal_detail", goal_id=goal_id)


@login_required
def delete_team_goal(request, goal_id):
    """Delete a team goal."""
    goal = get_object_or_404(TeamGoal, id=goal_id)

    # Only creator can delete the goal
    if request.user != goal.creator:
        messages.error(request, "Only the creator can delete this team goal.")
        return redirect("team_goal_detail", goal_id=goal_id)

    if request.method == "POST":
        goal.delete()
        messages.success(request, "Team goal has been deleted.")
        return redirect("team_goals")

    return render(request, "teams/delete_confirm.html", {"goal": goal})


@teacher_required
def add_student_to_course(request, slug):
    course = get_object_or_404(Course, slug=slug)
    if course.teacher != request.user:
        return HttpResponseForbidden("You are not authorized to enroll students in this course.")
    if request.method == "POST":
        form = StudentEnrollmentForm(request.POST)
        if form.is_valid():
            first_name = form.cleaned_data["first_name"]
            last_name = form.cleaned_data["last_name"]
            email = form.cleaned_data["email"]

            # Check if a user with this email already exists.
            if User.objects.filter(email=email).exists():
                form.add_error("email", "A user with this email already exists.")
            else:
                # Generate a username by combining the first name and the email prefix.
                email_prefix = email.split("@")[0]
                generated_username = f"{first_name}_{email_prefix}".lower()

                # Ensure the username is unique; if not, append a random string.
                while User.objects.filter(username=generated_username).exists():
                    generated_username = f"{generated_username}{get_random_string(4)}"
                # Create a new student account with an auto-generated password.
                random_password = get_random_string(10)
                try:
                    student = User.objects.create_user(
                        username=generated_username,
                        email=email,
                        password=random_password,
                        first_name=first_name,
                        last_name=last_name,
                    )
                    # Mark the new user as a student (not a teacher).
                    student.profile.is_teacher = False
                    student.profile.save()

                    # Enroll the new student in the course if not already enrolled.
                    if Enrollment.objects.filter(course=course, student=student).exists():
                        form.add_error(None, "Student is already enrolled.")
                    else:
                        Enrollment.objects.create(course=course, student=student, status="approved")
                        messages.success(request, f"{first_name} {last_name} has been enrolled in the course.")

                        # Send enrollment notification and password reset link to student
                        reset_link = request.build_absolute_uri(reverse("account_reset_password"))
                        context = {
                            "student": student,
                            "course": course,
                            "teacher": request.user,
                            "reset_link": reset_link,
                        }
                        html_message = render_to_string("emails/student_enrollment.html", context)
                        send_mail(
                            f"You have been enrolled in {course.title}",
                            f"You have been enrolled in {course.title} by\
                                {request.user.get_full_name() or request.user.username}. "
                            f"Please visit {reset_link} to set your password.",
                            settings.DEFAULT_FROM_EMAIL,
                            [email],
                            html_message=html_message,
                            fail_silently=False,
                        )
                        return redirect("course_detail", slug=course.slug)
                except IntegrityError:
                    form.add_error(None, "Failed to create user account. Please try again.")
    else:
        form = StudentEnrollmentForm()

    return render(request, "courses/add_student.html", {"form": form, "course": course})


def donate(request):
    """Display the donation page with options for one-time donations and subscriptions."""
    # Get recent public donations to display
    recent_donations = Donation.objects.filter(status="completed", anonymous=False).order_by("-created_at")[:5]

    # Calculate total donations
    total_donations = Donation.objects.filter(status="completed").aggregate(total=Sum("amount"))["total"] or 0

    # Get donation amounts for the preset buttons
    donation_amounts = [5, 10, 25, 50, 100]

    context = {
        "stripe_public_key": settings.STRIPE_PUBLISHABLE_KEY,
        "recent_donations": recent_donations,
        "total_donations": total_donations,
        "donation_amounts": donation_amounts,
    }

    return render(request, "donate.html", context)


@login_required
def create_donation_payment_intent(request):
    """Create a payment intent for a one-time donation."""
    if request.method != "POST":
        return JsonResponse({"error": "Invalid request method"}, status=400)

    try:
        data = json.loads(request.body)
        amount = data.get("amount")
        message = data.get("message", "")
        anonymous = data.get("anonymous", False)

        if not amount or float(amount) <= 0:
            return JsonResponse({"error": "Invalid donation amount"}, status=400)

        # Convert amount to cents for Stripe
        amount_cents = int(float(amount) * 100)

        # Create a payment intent
        intent = stripe.PaymentIntent.create(
            amount=amount_cents,
            currency="usd",
            metadata={
                "donation_type": "one_time",
                "user_id": request.user.id,
                "message": message[:100] if message else "",  # Limit message length
                "anonymous": "true" if anonymous else "false",
            },
        )

        # Create a donation record
        donation = Donation.objects.create(
            user=request.user,
            email=request.user.email,
            amount=amount,
            donation_type="one_time",
            status="pending",
            stripe_payment_intent_id=intent.id,
            message=message,
            anonymous=anonymous,
        )

        return JsonResponse(
            {
                "clientSecret": intent.client_secret,
                "donation_id": donation.id,
            }
        )

    except Exception as e:
        return JsonResponse({"error": str(e)}, status=400)


@login_required
def create_donation_subscription(request):
    """Create a subscription for recurring donations."""
    if request.method != "POST":
        return JsonResponse({"error": "Invalid request method"}, status=400)

    try:
        data = json.loads(request.body)
        amount = data.get("amount")
        message = data.get("message", "")
        anonymous = data.get("anonymous", False)
        payment_method_id = data.get("payment_method_id")

        if not amount or float(amount) <= 0:
            return JsonResponse({"error": "Invalid donation amount"}, status=400)

        if not payment_method_id:
            return JsonResponse({"error": "Payment method is required"}, status=400)

        # Convert amount to cents for Stripe
        amount_cents = int(float(amount) * 100)

        # Check if user already has a Stripe customer ID
        customer_id = None
        if hasattr(request.user, "profile") and request.user.profile.stripe_customer_id:
            customer_id = request.user.profile.stripe_customer_id

        # Create or get customer
        if customer_id:
            customer = stripe.Customer.retrieve(customer_id)
        else:
            customer = stripe.Customer.create(
                email=request.user.email,
                name=request.user.get_full_name() or request.user.username,
                payment_method=payment_method_id,
                invoice_settings={"default_payment_method": payment_method_id},
            )

            # Save customer ID to user profile
            if hasattr(request.user, "profile"):
                request.user.profile.stripe_customer_id = customer.id
                request.user.profile.save()

        # Create a subscription product and price if they don't exist
        # Note: In a production environment, you might want to create these
        # products and prices in the Stripe dashboard and reference them here
        product = stripe.Product.create(
            name=f"Monthly Donation - ${amount}",
            type="service",
        )

        price = stripe.Price.create(
            product=product.id,
            unit_amount=amount_cents,
            currency="usd",
            recurring={"interval": "month"},
        )

        # Create the subscription
        subscription = stripe.Subscription.create(
            customer=customer.id,
            items=[{"price": price.id}],
            payment_behavior="default_incomplete",
            expand=["latest_invoice.payment_intent"],
            metadata={
                "donation_type": "subscription",
                "user_id": request.user.id,
                "message": message[:100] if message else "",
                "anonymous": "true" if anonymous else "false",
                "amount": amount,
            },
        )

        # Create a donation record
        donation = Donation.objects.create(
            user=request.user,
            email=request.user.email,
            amount=amount,
            donation_type="subscription",
            status="pending",
            stripe_subscription_id=subscription.id,
            stripe_customer_id=customer.id,
            message=message,
            anonymous=anonymous,
        )

        return JsonResponse(
            {
                "subscription_id": subscription.id,
                "client_secret": subscription.latest_invoice.payment_intent.client_secret,
                "donation_id": donation.id,
            }
        )

    except Exception as e:
        return JsonResponse({"error": str(e)}, status=400)


@csrf_exempt
def donation_webhook(request):
    """Handle Stripe webhooks for donations."""
    payload = request.body
    sig_header = request.META.get("HTTP_STRIPE_SIGNATURE")

    try:
        event = stripe.Webhook.construct_event(payload, sig_header, settings.STRIPE_WEBHOOK_SECRET)
    except ValueError:
        # Invalid payload
        return HttpResponse(status=400)
    except stripe.error.SignatureVerificationError:
        # Invalid signature
        return HttpResponse(status=400)

    # Handle payment intent events
    if event.type == "payment_intent.succeeded":
        payment_intent = event.data.object
        handle_successful_donation_payment(payment_intent)
    elif event.type == "payment_intent.payment_failed":
        payment_intent = event.data.object
        handle_failed_donation_payment(payment_intent)

    # Handle subscription events
    elif event.type == "customer.subscription.created":
        subscription = event.data.object
        handle_subscription_created(subscription)
    elif event.type == "customer.subscription.updated":
        subscription = event.data.object
        handle_subscription_updated(subscription)
    elif event.type == "customer.subscription.deleted":
        subscription = event.data.object
        handle_subscription_cancelled(subscription)
    elif event.type == "invoice.payment_succeeded":
        invoice = event.data.object
        handle_invoice_paid(invoice)
    elif event.type == "invoice.payment_failed":
        invoice = event.data.object
        handle_invoice_failed(invoice)

    return HttpResponse(status=200)


def handle_successful_donation_payment(payment_intent):
    """Handle successful one-time donation payments."""
    try:
        # Find the donation by payment intent ID
        donation = Donation.objects.get(stripe_payment_intent_id=payment_intent.id)
        donation.status = "completed"
        donation.save()

        # Send thank you email
        send_donation_thank_you_email(donation)

    except Donation.DoesNotExist:
        # This might be a payment for something else
        pass


def handle_failed_donation_payment(payment_intent):
    """Handle failed one-time donation payments."""
    try:
        # Find the donation by payment intent ID
        donation = Donation.objects.get(stripe_payment_intent_id=payment_intent.id)
        donation.status = "failed"
        donation.save()

    except Donation.DoesNotExist:
        # This might be a payment for something else
        pass


def handle_subscription_created(subscription):
    """Handle newly created subscriptions."""
    try:
        # Find the donation by subscription ID
        donation = Donation.objects.get(stripe_subscription_id=subscription.id)

        # Update status based on subscription status
        if subscription.status == "active":
            donation.status = "completed"
        elif subscription.status == "incomplete":
            donation.status = "pending"
        elif subscription.status == "canceled":
            donation.status = "cancelled"

        donation.save()

    except Donation.DoesNotExist:
        # This might be a subscription for something else
        pass


def handle_subscription_updated(subscription):
    """Handle subscription updates."""
    try:
        # Find the donation by subscription ID
        donation = Donation.objects.get(stripe_subscription_id=subscription.id)

        # Update status based on subscription status
        if subscription.status == "active":
            donation.status = "completed"
        elif subscription.status == "past_due":
            donation.status = "pending"
        elif subscription.status == "canceled":
            donation.status = "cancelled"

        donation.save()

    except Donation.DoesNotExist:
        # This might be a subscription for something else
        pass


def handle_subscription_cancelled(subscription):
    """Handle cancelled subscriptions."""
    try:
        # Find the donation by subscription ID
        donation = Donation.objects.get(stripe_subscription_id=subscription.id)
        donation.status = "cancelled"
        donation.save()

    except Donation.DoesNotExist:
        # This might be a subscription for something else
        pass


def handle_invoice_paid(invoice):
    """Handle successful subscription invoice payments."""
    if invoice.subscription:
        try:
            # Find the donation by subscription ID
            donation = Donation.objects.get(stripe_subscription_id=invoice.subscription)

            # Create a new donation record for this payment
            Donation.objects.create(
                user=donation.user,
                email=donation.email,
                amount=donation.amount,
                donation_type="subscription",
                status="completed",
                stripe_subscription_id=donation.stripe_subscription_id,
                stripe_customer_id=donation.stripe_customer_id,
                message=donation.message,
                anonymous=donation.anonymous,
            )

            # Send thank you email
            send_donation_thank_you_email(donation)

        except Donation.DoesNotExist:
            # This might be a subscription for something else
            pass


def handle_invoice_failed(invoice):
    """Handle failed subscription invoice payments."""
    if invoice.subscription:
        try:
            # Find the donation by subscription ID
            donation = Donation.objects.get(stripe_subscription_id=invoice.subscription)

            # Create a new donation record for this failed payment
            Donation.objects.create(
                user=donation.user,
                email=donation.email,
                amount=donation.amount,
                donation_type="subscription",
                status="failed",
                stripe_subscription_id=donation.stripe_subscription_id,
                stripe_customer_id=donation.stripe_customer_id,
                message=donation.message,
                anonymous=donation.anonymous,
            )

        except Donation.DoesNotExist:
            # This might be a subscription for something else
            pass


def send_donation_thank_you_email(donation):
    """Send a thank you email for donations."""
    subject = "Thank You for Your Donation!"
    from_email = settings.DEFAULT_FROM_EMAIL
    to_email = donation.email

    # Prepare context for email template
    context = {
        "donation": donation,
        "site_name": settings.SITE_NAME,
    }

    # Render email template
    html_message = render_to_string("emails/donation_thank_you.html", context)
    plain_message = strip_tags(html_message)

    # Send email
    send_mail(subject, plain_message, from_email, [to_email], html_message=html_message)


def donation_success(request):
    """Display a success page after a successful donation."""
    donation_id = request.GET.get("donation_id")

    if donation_id:
        try:
            donation = Donation.objects.get(id=donation_id)
            context = {
                "donation": donation,
            }
            return render(request, "donation_success.html", context)
        except Donation.DoesNotExist:
            pass

    # If no valid donation ID, redirect to the donate page
    return redirect("donate")


def donation_cancel(request):
    """Handle donation cancellation."""
    return redirect("donate")


def educational_videos_list(request):
    """View for listing educational videos with optional category filtering."""
    # Get category filter from query params
    selected_category = request.GET.get("category")

    # Base queryset
    videos = EducationalVideo.objects.select_related("uploader", "category").order_by("-uploaded_at")

    # Apply category filter if provided
    if selected_category:
        videos = videos.filter(category__slug=selected_category)
        selected_category_obj = get_object_or_404(Subject, slug=selected_category)
        selected_category_display = selected_category_obj.name
    else:
        selected_category_display = None

    # Get category counts for sidebar
    category_counts = dict(
        EducationalVideo.objects.values("category__name", "category__slug")
        .annotate(count=Count("id"))
        .values_list("category__slug", "count")
    )

    # Get all subjects for the dropdown
    subjects = Subject.objects.all().order_by("order", "name")

    # Paginate results
    paginator = Paginator(videos, 12)  # 12 videos per page
    page_number = request.GET.get("page", 1)
    page_obj = paginator.get_page(page_number)

    context = {
        "videos": page_obj,
        "is_paginated": paginator.num_pages > 1,
        "page_obj": page_obj,
        "subjects": subjects,
        "selected_category": selected_category,
        "selected_category_display": selected_category_display,
        "category_counts": category_counts,
    }

    return render(request, "videos/list.html", context)


@login_required
def upload_educational_video(request):
    """View for uploading a new educational video."""
    if request.method == "POST":
        form = EducationalVideoForm(request.POST)
        if form.is_valid():
            video = form.save(commit=False)
            video.uploader = request.user
            video.save()

            return redirect("educational_videos_list")
    else:
        form = EducationalVideoForm()

    return render(request, "videos/upload.html", {"form": form})


def certificate_detail(request, certificate_id):
    certificate = get_object_or_404(Certificate, certificate_id=certificate_id)
    if request.user != certificate.user and not request.user.is_staff:
        return HttpResponseForbidden("You don't have permission to view this certificate")
    context = {
        "certificate": certificate,
    }
    return render(request, "courses/certificate_detail.html", context)


@login_required
def generate_certificate(request, enrollment_id):
    # Retrieve the enrollment for the current user
    enrollment = get_object_or_404(Enrollment, id=enrollment_id, student=request.user)
    # Ensure the course is completed before generating a certificate
    if enrollment.status != "completed":
        messages.error(request, "You can only generate a certificate for a completed course.")
        return redirect("student_dashboard")

    # Check if a certificate already exists for this course and user
    certificate = Certificate.objects.filter(user=request.user, course=enrollment.course).first()
    if certificate:
        messages.info(request, "Certificate already generated.")
        return redirect("certificate_detail", certificate_id=certificate.certificate_id)

    # Create a new certificate record manually
    certificate = Certificate.objects.create(user=request.user, course=enrollment.course)
    messages.success(request, "Certificate generated successfully!")
    return redirect("certificate_detail", certificate_id=certificate.certificate_id)


@login_required
def tracker_list(request):
    trackers = ProgressTracker.objects.filter(user=request.user).order_by("-updated_at")
    return render(request, "trackers/list.html", {"trackers": trackers})


@login_required
def create_tracker(request):
    if request.method == "POST":
        form = ProgressTrackerForm(request.POST)
        if form.is_valid():
            tracker = form.save(commit=False)
            tracker.user = request.user
            tracker.save()
            return redirect("tracker_detail", tracker_id=tracker.id)
    else:
        form = ProgressTrackerForm()
    return render(request, "trackers/form.html", {"form": form, "title": "Create Progress Tracker"})


@login_required
def update_tracker(request, tracker_id):
    tracker = get_object_or_404(ProgressTracker, id=tracker_id, user=request.user)

    if request.method == "POST":
        form = ProgressTrackerForm(request.POST, instance=tracker)
        if form.is_valid():
            form.save()
            return redirect("tracker_detail", tracker_id=tracker.id)
    else:
        form = ProgressTrackerForm(instance=tracker)
    return render(request, "trackers/form.html", {"form": form, "tracker": tracker, "title": "Update Progress Tracker"})


@login_required
def tracker_detail(request, tracker_id):
    tracker = get_object_or_404(ProgressTracker, id=tracker_id, user=request.user)
    embed_url = request.build_absolute_uri(f"/trackers/embed/{tracker.embed_code}/")
    return render(request, "trackers/detail.html", {"tracker": tracker, "embed_url": embed_url})


@login_required
def update_progress(request, tracker_id):
    if request.method == "POST" and request.headers.get("X-Requested-With") == "XMLHttpRequest":
        tracker = get_object_or_404(ProgressTracker, id=tracker_id, user=request.user)

        try:
            new_value = int(request.POST.get("current_value", tracker.current_value))
            tracker.current_value = new_value
            tracker.save()

            return JsonResponse(
                {"success": True, "percentage": tracker.percentage, "current_value": tracker.current_value}
            )
        except ValueError:
            return JsonResponse({"success": False, "error": "Invalid value"}, status=400)
    return JsonResponse({"success": False, "error": "Invalid request"}, status=400)


@xframe_options_exempt
def embed_tracker(request, embed_code):
    tracker = get_object_or_404(ProgressTracker, embed_code=embed_code, public=True)
    return render(request, "trackers/embed.html", {"tracker": tracker})


@login_required
def streak_detail(request):
    """Display the user's learning streak."""
    if not request.user.is_authenticated:
        return redirect("account_login")
    streak, created = LearningStreak.objects.get_or_create(user=request.user)
    return render(request, "streak_detail.html", {"streak": streak})


def is_superuser(user):
    return user.is_superuser


@user_passes_test(is_superuser)
def sync_github_milestones(request):
    """Sync GitHub milestones with forum topics."""
    github_repo = "alphaonelabs/alphaonelabs-education-website"
    milestones_url = f"https://api.github.com/repos/{github_repo}/milestones"

    try:
        # Get GitHub milestones
        response = requests.get(milestones_url)
        response.raise_for_status()
        milestones = response.json()

        # Get or create a forum category for milestones
        category, created = ForumCategory.objects.get_or_create(
            name="GitHub Milestones",
            defaults={
                "slug": "github-milestones",
                "description": "Discussions about GitHub milestones and project roadmap",
                "icon": "fa-github",
            },
        )

        # Count for tracking
        created_count = 0
        updated_count = 0

        for milestone in milestones:
            milestone_title = milestone["title"]
            milestone_description = milestone["description"] or "No description provided."
            milestone_url = milestone["html_url"]
            milestone_state = milestone["state"]
            open_issues = milestone["open_issues"]
            closed_issues = milestone["closed_issues"]
            due_date = milestone.get("due_on", "No due date")

            # Format content with progress information
            progress = 0
            if open_issues + closed_issues > 0:
                progress = (closed_issues / (open_issues + closed_issues)) * 100

            content = f"""
## Milestone: {milestone_title}

{milestone_description}

**State:** {milestone_state}
**Progress:** {progress:.1f}% ({closed_issues} closed / {open_issues} open issues)
**Due Date:** {due_date}

[View on GitHub]({milestone_url})
            """

            # Try to find an existing topic for this milestone
            topic = ForumTopic.objects.filter(
                category=category, title__startswith=f"Milestone: {milestone_title}"
            ).first()

            if topic:
                # Update existing topic
                topic.content = content
                topic.is_pinned = milestone_state == "open"  # Pin open milestones
                topic.save()
                updated_count += 1
            else:
                # Create new topic
                # Use the first superuser as the author
                author = User.objects.filter(is_superuser=True).first()
                if author:
                    ForumTopic.objects.create(
                        category=category,
                        title=f"Milestone: {milestone_title}",
                        content=content,
                        author=author,
                        is_pinned=(milestone_state == "open"),
                    )
                    created_count += 1

        if created_count or updated_count:
            messages.success(
                request, f"Successfully synced GitHub milestones: {created_count} created, {updated_count} updated."
            )
        else:
            messages.info(request, "No GitHub milestones to sync.")

    except requests.exceptions.RequestException as e:
        messages.error(request, f"Error fetching GitHub milestones: {str(e)}")
    except Exception as e:
        messages.error(request, f"Error syncing milestones: {str(e)}")

    return redirect("forum_categories")


@login_required
def toggle_course_status(request, slug):
    """Toggle a course between draft and published status"""
    course = get_object_or_404(Course, slug=slug)

    # Check if user is the course teacher
    if request.user != course.teacher:
        messages.error(request, "Only the course teacher can modify course status!")
        return redirect("course_detail", slug=slug)

    # Toggle the status between draft and published
    if course.status == "draft":
        course.status = "published"
        messages.success(request, "Course has been published successfully!")
    elif course.status == "published":
        course.status = "draft"
        messages.success(request, "Course has been unpublished and is now in draft mode.")
    # Note: We don't toggle from/to 'archived' status as that's a separate action

    course.save()
    return redirect("course_detail", slug=slug)


def public_profile(request, username):
    user = get_object_or_404(User, username=username)

    try:
        profile = user.profile
    except Profile.DoesNotExist:
        # Instead of raising Http404, we call custom_404.
        return custom_404(request, "Profile not found.")

    if not profile.is_profile_public:
        return custom_404(request, "Profile not found.")

    context = {"profile": profile}

    if profile.is_teacher:
        courses = Course.objects.filter(teacher=user)
        total_students = sum(course.enrollments.filter(status="approved").count() for course in courses)
        context.update(
            {
                "teacher_stats": {
                    "courses": courses,
                    "total_courses": courses.count(),
                    "total_students": total_students,
                }
            }
        )
    else:
        enrollments = Enrollment.objects.filter(student=user)
        completed_enrollments = enrollments.filter(status="completed")
        total_courses = enrollments.count()
        total_completed = completed_enrollments.count()
        total_progress = 0
        progress_count = 0
        for enrollment in enrollments:
            progress, _ = CourseProgress.objects.get_or_create(enrollment=enrollment)
            total_progress += progress.completion_percentage
            progress_count += 1
        avg_progress = round(total_progress / progress_count) if progress_count > 0 else 0
        context.update(
            {
                "total_courses": total_courses,
                "total_completed": total_completed,
                "avg_progress": avg_progress,
                "completed_courses": completed_enrollments,
            }
        )

    return render(request, "public_profile_detail.html", context)


class GradeableLinkListView(ListView):
    """View to display all submitted links that can be graded."""

    model = GradeableLink
    template_name = "grade_links/link_list.html"
    context_object_name = "links"
    paginate_by = 10


class GradeableLinkDetailView(DetailView):
    """View to display details about a specific link and its grades."""

    model = GradeableLink
    template_name = "grade_links/link_detail.html"
    context_object_name = "link"

    def get_context_data(self, **kwargs):
        context = super().get_context_data(**kwargs)

        # Check if user is authenticated
        if self.request.user.is_authenticated:
            # Check if the user has already graded this link
            try:
                user_grade = LinkGrade.objects.get(link=self.object, user=self.request.user)
                context["user_grade"] = user_grade
                context["grade_form"] = LinkGradeForm(instance=user_grade)
            except LinkGrade.DoesNotExist:
                context["grade_form"] = LinkGradeForm()

        # Get all grades for this link
        context["grades"] = self.object.grades.all()

        return context


class GradeableLinkCreateView(LoginRequiredMixin, CreateView):
    """View to submit a new link for grading."""

    model = GradeableLink
    form_class = GradeableLinkForm
    template_name = "grade_links/submit_link.html"
    success_url = reverse_lazy("gradeable_link_list")

    def form_valid(self, form):
        form.instance.user = self.request.user
        messages.success(self.request, "Your link has been submitted for grading!")
        return super().form_valid(form)


@login_required
def grade_link(request, pk):
    """View to grade a link."""
    link = get_object_or_404(GradeableLink, pk=pk)

    # Prevent users from grading their own links
    if link.user == request.user:
        messages.error(request, "You cannot grade your own submissions!")
        return redirect("gradeable_link_detail", pk=link.pk)

    # Check if the user has already graded this link
    try:
        user_grade = LinkGrade.objects.get(link=link, user=request.user)
    except LinkGrade.DoesNotExist:
        user_grade = None

    if request.method == "POST":
        form = LinkGradeForm(request.POST, instance=user_grade)
        if form.is_valid():
            grade = form.save(commit=False)
            grade.link = link
            grade.user = request.user
            grade.save()
            messages.success(request, "Your grade has been submitted!")
            return redirect("gradeable_link_detail", pk=link.pk)
    else:
        form = LinkGradeForm(instance=user_grade)

    return render(
        request,
        "grade_links/grade_link.html",
        {
            "form": form,
            "link": link,
        },
    )


def duplicate_session(request, session_id):
    """Duplicate a session to next week."""
    # Get the original session
    session = get_object_or_404(Session, id=session_id)
    course = session.course

    # Check if user is the course teacher
    if request.user != course.teacher:
        messages.error(request, "Only the course teacher can duplicate sessions!")
        return redirect("course_detail", slug=course.slug)

    # Create a new session with the same properties but dates shifted forward by a week
    new_session = Session(
        course=course,
        title=session.title,
        description=session.description,
        is_virtual=session.is_virtual,
        meeting_link=session.meeting_link,
        meeting_id="",  # Clear meeting ID as it will be a new meeting
        location=session.location,
        price=session.price,
        enable_rollover=session.enable_rollover,
        rollover_pattern=session.rollover_pattern,
    )

    # Set dates one week later
    time_shift = timezone.timedelta(days=7)
    new_session.start_time = session.start_time + time_shift
    new_session.end_time = session.end_time + time_shift

    # Save the new session
    new_session.save()
    msg = f"Session '{session.title}' duplicated for {new_session.start_time.strftime('%b %d, %Y')}"
    messages.success(request, msg)

    return redirect("course_detail", slug=course.slug)


def run_create_test_data(request):
    """Run the create_test_data management command and redirect to homepage."""
    from django.conf import settings

    if not settings.DEBUG:
        messages.error(request, "This action is only available in debug mode.")
        return redirect("index")

    try:
        call_command("create_test_data")
        messages.success(request, "Test data has been created successfully!")
    except Exception as e:
        messages.error(request, f"Error creating test data: {str(e)}")

    return redirect("index")


@login_required
<<<<<<< HEAD
@require_POST
def update_student_attendance(request):
    if not request.headers.get("X-Requested-With") == "XMLHttpRequest":
        return JsonResponse({"success": False, "message": "Invalid request"}, status=400)

    try:
        session_id = request.POST.get("session_id")
        student_id = request.POST.get("student_id")
        status = request.POST.get("status")
        notes = request.POST.get("notes", "")

        if not all([session_id, student_id, status]):
            return JsonResponse({"success": False, "message": "Missing required fields"}, status=400)

        session = Session.objects.get(id=session_id)
        student = User.objects.get(id=student_id)

        # Check if the user is the course teacher
        if request.user != session.course.teacher:
            return JsonResponse(
                {"success": False, "message": "Unauthorized: Only the course teacher can update attendance"}, status=403
            )

        # Update or create the attendance record
        attendance, created = SessionAttendance.objects.update_or_create(
            session=session, student=student, defaults={"status": status, "notes": notes}
        )

        return JsonResponse(
            {"success": True, "message": "Attendance updated successfully", "created": created, "status": status}
        )
    except Session.DoesNotExist:
        return JsonResponse({"success": False, "message": "Session not found"}, status=404)
    except User.DoesNotExist:
        return JsonResponse({"success": False, "message": "Student not found"}, status=404)
    except Exception as e:
        return JsonResponse({"success": False, "message": f"Error: {str(e)}"}, status=500)


@login_required
def get_student_attendance(request):
    """Get a student's attendance data for a specific course."""
    if not request.headers.get("X-Requested-With") == "XMLHttpRequest":
        return JsonResponse({"success": False, "message": "Invalid request"}, status=400)

    student_id = request.GET.get("student_id")
    course_id = request.GET.get("course_id")

    if not all([student_id, course_id]):
        return JsonResponse({"success": False, "message": "Missing required parameters"}, status=400)

    try:
        course = Course.objects.get(id=course_id)
        student = User.objects.get(id=student_id)

        # Check if user is authorized (must be the course teacher)
        if request.user != course.teacher:
            return JsonResponse(
                {"success": False, "message": "Unauthorized: Only the course teacher can view this data"}, status=403
            )

        # Get all attendance records for this student in this course
        attendance_records = SessionAttendance.objects.filter(student=student, session__course=course).select_related(
            "session"
        )

        # Format the data for the frontend
        attendance_data = {}
        for record in attendance_records:
            attendance_data[record.session.id] = {
                "status": record.status,
                "notes": record.notes,
                "created_at": record.created_at.isoformat(),
                "updated_at": record.updated_at.isoformat(),
            }

        return JsonResponse({"success": True, "attendance": attendance_data})

    except Course.DoesNotExist:
        return JsonResponse({"success": False, "message": "Course not found"}, status=404)
    except User.DoesNotExist:
        return JsonResponse({"success": False, "message": "Student not found"}, status=404)
    except Exception as e:
        return JsonResponse({"success": False, "message": f"Error: {str(e)}"}, status=500)


@login_required
@teacher_required
def student_management(request, course_slug, student_id):
    """
    View for managing a specific student in a course.
    This replaces the modal functionality with a dedicated page.
    """
    course = get_object_or_404(Course, slug=course_slug)
    student = get_object_or_404(User, id=student_id)

    # Check if user is the course teacher
    if request.user != course.teacher:
        messages.error(request, "Only the course teacher can manage students!")
        return redirect("course_detail", slug=course.slug)

    # Check if student is enrolled in this course
    enrollment = get_object_or_404(Enrollment, course=course, student=student)

    # Get sessions for this course
    sessions = course.sessions.all().order_by("start_time")

    # Get attendance records
    attendance_records = SessionAttendance.objects.filter(student=student, session__course=course).select_related(
        "session"
    )

    # Format attendance data for easier access in template
    attendance_data = {}
    for record in attendance_records:
        attendance_data[record.session.id] = {"status": record.status, "notes": record.notes}

    # Get student progress data
    progress = CourseProgress.objects.filter(enrollment=enrollment).first()
    completed_sessions = []
    if progress:
        completed_sessions = progress.completed_sessions.all()

    # Calculate attendance rate
    total_sessions = sessions.count()
    attended_sessions = SessionAttendance.objects.filter(
        student=student, session__course=course, status__in=["present", "late"]
    ).count()

    attendance_rate = 0
    if total_sessions > 0:
        attendance_rate = int((attended_sessions / total_sessions) * 100)

    # Get badges earned by this student
    user_badges = student.badges.all()

    context = {
        "course": course,
        "student": student,
        "enrollment": enrollment,
        "sessions": sessions,
        "attendance_data": attendance_data,
        "attendance_rate": attendance_rate,
        "progress": progress,
        "completed_sessions": completed_sessions,
        "badges": user_badges,
    }

    return render(request, "courses/student_management.html", context)


@login_required
@teacher_required
def update_student_progress(request, enrollment_id):
    """
    View for updating a student's progress in a course.
    """
    enrollment = get_object_or_404(Enrollment, id=enrollment_id)
    course = enrollment.course

    # Check if user is the course teacher
    if request.user != course.teacher:
        messages.error(request, "Only the course teacher can update student progress!")
        return redirect("course_detail", slug=course.slug)

    if request.method == "POST":
        grade = request.POST.get("grade")
        status = request.POST.get("status")
        comments = request.POST.get("comments", "")

        # Update enrollment
        enrollment.grade = grade
        enrollment.status = status
        enrollment.notes = comments
        enrollment.last_grade_update = timezone.now()
        enrollment.save()

        messages.success(request, f"Progress for {enrollment.student.username} updated successfully!")
        return redirect("student_management", course_slug=course.slug, student_id=enrollment.student.id)

    # If not POST, redirect back to student management
    return redirect("student_management", course_slug=course.slug, student_id=enrollment.student.id)


@login_required
@teacher_required
def update_teacher_notes(request, enrollment_id):
    """
    View for updating teacher's private notes for a student.
    """
    enrollment = get_object_or_404(Enrollment, id=enrollment_id)
    course = enrollment.course

    # Check if user is the course teacher
    if request.user != course.teacher:
        messages.error(request, "Only the course teacher can update notes!")
        return redirect("course_detail", slug=course.slug)

    if request.method == "POST":
        notes = request.POST.get("teacher_notes", "")

        # If notes have changed, create a new note history entry
        if enrollment.teacher_notes != notes and notes.strip():
            NoteHistory.objects.create(enrollment=enrollment, content=notes, created_by=request.user)

        # Update enrollment
        enrollment.teacher_notes = notes
        enrollment.save()

        messages.success(request, f"Notes for {enrollment.student.username} updated successfully!")

    return redirect("student_management", course_slug=course.slug, student_id=enrollment.student.id)


@login_required
@teacher_required
@require_POST
def award_badge(request):
    """
    AJAX view for awarding badges to students.
    """
    if not request.headers.get("X-Requested-With") == "XMLHttpRequest":
        return JsonResponse({"success": False, "message": "Invalid request"}, status=400)

    student_id = request.POST.get("student_id")
    badge_type = request.POST.get("badge_type")
    course_slug = request.POST.get("course_slug")

    if not all([student_id, badge_type, course_slug]):
        return JsonResponse({"success": False, "message": "Missing required parameters"}, status=400)

    try:
        student = User.objects.get(id=student_id)
        course = Course.objects.get(slug=course_slug)

        # Check if user is the course teacher
        if request.user != course.teacher:
            return JsonResponse(
                {"success": False, "message": "Unauthorized: Only the course teacher can award badges"}, status=403
            )

        # Handle different badge types
        badge = None
        if badge_type == "perfect_attendance":
            badge, created = Badge.objects.get_or_create(
                name="Perfect Attendance",
                defaults={"description": "Awarded for attending all sessions in a course", "points": 50},
            )
        elif badge_type == "participation":
            badge, created = Badge.objects.get_or_create(
                name="Outstanding Participation",
                defaults={"description": "Awarded for exceptional participation in course discussions", "points": 75},
            )
        elif badge_type == "completion":
            badge, created = Badge.objects.get_or_create(
                name="Course Completion",
                defaults={"description": "Awarded for successfully completing the course", "points": 100},
            )
        else:
            return JsonResponse({"success": False, "message": "Invalid badge type"}, status=400)

        # Award the badge to the student
        user_badge, created = UserBadge.objects.get_or_create(
            user=student, badge=badge, defaults={"awarded_by": request.user, "course": course}
        )

        if not created:
            return JsonResponse({"success": False, "message": "Student already has this badge"}, status=400)

        return JsonResponse(
            {"success": True, "message": f"Badge '{badge.name}' awarded successfully to {student.username}"}
        )

    except User.DoesNotExist:
        return JsonResponse({"success": False, "message": "Student not found"}, status=404)
    except Course.DoesNotExist:
        return JsonResponse({"success": False, "message": "Course not found"}, status=404)
    except Exception as e:
        return JsonResponse({"success": False, "message": f"Error: {str(e)}"}, status=500)
=======
def notification_preferences(request):
    """
    Display and update the notification preferences for the logged-in user.
    """
    # Get (or create) the user's notification preferences.
    preference, created = NotificationPreference.objects.get_or_create(user=request.user)

    if request.method == "POST":
        form = NotificationPreferencesForm(request.POST, instance=preference)
        if form.is_valid():
            form.save()
            messages.success(request, "Your notification preferences have been updated.")
            # Redirect to the profile page after saving
            return redirect("profile")
        else:
            messages.error(request, "There was an error updating your preferences.")
    else:
        form = NotificationPreferencesForm(instance=preference)

    return render(request, "account/notification_preferences.html", {"form": form})
>>>>>>> 7af9e36f
<|MERGE_RESOLUTION|>--- conflicted
+++ resolved
@@ -114,11 +114,8 @@
     LearningStreak,
     LinkGrade,
     Meme,
-<<<<<<< HEAD
     NoteHistory,
-=======
     NotificationPreference,
->>>>>>> 7af9e36f
     Order,
     OrderItem,
     PeerConnection,
@@ -4705,7 +4702,6 @@
 
 
 @login_required
-<<<<<<< HEAD
 @require_POST
 def update_student_attendance(request):
     if not request.headers.get("X-Requested-With") == "XMLHttpRequest":
@@ -4985,7 +4981,7 @@
         return JsonResponse({"success": False, "message": "Course not found"}, status=404)
     except Exception as e:
         return JsonResponse({"success": False, "message": f"Error: {str(e)}"}, status=500)
-=======
+
 def notification_preferences(request):
     """
     Display and update the notification preferences for the logged-in user.
@@ -5006,4 +5002,3 @@
         form = NotificationPreferencesForm(instance=preference)
 
     return render(request, "account/notification_preferences.html", {"form": form})
->>>>>>> 7af9e36f
