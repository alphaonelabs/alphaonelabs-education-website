--- conflicted
+++ resolved
@@ -5477,7 +5477,6 @@
     return render(request, "web/study/create_group.html", {"form": form})
 
 
-<<<<<<< HEAD
 def features_page(request):
     """View to display the features page."""
     return render(request, "features.html")
@@ -5615,7 +5614,7 @@
         logger = logging.getLogger(__name__)
         logger.error(f"Error getting vote counts: {str(e)}", exc_info=True)
         return JsonResponse({"status": "error", "message": f"Error getting vote counts: {str(e)}"}, status=500)
-=======
+
 @login_required
 def progress_visualization(request):
     """Generate and render progress visualization statistics for a student's enrolled courses."""
@@ -6047,4 +6046,3 @@
     # Cache for 1 hour
     cache.set(cache_key, context, 3600)
     return render(request, "web/contributor_detail.html", context)
->>>>>>> 5eae0e19
