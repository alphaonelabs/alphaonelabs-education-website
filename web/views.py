--- conflicted
+++ resolved
@@ -5873,7 +5873,1066 @@
     return render(request, "web/study/create_group.html", {"form": form})
 
 
-<<<<<<< HEAD
+def features_page(request):
+    """View to display the features page."""
+    return render(request, "features.html")
+
+
+@require_POST
+@csrf_protect
+def feature_vote(request):
+    """API endpoint to handle feature voting."""
+    feature_id = request.POST.get("feature_id")
+    vote_type = request.POST.get("vote")
+
+    if not feature_id or vote_type not in ["up", "down"]:
+        return JsonResponse({"status": "error", "message": "Invalid parameters"}, status=400)
+
+    # Store IP for anonymous users
+    ip_address = None
+    if not request.user.is_authenticated:
+        ip_address = (
+            request.META.get("REMOTE_ADDR") or request.META.get("HTTP_X_FORWARDED_FOR", "").split(",")[0].strip()
+        )
+        if not ip_address:
+            return JsonResponse({"status": "error", "message": "Could not identify user"}, status=400)
+
+    # Process the vote
+    try:
+        # Use transaction to prevent race conditions during vote operations
+        with transaction.atomic():
+            # Check for existing vote
+            existing_vote = None
+            if request.user.is_authenticated:
+                existing_vote = FeatureVote.objects.filter(feature_id=feature_id, user=request.user).first()
+            elif ip_address:
+                existing_vote = FeatureVote.objects.filter(
+                    feature_id=feature_id, ip_address=ip_address, user__isnull=True
+                ).first()
+
+            # Handle the vote logic
+            status_message = "Vote recorded"
+            if existing_vote:
+                if existing_vote.vote == vote_type:
+                    status_message = "You've already cast this vote"
+                else:
+                    # Change vote type if user changed their mind
+                    existing_vote.vote = vote_type
+                    existing_vote.save()
+                    status_message = "Vote changed"
+            else:
+                # Create new vote
+                new_vote = FeatureVote(feature_id=feature_id, vote=vote_type)
+
+                if request.user.is_authenticated:
+                    new_vote.user = request.user
+                else:
+                    new_vote.ip_address = ip_address
+
+                new_vote.save()
+
+            # Get updated counts within the transaction to ensure consistency
+            up_count = FeatureVote.objects.filter(feature_id=feature_id, vote="up").count()
+            down_count = FeatureVote.objects.filter(feature_id=feature_id, vote="down").count()
+
+        # Calculate percentage for visualization
+        total_votes = up_count + down_count
+        up_percentage = round((up_count / total_votes) * 100) if total_votes > 0 else 0
+        down_percentage = round((down_count / total_votes) * 100) if total_votes > 0 else 0
+
+        return JsonResponse(
+            {
+                "status": "success",
+                "message": status_message,
+                "up_count": up_count,
+                "down_count": down_count,
+                "total_votes": total_votes,
+                "up_percentage": up_percentage,
+                "down_percentage": down_percentage,
+            }
+        )
+
+    except Exception as e:
+        import logging
+
+        logger = logging.getLogger(__name__)
+        logger.error(f"Error processing vote: {str(e)}", exc_info=True)
+        return JsonResponse({"status": "error", "message": f"Error processing vote: {str(e)}"}, status=500)
+
+
+@require_GET
+def feature_vote_count(request):
+    """Get vote counts for one or more features."""
+    feature_ids = request.GET.get("feature_ids", "").split(",")
+    if not feature_ids or not feature_ids[0]:
+        return JsonResponse({"error": "No feature IDs provided"}, status=400)
+
+    result = {}
+    # Get all up and down votes in a single query each for better performance
+    up_votes = (
+        FeatureVote.objects.filter(feature_id__in=feature_ids, vote="up")
+        .values("feature_id")
+        .annotate(count=Count("id"))
+    )
+    down_votes = (
+        FeatureVote.objects.filter(feature_id__in=feature_ids, vote="down")
+        .values("feature_id")
+        .annotate(count=Count("id"))
+    )
+
+    # Create lookup dictionaries for efficient access
+    up_votes_dict = {str(vote["feature_id"]): vote["count"] for vote in up_votes}
+    down_votes_dict = {str(vote["feature_id"]): vote["count"] for vote in down_votes}
+
+    # Check user's votes if authenticated
+    user_votes = {}
+    if request.user.is_authenticated:
+        user_vote_objects = FeatureVote.objects.filter(feature_id__in=feature_ids, user=request.user)
+        for vote in user_vote_objects:
+            user_votes[str(vote.feature_id)] = vote.vote
+    elif request.META.get("REMOTE_ADDR"):
+        # Get IP address for anonymous users
+        ip_address = (
+            request.META.get("REMOTE_ADDR") or request.META.get("HTTP_X_FORWARDED_FOR", "").split(",")[0].strip()
+        )
+        if ip_address:
+            anon_vote_objects = FeatureVote.objects.filter(
+                feature_id__in=feature_ids, ip_address=ip_address, user__isnull=True
+            )
+            for vote in anon_vote_objects:
+                user_votes[str(vote.feature_id)] = vote.vote
+
+    for feature_id in feature_ids:
+        up_count = up_votes_dict.get(feature_id, 0)
+        down_count = down_votes_dict.get(feature_id, 0)
+        total_votes = up_count + down_count
+
+        # Calculate percentages
+        up_percentage = (up_count / total_votes * 100) if total_votes > 0 else 0
+        down_percentage = (down_count / total_votes * 100) if total_votes > 0 else 0
+
+        result[feature_id] = {
+            "up_count": up_count,
+            "down_count": down_count,
+            "total_votes": total_votes,
+            "up_percentage": round(up_percentage, 1),
+            "down_percentage": round(down_percentage, 1),
+            "user_vote": user_votes.get(feature_id, None),
+        }
+
+    return JsonResponse(result)
+
+
+@login_required
+def progress_visualization(request):
+    """Generate and render progress visualization statistics for a student's enrolled courses."""
+    user = request.user
+
+    # Create a unique cache key based on user ID
+    cache_key = f"user_progress_{user.id}"
+    context = cache.get(cache_key)
+
+    if not context:
+        # Cache miss - calculate all data
+        enrollments = Enrollment.objects.filter(student=user)
+        course_stats = calculate_course_stats(enrollments)
+        attendance_stats = calculate_attendance_stats(user, enrollments)
+        learning_activity = calculate_learning_activity(user, enrollments)
+        completion_pace = calculate_completion_pace(enrollments)
+        chart_data = prepare_chart_data(enrollments)
+
+        # Combine all stats into a single context dictionary
+        context = {**course_stats, **attendance_stats, **learning_activity, **completion_pace, **chart_data}
+        # Cache the results (no expiration, we'll invalidate manually via signals)
+        cache.set(cache_key, context, timeout=None)  # None means no expiration
+
+    return render(request, "courses/progress_visualization.html", context)
+
+
+def calculate_course_stats(enrollments):
+    """Calculate statistics on the user's course progress."""
+    total_courses = enrollments.count()
+    courses_completed = enrollments.filter(status="completed").count()
+    topics_mastered = sum(e.progress.completed_sessions.count() for e in enrollments if hasattr(e, "progress"))
+
+    return {
+        "total_courses": total_courses,
+        "courses_completed": courses_completed,
+        "courses_completed_percentage": round((courses_completed / total_courses) * 100) if total_courses else 0,
+        "topics_mastered": topics_mastered,
+    }
+
+
+def calculate_attendance_stats(user, enrollments):
+    """Calculate the user's attendance statistics."""
+    all_attendances = SessionAttendance.objects.filter(
+        student=user, session__course__in=[e.course for e in enrollments]
+    )
+    total_attendance_count = all_attendances.count()
+    present_attendance_count = all_attendances.filter(status__in=["present", "late"]).count()
+
+    return {
+        "average_attendance": (
+            round((present_attendance_count / total_attendance_count) * 100) if total_attendance_count else 0
+        )
+    }
+
+
+def calculate_learning_activity(user, enrollments):
+    """Calculate learning activity metrics like active days, streaks, and learning hours."""
+    all_completed_sessions = [
+        s for s in get_all_completed_sessions(enrollments) if s.start_time and s.end_time and s.end_time > s.start_time
+    ]
+    now = timezone.now()
+
+    # Find the most active day of the week
+    most_active_day = Counter(session.start_time.strftime("%A") for session in all_completed_sessions).most_common(1)
+    # Find the most recent session date
+    last_session_date = (
+        max(all_completed_sessions, key=lambda s: s.start_time).start_time.strftime("%b %d, %Y")
+        if all_completed_sessions
+        else "N/A"
+    )
+
+    streak, _ = LearningStreak.objects.get_or_create(user=user)
+    current_streak = streak.current_streak
+
+    total_learning_hours = round(
+        sum((s.end_time - s.start_time).total_seconds() / 3600 for s in all_completed_sessions), 1
+    )
+
+    # Calculate the number of weeks since the first session, minimum 1 week
+    weeks_since_first_session = (
+        max(1, (now - min(all_completed_sessions, key=lambda s: s.start_time).start_time).days / 7)
+        if all_completed_sessions
+        else 1
+    )
+    avg_sessions_per_week = round(len(all_completed_sessions) / weeks_since_first_session, 1)
+
+    return {
+        # Extract the day name from the most common day tuple, or default to "N/A"
+        "most_active_day": most_active_day[0][0] if most_active_day else "N/A",
+        "last_session_date": last_session_date,
+        "current_streak": current_streak,
+        "total_learning_hours": total_learning_hours,
+        "avg_sessions_per_week": avg_sessions_per_week,
+    }
+
+
+def calculate_completion_pace(enrollments):
+    """Calculate the average completion pace for completed courses."""
+    completed_enrollments = enrollments.filter(status="completed")
+    if not completed_enrollments.exists():
+        return {"completion_pace": "N/A"}
+
+    total_days = sum(
+        (e.completion_date - e.enrollment_date).days
+        for e in completed_enrollments
+        if e.completion_date and e.enrollment_date
+    )
+    avg_days_to_complete = total_days / completed_enrollments.count() if completed_enrollments.count() > 0 else 0
+
+    return {"completion_pace": f"{avg_days_to_complete:.0f} days/course"}
+
+
+def get_all_completed_sessions(enrollments):
+    """Retrieve all completed sessions for a user's enrollments."""
+    return [s for e in enrollments if hasattr(e, "progress") for s in e.progress.completed_sessions.all()]
+
+
+def prepare_chart_data(enrollments):
+    """Prepare data for visualizing user progress in charts."""
+    colors = ["255,99,132", "54,162,235", "255,206,86", "75,192,192", "153,102,255"]
+
+    courses = []
+    progress_dates, sessions_completed = [], []
+
+    for i, e in enumerate(enrollments):
+        color = colors[i % len(colors)]
+        # Basic course data with progress information
+        course_data = {
+            "title": e.course.title,
+            "color": color,
+            "progress": getattr(e.progress, "completion_percentage", 0),
+            "sessions_completed": e.progress.completed_sessions.count() if hasattr(e, "progress") else 0,
+            "total_sessions": e.course.sessions.count(),
+        }
+
+        # Add time series data for courses with completed sessions
+        if hasattr(e, "progress") and e.progress.completed_sessions.exists():
+            # Find the most recent active session date
+            last_session = max(e.progress.completed_sessions.all(), key=lambda s: s.start_time)
+            course_data["last_active"] = last_session.start_time.strftime("%b %d, %Y")
+            # Generate time series data for progress visualization
+            time_data = prepare_time_series_data(e, course_data["total_sessions"])
+            course_data.update(time_data)
+            progress_dates.append(time_data["dates"])
+            sessions_completed.append(time_data["sessions_points"])
+        else:
+            # Default values for courses without progress
+            course_data.update({"last_active": "Not started", "progress_over_time": []})
+            progress_dates.append([])
+            sessions_completed.append([])
+
+        courses.append(course_data)
+
+    return {
+        "courses": courses,
+        # Create a sorted list of all unique dates by flattening and deduplicating
+        "progress_dates": json.dumps(sorted(set(date for dates in progress_dates for date in dates))),
+        "sessions_completed": json.dumps(sessions_completed),
+        "courses_json": json.dumps(courses),
+    }
+
+
+def prepare_time_series_data(enrollment, total_sessions):
+    """Generate time series data for progress visualization."""
+    completed_sessions = (
+        sorted(enrollment.progress.completed_sessions.all(), key=lambda s: s.start_time)
+        if hasattr(enrollment, "progress")
+        else []
+    )
+
+    return {
+        # Calculate progress percentage for each completed session
+        "progress_over_time": [
+            round(((idx + 1) / total_sessions) * 100, 1) if total_sessions else 0
+            for idx, _ in enumerate(completed_sessions)
+        ],
+        # Create sequential session numbers
+        "sessions_points": list(range(1, len(completed_sessions) + 1)),
+        # Format session dates consistently
+        "dates": [s.start_time.strftime("%Y-%m-%d") for s in completed_sessions],
+    }
+
+
+# map views
+
+
+@login_required
+def classes_map(request):
+    """View for displaying classes near the user."""
+    now = timezone.now()
+    sessions = (
+        Session.objects.filter(Q(start_time__gte=now) | Q(start_time__lte=now, end_time__gte=now))
+        .filter(is_virtual=False, location__isnull=False)
+        .exclude(location="")
+        .order_by("start_time")
+        .select_related("course", "course__teacher")
+    )
+    # Get filter parameters
+    course_id = request.GET.get("course")
+    teaching_style = request.GET.get("teaching_style")
+    # Apply filters
+    if course_id:
+        sessions = sessions.filter(course_id=course_id, status="published")
+    if teaching_style:
+        sessions = sessions.filter(teaching_style=teaching_style)
+    # Fetch only necessary course fields
+    courses = Course.objects.only("id", "title").order_by("title")
+    age_groups = Course._meta.get_field("level").choices
+    teaching_styles = list(set(Session.objects.values_list("teaching_style", flat=True)))
+    context = {"sessions": sessions, "courses": courses, "age_groups": age_groups, "teaching_style": teaching_styles}
+    return render(request, "web/classes_map.html", context)
+
+
+@login_required
+def map_data_api(request):
+    """API to return all live and ongoing class data in JSON format."""
+    now = timezone.now()
+    sessions = (
+        Session.objects.filter(
+            Q(start_time__gte=now) | Q(start_time__lte=now, end_time__gte=now)  # Future or Live classes
+        )
+        .filter(Q(is_virtual=False) & ~Q(location=""))
+        .select_related("course", "course__teacher")
+    )
+
+    course_id = request.GET.get("course")
+    age_group = request.GET.get("age_group")
+
+    if course_id:
+        sessions = sessions.filter(course__id=course_id, status="published")
+    if age_group:
+        sessions = sessions.filter(course__level=age_group)
+
+    logger.debug(f"API call with filters: course={course_id}, age={age_group}")
+
+    map_data = []
+    sessions_to_update = []
+    # Limit geocoding to a reasonable number per request
+    MAX_GEOCODING_PER_REQUEST = 5
+    geocoding_count = 0
+    geocoding_errors = 0
+    coordinate_errors = 0
+    for session in sessions:
+        if not session.latitude or not session.longitude:
+            if geocoding_count >= MAX_GEOCODING_PER_REQUEST:
+                logger.warning(f"Geocoding limit reached ({MAX_GEOCODING_PER_REQUEST}). Skipping session {session.id}")
+                continue
+            geocoding_count += 1
+            logger.info(f"Geocoding session {session.id} with location: {session.location}")
+            lat, lng = geocode_address(session.location)
+            if lat is not None and lng is not None:
+                session.latitude = lat
+                session.longitude = lng
+                sessions_to_update.append(session)
+            else:
+                geocoding_errors += 1
+                logger.warning(f"Skipping session {session.id} due to failed geocoding")
+                continue
+
+        try:
+            lat = float(session.latitude)
+            lng = float(session.longitude)
+            map_data.append(
+                {
+                    "id": session.id,
+                    "title": session.title,
+                    "course_title": session.course.title,
+                    "teacher": session.course.teacher.get_full_name() or session.course.teacher.username,
+                    "start_time": session.start_time.isoformat(),
+                    "end_time": session.end_time.isoformat(),
+                    "location": session.location,
+                    "lat": lat,
+                    "lng": lng,
+                    "price": str(session.price or session.course.price),
+                    "url": session.get_absolute_url(),
+                    "course": session.course.title,
+                    "level": session.course.get_level_display(),
+                    "is_virtual": session.is_virtual,
+                }
+            )
+        except (ValueError, TypeError):
+            coordinate_errors += 1
+            logger.warning(
+                f"Skipping session {session.id} due to invalid coordinates: "
+                f"lat={session.latitude}, lng={session.longitude}"
+            )
+            continue
+
+    if sessions_to_update:
+        logger.info(f"Batch updating coordinates for {len(sessions_to_update)} sessions")
+        Session.objects.bulk_update(sessions_to_update, ["latitude", "longitude"])  # Batch update
+
+    # Log summary of issues
+    if geocoding_errors > 0 or coordinate_errors > 0:
+        logger.warning(f"Map data issues: {geocoding_errors} geocoding errors, {coordinate_errors} coordinate errors")
+
+    logger.info(f"Found {len(map_data)} sessions with valid coordinates")
+    return JsonResponse({"sessions": map_data})
+
+
+GITHUB_REPO = "alphaonelabs/alphaonelabs-education-website"
+GITHUB_API_BASE = "https://api.github.com"
+
+logger = logging.getLogger(__name__)
+
+
+def github_api_request(endpoint, params=None, headers=None):
+    """
+    Make a GitHub API request with consistent error handling and timeout.
+    Returns JSON response on success, empty dict on failure.
+    """
+    try:
+        response = requests.get(endpoint, params=params, headers=headers, timeout=10)
+        if response.status_code == 200:
+            return response.json()
+        else:
+            logger.error(f"Failed API request to {endpoint}: {response.status_code} - {response.text}")
+            return {}
+    except requests.RequestException as e:
+        logger.error(f"Request error for {endpoint}: {e}")
+        return {}
+
+
+def get_user_contribution_metrics(username, token):
+    """
+    Use the GitHub GraphQL API to fetch all of the user's merged PRs (across all repos),
+    then filter by the target repo, implementing pagination to ensure complete data.
+    """
+    graphql_endpoint = "https://api.github.com/graphql"
+    headers = {"Authorization": f"Bearer {token}"}
+
+    query = """
+    query($username: String!, $after: String) {
+      user(login: $username) {
+        pullRequests(
+          first: 100
+          after: $after
+          states: MERGED
+          orderBy: { field: CREATED_AT, direction: DESC }
+        ) {
+          totalCount
+          pageInfo {
+            endCursor
+            hasNextPage
+          }
+          nodes {
+            additions
+            deletions
+            createdAt
+            repository {
+              nameWithOwner
+            }
+          }
+        }
+      }
+    }
+    """
+
+    all_filtered_prs = []
+    after_cursor = None
+
+    while True:
+        variables = {"username": username, "after": after_cursor}
+        try:
+            response = requests.post(
+                graphql_endpoint, json={"query": query, "variables": variables}, headers=headers, timeout=15
+            )
+            if response.status_code == 200:
+                data = response.json()
+                if data.get("data") and data["data"].get("user"):
+                    pr_data = data["data"]["user"]["pullRequests"]
+                    prs = pr_data["nodes"]
+
+                    # Filter PRs to the target repository (case insensitive)
+                    target_repo = GITHUB_REPO.lower()
+                    filtered_prs = [pr for pr in prs if pr["repository"]["nameWithOwner"].lower() == target_repo]
+                    all_filtered_prs.extend(filtered_prs)
+
+                    # Check if there are more pages
+                    if pr_data["pageInfo"]["hasNextPage"]:
+                        after_cursor = pr_data["pageInfo"]["endCursor"]
+                    else:
+                        break
+                else:
+                    logger.error("No user or PR data found in GraphQL response.")
+                    break
+            else:
+                logger.error(f"GraphQL error: {response.status_code} - {response.text}")
+                break
+        except Exception as e:
+            logger.error(f"GraphQL request error: {e}")
+            break
+
+    # Prepare final result structure
+    final_result = {
+        "data": {"user": {"pullRequests": {"totalCount": len(all_filtered_prs), "nodes": all_filtered_prs}}}
+    }
+    return final_result
+
+
+def contributor_detail_view(request, username):
+    """
+    View to display detailed information about a specific GitHub contributor.
+    Only accessible to staff members.
+    """
+    cache_key = f"github_contributor_{username}"
+    cached_data = cache.get(cache_key)
+    if cached_data:
+        return render(request, "web/contributor_detail.html", cached_data)
+
+    token = os.environ.get("GITHUB_TOKEN")
+    headers = {"Authorization": f"token {token}"} if token else {}
+
+    # Initialize variables to store contributor data
+    user_data = {}
+    prs_created = 0
+    prs_merged = 0
+    issues_created = 0
+    pr_reviews = 0
+    pr_comments = 0
+    issue_comments = 0
+    lines_added = 0
+    lines_deleted = 0
+    first_contribution_date = "N/A"
+    issue_assignments = 0
+
+    user_endpoint = f"{GITHUB_API_BASE}/users/{username}"
+    user_data = github_api_request(user_endpoint, headers=headers)
+    if not user_data:
+        logger.error("User profile data could not be retrieved.")
+
+    # Pull requests created
+    prs_created_json = github_api_request(
+        f"{GITHUB_API_BASE}/search/issues",
+        params={"q": f"author:{username} type:pr repo:{GITHUB_REPO}"},
+        headers=headers,
+    )
+    prs_created = prs_created_json.get("total_count", 0)
+
+    # Pull requests merged
+    prs_merged_json = github_api_request(
+        f"{GITHUB_API_BASE}/search/issues",
+        params={"q": f"author:{username} type:pr repo:{GITHUB_REPO} is:merged"},
+        headers=headers,
+    )
+    prs_merged = prs_merged_json.get("total_count", 0)
+
+    # Issues created
+    issues_json = github_api_request(
+        f"{GITHUB_API_BASE}/search/issues",
+        params={"q": f"author:{username} type:issue repo:{GITHUB_REPO}"},
+        headers=headers,
+    )
+    issues_created = issues_json.get("total_count", 0)
+
+    # Pull request reviews
+    reviews_json = github_api_request(
+        f"{GITHUB_API_BASE}/search/issues",
+        params={"q": f"reviewer:{username} type:pr repo:{GITHUB_REPO}"},
+        headers=headers,
+    )
+    pr_reviews = reviews_json.get("total_count", 0)
+
+    # Pull requests with comments
+    pr_comments_json = github_api_request(
+        f"{GITHUB_API_BASE}/search/issues",
+        params={"q": f"commenter:{username} type:pr repo:{GITHUB_REPO}"},
+        headers=headers,
+    )
+    pr_comments = pr_comments_json.get("total_count", 0)
+
+    # Issues with comments
+    issue_comments_json = github_api_request(
+        f"{GITHUB_API_BASE}/search/issues",
+        params={"q": f"commenter:{username} type:issue repo:{GITHUB_REPO}"},
+        headers=headers,
+    )
+    issue_comments = issue_comments_json.get("total_count", 0)
+
+    # Oldest PR creation date
+    prs_oldest = github_api_request(
+        f"{GITHUB_API_BASE}/search/issues",
+        params={
+            "q": f"author:{username} type:pr repo:{GITHUB_REPO}",
+            "sort": "created",
+            "order": "asc",
+            "per_page": 1,
+        },
+        headers=headers,
+    )
+    if prs_oldest.get("total_count", 0) > 0:
+        first_contribution_date = prs_oldest["items"][0].get("created_at", "N/A")
+
+    # Issue assignments
+    issue_assignments_json = github_api_request(
+        f"{GITHUB_API_BASE}/search/issues",
+        params={"q": f"assignee:{username} type:issue repo:{GITHUB_REPO}"},
+        headers=headers,
+    )
+    issue_assignments = issue_assignments_json.get("total_count", 0)
+    metrics = get_user_contribution_metrics(username, token)
+    pr_data = metrics.get("data", {}).get("user", {}).get("pullRequests", {}).get("nodes", [])
+    for pr in pr_data:
+        lines_added += pr.get("additions", 0)
+        lines_deleted += pr.get("deletions", 0)
+
+    # Update user_data with additional metrics
+    user_data.update(
+        {
+            "reactions_received": user_data.get("reactions_received", 0),
+            "mentorship_score": user_data.get("mentorship_score", 0),
+            "collaboration_score": user_data.get("collaboration_score", 0),
+            "issue_assignments": issue_assignments,
+        }
+    )
+
+    # Prepare context for the template
+    context = {
+        "user": user_data,
+        "prs_created": prs_created,
+        "prs_merged": prs_merged,
+        "pr_reviews": pr_reviews,
+        "issues_created": issues_created,
+        "issue_comments": issue_comments,
+        "pr_comments": pr_comments,
+        "lines_added": lines_added,
+        "lines_deleted": lines_deleted,
+        "first_contribution_date": first_contribution_date,
+        "chart_data": {
+            "prs_created": prs_created,
+            "prs_merged": prs_merged,
+            "pr_reviews": pr_reviews,
+            "issues_created": issues_created,
+            "issue_assignments": issue_assignments,
+            "pr_comments": pr_comments,
+            "issue_comments": issue_comments,
+            "lines_added": lines_added,
+            "lines_deleted": lines_deleted,
+            "first_contribution_date": (first_contribution_date if first_contribution_date != "N/A" else "N/A"),
+        },
+    }
+
+    # Cache for 1 hour
+    cache.set(cache_key, context, 3600)
+    return render(request, "web/contributor_detail.html", context)
+
+
+@login_required
+def all_study_groups(request):
+    """Display all study groups across courses."""
+    # Get all study groups
+    groups = StudyGroup.objects.all().order_by("-created_at")
+
+    # Group study groups by course
+    courses_with_groups = {}
+    for group in groups:
+        if group.course not in courses_with_groups:
+            courses_with_groups[group.course] = []
+        courses_with_groups[group.course].append(group)
+
+    # Handle creating a new study group
+    if request.method == "POST":
+        course_id = request.POST.get("course")
+        name = request.POST.get("name")
+        description = request.POST.get("description")
+        max_members = request.POST.get("max_members", 10)
+        is_private = request.POST.get("is_private", False) == "on"  # Convert checkbox to boolean
+
+        try:
+            # Validate the input
+            if not course_id or not name or not description:
+                raise ValueError("All fields are required")
+
+            # Get the course
+            course = Course.objects.get(id=course_id)
+
+            # Create the group
+            group = StudyGroup.objects.create(
+                course=course,
+                creator=request.user,
+                name=name,
+                description=description,
+                max_members=int(max_members),
+                is_private=is_private,
+            )
+
+            # Add the creator as a member
+            group.members.add(request.user)
+
+            messages.success(request, "Study group created successfully!")
+            return redirect("study_group_detail", group_id=group.id)
+        except Course.DoesNotExist:
+            messages.error(request, "Course not found.")
+        except ValueError as e:
+            messages.error(request, str(e))
+        except Exception as e:
+            messages.error(request, f"Error creating study group: {str(e)}")
+
+    # Get user's enrollments for the create group form
+    enrollments = request.user.enrollments.filter(status="approved").select_related("course")
+    enrolled_courses = [enrollment.course for enrollment in enrollments]
+
+    return render(
+        request,
+        "web/study/all_groups.html",
+        {
+            "courses_with_groups": courses_with_groups,
+            "enrolled_courses": enrolled_courses,
+        },
+    )
+
+
+@login_required
+def membership_checkout(request, plan_id: int) -> HttpResponse:
+    """Display the membership checkout page."""
+    plan = get_object_or_404(MembershipPlan, id=plan_id)
+
+    # Default to monthly billing
+    billing_period = request.GET.get("billing_period", "monthly")
+
+    context = {
+        "plan": plan,
+        "billing_period": billing_period,
+        "stripe_public_key": settings.STRIPE_PUBLISHABLE_KEY,
+    }
+
+    return render(request, "checkout.html", context)
+
+
+@login_required
+def create_membership_subscription(request) -> JsonResponse:
+    """Create a new membership subscription."""
+    if request.method != "POST":
+        return JsonResponse({"error": "Invalid request method"}, status=400)
+
+    try:
+        data = json.loads(request.body)
+        plan_id = data.get("plan_id")
+        payment_method_id = data.get("payment_method_id")
+        billing_period = data.get("billing_period", "monthly")
+
+        if not all([plan_id, payment_method_id, billing_period]):
+            return JsonResponse({"error": "Missing required fields"}, status=400)
+
+        # Create subscription using helper function
+        result = create_subscription(
+            user=request.user,
+            plan_id=plan_id,
+            payment_method_id=payment_method_id,
+            billing_period=billing_period,
+        )
+
+        if not result["success"]:
+            return JsonResponse({"error": result["error"]}, status=400)
+
+        # Helper function to extract client_secret
+        def get_client_secret(subscription):
+            """Extract client_secret safely from a subscription object."""
+            if (
+                hasattr(subscription, "latest_invoice")
+                and subscription.latest_invoice
+                and hasattr(subscription.latest_invoice, "payment_intent")
+            ):
+                return subscription.latest_invoice.payment_intent.client_secret
+            return None
+
+        return JsonResponse(
+            {
+                "subscription": result["subscription"],
+                "client_secret": get_client_secret(result["subscription"]),
+            },
+        )
+
+    except json.JSONDecodeError as e:
+        return JsonResponse({"error": f"Invalid JSON: {str(e)}"}, status=400)
+    except stripe.error.CardError as e:
+        return JsonResponse({"error": f"Card error: {str(e)}"}, status=400)
+    except stripe.error.StripeError as e:
+        return JsonResponse({"error": f"Payment processing error: {str(e)}"}, status=500)
+    except KeyError as e:
+        return JsonResponse({"error": f"Missing key: {str(e)}"}, status=400)
+    except Exception:
+        logger.exception("Unexpected error in create_membership_subscription")
+        return JsonResponse({"error": "An unexpected error occurred"}, status=500)
+
+
+@login_required
+def membership_success(request) -> HttpResponse:
+    """Display the membership success page."""
+    try:
+        membership = request.user.membership
+        context = {
+            "membership": membership,
+        }
+        return render(request, "membership_success.html", context)
+    except (AttributeError, ObjectDoesNotExist):
+        messages.info(request, "You don't have an active membership subscription.")
+        return redirect("index")
+
+
+@login_required
+def membership_settings(request) -> HttpResponse:
+    """Display the membership settings page."""
+    try:
+        membership = request.user.membership
+
+        # Get Stripe invoices
+        if membership.stripe_customer_id:
+            setup_stripe()
+            invoices = stripe.Invoice.list(customer=membership.stripe_customer_id, limit=12)
+        else:
+            invoices = []
+
+        # Get subscription events
+        events = MembershipSubscriptionEvent.objects.filter(user=request.user).order_by("-created_at")[:10]
+
+        context = {
+            "membership": membership,
+            "invoices": invoices.data if invoices else [],
+            "events": events,
+        }
+        return render(request, "membership_settings.html", context)
+    except (AttributeError, ObjectDoesNotExist):
+        return redirect("index")
+
+
+@login_required
+def cancel_membership(request) -> HttpResponse:
+    """Cancel the user's membership subscription."""
+    if request.method != "POST":
+        return redirect("membership_settings")
+
+    try:
+        result = cancel_subscription(request.user)
+
+        if result["success"]:
+            messages.success(
+                request,
+                "Your subscription has been cancelled and will end at the current billing period.",
+            )
+        else:
+            messages.error(request, result["error"])
+
+    except stripe.error.StripeError as e:
+        messages.error(request, f"Stripe error: {str(e)}")
+    except ObjectDoesNotExist:
+        messages.error(request, "No membership found for your account.")
+    except Exception as e:
+        logger.error(f"Unexpected error in cancel_membership: {str(e)}")
+        messages.error(request, str(e))
+
+    return redirect("membership_settings")
+
+
+@login_required
+def reactivate_membership(request) -> HttpResponse:
+    """Reactivate a cancelled membership subscription."""
+    if request.method != "POST":
+        return redirect("membership_settings")
+
+    try:
+        result = reactivate_subscription(request.user)
+
+        if result["success"]:
+            messages.success(request, "Your subscription has been reactivated.")
+        else:
+            messages.error(request, result["error"])
+
+    except stripe.error.StripeError as e:
+        messages.error(request, f"Stripe error: {str(e)}")
+    except ObjectDoesNotExist:
+        messages.error(request, "No membership found for your account.")
+    except Exception as e:
+        logger.error(f"Unexpected error in reactivate_membership: {str(e)}")
+        messages.error(request, str(e))
+
+    return redirect("membership_settings")
+
+
+@login_required
+def update_payment_method(request) -> HttpResponse:
+    """Display the update payment method page."""
+    try:
+        membership = request.user.membership
+
+        # Get current payment method
+        if membership.stripe_customer_id:
+            setup_stripe()
+            payment_methods = stripe.PaymentMethod.list(customer=membership.stripe_customer_id, type="card")
+            current_payment_method = payment_methods.data[0] if payment_methods.data else None
+        else:
+            current_payment_method = None
+
+        context = {
+            "membership": membership,
+            "current_payment_method": current_payment_method,
+            "stripe_public_key": settings.STRIPE_PUBLISHABLE_KEY,
+        }
+        return render(request, "update_payment_method.html", context)
+    except (AttributeError, ObjectDoesNotExist):
+        return redirect("membership_settings")
+
+
+@login_required
+def update_payment_method_api(request) -> JsonResponse:
+    """Update the payment method for a subscription."""
+    if request.method != "POST":
+        return JsonResponse({"error": "Invalid request method"}, status=400)
+
+    try:
+        data = json.loads(request.body)
+        payment_method_id = data.get("payment_method_id")
+
+        if not payment_method_id:
+            return JsonResponse({"error": "Missing payment method ID"}, status=400)
+
+        membership = request.user.membership
+
+        if not membership.stripe_customer_id:
+            return JsonResponse({"error": "No active subscription found"}, status=400)
+
+        setup_stripe()
+
+        # Attach payment method to customer
+        stripe.PaymentMethod.attach(payment_method_id, customer=membership.stripe_customer_id)
+
+        # Set as default payment method
+        stripe.Customer.modify(
+            membership.stripe_customer_id,
+            invoice_settings={"default_payment_method": payment_method_id},
+        )
+
+        return JsonResponse({"success": True})
+
+    except stripe.error.CardError as e:
+        return JsonResponse({"error": f"Card error: {str(e)}"}, status=400)
+    except stripe.error.InvalidRequestError as e:
+        return JsonResponse({"error": f"Invalid request: {str(e)}"}, status=400)
+    except stripe.error.StripeError as e:
+        return JsonResponse({"error": f"Payment processing error: {str(e)}"}, status=500)
+    except Exception as e:
+        logger.error(f"Unexpected error in update_payment_method_api: {str(e)}")
+        return JsonResponse({"error": str(e)}, status=400)
+
+
+def social_media_manager_required(user):
+    """Check if user has social media manager permissions."""
+    return user.is_authenticated and (user.is_staff or getattr(user.profile, "is_social_media_manager", False))
+
+
+@user_passes_test(social_media_manager_required)
+def get_twitter_client():
+    """Initialize the Tweepy client."""
+    auth = tweepy.OAuthHandler(settings.TWITTER_API_KEY, settings.TWITTER_API_SECRET_KEY)
+    auth.set_access_token(settings.TWITTER_ACCESS_TOKEN, settings.TWITTER_ACCESS_TOKEN_SECRET)
+    return tweepy.API(auth)
+
+
+@user_passes_test(social_media_manager_required)
+def social_media_dashboard(request):
+    # Fetch all posts that haven't been posted yet
+    posts = ScheduledPost.objects.filter(posted=False).order_by("-id")
+    return render(request, "social_media_dashboard.html", {"posts": posts})
+
+
+@user_passes_test(social_media_manager_required)
+def post_to_twitter(request, post_id):
+    post = get_object_or_404(ScheduledPost, id=post_id)
+    if request.method == "POST":
+        client = get_twitter_client()
+        try:
+            if post.image:
+                # Upload the image file from disk
+                media = client.media_upload(post.image.path)
+                client.update_status(post.content, media_ids=[media.media_id])
+            else:
+                client.update_status(post.content)
+            post.posted = True
+            post.posted_at = timezone.now()
+            post.save()
+        except Exception as e:
+            print(f"Error posting tweet: {e}")
+        return redirect("social_media_dashboard")
+    return redirect("social_media_dashboard")
+
+
+@user_passes_test(social_media_manager_required)
+def create_scheduled_post(request):
+    if request.method == "POST":
+        content = request.POST.get("content")
+        image = request.FILES.get("image")  # Get the uploaded image, if provided.
+        if not content:
+            messages.error(request, "Post content cannot be empty.")
+            return redirect("social_media_dashboard")
+        ScheduledPost.objects.create(
+            content=content, image=image, scheduled_time=timezone.now()  # This saves the image file.
+        )
+        messages.success(request, "Post created successfully!")
+    return redirect("social_media_dashboard")
+
+
+@user_passes_test(social_media_manager_required)
+def delete_post(request, post_id):
+    """Delete a scheduled post."""
+    post = get_object_or_404(ScheduledPost, id=post_id)
+    if request.method == "POST":
+        post.delete()
+    return redirect("social_media_dashboard")
+
+
 # infographics
 def infographics(request):
     """Display interesting facts about different subjects."""
@@ -6033,1064 +7092,4 @@
             return random.choice(facts)
 
     # return a random default fact
-    return random.choice(default_facts)
-=======
-def features_page(request):
-    """View to display the features page."""
-    return render(request, "features.html")
-
-
-@require_POST
-@csrf_protect
-def feature_vote(request):
-    """API endpoint to handle feature voting."""
-    feature_id = request.POST.get("feature_id")
-    vote_type = request.POST.get("vote")
-
-    if not feature_id or vote_type not in ["up", "down"]:
-        return JsonResponse({"status": "error", "message": "Invalid parameters"}, status=400)
-
-    # Store IP for anonymous users
-    ip_address = None
-    if not request.user.is_authenticated:
-        ip_address = (
-            request.META.get("REMOTE_ADDR") or request.META.get("HTTP_X_FORWARDED_FOR", "").split(",")[0].strip()
-        )
-        if not ip_address:
-            return JsonResponse({"status": "error", "message": "Could not identify user"}, status=400)
-
-    # Process the vote
-    try:
-        # Use transaction to prevent race conditions during vote operations
-        with transaction.atomic():
-            # Check for existing vote
-            existing_vote = None
-            if request.user.is_authenticated:
-                existing_vote = FeatureVote.objects.filter(feature_id=feature_id, user=request.user).first()
-            elif ip_address:
-                existing_vote = FeatureVote.objects.filter(
-                    feature_id=feature_id, ip_address=ip_address, user__isnull=True
-                ).first()
-
-            # Handle the vote logic
-            status_message = "Vote recorded"
-            if existing_vote:
-                if existing_vote.vote == vote_type:
-                    status_message = "You've already cast this vote"
-                else:
-                    # Change vote type if user changed their mind
-                    existing_vote.vote = vote_type
-                    existing_vote.save()
-                    status_message = "Vote changed"
-            else:
-                # Create new vote
-                new_vote = FeatureVote(feature_id=feature_id, vote=vote_type)
-
-                if request.user.is_authenticated:
-                    new_vote.user = request.user
-                else:
-                    new_vote.ip_address = ip_address
-
-                new_vote.save()
-
-            # Get updated counts within the transaction to ensure consistency
-            up_count = FeatureVote.objects.filter(feature_id=feature_id, vote="up").count()
-            down_count = FeatureVote.objects.filter(feature_id=feature_id, vote="down").count()
-
-        # Calculate percentage for visualization
-        total_votes = up_count + down_count
-        up_percentage = round((up_count / total_votes) * 100) if total_votes > 0 else 0
-        down_percentage = round((down_count / total_votes) * 100) if total_votes > 0 else 0
-
-        return JsonResponse(
-            {
-                "status": "success",
-                "message": status_message,
-                "up_count": up_count,
-                "down_count": down_count,
-                "total_votes": total_votes,
-                "up_percentage": up_percentage,
-                "down_percentage": down_percentage,
-            }
-        )
-
-    except Exception as e:
-        import logging
-
-        logger = logging.getLogger(__name__)
-        logger.error(f"Error processing vote: {str(e)}", exc_info=True)
-        return JsonResponse({"status": "error", "message": f"Error processing vote: {str(e)}"}, status=500)
-
-
-@require_GET
-def feature_vote_count(request):
-    """Get vote counts for one or more features."""
-    feature_ids = request.GET.get("feature_ids", "").split(",")
-    if not feature_ids or not feature_ids[0]:
-        return JsonResponse({"error": "No feature IDs provided"}, status=400)
-
-    result = {}
-    # Get all up and down votes in a single query each for better performance
-    up_votes = (
-        FeatureVote.objects.filter(feature_id__in=feature_ids, vote="up")
-        .values("feature_id")
-        .annotate(count=Count("id"))
-    )
-    down_votes = (
-        FeatureVote.objects.filter(feature_id__in=feature_ids, vote="down")
-        .values("feature_id")
-        .annotate(count=Count("id"))
-    )
-
-    # Create lookup dictionaries for efficient access
-    up_votes_dict = {str(vote["feature_id"]): vote["count"] for vote in up_votes}
-    down_votes_dict = {str(vote["feature_id"]): vote["count"] for vote in down_votes}
-
-    # Check user's votes if authenticated
-    user_votes = {}
-    if request.user.is_authenticated:
-        user_vote_objects = FeatureVote.objects.filter(feature_id__in=feature_ids, user=request.user)
-        for vote in user_vote_objects:
-            user_votes[str(vote.feature_id)] = vote.vote
-    elif request.META.get("REMOTE_ADDR"):
-        # Get IP address for anonymous users
-        ip_address = (
-            request.META.get("REMOTE_ADDR") or request.META.get("HTTP_X_FORWARDED_FOR", "").split(",")[0].strip()
-        )
-        if ip_address:
-            anon_vote_objects = FeatureVote.objects.filter(
-                feature_id__in=feature_ids, ip_address=ip_address, user__isnull=True
-            )
-            for vote in anon_vote_objects:
-                user_votes[str(vote.feature_id)] = vote.vote
-
-    for feature_id in feature_ids:
-        up_count = up_votes_dict.get(feature_id, 0)
-        down_count = down_votes_dict.get(feature_id, 0)
-        total_votes = up_count + down_count
-
-        # Calculate percentages
-        up_percentage = (up_count / total_votes * 100) if total_votes > 0 else 0
-        down_percentage = (down_count / total_votes * 100) if total_votes > 0 else 0
-
-        result[feature_id] = {
-            "up_count": up_count,
-            "down_count": down_count,
-            "total_votes": total_votes,
-            "up_percentage": round(up_percentage, 1),
-            "down_percentage": round(down_percentage, 1),
-            "user_vote": user_votes.get(feature_id, None),
-        }
-
-    return JsonResponse(result)
-
-
-@login_required
-def progress_visualization(request):
-    """Generate and render progress visualization statistics for a student's enrolled courses."""
-    user = request.user
-
-    # Create a unique cache key based on user ID
-    cache_key = f"user_progress_{user.id}"
-    context = cache.get(cache_key)
-
-    if not context:
-        # Cache miss - calculate all data
-        enrollments = Enrollment.objects.filter(student=user)
-        course_stats = calculate_course_stats(enrollments)
-        attendance_stats = calculate_attendance_stats(user, enrollments)
-        learning_activity = calculate_learning_activity(user, enrollments)
-        completion_pace = calculate_completion_pace(enrollments)
-        chart_data = prepare_chart_data(enrollments)
-
-        # Combine all stats into a single context dictionary
-        context = {**course_stats, **attendance_stats, **learning_activity, **completion_pace, **chart_data}
-        # Cache the results (no expiration, we'll invalidate manually via signals)
-        cache.set(cache_key, context, timeout=None)  # None means no expiration
-
-    return render(request, "courses/progress_visualization.html", context)
-
-
-def calculate_course_stats(enrollments):
-    """Calculate statistics on the user's course progress."""
-    total_courses = enrollments.count()
-    courses_completed = enrollments.filter(status="completed").count()
-    topics_mastered = sum(e.progress.completed_sessions.count() for e in enrollments if hasattr(e, "progress"))
-
-    return {
-        "total_courses": total_courses,
-        "courses_completed": courses_completed,
-        "courses_completed_percentage": round((courses_completed / total_courses) * 100) if total_courses else 0,
-        "topics_mastered": topics_mastered,
-    }
-
-
-def calculate_attendance_stats(user, enrollments):
-    """Calculate the user's attendance statistics."""
-    all_attendances = SessionAttendance.objects.filter(
-        student=user, session__course__in=[e.course for e in enrollments]
-    )
-    total_attendance_count = all_attendances.count()
-    present_attendance_count = all_attendances.filter(status__in=["present", "late"]).count()
-
-    return {
-        "average_attendance": (
-            round((present_attendance_count / total_attendance_count) * 100) if total_attendance_count else 0
-        )
-    }
-
-
-def calculate_learning_activity(user, enrollments):
-    """Calculate learning activity metrics like active days, streaks, and learning hours."""
-    all_completed_sessions = [
-        s for s in get_all_completed_sessions(enrollments) if s.start_time and s.end_time and s.end_time > s.start_time
-    ]
-    now = timezone.now()
-
-    # Find the most active day of the week
-    most_active_day = Counter(session.start_time.strftime("%A") for session in all_completed_sessions).most_common(1)
-    # Find the most recent session date
-    last_session_date = (
-        max(all_completed_sessions, key=lambda s: s.start_time).start_time.strftime("%b %d, %Y")
-        if all_completed_sessions
-        else "N/A"
-    )
-
-    streak, _ = LearningStreak.objects.get_or_create(user=user)
-    current_streak = streak.current_streak
-
-    total_learning_hours = round(
-        sum((s.end_time - s.start_time).total_seconds() / 3600 for s in all_completed_sessions), 1
-    )
-
-    # Calculate the number of weeks since the first session, minimum 1 week
-    weeks_since_first_session = (
-        max(1, (now - min(all_completed_sessions, key=lambda s: s.start_time).start_time).days / 7)
-        if all_completed_sessions
-        else 1
-    )
-    avg_sessions_per_week = round(len(all_completed_sessions) / weeks_since_first_session, 1)
-
-    return {
-        # Extract the day name from the most common day tuple, or default to "N/A"
-        "most_active_day": most_active_day[0][0] if most_active_day else "N/A",
-        "last_session_date": last_session_date,
-        "current_streak": current_streak,
-        "total_learning_hours": total_learning_hours,
-        "avg_sessions_per_week": avg_sessions_per_week,
-    }
-
-
-def calculate_completion_pace(enrollments):
-    """Calculate the average completion pace for completed courses."""
-    completed_enrollments = enrollments.filter(status="completed")
-    if not completed_enrollments.exists():
-        return {"completion_pace": "N/A"}
-
-    total_days = sum(
-        (e.completion_date - e.enrollment_date).days
-        for e in completed_enrollments
-        if e.completion_date and e.enrollment_date
-    )
-    avg_days_to_complete = total_days / completed_enrollments.count() if completed_enrollments.count() > 0 else 0
-
-    return {"completion_pace": f"{avg_days_to_complete:.0f} days/course"}
-
-
-def get_all_completed_sessions(enrollments):
-    """Retrieve all completed sessions for a user's enrollments."""
-    return [s for e in enrollments if hasattr(e, "progress") for s in e.progress.completed_sessions.all()]
-
-
-def prepare_chart_data(enrollments):
-    """Prepare data for visualizing user progress in charts."""
-    colors = ["255,99,132", "54,162,235", "255,206,86", "75,192,192", "153,102,255"]
-
-    courses = []
-    progress_dates, sessions_completed = [], []
-
-    for i, e in enumerate(enrollments):
-        color = colors[i % len(colors)]
-        # Basic course data with progress information
-        course_data = {
-            "title": e.course.title,
-            "color": color,
-            "progress": getattr(e.progress, "completion_percentage", 0),
-            "sessions_completed": e.progress.completed_sessions.count() if hasattr(e, "progress") else 0,
-            "total_sessions": e.course.sessions.count(),
-        }
-
-        # Add time series data for courses with completed sessions
-        if hasattr(e, "progress") and e.progress.completed_sessions.exists():
-            # Find the most recent active session date
-            last_session = max(e.progress.completed_sessions.all(), key=lambda s: s.start_time)
-            course_data["last_active"] = last_session.start_time.strftime("%b %d, %Y")
-            # Generate time series data for progress visualization
-            time_data = prepare_time_series_data(e, course_data["total_sessions"])
-            course_data.update(time_data)
-            progress_dates.append(time_data["dates"])
-            sessions_completed.append(time_data["sessions_points"])
-        else:
-            # Default values for courses without progress
-            course_data.update({"last_active": "Not started", "progress_over_time": []})
-            progress_dates.append([])
-            sessions_completed.append([])
-
-        courses.append(course_data)
-
-    return {
-        "courses": courses,
-        # Create a sorted list of all unique dates by flattening and deduplicating
-        "progress_dates": json.dumps(sorted(set(date for dates in progress_dates for date in dates))),
-        "sessions_completed": json.dumps(sessions_completed),
-        "courses_json": json.dumps(courses),
-    }
-
-
-def prepare_time_series_data(enrollment, total_sessions):
-    """Generate time series data for progress visualization."""
-    completed_sessions = (
-        sorted(enrollment.progress.completed_sessions.all(), key=lambda s: s.start_time)
-        if hasattr(enrollment, "progress")
-        else []
-    )
-
-    return {
-        # Calculate progress percentage for each completed session
-        "progress_over_time": [
-            round(((idx + 1) / total_sessions) * 100, 1) if total_sessions else 0
-            for idx, _ in enumerate(completed_sessions)
-        ],
-        # Create sequential session numbers
-        "sessions_points": list(range(1, len(completed_sessions) + 1)),
-        # Format session dates consistently
-        "dates": [s.start_time.strftime("%Y-%m-%d") for s in completed_sessions],
-    }
-
-
-# map views
-
-
-@login_required
-def classes_map(request):
-    """View for displaying classes near the user."""
-    now = timezone.now()
-    sessions = (
-        Session.objects.filter(Q(start_time__gte=now) | Q(start_time__lte=now, end_time__gte=now))
-        .filter(is_virtual=False, location__isnull=False)
-        .exclude(location="")
-        .order_by("start_time")
-        .select_related("course", "course__teacher")
-    )
-    # Get filter parameters
-    course_id = request.GET.get("course")
-    teaching_style = request.GET.get("teaching_style")
-    # Apply filters
-    if course_id:
-        sessions = sessions.filter(course_id=course_id, status="published")
-    if teaching_style:
-        sessions = sessions.filter(teaching_style=teaching_style)
-    # Fetch only necessary course fields
-    courses = Course.objects.only("id", "title").order_by("title")
-    age_groups = Course._meta.get_field("level").choices
-    teaching_styles = list(set(Session.objects.values_list("teaching_style", flat=True)))
-    context = {"sessions": sessions, "courses": courses, "age_groups": age_groups, "teaching_style": teaching_styles}
-    return render(request, "web/classes_map.html", context)
-
-
-@login_required
-def map_data_api(request):
-    """API to return all live and ongoing class data in JSON format."""
-    now = timezone.now()
-    sessions = (
-        Session.objects.filter(
-            Q(start_time__gte=now) | Q(start_time__lte=now, end_time__gte=now)  # Future or Live classes
-        )
-        .filter(Q(is_virtual=False) & ~Q(location=""))
-        .select_related("course", "course__teacher")
-    )
-
-    course_id = request.GET.get("course")
-    age_group = request.GET.get("age_group")
-
-    if course_id:
-        sessions = sessions.filter(course__id=course_id, status="published")
-    if age_group:
-        sessions = sessions.filter(course__level=age_group)
-
-    logger.debug(f"API call with filters: course={course_id}, age={age_group}")
-
-    map_data = []
-    sessions_to_update = []
-    # Limit geocoding to a reasonable number per request
-    MAX_GEOCODING_PER_REQUEST = 5
-    geocoding_count = 0
-    geocoding_errors = 0
-    coordinate_errors = 0
-    for session in sessions:
-        if not session.latitude or not session.longitude:
-            if geocoding_count >= MAX_GEOCODING_PER_REQUEST:
-                logger.warning(f"Geocoding limit reached ({MAX_GEOCODING_PER_REQUEST}). Skipping session {session.id}")
-                continue
-            geocoding_count += 1
-            logger.info(f"Geocoding session {session.id} with location: {session.location}")
-            lat, lng = geocode_address(session.location)
-            if lat is not None and lng is not None:
-                session.latitude = lat
-                session.longitude = lng
-                sessions_to_update.append(session)
-            else:
-                geocoding_errors += 1
-                logger.warning(f"Skipping session {session.id} due to failed geocoding")
-                continue
-
-        try:
-            lat = float(session.latitude)
-            lng = float(session.longitude)
-            map_data.append(
-                {
-                    "id": session.id,
-                    "title": session.title,
-                    "course_title": session.course.title,
-                    "teacher": session.course.teacher.get_full_name() or session.course.teacher.username,
-                    "start_time": session.start_time.isoformat(),
-                    "end_time": session.end_time.isoformat(),
-                    "location": session.location,
-                    "lat": lat,
-                    "lng": lng,
-                    "price": str(session.price or session.course.price),
-                    "url": session.get_absolute_url(),
-                    "course": session.course.title,
-                    "level": session.course.get_level_display(),
-                    "is_virtual": session.is_virtual,
-                }
-            )
-        except (ValueError, TypeError):
-            coordinate_errors += 1
-            logger.warning(
-                f"Skipping session {session.id} due to invalid coordinates: "
-                f"lat={session.latitude}, lng={session.longitude}"
-            )
-            continue
-
-    if sessions_to_update:
-        logger.info(f"Batch updating coordinates for {len(sessions_to_update)} sessions")
-        Session.objects.bulk_update(sessions_to_update, ["latitude", "longitude"])  # Batch update
-
-    # Log summary of issues
-    if geocoding_errors > 0 or coordinate_errors > 0:
-        logger.warning(f"Map data issues: {geocoding_errors} geocoding errors, {coordinate_errors} coordinate errors")
-
-    logger.info(f"Found {len(map_data)} sessions with valid coordinates")
-    return JsonResponse({"sessions": map_data})
-
-
-GITHUB_REPO = "alphaonelabs/alphaonelabs-education-website"
-GITHUB_API_BASE = "https://api.github.com"
-
-logger = logging.getLogger(__name__)
-
-
-def github_api_request(endpoint, params=None, headers=None):
-    """
-    Make a GitHub API request with consistent error handling and timeout.
-    Returns JSON response on success, empty dict on failure.
-    """
-    try:
-        response = requests.get(endpoint, params=params, headers=headers, timeout=10)
-        if response.status_code == 200:
-            return response.json()
-        else:
-            logger.error(f"Failed API request to {endpoint}: {response.status_code} - {response.text}")
-            return {}
-    except requests.RequestException as e:
-        logger.error(f"Request error for {endpoint}: {e}")
-        return {}
-
-
-def get_user_contribution_metrics(username, token):
-    """
-    Use the GitHub GraphQL API to fetch all of the user's merged PRs (across all repos),
-    then filter by the target repo, implementing pagination to ensure complete data.
-    """
-    graphql_endpoint = "https://api.github.com/graphql"
-    headers = {"Authorization": f"Bearer {token}"}
-
-    query = """
-    query($username: String!, $after: String) {
-      user(login: $username) {
-        pullRequests(
-          first: 100
-          after: $after
-          states: MERGED
-          orderBy: { field: CREATED_AT, direction: DESC }
-        ) {
-          totalCount
-          pageInfo {
-            endCursor
-            hasNextPage
-          }
-          nodes {
-            additions
-            deletions
-            createdAt
-            repository {
-              nameWithOwner
-            }
-          }
-        }
-      }
-    }
-    """
-
-    all_filtered_prs = []
-    after_cursor = None
-
-    while True:
-        variables = {"username": username, "after": after_cursor}
-        try:
-            response = requests.post(
-                graphql_endpoint, json={"query": query, "variables": variables}, headers=headers, timeout=15
-            )
-            if response.status_code == 200:
-                data = response.json()
-                if data.get("data") and data["data"].get("user"):
-                    pr_data = data["data"]["user"]["pullRequests"]
-                    prs = pr_data["nodes"]
-
-                    # Filter PRs to the target repository (case insensitive)
-                    target_repo = GITHUB_REPO.lower()
-                    filtered_prs = [pr for pr in prs if pr["repository"]["nameWithOwner"].lower() == target_repo]
-                    all_filtered_prs.extend(filtered_prs)
-
-                    # Check if there are more pages
-                    if pr_data["pageInfo"]["hasNextPage"]:
-                        after_cursor = pr_data["pageInfo"]["endCursor"]
-                    else:
-                        break
-                else:
-                    logger.error("No user or PR data found in GraphQL response.")
-                    break
-            else:
-                logger.error(f"GraphQL error: {response.status_code} - {response.text}")
-                break
-        except Exception as e:
-            logger.error(f"GraphQL request error: {e}")
-            break
-
-    # Prepare final result structure
-    final_result = {
-        "data": {"user": {"pullRequests": {"totalCount": len(all_filtered_prs), "nodes": all_filtered_prs}}}
-    }
-    return final_result
-
-
-def contributor_detail_view(request, username):
-    """
-    View to display detailed information about a specific GitHub contributor.
-    Only accessible to staff members.
-    """
-    cache_key = f"github_contributor_{username}"
-    cached_data = cache.get(cache_key)
-    if cached_data:
-        return render(request, "web/contributor_detail.html", cached_data)
-
-    token = os.environ.get("GITHUB_TOKEN")
-    headers = {"Authorization": f"token {token}"} if token else {}
-
-    # Initialize variables to store contributor data
-    user_data = {}
-    prs_created = 0
-    prs_merged = 0
-    issues_created = 0
-    pr_reviews = 0
-    pr_comments = 0
-    issue_comments = 0
-    lines_added = 0
-    lines_deleted = 0
-    first_contribution_date = "N/A"
-    issue_assignments = 0
-
-    user_endpoint = f"{GITHUB_API_BASE}/users/{username}"
-    user_data = github_api_request(user_endpoint, headers=headers)
-    if not user_data:
-        logger.error("User profile data could not be retrieved.")
-
-    # Pull requests created
-    prs_created_json = github_api_request(
-        f"{GITHUB_API_BASE}/search/issues",
-        params={"q": f"author:{username} type:pr repo:{GITHUB_REPO}"},
-        headers=headers,
-    )
-    prs_created = prs_created_json.get("total_count", 0)
-
-    # Pull requests merged
-    prs_merged_json = github_api_request(
-        f"{GITHUB_API_BASE}/search/issues",
-        params={"q": f"author:{username} type:pr repo:{GITHUB_REPO} is:merged"},
-        headers=headers,
-    )
-    prs_merged = prs_merged_json.get("total_count", 0)
-
-    # Issues created
-    issues_json = github_api_request(
-        f"{GITHUB_API_BASE}/search/issues",
-        params={"q": f"author:{username} type:issue repo:{GITHUB_REPO}"},
-        headers=headers,
-    )
-    issues_created = issues_json.get("total_count", 0)
-
-    # Pull request reviews
-    reviews_json = github_api_request(
-        f"{GITHUB_API_BASE}/search/issues",
-        params={"q": f"reviewer:{username} type:pr repo:{GITHUB_REPO}"},
-        headers=headers,
-    )
-    pr_reviews = reviews_json.get("total_count", 0)
-
-    # Pull requests with comments
-    pr_comments_json = github_api_request(
-        f"{GITHUB_API_BASE}/search/issues",
-        params={"q": f"commenter:{username} type:pr repo:{GITHUB_REPO}"},
-        headers=headers,
-    )
-    pr_comments = pr_comments_json.get("total_count", 0)
-
-    # Issues with comments
-    issue_comments_json = github_api_request(
-        f"{GITHUB_API_BASE}/search/issues",
-        params={"q": f"commenter:{username} type:issue repo:{GITHUB_REPO}"},
-        headers=headers,
-    )
-    issue_comments = issue_comments_json.get("total_count", 0)
-
-    # Oldest PR creation date
-    prs_oldest = github_api_request(
-        f"{GITHUB_API_BASE}/search/issues",
-        params={
-            "q": f"author:{username} type:pr repo:{GITHUB_REPO}",
-            "sort": "created",
-            "order": "asc",
-            "per_page": 1,
-        },
-        headers=headers,
-    )
-    if prs_oldest.get("total_count", 0) > 0:
-        first_contribution_date = prs_oldest["items"][0].get("created_at", "N/A")
-
-    # Issue assignments
-    issue_assignments_json = github_api_request(
-        f"{GITHUB_API_BASE}/search/issues",
-        params={"q": f"assignee:{username} type:issue repo:{GITHUB_REPO}"},
-        headers=headers,
-    )
-    issue_assignments = issue_assignments_json.get("total_count", 0)
-    metrics = get_user_contribution_metrics(username, token)
-    pr_data = metrics.get("data", {}).get("user", {}).get("pullRequests", {}).get("nodes", [])
-    for pr in pr_data:
-        lines_added += pr.get("additions", 0)
-        lines_deleted += pr.get("deletions", 0)
-
-    # Update user_data with additional metrics
-    user_data.update(
-        {
-            "reactions_received": user_data.get("reactions_received", 0),
-            "mentorship_score": user_data.get("mentorship_score", 0),
-            "collaboration_score": user_data.get("collaboration_score", 0),
-            "issue_assignments": issue_assignments,
-        }
-    )
-
-    # Prepare context for the template
-    context = {
-        "user": user_data,
-        "prs_created": prs_created,
-        "prs_merged": prs_merged,
-        "pr_reviews": pr_reviews,
-        "issues_created": issues_created,
-        "issue_comments": issue_comments,
-        "pr_comments": pr_comments,
-        "lines_added": lines_added,
-        "lines_deleted": lines_deleted,
-        "first_contribution_date": first_contribution_date,
-        "chart_data": {
-            "prs_created": prs_created,
-            "prs_merged": prs_merged,
-            "pr_reviews": pr_reviews,
-            "issues_created": issues_created,
-            "issue_assignments": issue_assignments,
-            "pr_comments": pr_comments,
-            "issue_comments": issue_comments,
-            "lines_added": lines_added,
-            "lines_deleted": lines_deleted,
-            "first_contribution_date": (first_contribution_date if first_contribution_date != "N/A" else "N/A"),
-        },
-    }
-
-    # Cache for 1 hour
-    cache.set(cache_key, context, 3600)
-    return render(request, "web/contributor_detail.html", context)
-
-
-@login_required
-def all_study_groups(request):
-    """Display all study groups across courses."""
-    # Get all study groups
-    groups = StudyGroup.objects.all().order_by("-created_at")
-
-    # Group study groups by course
-    courses_with_groups = {}
-    for group in groups:
-        if group.course not in courses_with_groups:
-            courses_with_groups[group.course] = []
-        courses_with_groups[group.course].append(group)
-
-    # Handle creating a new study group
-    if request.method == "POST":
-        course_id = request.POST.get("course")
-        name = request.POST.get("name")
-        description = request.POST.get("description")
-        max_members = request.POST.get("max_members", 10)
-        is_private = request.POST.get("is_private", False) == "on"  # Convert checkbox to boolean
-
-        try:
-            # Validate the input
-            if not course_id or not name or not description:
-                raise ValueError("All fields are required")
-
-            # Get the course
-            course = Course.objects.get(id=course_id)
-
-            # Create the group
-            group = StudyGroup.objects.create(
-                course=course,
-                creator=request.user,
-                name=name,
-                description=description,
-                max_members=int(max_members),
-                is_private=is_private,
-            )
-
-            # Add the creator as a member
-            group.members.add(request.user)
-
-            messages.success(request, "Study group created successfully!")
-            return redirect("study_group_detail", group_id=group.id)
-        except Course.DoesNotExist:
-            messages.error(request, "Course not found.")
-        except ValueError as e:
-            messages.error(request, str(e))
-        except Exception as e:
-            messages.error(request, f"Error creating study group: {str(e)}")
-
-    # Get user's enrollments for the create group form
-    enrollments = request.user.enrollments.filter(status="approved").select_related("course")
-    enrolled_courses = [enrollment.course for enrollment in enrollments]
-
-    return render(
-        request,
-        "web/study/all_groups.html",
-        {
-            "courses_with_groups": courses_with_groups,
-            "enrolled_courses": enrolled_courses,
-        },
-    )
-
-
-@login_required
-def membership_checkout(request, plan_id: int) -> HttpResponse:
-    """Display the membership checkout page."""
-    plan = get_object_or_404(MembershipPlan, id=plan_id)
-
-    # Default to monthly billing
-    billing_period = request.GET.get("billing_period", "monthly")
-
-    context = {
-        "plan": plan,
-        "billing_period": billing_period,
-        "stripe_public_key": settings.STRIPE_PUBLISHABLE_KEY,
-    }
-
-    return render(request, "checkout.html", context)
-
-
-@login_required
-def create_membership_subscription(request) -> JsonResponse:
-    """Create a new membership subscription."""
-    if request.method != "POST":
-        return JsonResponse({"error": "Invalid request method"}, status=400)
-
-    try:
-        data = json.loads(request.body)
-        plan_id = data.get("plan_id")
-        payment_method_id = data.get("payment_method_id")
-        billing_period = data.get("billing_period", "monthly")
-
-        if not all([plan_id, payment_method_id, billing_period]):
-            return JsonResponse({"error": "Missing required fields"}, status=400)
-
-        # Create subscription using helper function
-        result = create_subscription(
-            user=request.user,
-            plan_id=plan_id,
-            payment_method_id=payment_method_id,
-            billing_period=billing_period,
-        )
-
-        if not result["success"]:
-            return JsonResponse({"error": result["error"]}, status=400)
-
-        # Helper function to extract client_secret
-        def get_client_secret(subscription):
-            """Extract client_secret safely from a subscription object."""
-            if (
-                hasattr(subscription, "latest_invoice")
-                and subscription.latest_invoice
-                and hasattr(subscription.latest_invoice, "payment_intent")
-            ):
-                return subscription.latest_invoice.payment_intent.client_secret
-            return None
-
-        return JsonResponse(
-            {
-                "subscription": result["subscription"],
-                "client_secret": get_client_secret(result["subscription"]),
-            },
-        )
-
-    except json.JSONDecodeError as e:
-        return JsonResponse({"error": f"Invalid JSON: {str(e)}"}, status=400)
-    except stripe.error.CardError as e:
-        return JsonResponse({"error": f"Card error: {str(e)}"}, status=400)
-    except stripe.error.StripeError as e:
-        return JsonResponse({"error": f"Payment processing error: {str(e)}"}, status=500)
-    except KeyError as e:
-        return JsonResponse({"error": f"Missing key: {str(e)}"}, status=400)
-    except Exception:
-        logger.exception("Unexpected error in create_membership_subscription")
-        return JsonResponse({"error": "An unexpected error occurred"}, status=500)
-
-
-@login_required
-def membership_success(request) -> HttpResponse:
-    """Display the membership success page."""
-    try:
-        membership = request.user.membership
-        context = {
-            "membership": membership,
-        }
-        return render(request, "membership_success.html", context)
-    except (AttributeError, ObjectDoesNotExist):
-        messages.info(request, "You don't have an active membership subscription.")
-        return redirect("index")
-
-
-@login_required
-def membership_settings(request) -> HttpResponse:
-    """Display the membership settings page."""
-    try:
-        membership = request.user.membership
-
-        # Get Stripe invoices
-        if membership.stripe_customer_id:
-            setup_stripe()
-            invoices = stripe.Invoice.list(customer=membership.stripe_customer_id, limit=12)
-        else:
-            invoices = []
-
-        # Get subscription events
-        events = MembershipSubscriptionEvent.objects.filter(user=request.user).order_by("-created_at")[:10]
-
-        context = {
-            "membership": membership,
-            "invoices": invoices.data if invoices else [],
-            "events": events,
-        }
-        return render(request, "membership_settings.html", context)
-    except (AttributeError, ObjectDoesNotExist):
-        return redirect("index")
-
-
-@login_required
-def cancel_membership(request) -> HttpResponse:
-    """Cancel the user's membership subscription."""
-    if request.method != "POST":
-        return redirect("membership_settings")
-
-    try:
-        result = cancel_subscription(request.user)
-
-        if result["success"]:
-            messages.success(
-                request,
-                "Your subscription has been cancelled and will end at the current billing period.",
-            )
-        else:
-            messages.error(request, result["error"])
-
-    except stripe.error.StripeError as e:
-        messages.error(request, f"Stripe error: {str(e)}")
-    except ObjectDoesNotExist:
-        messages.error(request, "No membership found for your account.")
-    except Exception as e:
-        logger.error(f"Unexpected error in cancel_membership: {str(e)}")
-        messages.error(request, str(e))
-
-    return redirect("membership_settings")
-
-
-@login_required
-def reactivate_membership(request) -> HttpResponse:
-    """Reactivate a cancelled membership subscription."""
-    if request.method != "POST":
-        return redirect("membership_settings")
-
-    try:
-        result = reactivate_subscription(request.user)
-
-        if result["success"]:
-            messages.success(request, "Your subscription has been reactivated.")
-        else:
-            messages.error(request, result["error"])
-
-    except stripe.error.StripeError as e:
-        messages.error(request, f"Stripe error: {str(e)}")
-    except ObjectDoesNotExist:
-        messages.error(request, "No membership found for your account.")
-    except Exception as e:
-        logger.error(f"Unexpected error in reactivate_membership: {str(e)}")
-        messages.error(request, str(e))
-
-    return redirect("membership_settings")
-
-
-@login_required
-def update_payment_method(request) -> HttpResponse:
-    """Display the update payment method page."""
-    try:
-        membership = request.user.membership
-
-        # Get current payment method
-        if membership.stripe_customer_id:
-            setup_stripe()
-            payment_methods = stripe.PaymentMethod.list(customer=membership.stripe_customer_id, type="card")
-            current_payment_method = payment_methods.data[0] if payment_methods.data else None
-        else:
-            current_payment_method = None
-
-        context = {
-            "membership": membership,
-            "current_payment_method": current_payment_method,
-            "stripe_public_key": settings.STRIPE_PUBLISHABLE_KEY,
-        }
-        return render(request, "update_payment_method.html", context)
-    except (AttributeError, ObjectDoesNotExist):
-        return redirect("membership_settings")
-
-
-@login_required
-def update_payment_method_api(request) -> JsonResponse:
-    """Update the payment method for a subscription."""
-    if request.method != "POST":
-        return JsonResponse({"error": "Invalid request method"}, status=400)
-
-    try:
-        data = json.loads(request.body)
-        payment_method_id = data.get("payment_method_id")
-
-        if not payment_method_id:
-            return JsonResponse({"error": "Missing payment method ID"}, status=400)
-
-        membership = request.user.membership
-
-        if not membership.stripe_customer_id:
-            return JsonResponse({"error": "No active subscription found"}, status=400)
-
-        setup_stripe()
-
-        # Attach payment method to customer
-        stripe.PaymentMethod.attach(payment_method_id, customer=membership.stripe_customer_id)
-
-        # Set as default payment method
-        stripe.Customer.modify(
-            membership.stripe_customer_id,
-            invoice_settings={"default_payment_method": payment_method_id},
-        )
-
-        return JsonResponse({"success": True})
-
-    except stripe.error.CardError as e:
-        return JsonResponse({"error": f"Card error: {str(e)}"}, status=400)
-    except stripe.error.InvalidRequestError as e:
-        return JsonResponse({"error": f"Invalid request: {str(e)}"}, status=400)
-    except stripe.error.StripeError as e:
-        return JsonResponse({"error": f"Payment processing error: {str(e)}"}, status=500)
-    except Exception as e:
-        logger.error(f"Unexpected error in update_payment_method_api: {str(e)}")
-        return JsonResponse({"error": str(e)}, status=400)
-
-
-def social_media_manager_required(user):
-    """Check if user has social media manager permissions."""
-    return user.is_authenticated and (user.is_staff or getattr(user.profile, "is_social_media_manager", False))
-
-
-@user_passes_test(social_media_manager_required)
-def get_twitter_client():
-    """Initialize the Tweepy client."""
-    auth = tweepy.OAuthHandler(settings.TWITTER_API_KEY, settings.TWITTER_API_SECRET_KEY)
-    auth.set_access_token(settings.TWITTER_ACCESS_TOKEN, settings.TWITTER_ACCESS_TOKEN_SECRET)
-    return tweepy.API(auth)
-
-
-@user_passes_test(social_media_manager_required)
-def social_media_dashboard(request):
-    # Fetch all posts that haven't been posted yet
-    posts = ScheduledPost.objects.filter(posted=False).order_by("-id")
-    return render(request, "social_media_dashboard.html", {"posts": posts})
-
-
-@user_passes_test(social_media_manager_required)
-def post_to_twitter(request, post_id):
-    post = get_object_or_404(ScheduledPost, id=post_id)
-    if request.method == "POST":
-        client = get_twitter_client()
-        try:
-            if post.image:
-                # Upload the image file from disk
-                media = client.media_upload(post.image.path)
-                client.update_status(post.content, media_ids=[media.media_id])
-            else:
-                client.update_status(post.content)
-            post.posted = True
-            post.posted_at = timezone.now()
-            post.save()
-        except Exception as e:
-            print(f"Error posting tweet: {e}")
-        return redirect("social_media_dashboard")
-    return redirect("social_media_dashboard")
-
-
-@user_passes_test(social_media_manager_required)
-def create_scheduled_post(request):
-    if request.method == "POST":
-        content = request.POST.get("content")
-        image = request.FILES.get("image")  # Get the uploaded image, if provided.
-        if not content:
-            messages.error(request, "Post content cannot be empty.")
-            return redirect("social_media_dashboard")
-        ScheduledPost.objects.create(
-            content=content, image=image, scheduled_time=timezone.now()  # This saves the image file.
-        )
-        messages.success(request, "Post created successfully!")
-    return redirect("social_media_dashboard")
-
-
-@user_passes_test(social_media_manager_required)
-def delete_post(request, post_id):
-    """Delete a scheduled post."""
-    post = get_object_or_404(ScheduledPost, id=post_id)
-    if request.method == "POST":
-        post.delete()
-    return redirect("social_media_dashboard")
->>>>>>> 0331e9c3
+    return random.choice(default_facts)