import calendar
import json
import os
import re
import shutil
import subprocess
import time
from datetime import timedelta
from decimal import Decimal

import requests
import stripe
from django.conf import settings
from django.contrib import messages
from django.contrib.auth import get_user_model, login
from django.contrib.auth.decorators import login_required
from django.contrib.auth.mixins import LoginRequiredMixin, UserPassesTestMixin
from django.contrib.auth.models import User
from django.core.mail import send_mail
from django.core.paginator import Paginator
from django.db import IntegrityError, models, transaction
from django.db.models import Avg, Count, Q, Sum
from django.http import (
    FileResponse,
    HttpResponse,
    HttpResponseForbidden,
    JsonResponse,
)
from django.shortcuts import get_object_or_404, redirect, render
from django.template.loader import render_to_string
from django.urls import NoReverseMatch, reverse, reverse_lazy
from django.utils import timezone
from django.utils.crypto import get_random_string
from django.utils.html import strip_tags
from django.views import generic
from django.views.decorators.csrf import csrf_exempt
from django.views.decorators.http import require_GET, require_POST
<<<<<<< HEAD
from django.views.generic import CreateView, DeleteView, ListView, UpdateView
from django.utils.timezone import make_aware, now
from datetime import datetime
from django.views.decorators.csrf import csrf_protect
=======
from django.views.generic import (
    CreateView,
    DeleteView,
    ListView,
    UpdateView,
)
>>>>>>> 2967ff58

from .calendar_sync import generate_google_calendar_link, generate_ical_feed, generate_outlook_calendar_link
from .decorators import teacher_required
from .forms import (
    BlogPostForm,
    ChallengeSubmissionForm,
    CourseForm,
    CourseMaterialForm,
    FeedbackForm,
    ForumCategoryForm,
    ForumTopicForm,
    GoodsForm,
    InviteStudentForm,
    LearnForm,
    MessageTeacherForm,
    ProfileUpdateForm,
    ReviewForm,
    SessionForm,
    StorefrontForm,
    StudentEnrollmentForm,
    TeacherSignupForm,
    TeachForm,
    UserRegistrationForm,
)
from .marketing import (
    generate_social_share_content,
    get_course_analytics,
    get_promotion_recommendations,
    send_course_promotion_email,
)
from .models import (
    Achievement,
    BlogComment,
    BlogPost,
    Cart,
    CartItem,
    Challenge,
    ChallengeSubmission,
    Quiz, 
    QuizOption,
    QuizSubmission,
    Course,
    CourseMaterial,
    CourseProgress,
    Donation,
    Enrollment,
    EventCalendar,
    ForumCategory,
    ForumReply,
    ForumTopic,
    Goods,
    Order,
    OrderItem,
    PeerConnection,
    PeerMessage,
    ProductImage,
    Profile,
    SearchLog,
    Session,
    SessionAttendance,
    SessionEnrollment,
    Storefront,
    StudyGroup,
    TimeSlot,
    WebRequest,
)
from .notifications import notify_session_reminder, notify_teacher_new_enrollment, send_enrollment_confirmation
from .referrals import send_referral_reward_email
from .social import get_social_stats
from .utils import get_or_create_cart

GOOGLE_CREDENTIALS_PATH = os.path.join(settings.BASE_DIR, "google_credentials.json")

# Initialize Stripe
stripe.api_key = settings.STRIPE_SECRET_KEY


def sitemap(request):
    return render(request, "sitemap.html")


def index(request):
    """Homepage view."""
    # Store referral code in session if present in URL
    ref_code = request.GET.get("ref")
    if ref_code:
        request.session["referral_code"] = ref_code

    # Get current user's profile if authenticated
    profile = request.user.profile if request.user.is_authenticated else None

    # Get top referrers
    top_referrers = (
        Profile.objects.annotate(
            total_signups=Count("referrals"),
            total_enrollments=Count(
                "referrals__user__enrollments", filter=Q(referrals__user__enrollments__status="approved")
            ),
            total_clicks=Count(
                "referrals__user",
                filter=Q(
                    referrals__user__username__in=WebRequest.objects.filter(path__contains="ref=").values_list(
                        "user", flat=True
                    )
                ),
            ),
        )
        .filter(total_signups__gt=0)
        .order_by("-total_signups")[:5]
    )

    # Get featured courses
    featured_courses = Course.objects.filter(status="published", is_featured=True).order_by("-created_at")[:3]

    # Get current challenge
    current_challenge = Challenge.objects.filter(start_date__lte=timezone.now(), end_date__gte=timezone.now()).first()

    # Get live challenges
    live_quiz = list(Quiz.objects.filter(start_time__lte=timezone.now(), end_time__gte=timezone.now()))

   # Get quizzes that the user has already submitted
    has_submitted = set()
    if request.user.is_authenticated:
        has_submitted = set(QuizSubmission.objects.filter(user=request.user).values_list("quiz_id", flat=True))


    # Get signup form if needed
    form = None
    if not request.user.is_authenticated or not request.user.profile.is_teacher:
        form = TeacherSignupForm()

    context = {
        "profile": profile,
        "top_referrers": top_referrers,
        "featured_courses": featured_courses,
        "current_challenge": current_challenge,
        "has_submitted":has_submitted, 
        "quiz":live_quiz,
        "form": form,
    }
    return render(request, "index.html", context)


def signup_view(request):
    """Custom signup view that properly handles referral codes."""
    if request.method == "POST":
        form = UserRegistrationForm(request.POST, request=request)
        if form.is_valid():
            form.save(request)
            return redirect("account_email_verification_sent")
    else:
        # Initialize form with request to get referral code from session
        form = UserRegistrationForm(request=request)

        # If there's no referral code in session but it's in the URL, store it
        ref_code = request.GET.get("ref")
        if ref_code and not request.session.get("referral_code"):
            request.session["referral_code"] = ref_code
            # Reinitialize form to pick up the new session value
            form = UserRegistrationForm(request=request)

    return render(
        request,
        "account/signup.html",
        {
            "form": form,
            "login_url": reverse("account_login"),
        },
    )


@login_required
def profile(request):
    if request.method == "POST":
        if "avatar" in request.FILES:
            # Handle avatar upload
            request.user.profile.avatar = request.FILES["avatar"]
            request.user.profile.save()
            return redirect("profile")

        form = ProfileUpdateForm(request.POST, instance=request.user)
        if form.is_valid():
            user = form.save()
            user.profile.bio = form.cleaned_data["bio"]
            user.profile.expertise = form.cleaned_data["expertise"]
            user.profile.save()
            messages.success(request, "Profile updated successfully!")
            return redirect("profile")
    else:
        form = ProfileUpdateForm(
            initial={
                "username": request.user.username,
                "email": request.user.email,
                "first_name": request.user.first_name,
                "last_name": request.user.last_name,
                "bio": request.user.profile.bio,
                "expertise": request.user.profile.expertise,
            }
        )

    context = {
        "form": form,
    }

    # Add teacher-specific stats
    if request.user.profile.is_teacher:
        courses = Course.objects.filter(teacher=request.user)
        total_students = sum(course.enrollments.filter(status="approved").count() for course in courses)
        avg_rating = 0
        total_ratings = 0
        for course in courses:
            course_ratings = course.reviews.all()
            if course_ratings:
                avg_rating += sum(review.rating for review in course_ratings)
                total_ratings += len(course_ratings)

        avg_rating = round(avg_rating / total_ratings, 1) if total_ratings > 0 else 0

        context.update(
            {
                "courses": courses,
                "total_students": total_students,
                "avg_rating": avg_rating,
            }
        )

    # Add student-specific stats
    else:
        enrollments = Enrollment.objects.filter(student=request.user).select_related("course")
        completed_courses = enrollments.filter(status="completed").count()

        # Calculate average progress
        total_progress = 0
        progress_count = 0
        for enrollment in enrollments:
            progress, _ = CourseProgress.objects.get_or_create(enrollment=enrollment)
            if progress.completion_percentage is not None:
                total_progress += progress.completion_percentage
                progress_count += 1

        avg_progress = round(total_progress / progress_count) if progress_count > 0 else 0

        context.update(
            {
                "enrollments": enrollments,
                "completed_courses": completed_courses,
                "avg_progress": avg_progress,
            }
        )

    # Add created calendars with prefetched time slots
    created_calendars = request.user.created_calendars.prefetch_related("time_slots").order_by("-created_at")
    context["created_calendars"] = created_calendars

    return render(request, "profile.html", context)


@login_required
def create_course(request):
    if request.method == "POST":
        form = CourseForm(request.POST, request.FILES)
        if form.is_valid():
            course = form.save(commit=False)
            course.teacher = request.user
            course.save()
            form.save_m2m()  # Save many-to-many relationships
            return redirect("course_detail", slug=course.slug)
    else:
        form = CourseForm()

    return render(request, "courses/create.html", {"form": form})


def course_detail(request, slug):
    course = get_object_or_404(Course, slug=slug)
    sessions = course.sessions.all().order_by("start_time")
    now = timezone.now()
    is_teacher = request.user == course.teacher
    completed_sessions = []

    # Get enrollment if user is authenticated
    enrollment = None
    is_enrolled = False
    if request.user.is_authenticated:
        enrollment = Enrollment.objects.filter(course=course, student=request.user, status="approved").first()
        is_enrolled = enrollment is not None
        if enrollment:
            # Get completed sessions through SessionAttendance
            completed_sessions = SessionAttendance.objects.filter(
                student=request.user, session__course=course, status="completed"
            ).values_list("session__id", flat=True)
            completed_sessions = course.sessions.filter(id__in=completed_sessions)

    # Mark past sessions as completed for display
    past_sessions = sessions.filter(end_time__lt=now)
    future_sessions = sessions.filter(end_time__gte=now)
    sessions = list(future_sessions) + list(past_sessions)  # Show future sessions first

    # Calendar data
    today = timezone.now().date()

    # Get the requested month from query parameters, default to current month
    try:
        year = int(request.GET.get("year", today.year))
        month = int(request.GET.get("month", today.month))
        current_month = today.replace(year=year, month=month, day=1)
    except (ValueError, TypeError):
        current_month = today.replace(day=1)

    # Calculate previous and next month
    if current_month.month == 1:
        prev_month = current_month.replace(year=current_month.year - 1, month=12)
    else:
        prev_month = current_month.replace(month=current_month.month - 1)

    if current_month.month == 12:
        next_month = current_month.replace(year=current_month.year + 1, month=1)
    else:
        next_month = current_month.replace(month=current_month.month + 1)

    # Get the calendar for current month
    cal = calendar.monthcalendar(current_month.year, current_month.month)

    # Get all session dates for this course in current month
    session_dates = set(
        session.start_time.date()
        for session in sessions
        if session.start_time.year == current_month.year and session.start_time.month == current_month.month
    )

    # Prepare calendar weeks data
    calendar_weeks = []
    for week in cal:
        calendar_week = []
        for day in week:
            if day == 0:
                calendar_week.append({"date": None, "in_month": False, "has_session": False})
            else:
                date = current_month.replace(day=day)
                calendar_week.append({"date": date, "in_month": True, "has_session": date in session_dates})
        calendar_weeks.append(calendar_week)

    context = {
        "course": course,
        "sessions": sessions,
        "now": now,
        "today": today,
        "is_teacher": is_teacher,
        "is_enrolled": is_enrolled,
        "enrollment": enrollment,
        "completed_sessions": completed_sessions,
        "calendar_weeks": calendar_weeks,
        "current_month": current_month,
        "prev_month": prev_month,
        "next_month": next_month,
    }

    return render(request, "courses/detail.html", context)


@login_required
def enroll_course(request, course_slug):
    """Enroll in a course and handle referral rewards if applicable."""
    course = get_object_or_404(Course, slug=course_slug)

    # Check if user is already enrolled
    if request.user.enrollments.filter(course=course).exists():
        messages.warning(request, "You are already enrolled in this course.")
        return redirect("course_detail", slug=course_slug)

    # Check if course is full
    if course.max_students and course.enrollments.count() >= course.max_students:
        messages.error(request, "This course is full.")
        return redirect("course_detail", slug=course_slug)

    # Check if this is the user's first enrollment and if they were referred
    if not Enrollment.objects.filter(student=request.user).exists():
        if hasattr(request.user.profile, "referred_by") and request.user.profile.referred_by:
            referrer = request.user.profile.referred_by
            if not referrer.is_teacher:  # Regular users get reward on first course enrollment
                referrer.add_referral_earnings(5)
                send_referral_reward_email(referrer.user, request.user, 5, "enrollment")

    # Create enrollment
    enrollment = Enrollment.objects.create(
        student=request.user, course=course, status="pending" if course.price > 0 else "approved"
    )

    # For paid courses, create pending enrollment and redirect to payment
    if course.price > 0:
        messages.info(request, "Please complete the payment process to enroll in this course.")
        return redirect("course_detail", slug=course_slug)

    # For free courses, send notifications
    send_enrollment_confirmation(enrollment)
    notify_teacher_new_enrollment(enrollment)
    messages.success(request, "You have successfully enrolled in this course.")
    return redirect("course_detail", slug=course_slug)


@login_required
def add_session(request, slug):
    course = Course.objects.get(slug=slug)
    if request.user != course.teacher:
        messages.error(request, "Only the course teacher can add sessions!")
        return redirect("course_detail", slug=slug)

    if request.method == "POST":
        form = SessionForm(request.POST)
        if form.is_valid():
            session = form.save(commit=False)
            session.course = course
            session.save()
            # Send session notifications to enrolled students
            notify_session_reminder(session)
            messages.success(request, "Session added successfully!")
            return redirect("course_detail", slug=slug)
    else:
        form = SessionForm()

    return render(request, "courses/add_session.html", {"form": form, "course": course})


@login_required
def add_review(request, slug):
    course = Course.objects.get(slug=slug)
    if not request.user.enrollments.filter(course=course).exists():
        messages.error(request, "Only enrolled students can review the course!")
        return redirect("course_detail", slug=slug)

    if request.method == "POST":
        form = ReviewForm(request.POST)
        if form.is_valid():
            review = form.save(commit=False)
            review.student = request.user
            review.course = course
            review.save()
            messages.success(request, "Review added successfully!")
            return redirect("course_detail", slug=slug)
    else:
        form = ReviewForm()

    return render(request, "courses/add_review.html", {"form": form, "course": course})


@login_required
def delete_course(request, slug):
    course = get_object_or_404(Course, slug=slug)
    if request.user != course.teacher:
        messages.error(request, "Only the course teacher can delete the course!")
        return redirect("course_detail", slug=slug)

    if request.method == "POST":
        course.delete()
        messages.success(request, "Course deleted successfully!")
        return redirect("profile")

    return render(request, "courses/delete_confirm.html", {"course": course})


@csrf_exempt
def github_update(request):
    send_slack_message("New commit pulled from GitHub")
    root_directory = os.path.dirname(os.path.dirname(os.path.abspath(__file__)))
    try:
        subprocess.run(["chmod", "+x", f"{root_directory}/setup.sh"])
        result = subprocess.run(["bash", f"{root_directory}/setup.sh"], capture_output=True, text=True)
        if result.returncode != 0:
            raise Exception(
                f"setup.sh failed with return code {result.returncode} and output: {result.stdout} {result.stderr}"
            )
        send_slack_message("CHMOD success about to set time on: " + settings.PA_WSGI)

        current_time = time.time()
        os.utime(settings.PA_WSGI, (current_time, current_time))
        send_slack_message("Repository updated successfully")
        return HttpResponse("Repository updated successfully")
    except Exception as e:
        print(f"Deploy error: {e}")
        send_slack_message(f"Deploy error: {e}")
        return HttpResponse("Deploy error see logs.")


def send_slack_message(message):
    webhook_url = os.getenv("SLACK_WEBHOOK_URL")
    if not webhook_url:
        print("Warning: SLACK_WEBHOOK_URL not configured")
        return

    payload = {"text": f"```{message}```"}
    try:
        response = requests.post(webhook_url, json=payload)
        response.raise_for_status()  # Raise exception for bad status codes
    except Exception as e:
        print(f"Failed to send Slack message: {e}")


def get_wsgi_last_modified_time():
    try:
        return time.ctime(os.path.getmtime(settings.PA_WSGI))
    except Exception:
        return "Unknown"


def subjects(request):
    return render(request, "subjects.html")


def about(request):
    return render(request, "about.html")


def learn(request):
    if request.method == "POST":
        form = LearnForm(request.POST)
        if form.is_valid():
            subject = form.cleaned_data["subject"]
            email = form.cleaned_data["email"]
            message = form.cleaned_data["message"]

            # Prepare email content
            email_subject = f"Learning Interest: {subject}"
            email_body = render_to_string(
                "emails/learn_interest.html",
                {
                    "subject": subject,
                    "email": email,
                    "message": message,
                },
            )

            # Send email
            try:
                send_mail(
                    email_subject,
                    email_body,
                    settings.DEFAULT_FROM_EMAIL,
                    [settings.DEFAULT_FROM_EMAIL],
                    html_message=email_body,
                    fail_silently=False,
                )
                messages.success(request, "Thank you for your interest! We'll be in touch soon.")
                return redirect("index")
            except Exception as e:
                print(f"Error sending email: {e}")
                messages.error(request, "Sorry, there was an error sending your inquiry. Please try again later.")
    else:
        initial_data = {}
        if request.GET.get("subject"):
            initial_data["subject"] = request.GET.get("subject")
        form = LearnForm(initial=initial_data)

    return render(request, "learn.html", {"form": form})


def teach(request):
    if request.method == "POST":
        form = TeachForm(request.POST)
        if form.is_valid():
            subject = form.cleaned_data["subject"]
            email = form.cleaned_data["email"]
            expertise = form.cleaned_data["expertise"]

            # Prepare email content
            email_subject = f"Teaching Application: {subject}"
            email_body = render_to_string(
                "emails/teach_application.html",
                {
                    "subject": subject,
                    "email": email,
                    "expertise": expertise,
                },
            )

            # Send email
            try:
                send_mail(
                    email_subject,
                    email_body,
                    settings.DEFAULT_FROM_EMAIL,
                    [settings.DEFAULT_FROM_EMAIL],
                    html_message=email_body,
                    fail_silently=False,
                )
                messages.success(request, "Thank you for your application! We'll review it and get back to you soon.")
                return redirect("index")
            except Exception as e:
                print(f"Error sending email: {e}")
                messages.error(request, "Sorry, there was an error sending your application. Please try again later.")
    else:
        initial_data = {}
        if request.GET.get("subject"):
            initial_data["subject"] = request.GET.get("subject")
        form = TeachForm(initial=initial_data)

    return render(request, "teach.html", {"form": form})


def course_search(request):
    query = request.GET.get("q", "")
    subject = request.GET.get("subject", "")
    level = request.GET.get("level", "")
    min_price = request.GET.get("min_price", "")
    max_price = request.GET.get("max_price", "")
    sort_by = request.GET.get("sort", "-created_at")

    courses = Course.objects.filter(status="published")

    # Apply filters
    if query:
        courses = courses.filter(
            Q(title__icontains=query)
            | Q(description__icontains=query)
            | Q(tags__icontains=query)
            | Q(learning_objectives__icontains=query)
            | Q(prerequisites__icontains=query)
            | Q(teacher__username__icontains=query)
            | Q(teacher__first_name__icontains=query)
            | Q(teacher__last_name__icontains=query)
            | Q(teacher__profile__expertise__icontains=query)
        )

    if subject:
        courses = courses.filter(subject=subject)

    if level:
        courses = courses.filter(level=level)

    if min_price:
        try:
            min_price = float(min_price)
            courses = courses.filter(price__gte=min_price)
        except ValueError:
            pass

    if max_price:
        try:
            max_price = float(max_price)
            courses = courses.filter(price__lte=max_price)
        except ValueError:
            pass

    # Annotate with average rating for sorting
    courses = courses.annotate(
        avg_rating=Avg("reviews__rating"),
        total_students=Count("enrollments", filter=Q(enrollments__status="approved")),
    )

    # Apply sorting
    if sort_by == "price":
        courses = courses.order_by("price", "-avg_rating")
    elif sort_by == "-price":
        courses = courses.order_by("-price", "-avg_rating")
    elif sort_by == "title":
        courses = courses.order_by("title")
    elif sort_by == "rating":
        courses = courses.order_by("-avg_rating", "-total_students")
    else:  # Default to newest
        courses = courses.order_by("-created_at")

    # Get total count before pagination
    total_results = courses.count()

    # Log the search
    if query or subject or level or min_price or max_price:
        filters = {
            "subject": subject,
            "level": level,
            "min_price": min_price,
            "max_price": max_price,
            "sort_by": sort_by,
        }
        SearchLog.objects.create(
            query=query,
            results_count=total_results,
            user=request.user if request.user.is_authenticated else None,
            filters_applied=filters,
            search_type="course",
        )

    # Pagination
    paginator = Paginator(courses, 12)  # Show 12 courses per page
    page_number = request.GET.get("page", 1)
    page_obj = paginator.get_page(page_number)

    context = {
        "page_obj": page_obj,
        "query": query,
        "subject": subject,
        "level": level,
        "min_price": min_price,
        "max_price": max_price,
        "sort_by": sort_by,
        "subject_choices": Course._meta.get_field("subject").choices,
        "level_choices": Course._meta.get_field("level").choices,
        "total_results": total_results,
    }

    return render(request, "courses/search.html", context)


@login_required
def create_payment_intent(request, slug):
    """Create a payment intent for Stripe."""
    course = get_object_or_404(Course, slug=slug)

    # Ensure user has a pending enrollment
    get_object_or_404(Enrollment, student=request.user, course=course, status="pending")

    try:
        # Create a PaymentIntent with the order amount and currency
        intent = stripe.PaymentIntent.create(
            amount=int(course.price * 100),  # Convert to cents
            currency="usd",
            metadata={
                "course_id": course.id,
                "user_id": request.user.id,
            },
        )
        return JsonResponse({"clientSecret": intent.client_secret})
    except Exception as e:
        return JsonResponse({"error": str(e)}, status=403)


@csrf_exempt
def stripe_webhook(request):
    """Stripe webhook endpoint for handling payment events."""
    payload = request.body
    sig_header = request.META.get("HTTP_STRIPE_SIGNATURE")

    try:
        event = stripe.Webhook.construct_event(payload, sig_header, settings.STRIPE_WEBHOOK_SECRET)
    except ValueError:
        # Invalid payload
        return HttpResponse(status=400)
    except stripe.error.SignatureVerificationError:
        # Invalid signature
        return HttpResponse(status=400)

    if event.type == "payment_intent.succeeded":
        payment_intent = event.data.object
        handle_successful_payment(payment_intent)
    elif event.type == "payment_intent.payment_failed":
        payment_intent = event.data.object
        handle_failed_payment(payment_intent)

    return HttpResponse(status=200)


def handle_successful_payment(payment_intent):
    """Handle successful payment by enrolling the user in the course."""
    # Get metadata from the payment intent
    course_id = payment_intent.metadata.get("course_id")
    user_id = payment_intent.metadata.get("user_id")

    # Create enrollment and payment records
    course = Course.objects.get(id=course_id)
    user = User.objects.get(id=user_id)

    # Create enrollment with pending status
    enrollment = Enrollment.objects.get_or_create(student=user, course=course, defaults={"status": "pending"})[0]

    # Update status to approved after successful payment
    enrollment.status = "approved"
    enrollment.save()

    # Send notifications
    send_enrollment_confirmation(enrollment)
    notify_teacher_new_enrollment(enrollment)


def handle_failed_payment(payment_intent):
    """Handle failed payment."""
    course_id = payment_intent.metadata.get("course_id")
    user_id = payment_intent.metadata.get("user_id")

    try:
        course = Course.objects.get(id=course_id)
        user = User.objects.get(id=user_id)
        enrollment = Enrollment.objects.get(student=user, course=course)
        enrollment.status = "pending"
        enrollment.save()
    except (Course.DoesNotExist, User.DoesNotExist, Enrollment.DoesNotExist):
        pass  # Log error or handle appropriately


@login_required
def update_course(request, slug):
    course = get_object_or_404(Course, slug=slug)
    if request.user != course.teacher:
        return HttpResponseForbidden()

    if request.method == "POST":
        form = CourseForm(request.POST, request.FILES, instance=course)
        if form.is_valid():
            form.save()
            return redirect("course_detail", slug=course.slug)
    else:
        form = CourseForm(instance=course)

    return render(request, "courses/update.html", {"form": form, "course": course})


@login_required
def mark_session_attendance(request, session_id):
    session = Session.objects.get(id=session_id)
    if request.user != session.course.teacher:
        messages.error(request, "Only the course teacher can mark attendance!")
        return redirect("course_detail", slug=session.course.slug)

    if request.method == "POST":
        for student_id, status in request.POST.items():
            if student_id.startswith("student_"):
                student_id = student_id.replace("student_", "")
                student = User.objects.get(id=student_id)
                attendance, created = SessionAttendance.objects.update_or_create(
                    session=session, student=student, defaults={"status": status}
                )
        messages.success(request, "Attendance marked successfully!")
        return redirect("course_detail", slug=session.course.slug)

    enrollments = session.course.enrollments.filter(status="approved")
    attendances = {att.student_id: att.status for att in session.attendances.all()}

    context = {
        "session": session,
        "enrollments": enrollments,
        "attendances": attendances,
    }
    return render(request, "courses/mark_attendance.html", context)


@login_required
def mark_session_completed(request, session_id):
    session = Session.objects.get(id=session_id)
    enrollment = request.user.enrollments.get(course=session.course)

    if enrollment.status != "approved":
        messages.error(request, "You must be enrolled in the course to mark sessions as completed!")
        return redirect("course_detail", slug=session.course.slug)

    progress, created = CourseProgress.objects.get_or_create(enrollment=enrollment)
    progress.completed_sessions.add(session)

    # Check for achievements
    if progress.completion_percentage == 100:
        Achievement.objects.get_or_create(
            student=request.user,
            course=session.course,
            achievement_type="completion",
            defaults={
                "title": "Course Completed!",
                "description": f"Completed all sessions in {session.course.title}",
            },
        )

    if progress.attendance_rate == 100:
        Achievement.objects.get_or_create(
            student=request.user,
            course=session.course,
            achievement_type="attendance",
            defaults={
                "title": "Perfect Attendance!",
                "description": f"Attended all sessions in {session.course.title}",
            },
        )

    messages.success(request, "Session marked as completed!")
    return redirect("course_detail", slug=session.course.slug)


@login_required
def student_progress(request, enrollment_id):
    enrollment = Enrollment.objects.get(id=enrollment_id)

    if request.user != enrollment.student and request.user != enrollment.course.teacher:
        messages.error(request, "You don't have permission to view this progress!")
        return redirect("course_detail", slug=enrollment.course.slug)

    progress, created = CourseProgress.objects.get_or_create(enrollment=enrollment)
    achievements = Achievement.objects.filter(student=enrollment.student, course=enrollment.course)

    past_sessions = enrollment.course.sessions.filter(start_time__lt=timezone.now())
    upcoming_sessions = enrollment.course.sessions.filter(start_time__gte=timezone.now())

    context = {
        "enrollment": enrollment,
        "progress": progress,
        "achievements": achievements,
        "past_sessions": past_sessions,
        "upcoming_sessions": upcoming_sessions,
        "stripe_public_key": (
            settings.STRIPE_PUBLISHABLE_KEY if enrollment.status == "pending" and enrollment.course.price > 0 else None
        ),
    }
    return render(request, "courses/student_progress.html", context)


@login_required
def course_progress_overview(request, slug):
    course = Course.objects.get(slug=slug)
    if request.user != course.teacher:
        messages.error(request, "Only the course teacher can view the progress overview!")
        return redirect("course_detail", slug=slug)

    enrollments = course.enrollments.filter(status="approved")
    progress_data = []

    for enrollment in enrollments:
        progress, created = CourseProgress.objects.get_or_create(enrollment=enrollment)
        attendance_data = (
            SessionAttendance.objects.filter(student=enrollment.student, session__course=course)
            .values("status")
            .annotate(count=models.Count("status"))
        )

        progress_data.append(
            {
                "enrollment": enrollment,
                "progress": progress,
                "attendance": attendance_data,
            }
        )

    context = {
        "course": course,
        "progress_data": progress_data,
    }
    return render(request, "courses/progress_overview.html", context)


@login_required
def upload_material(request, slug):
    course = get_object_or_404(Course, slug=slug)
    if request.user != course.teacher:
        return HttpResponseForbidden("You are not authorized to upload materials for this course.")

    if request.method == "POST":
        form = CourseMaterialForm(request.POST, request.FILES, course=course)
        if form.is_valid():
            material = form.save(commit=False)
            material.course = course
            material.save()
            messages.success(request, "Course material uploaded successfully!")
            return redirect("course_detail", slug=course.slug)
    else:
        form = CourseMaterialForm(course=course)

    return render(request, "courses/upload_material.html", {"form": form, "course": course})


@login_required
def delete_material(request, slug, material_id):
    material = get_object_or_404(CourseMaterial, id=material_id, course__slug=slug)
    if request.user != material.course.teacher:
        return HttpResponseForbidden("You are not authorized to delete this material.")

    if request.method == "POST":
        material.delete()
        messages.success(request, "Course material deleted successfully!")
        return redirect("course_detail", slug=slug)

    return render(request, "courses/delete_material_confirm.html", {"material": material})


@login_required
def download_material(request, slug, material_id):
    material = get_object_or_404(CourseMaterial, id=material_id, course__slug=slug)
    if not material.is_downloadable and request.user != material.course.teacher:
        return HttpResponseForbidden("This material is not available for download.")

    try:
        return FileResponse(material.file, as_attachment=True)
    except FileNotFoundError:
        messages.error(request, "The requested file could not be found.")
        return redirect("course_detail", slug=slug)


@login_required
@teacher_required
def course_marketing(request, slug):
    """View for managing course marketing and promotions."""
    course = get_object_or_404(Course, slug=slug, teacher=request.user)

    if request.method == "POST":
        action = request.POST.get("action")

        if action == "send_promotional_emails":
            send_course_promotion_email(
                course=course,
                subject=f"New Course Recommendation: {course.title}",
                template_name="course_promotion",
            )
            messages.success(request, "Promotional emails have been sent successfully.")

        elif action == "generate_social_content":
            social_content = generate_social_share_content(course)
            return JsonResponse({"social_content": social_content})

    # Get analytics and recommendations
    analytics = get_course_analytics(course)
    recommendations = get_promotion_recommendations(course)

    context = {
        "course": course,
        "analytics": analytics,
        "recommendations": recommendations,
    }

    return render(request, "courses/marketing.html", context)


@login_required
@teacher_required
def course_analytics(request, slug):
    """View for displaying detailed course analytics."""
    course = get_object_or_404(Course, slug=slug, teacher=request.user)
    analytics = get_course_analytics(course)

    if request.headers.get("X-Requested-With") == "XMLHttpRequest":
        return JsonResponse({"analytics": analytics})

    context = {
        "course": course,
        "analytics": analytics,
    }

    return render(request, "courses/analytics.html", context)


@login_required
def calendar_feed(request):
    """Generate and serve an iCal feed of the user's course sessions."""

    response = HttpResponse(generate_ical_feed(request.user), content_type="text/calendar")
    response["Content-Disposition"] = f'attachment; filename="{settings.SITE_NAME}-schedule.ics"'
    return response


@login_required
def calendar_links(request, session_id):
    """Get calendar links for a specific session."""

    session = get_object_or_404(Session, id=session_id)

    # Check if user has access to this session
    if not (
        request.user == session.course.teacher
        or request.user.enrollments.filter(course=session.course, status="approved").exists()
    ):
        return HttpResponseForbidden("You don't have access to this session.")

    links = {
        "google": generate_google_calendar_link(session),
        "outlook": generate_outlook_calendar_link(session),
    }

    if request.headers.get("X-Requested-With") == "XMLHttpRequest":
        return JsonResponse({"links": links})

    return render(
        request,
        "courses/calendar_links.html",
        {
            "session": session,
            "calendar_links": links,
        },
    )


def forum_categories(request):
    """Display all forum categories."""
    categories = ForumCategory.objects.all()
    return render(request, "web/forum/categories.html", {"categories": categories})


def forum_category(request, slug):
    """Display topics in a specific category."""
    category = get_object_or_404(ForumCategory, slug=slug)
    topics = category.topics.all()
    return render(request, "web/forum/category.html", {"category": category, "topics": topics})


def forum_topic(request, category_slug, topic_id):
    """Display a forum topic and its replies."""
    topic = get_object_or_404(ForumTopic, id=topic_id, category__slug=category_slug)

    # Get view count from WebRequest model
    view_count = (
        WebRequest.objects.filter(path=request.path).aggregate(total_views=models.Sum("count"))["total_views"] or 0
    )
    topic.views = view_count
    topic.save()

    # Handle POST requests for replies, etc.
    if request.method == "POST":
        action = request.POST.get("action")
        if action == "add_reply" and request.user.is_authenticated:
            content = request.POST.get("content")
            if content:
                ForumReply.objects.create(topic=topic, author=request.user, content=content)
                messages.success(request, "Reply added successfully.")
                return redirect("forum_topic", category_slug=category_slug, topic_id=topic_id)
        elif action == "delete_reply" and request.user.is_authenticated:
            reply_id = request.POST.get("reply_id")
            reply = get_object_or_404(ForumReply, id=reply_id, author=request.user)
            reply.delete()
            messages.success(request, "Reply deleted successfully.")
            return redirect("forum_topic", category_slug=category_slug, topic_id=topic_id)
        elif action == "delete_topic" and request.user == topic.author:
            topic.delete()
            messages.success(request, "Topic deleted successfully.")
            return redirect("forum_category", slug=category_slug)

    replies = topic.replies.select_related("author").order_by("created_at")
    return render(request, "web/forum/topic.html", {"topic": topic, "replies": replies})


@login_required
def create_topic(request, category_slug):
    """Create a new forum topic."""
    category = get_object_or_404(ForumCategory, slug=category_slug)

    if request.method == "POST":
        form = ForumTopicForm(request.POST)
        if form.is_valid():
            topic = ForumTopic.objects.create(
                category=category,
                author=request.user,
                title=form.cleaned_data["title"],
                content=form.cleaned_data["content"],
            )
            messages.success(request, "Topic created successfully!")
            return redirect("forum_topic", category_slug=category_slug, topic_id=topic.id)
    else:
        form = ForumTopicForm()

    return render(request, "web/forum/create_topic.html", {"category": category, "form": form})


@login_required
def peer_connections(request):
    """Display user's peer connections."""
    sent_connections = request.user.sent_connections.all()
    received_connections = request.user.received_connections.all()
    return render(
        request,
        "web/peer/connections.html",
        {
            "sent_connections": sent_connections,
            "received_connections": received_connections,
        },
    )


@login_required
def send_connection_request(request, user_id):
    """Send a peer connection request."""
    receiver = get_object_or_404(User, id=user_id)

    if request.user == receiver:
        messages.error(request, "You cannot connect with yourself!")
        return redirect("peer_connections")

    connection, created = PeerConnection.objects.get_or_create(
        sender=request.user, receiver=receiver, defaults={"status": "pending"}
    )

    if created:
        messages.success(request, f"Connection request sent to {receiver.username}!")
    else:
        messages.info(request, f"Connection request already sent to {receiver.username}.")

    return redirect("peer_connections")


@login_required
def handle_connection_request(request, connection_id, action):
    """Accept or reject a peer connection request."""
    connection = get_object_or_404(PeerConnection, id=connection_id, receiver=request.user, status="pending")

    if action == "accept":
        connection.status = "accepted"
        messages.success(request, f"Connection with {connection.sender.username} accepted!")
    elif action == "reject":
        connection.status = "rejected"
        messages.info(request, f"Connection with {connection.sender.username} rejected.")

    connection.save()
    return redirect("peer_connections")


@login_required
def peer_messages(request, user_id):
    """Display and handle messages with a peer."""
    peer = get_object_or_404(User, id=user_id)

    # Check if users are connected
    connection = PeerConnection.objects.filter(
        (Q(sender=request.user, receiver=peer) | Q(sender=peer, receiver=request.user)),
        status="accepted",
    ).first()

    if not connection:
        messages.error(request, "You must be connected with this user to send messages.")
        return redirect("peer_connections")

    if request.method == "POST":
        content = request.POST.get("content")
        if content:
            PeerMessage.objects.create(sender=request.user, receiver=peer, content=content)
            messages.success(request, "Message sent!")

    # Get conversation messages
    messages_list = PeerMessage.objects.filter(
        (Q(sender=request.user, receiver=peer) | Q(sender=peer, receiver=request.user))
    ).order_by("created_at")

    # Mark received messages as read
    messages_list.filter(sender=peer, receiver=request.user, is_read=False).update(is_read=True)

    return render(request, "web/peer/messages.html", {"peer": peer, "messages": messages_list})


@login_required
def study_groups(request, course_id):
    """Display study groups for a course."""
    course = get_object_or_404(Course, id=course_id)
    groups = course.study_groups.all()

    if request.method == "POST":
        name = request.POST.get("name")
        description = request.POST.get("description")
        max_members = request.POST.get("max_members", 10)
        is_private = request.POST.get("is_private", False)

        if name and description:
            group = StudyGroup.objects.create(
                course=course,
                creator=request.user,
                name=name,
                description=description,
                max_members=max_members,
                is_private=is_private,
            )
            group.members.add(request.user)
            messages.success(request, "Study group created successfully!")
            return redirect("study_group_detail", group_id=group.id)

    return render(request, "web/study/groups.html", {"course": course, "groups": groups})


@login_required
def study_group_detail(request, group_id):
    """Display study group details and handle join/leave requests."""
    group = get_object_or_404(StudyGroup, id=group_id)

    if request.method == "POST":
        action = request.POST.get("action")

        if action == "join":
            if group.members.count() >= group.max_members:
                messages.error(request, "This group is full!")
            else:
                group.members.add(request.user)
                messages.success(request, f"You have joined {group.name}!")

        elif action == "leave":
            if request.user == group.creator:
                messages.error(request, "Group creator cannot leave the group!")
            else:
                group.members.remove(request.user)
                messages.info(request, f"You have left {group.name}.")

    return render(request, "web/study/group_detail.html", {"group": group})


# API Views
@login_required
def api_course_list(request):
    """API endpoint for listing courses."""
    courses = Course.objects.filter(status="published")
    data = [
        {
            "id": course.id,
            "title": course.title,
            "description": course.description,
            "teacher": course.teacher.username,
            "price": str(course.price),
            "subject": course.subject,
            "level": course.level,
            "slug": course.slug,
        }
        for course in courses
    ]
    return JsonResponse(data, safe=False)


@login_required
@teacher_required
def api_course_create(request):
    """API endpoint for creating a course."""
    if request.method != "POST":
        return JsonResponse({"error": "Only POST method is allowed"}, status=405)

    data = json.loads(request.body)
    course = Course.objects.create(
        teacher=request.user,
        title=data["title"],
        description=data["description"],
        learning_objectives=data["learning_objectives"],
        prerequisites=data.get("prerequisites", ""),
        price=data["price"],
        max_students=data["max_students"],
        subject=data["subject"],
        level=data["level"],
    )
    return JsonResponse(
        {
            "id": course.id,
            "title": course.title,
            "slug": course.slug,
        },
        status=201,
    )


@login_required
def api_course_detail(request, slug):
    """API endpoint for course details."""
    course = get_object_or_404(Course, slug=slug)
    data = {
        "id": course.id,
        "title": course.title,
        "description": course.description,
        "teacher": course.teacher.username,
        "price": str(course.price),
        "subject": course.subject,
        "level": course.level,
        "prerequisites": course.prerequisites,
        "learning_objectives": course.learning_objectives,
        "max_students": course.max_students,
        "available_spots": course.available_spots,
        "average_rating": course.average_rating,
    }
    return JsonResponse(data)


@login_required
def api_enroll(request, course_slug):
    """API endpoint for course enrollment."""
    if request.method != "POST":
        return JsonResponse({"error": "Only POST method is allowed"}, status=405)

    course = get_object_or_404(Course, slug=course_slug)
    if request.user.enrollments.filter(course=course).exists():
        return JsonResponse({"error": "Already enrolled"}, status=400)

    enrollment = Enrollment.objects.create(
        student=request.user,
        course=course,
        status="pending",
    )
    return JsonResponse(
        {
            "id": enrollment.id,
            "status": enrollment.status,
        },
        status=201,
    )


@login_required
def api_enrollments(request):
    """API endpoint for listing user enrollments."""
    enrollments = request.user.enrollments.all()
    data = [
        {
            "id": enrollment.id,
            "course": {
                "id": enrollment.course.id,
                "title": enrollment.course.title,
                "slug": enrollment.course.slug,
            },
            "status": enrollment.status,
            "enrollment_date": enrollment.enrollment_date.isoformat(),
        }
        for enrollment in enrollments
    ]
    return JsonResponse(data, safe=False)


@login_required
def api_session_list(request, course_slug):
    """API endpoint for listing course sessions."""
    course = get_object_or_404(Course, slug=course_slug)
    sessions = course.sessions.all()
    data = [
        {
            "id": session.id,
            "title": session.title,
            "description": session.description,
            "start_time": session.start_time.isoformat(),
            "end_time": session.end_time.isoformat(),
            "is_virtual": session.is_virtual,
        }
        for session in sessions
    ]
    return JsonResponse(data, safe=False)


@login_required
def api_session_detail(request, pk):
    """API endpoint for session details."""
    session = get_object_or_404(Session, pk=pk)
    data = {
        "id": session.id,
        "title": session.title,
        "description": session.description,
        "start_time": session.start_time.isoformat(),
        "end_time": session.end_time.isoformat(),
        "is_virtual": session.is_virtual,
        "meeting_link": session.meeting_link if session.is_virtual else None,
        "location": session.location if not session.is_virtual else None,
    }
    return JsonResponse(data)


@login_required
def api_forum_topic_create(request):
    """API endpoint for creating forum topics."""
    if request.method != "POST":
        return JsonResponse({"error": "Only POST method is allowed"}, status=405)

    data = json.loads(request.body)
    category = get_object_or_404(ForumCategory, id=data["category"])
    topic = ForumTopic.objects.create(
        title=data["title"],
        content=data["content"],
        category=category,
        author=request.user,
    )
    return JsonResponse(
        {
            "id": topic.id,
            "title": topic.title,
        },
        status=201,
    )


@login_required
def api_forum_reply_create(request):
    """API endpoint for creating forum replies."""
    if request.method != "POST":
        return JsonResponse({"error": "Only POST method is allowed"}, status=405)

    data = json.loads(request.body)
    topic = get_object_or_404(ForumTopic, id=data["topic"])
    reply = ForumReply.objects.create(
        topic=topic,
        content=data["content"],
        author=request.user,
    )
    return JsonResponse(
        {
            "id": reply.id,
            "content": reply.content,
        },
        status=201,
    )


@login_required
def session_detail(request, session_id):
    try:
        session = get_object_or_404(Session, id=session_id)

        # Check access rights
        if not (
            request.user == session.course.teacher
            or request.user.enrollments.filter(course=session.course, status="approved").exists()
        ):
            return HttpResponseForbidden("You don't have access to this session")

        context = {
            "session": session,
            "is_teacher": request.user == session.course.teacher,
            "now": timezone.now(),
        }

        return render(request, "web/study/session_detail.html", context)

    except Session.DoesNotExist:
        messages.error(request, "Session not found")
        return redirect("course_search")
    except Exception as e:
        if settings.DEBUG:
            raise e
        messages.error(request, "An error occurred while loading the session")
        return redirect("index")


def blog_list(request):
    blog_posts = BlogPost.objects.filter(status="published").order_by("-published_at")
    tags = BlogPost.objects.values_list("tags", flat=True).distinct()
    # Split comma-separated tags and get unique values
    unique_tags = sorted(set(tag.strip() for tags_str in tags if tags_str for tag in tags_str.split(",")))

    return render(request, "blog/list.html", {"blog_posts": blog_posts, "tags": unique_tags})


def blog_tag(request, tag):
    """View for filtering blog posts by tag."""
    blog_posts = BlogPost.objects.filter(status="published", tags__icontains=tag).order_by("-published_at")
    tags = BlogPost.objects.values_list("tags", flat=True).distinct()
    # Split comma-separated tags and get unique values
    unique_tags = sorted(set(tag.strip() for tags_str in tags if tags_str for tag in tags_str.split(",")))

    return render(request, "blog/list.html", {"blog_posts": blog_posts, "tags": unique_tags, "current_tag": tag})


@login_required
def create_blog_post(request):
    if request.method == "POST":
        form = BlogPostForm(request.POST, request.FILES)
        if form.is_valid():
            post = form.save(commit=False)
            post.author = request.user
            post.save()
            messages.success(request, "Blog post created successfully!")
            return redirect("blog_detail", slug=post.slug)
    else:
        form = BlogPostForm()

    return render(request, "blog/create.html", {"form": form})


def blog_detail(request, slug):
    """Display a blog post and its comments."""
    post = get_object_or_404(BlogPost, slug=slug, status="published")
    comments = post.comments.filter(is_approved=True).order_by("created_at")

    if request.method == "POST":
        if not request.user.is_authenticated:
            messages.error(request, "Please log in to comment.")
            return redirect("account_login")

        comment_content = request.POST.get("content")
        if comment_content:
            comment = BlogComment.objects.create(
                post=post, author=request.user, content=comment_content, is_approved=True  # Auto-approve for now
            )
            messages.success(request, f"Comment #{comment.id} added successfully!")
            return redirect("blog_detail", slug=slug)

    # Get view count from WebRequest
    view_count = WebRequest.objects.filter(path=request.path).aggregate(total_views=Sum("count"))["total_views"] or 0

    context = {
        "post": post,
        "comments": comments,
        "view_count": view_count,
    }
    return render(request, "blog/detail.html", context)


@login_required
def student_dashboard(request):
    """Dashboard view for students showing their enrollments, progress, and upcoming sessions."""
    if request.user.profile.is_teacher:
        messages.error(request, "This dashboard is for students only.")
        return redirect("profile")

    enrollments = Enrollment.objects.filter(student=request.user).select_related("course")
    upcoming_sessions = Session.objects.filter(
        course__enrollments__student=request.user, start_time__gt=timezone.now()
    ).order_by("start_time")[:5]

    # Get progress for each enrollment
    progress_data = []
    total_progress = 0
    for enrollment in enrollments:
        progress, _ = CourseProgress.objects.get_or_create(enrollment=enrollment)
        progress_data.append(
            {
                "enrollment": enrollment,
                "progress": progress,
            }
        )
        total_progress += progress.completion_percentage

    # Calculate average progress
    avg_progress = round(total_progress / len(progress_data)) if progress_data else 0

    context = {
        "enrollments": enrollments,
        "upcoming_sessions": upcoming_sessions,
        "progress_data": progress_data,
        "avg_progress": avg_progress,
    }
    return render(request, "dashboard/student.html", context)


@login_required
@teacher_required
def teacher_dashboard(request):
    """Dashboard view for teachers showing their courses, student progress, and upcoming sessions."""
    courses = Course.objects.filter(teacher=request.user)
    upcoming_sessions = Session.objects.filter(course__teacher=request.user, start_time__gt=timezone.now()).order_by(
        "start_time"
    )[:5]

    # Get enrollment and progress stats for each course
    course_stats = []
    total_students = 0
    total_completed = 0
    total_earnings = Decimal("0.00")
    for course in courses:
        enrollments = course.enrollments.filter(status="approved")
        course_total_students = enrollments.count()
        course_completed = enrollments.filter(status="completed").count()
        total_students += course_total_students
        total_completed += course_completed
        # Calculate earnings (90% of course price for each enrollment, 10% platform fee)
        course_earnings = Decimal(str(course_total_students)) * course.price * Decimal("0.9")
        total_earnings += course_earnings
        course_stats.append(
            {
                "course": course,
                "total_students": course_total_students,
                "completed": course_completed,
                "completion_rate": (course_completed / course_total_students * 100) if course_total_students > 0 else 0,
                "earnings": course_earnings,
            }
        )

    # Get the teacher's storefront if it exists
    storefront = Storefront.objects.filter(teacher=request.user).first()

    context = {
        "courses": courses,
        "upcoming_sessions": upcoming_sessions,
        "course_stats": course_stats,
        "completion_rate": (total_completed / total_students * 100) if total_students > 0 else 0,
        "total_earnings": round(total_earnings, 2),
        "storefront": storefront,
    }
    return render(request, "dashboard/teacher.html", context)


def custom_404(request, exception):
    """Custom 404 error handler"""
    return render(request, "404.html", status=404)


def custom_500(request):
    """Custom 500 error handler"""
    return render(request, "500.html", status=500)


def custom_429(request, exception=None):
    """Custom 429 error page."""
    return render(request, "429.html", status=429)


def cart_view(request):
    """View the shopping cart."""
    cart = get_or_create_cart(request)
    return render(request, "cart/cart.html", {"cart": cart, "stripe_public_key": settings.STRIPE_PUBLISHABLE_KEY})


def add_course_to_cart(request, course_id):
    """Add a course to the cart."""
    course = get_object_or_404(Course, id=course_id)
    cart = get_or_create_cart(request)

    # Try to get or create the cart item
    cart_item, created = CartItem.objects.get_or_create(cart=cart, course=course, defaults={"session": None})

    if created:
        messages.success(request, f"{course.title} added to cart.")
    else:
        messages.info(request, f"{course.title} is already in your cart.")

    return redirect("cart_view")


def add_session_to_cart(request, session_id):
    """Add an individual session to the cart."""
    session = get_object_or_404(Session, id=session_id)
    cart = get_or_create_cart(request)

    # Try to get or create the cart item
    cart_item, created = CartItem.objects.get_or_create(cart=cart, session=session, defaults={"course": None})

    if created:
        messages.success(request, f"{session.title} added to cart.")
    else:
        messages.info(request, f"{session.title} is already in your cart.")

    return redirect("cart_view")


def remove_from_cart(request, item_id):
    """Remove an item from the shopping cart."""
    cart = get_or_create_cart(request)
    item = get_object_or_404(CartItem, id=item_id, cart=cart)
    item.delete()
    messages.success(request, "Item removed from cart.")
    return redirect("cart_view")


def create_cart_payment_intent(request):
    """Create a payment intent for the entire cart."""
    cart = get_or_create_cart(request)

    if not cart.items.exists():
        return JsonResponse({"error": "Cart is empty"}, status=400)

    try:
        # Create a PaymentIntent with the cart total
        intent = stripe.PaymentIntent.create(
            amount=int(cart.total * 100),  # Convert to cents
            currency="usd",
            metadata={
                "cart_id": cart.id,
                "user_id": request.user.id if request.user.is_authenticated else None,
                "session_key": request.session.session_key if not request.user.is_authenticated else None,
            },
        )
        return JsonResponse({"clientSecret": intent.client_secret})
    except Exception as e:
        return JsonResponse({"error": str(e)}, status=403)


def checkout_success(request):
    """Handle successful checkout and payment confirmation."""
    payment_intent_id = request.GET.get("payment_intent")

    if not payment_intent_id:
        messages.error(request, "No payment information found.")
        return redirect("cart_view")

    try:
        # Verify the payment intent
        payment_intent = stripe.PaymentIntent.retrieve(payment_intent_id)

        if payment_intent.status != "succeeded":
            messages.error(request, "Payment was not successful.")
            return redirect("cart_view")

        cart = get_or_create_cart(request)

        if not cart.items.exists():
            messages.error(request, "Cart is empty.")
            return redirect("cart_view")

        # Handle guest checkout
        if not request.user.is_authenticated:
            email = payment_intent.receipt_email
            if not email:
                messages.error(request, "No email provided for guest checkout.")
                return redirect("cart_view")

            # Create a new user account with transaction and better username generation
            with transaction.atomic():
                base_username = email.split("@")[0][:15]  # Limit length
                timestamp = timezone.now().strftime("%Y%m%d%H%M%S")
                username = f"{base_username}_{timestamp}"

                # In the unlikely case of a collision, append random string
                while User.objects.filter(username=username).exists():
                    username = f"{base_username}_{timestamp}_{get_random_string(4)}"

                # Create the user
                user = User.objects.create_user(
                    username=username,
                    email=email,
                    password=get_random_string(length=32),  # Random password for reset
                )

                # Associate the cart with the new user
                cart.user = user
                cart.session_key = ""  # Empty string instead of None
                cart.save()

                # Send welcome email with password reset link
                send_welcome_email(user)

                # Log in the new user
                login(request, user, backend="django.contrib.auth.backends.ModelBackend")
        else:
            user = request.user

        # Lists to track enrollments for the receipt
        enrollments = []
        session_enrollments = []
        goods_items = []
        total_amount = 0

        # Define shipping_address
        shipping_address = request.POST.get("address") if cart.has_goods else None

        # Check if the cart contains goods requiring shipping
        has_goods = any(item.goods for item in cart.items.all())

        # Extract shipping address from Stripe PaymentIntent
        shipping_address = None
        if has_goods:
            shipping_data = getattr(payment_intent, "shipping", None)
            if shipping_data:
                # Construct structured shipping address
                shipping_address = {
                    "line1": shipping_data.address.line1,
                    "line2": shipping_data.address.line2 or "",
                    "city": shipping_data.address.city,
                    "state": shipping_data.address.state,
                    "postal_code": shipping_data.address.postal_code,
                    "country": shipping_data.address.country,
                }

        # Create the Order with shipping address
        order = Order.objects.create(
            user=user,  # User is defined earlier in guest/auth logic
            total_price=0,  # Updated later
            status="completed",
            shipping_address=shipping_address,
            terms_accepted=True,
        )

        storefront = None
        # Process enrollments
        for item in cart.items.all():
            if item.course:
                # Create enrollment for full course
                enrollment = Enrollment.objects.create(
                    student=user, course=item.course, status="approved", payment_intent_id=payment_intent_id
                )
                # Create progress tracker
                CourseProgress.objects.create(enrollment=enrollment)
                enrollments.append(enrollment)
                total_amount += item.course.price

                # Send confirmation emails
                send_enrollment_confirmation(enrollment)
                notify_teacher_new_enrollment(enrollment)

            elif item.session:
                # Create enrollment for individual session
                session_enrollment = SessionEnrollment.objects.create(
                    student=user, session=item.session, status="approved", payment_intent_id=payment_intent_id
                )
                session_enrollments.append(session_enrollment)
                total_amount += item.session.price

            elif item.goods:
                # Track goods items for the receipt
                goods_items.append(item)
                total_amount += item.final_price

                # Create order item for goods
                OrderItem.objects.create(
                    order=order,
                    goods=item.goods,
                    quantity=1,
                    price_at_purchase=item.goods.price,
                    discounted_price_at_purchase=item.goods.discount_price,
                )
                # Capture storefront from the first goods item
                if not storefront:
                    storefront = item.goods.storefront

        # Update order details
        order.total_price = total_amount
        if storefront:
            order.storefront = goods_items[0].goods.storefront
        order.save()

        # Clear the cart
        cart.items.all().delete()

        if storefront:
            order.storefront = storefront
            order.save(update_fields=["storefront"])

        # Render the receipt page
        return render(
            request,
            "cart/receipt.html",
            {
                "payment_intent_id": payment_intent_id,
                "order_date": timezone.now(),
                "user": user,
                "enrollments": enrollments,
                "session_enrollments": session_enrollments,
                "goods_items": goods_items,
                "total": total_amount,
                "order": order,
                "shipping_address": shipping_address,
            },
        )

    except stripe.error.StripeError as e:
        # send slack message
        send_slack_message(f"Payment verification failed: {str(e)}")
        messages.error(request, f"Payment verification failed: {str(e)}")
        return redirect("cart_view")
    except Exception as e:
        # send slack message
        send_slack_message(f"Failed to process checkout: {str(e)}")
        messages.error(request, f"Failed to process checkout: {str(e)}")
        return redirect("cart_view")


def send_welcome_email(user):
    """Send welcome email to newly created users after guest checkout."""
    if not user.email:
        raise ValueError("User must have an email address to send welcome email")

    reset_url = reverse("account_reset_password")
    context = {
        "user": user,
        "reset_url": reset_url,
    }

    html_message = render_to_string("emails/welcome_guest.html", context)
    text_message = render_to_string("emails/welcome_guest.txt", context)

    send_mail(
        subject="Welcome to Your New Learning Account",
        message=text_message,
        html_message=html_message,
        from_email=settings.DEFAULT_FROM_EMAIL,
        recipient_list=[user.email],
    )


@login_required
def edit_session(request, session_id):
    """Edit an existing session."""
    session = get_object_or_404(Session, id=session_id)

    # Check if user is the course teacher
    if request.user != session.course.teacher:
        messages.error(request, "Only the course teacher can edit sessions!")
        return redirect("course_detail", slug=session.course.slug)

    if request.method == "POST":
        form = SessionForm(request.POST, instance=session)
        if form.is_valid():
            form.save()
            messages.success(request, "Session updated successfully!")
            return redirect("course_detail", slug=session.course.slug)
    else:
        form = SessionForm(instance=session)

    return render(request, "courses/edit_session.html", {"form": form, "session": session, "course": session.course})


@login_required
def invite_student(request, course_id):
    course = get_object_or_404(Course, id=course_id)

    # Check if user is the teacher of this course
    if course.teacher != request.user:
        messages.error(request, "You are not authorized to invite students to this course.")
        return redirect("course_detail", slug=course.slug)

    if request.method == "POST":
        form = InviteStudentForm(request.POST)
        if form.is_valid():
            email = form.cleaned_data["email"]
            message = form.cleaned_data.get("message", "")

            # Generate course URL
            course_url = request.build_absolute_uri(reverse("course_detail", args=[course.slug]))

            # Send invitation email
            context = {
                "course": course,
                "teacher": request.user,
                "message": message,
                "course_url": course_url,
            }
            html_message = render_to_string("emails/course_invitation.html", context)
            text_message = f"""
You have been invited to join {course.title}!

Message from {request.user.get_full_name() or request.user.username}:
{message}

Course Price: ${course.price}

Click here to view the course: {course_url}
"""

            try:
                send_mail(
                    f"Invitation to join {course.title}",
                    text_message,
                    settings.DEFAULT_FROM_EMAIL,
                    [email],
                    html_message=html_message,
                )
                messages.success(request, f"Invitation sent to {email}")
                return redirect("course_detail", slug=course.slug)
            except Exception:
                messages.error(request, "Failed to send invitation email. Please try again.")
    else:
        form = InviteStudentForm()

    context = {
        "course": course,
        "form": form,
    }
    return render(request, "courses/invite.html", context)


def terms(request):
    """Display the terms of service page."""
    return render(request, "terms.html")


@login_required
@teacher_required
def stripe_connect_onboarding(request):
    """Start the Stripe Connect onboarding process for teachers."""
    if not request.user.profile.is_teacher:
        messages.error(request, "Only teachers can set up payment accounts.")
        return redirect("profile")

    try:
        if not request.user.profile.stripe_account_id:
            # Create a new Stripe Connect account
            account = stripe.Account.create(
                type="express",
                country="US",
                email=request.user.email,
                capabilities={
                    "card_payments": {"requested": True},
                    "transfers": {"requested": True},
                },
            )

            # Save the account ID to the user's profile
            request.user.profile.stripe_account_id = account.id
            request.user.profile.save()

        # Create an account link for onboarding
        account_link = stripe.AccountLink.create(
            account=request.user.profile.stripe_account_id,
            refresh_url=request.build_absolute_uri(reverse("stripe_connect_onboarding")),
            return_url=request.build_absolute_uri(reverse("profile")),
            type="account_onboarding",
        )

        return redirect(account_link.url)

    except stripe.error.StripeError as e:
        messages.error(request, f"Failed to set up Stripe account: {str(e)}")
        return redirect("profile")


@csrf_exempt
def stripe_connect_webhook(request):
    """Handle Stripe Connect account updates."""
    payload = request.body
    sig_header = request.META.get("HTTP_STRIPE_SIGNATURE")

    try:
        event = stripe.Webhook.construct_event(payload, sig_header, settings.STRIPE_CONNECT_WEBHOOK_SECRET)
    except ValueError:
        return HttpResponse(status=400)
    except stripe.error.SignatureVerificationError:
        return HttpResponse(status=400)

    if event.type == "account.updated":
        account = event.data.object
        try:
            profile = Profile.objects.get(stripe_account_id=account.id)
            if account.charges_enabled and account.payouts_enabled:
                profile.stripe_account_status = "verified"
            else:
                profile.stripe_account_status = "pending"
            profile.save()
        except Profile.DoesNotExist:
            return HttpResponse(status=404)

    return HttpResponse(status=200)


@login_required
def create_forum_category(request):
    """Create a new forum category."""
    if request.method == "POST":
        form = ForumCategoryForm(request.POST)
        if form.is_valid():
            category = form.save()
            messages.success(request, f"Forum category '{category.name}' created successfully!")
            return redirect("forum_category", slug=category.slug)
    else:
        form = ForumCategoryForm()

    return render(request, "web/forum/create_category.html", {"form": form})


@login_required
def edit_topic(request, topic_id):
    """Edit an existing forum topic."""
    topic = get_object_or_404(ForumTopic, id=topic_id)

    # Check if user is the author of the topic
    if request.user != topic.author:
        messages.error(request, "You don't have permission to edit this topic.")
        return redirect("forum_topic", category_slug=topic.category.slug, topic_id=topic.id)

    if request.method == "POST":
        form = ForumTopicForm(request.POST)
        if form.is_valid():
            topic.title = form.cleaned_data["title"]
            topic.content = form.cleaned_data["content"]
            topic.save()
            messages.success(request, "Topic updated successfully!")
            return redirect("forum_topic", category_slug=topic.category.slug, topic_id=topic.id)
    else:
        form = ForumTopicForm(initial={"title": topic.title, "content": topic.content})

    return render(
        request,
        "web/forum/create_topic.html",
        {"form": form, "category": topic.category, "is_edit": True, "topic": topic},
    )


def get_course_calendar(request, slug):
    """AJAX endpoint to get calendar data for a course."""
    course = get_object_or_404(Course, slug=slug)
    today = timezone.now().date()
    calendar_weeks = []

    # Get current month and year from query parameters
    year = int(request.GET.get("year", today.year))
    month = int(request.GET.get("month", today.month))
    current_month = timezone.datetime(year, month, 1).date()

    # Get previous and next month for navigation
    if month == 1:
        prev_month = {"year": year - 1, "month": 12}
    else:
        prev_month = {"year": year, "month": month - 1}

    if month == 12:
        next_month = {"year": year + 1, "month": 1}
    else:
        next_month = {"year": year, "month": month + 1}

    # Get sessions for the current month
    month_sessions = course.sessions.filter(start_time__year=year, start_time__month=month).order_by("start_time")

    # Generate calendar data
    cal = calendar.monthcalendar(year, month)

    for week in cal:
        calendar_week = []
        for day in week:
            if day == 0:
                calendar_week.append({"date": None, "has_session": False, "is_today": False})
            else:
                date = timezone.datetime(year, month, day).date()
                sessions_on_day = [s for s in month_sessions if s.start_time.date() == date]
                calendar_week.append(
                    {
                        "date": date.isoformat() if date else None,
                        "has_session": bool(sessions_on_day),
                        "is_today": date == today,
                    }
                )
        calendar_weeks.append(calendar_week)

    data = {
        "calendar_weeks": calendar_weeks,
        "current_month": current_month.strftime("%B %Y"),
        "prev_month": prev_month,
        "next_month": next_month,
    }

    return JsonResponse(data)


@login_required
def create_calendar(request):
    if request.method == "POST":
        title = request.POST.get("title")
        description = request.POST.get("description")
        try:
            month = int(request.POST.get("month"))
            year = int(request.POST.get("year"))

            # Validate month is between 0-11
            if not 0 <= month <= 11:
                return JsonResponse({"success": False, "error": "Month must be between 0 and 11"}, status=400)

            calendar = EventCalendar.objects.create(
                title=title, description=description, creator=request.user, month=month, year=year
            )

            return JsonResponse({"success": True, "calendar_id": calendar.id, "share_token": calendar.share_token})
        except (ValueError, TypeError):
            return JsonResponse({"success": False, "error": "Invalid month or year"}, status=400)

    return render(request, "calendar/create.html")


def view_calendar(request, share_token):
    calendar = get_object_or_404(EventCalendar, share_token=share_token)
    return render(request, "calendar/view.html", {"calendar": calendar})


@require_POST
def add_time_slot(request, share_token):
    try:
        with transaction.atomic():
            calendar = get_object_or_404(EventCalendar, share_token=share_token)
            name = request.POST.get("name")
            day = int(request.POST.get("day"))
            start_time = request.POST.get("start_time")
            end_time = request.POST.get("end_time")

            # Create the time slot
            TimeSlot.objects.create(calendar=calendar, name=name, day=day, start_time=start_time, end_time=end_time)

            return JsonResponse({"success": True})
    except IntegrityError:
        return JsonResponse({"success": False, "error": "You already have a time slot for this day"}, status=400)
    except Exception as e:
        return JsonResponse({"success": False, "error": str(e)}, status=400)


@require_POST
def remove_time_slot(request, share_token):
    calendar = get_object_or_404(EventCalendar, share_token=share_token)
    name = request.POST.get("name")
    day = int(request.POST.get("day"))

    TimeSlot.objects.filter(calendar=calendar, name=name, day=day).delete()

    return JsonResponse({"success": True})


@require_GET
def get_calendar_data(request, share_token):
    calendar = get_object_or_404(EventCalendar, share_token=share_token)
    slots = TimeSlot.objects.filter(calendar=calendar)

    data = {
        "title": calendar.title,
        "description": calendar.description,
        "month": calendar.month,
        "year": calendar.year,
        "slots": [
            {
                "name": slot.name,
                "day": slot.day,
                "start_time": slot.start_time.strftime("%H:%M"),
                "end_time": slot.end_time.strftime("%H:%M"),
            }
            for slot in slots
        ],
    }

    return JsonResponse(data)


def system_status(request):
    """Check system status including SendGrid API connectivity and disk space usage."""
    status = {
        "sendgrid": {"status": "unknown", "message": "", "api_key_configured": False},
        "disk_space": {"status": "unknown", "message": "", "usage": {}},
        "timestamp": timezone.now(),
    }

    # Check SendGrid
    sendgrid_api_key = os.getenv("SENDGRID_PASSWORD")
    if sendgrid_api_key:
        status["sendgrid"]["api_key_configured"] = True
        try:
            print("Checking SendGrid API...")
            response = requests.get(
                "https://api.sendgrid.com/v3/user/account",
                headers={"Authorization": f"Bearer {sendgrid_api_key}"},
                timeout=5,
            )
            if response.status_code == 200:
                status["sendgrid"]["status"] = "ok"
                status["sendgrid"]["message"] = "Successfully connected to SendGrid API"
            else:
                status["sendgrid"]["status"] = "error"
                status["sendgrid"]["message"] = f"Unexpected response: {response.status_code}"
        except requests.exceptions.RequestException as e:
            status["sendgrid"]["status"] = "error"
            status["sendgrid"]["message"] = f"API Error: {str(e)}"
    else:
        status["sendgrid"]["status"] = "error"
        status["sendgrid"]["message"] = "SendGrid API key not configured"

    # Check disk space
    try:
        total, used, free = shutil.disk_usage("/")
        total_gb = total / (2**30)  # Convert to GB
        used_gb = used / (2**30)
        free_gb = free / (2**30)
        usage_percent = (used / total) * 100

        status["disk_space"]["usage"] = {
            "total_gb": round(total_gb, 2),
            "used_gb": round(used_gb, 2),
            "free_gb": round(free_gb, 2),
            "percent": round(usage_percent, 1),
        }

        # Set status based on usage percentage
        if usage_percent >= 90:
            status["disk_space"]["status"] = "error"
            status["disk_space"]["message"] = "Critical: Disk usage above 90%"
        elif usage_percent >= 80:
            status["disk_space"]["status"] = "warning"
            status["disk_space"]["message"] = "Warning: Disk usage above 80%"
        else:
            status["disk_space"]["status"] = "ok"
            status["disk_space"]["message"] = "Disk space usage is normal"
    except Exception as e:
        status["disk_space"]["status"] = "error"
        status["disk_space"]["message"] = f"Error checking disk space: {str(e)}"

    return render(request, "status.html", {"status": status})


@login_required
@teacher_required
def message_enrolled_students(request, slug):
    """Send an email to all enrolled students in a course."""
    course = get_object_or_404(Course, slug=slug, teacher=request.user)

    if request.method == "POST":
        title = request.POST.get("title")
        message = request.POST.get("message")

        if title and message:
            # Get all enrolled students
            enrolled_students = User.objects.filter(
                enrollments__course=course, enrollments__status="approved"
            ).distinct()

            # Send email to each student
            for student in enrolled_students:
                send_mail(
                    subject=f"[{course.title}] {title}",
                    message=message,
                    from_email=settings.DEFAULT_FROM_EMAIL,
                    recipient_list=[student.email],
                    fail_silently=True,
                )

            messages.success(request, "Email sent successfully to all enrolled students!")
            return redirect("course_detail", slug=slug)
        else:
            messages.error(request, "Both title and message are required!")

    return render(request, "courses/message_students.html", {"course": course})


def message_teacher(request, teacher_id):
    """Send a message to a teacher."""
    teacher = get_object_or_404(get_user_model(), id=teacher_id)
    if not teacher.profile.is_teacher:
        messages.error(request, "This user is not a teacher.")
        return redirect("index")

    if request.method == "POST":
        form = MessageTeacherForm(request.POST, user=request.user)
        if form.is_valid():
            # Prepare email content
            if request.user.is_authenticated:
                sender_name = request.user.get_full_name() or request.user.username
                sender_email = request.user.email
            else:
                sender_name = form.cleaned_data["name"]
                sender_email = form.cleaned_data["email"]

            # Send email to teacher
            context = {
                "sender_name": sender_name,
                "sender_email": sender_email,
                "message": form.cleaned_data["message"],
            }
            html_message = render_to_string("web/emails/teacher_message.html", context)

            try:
                send_mail(
                    subject=f"New message from {sender_name}",
                    message=form.cleaned_data["message"],
                    from_email=settings.DEFAULT_FROM_EMAIL,
                    recipient_list=[teacher.email],
                    html_message=html_message,
                )
                messages.success(request, "Your message has been sent successfully!")

                # Get the next URL from query params, default to course search if not provided
                next_url = request.GET.get("next")
                if next_url:
                    try:
                        return redirect("course_detail", slug=next_url)
                    except NoReverseMatch:
                        pass
                return redirect("course_search")
            except Exception as e:
                messages.error(request, f"Failed to send message: {str(e)}")
                return redirect("message_teacher", teacher_id=teacher_id)
    else:
        form = MessageTeacherForm(user=request.user)

    return render(
        request,
        "web/message_teacher.html",
        {
            "form": form,
            "teacher": teacher,
        },
    )


@login_required
def confirm_rolled_sessions(request, course_slug):
    """View for teachers to confirm rolled over session dates."""
    course = get_object_or_404(Course, slug=course_slug, teacher=request.user)

    # Get all rolled over but unconfirmed sessions
    rolled_sessions = course.sessions.filter(is_rolled_over=True, teacher_confirmed=False).order_by("start_time")

    if request.method == "POST":
        session_ids = request.POST.getlist("confirm_sessions")
        if session_ids:
            # Confirm selected sessions
            course.sessions.filter(id__in=session_ids).update(teacher_confirmed=True)
            messages.success(request, "Selected sessions have been confirmed.")

            # Reset rollover status for unselected sessions
            unselected_sessions = rolled_sessions.exclude(id__in=session_ids)
            for session in unselected_sessions:
                session.start_time = session.original_start_time
                session.end_time = session.original_end_time
                session.is_rolled_over = False
                session.save()

            messages.info(request, "Unselected sessions have been reset to their original dates.")

        return redirect("course_detail", slug=course_slug)

    return render(
        request,
        "courses/confirm_rolled_sessions.html",
        {
            "course": course,
            "rolled_sessions": rolled_sessions,
        },
    )


def feedback(request):
    if request.method == "POST":
        form = FeedbackForm(request.POST)
        if form.is_valid():
            # Send feedback notification to admin
            name = form.cleaned_data.get("name", "Anonymous")
            email = form.cleaned_data.get("email", "Not provided")
            description = form.cleaned_data["description"]

            # Send to Slack if webhook URL is configured
            if settings.SLACK_WEBHOOK_URL:
                message = f"*New Feedback*\nFrom: {name}\nEmail: {email}\n\n{description}"
                send_slack_message(message)

            messages.success(request, "Thank you for your feedback! We appreciate your input.")
            return redirect("feedback")
    else:
        form = FeedbackForm()

    return render(request, "feedback.html", {"form": form})


def content_dashboard(request):
    # Get current time and thresholds
    now = timezone.now()
    month_ago = now - timedelta(days=30)

    def get_status(date, threshold_days=None):
        if not date:
            return "neutral"
        if not threshold_days:
            return "success"
        threshold = now - timedelta(days=threshold_days)
        if date >= threshold:
            return "success"
        elif date >= (threshold - timedelta(days=threshold_days)):
            return "warning"
        return "danger"

    # Web traffic stats
    web_stats = {
        "total_views": WebRequest.objects.aggregate(total=Sum("count"))["total"] or 0,
        "unique_visitors": WebRequest.objects.values("ip_address").distinct().count(),
        "date": WebRequest.objects.order_by("-created").first().created if WebRequest.objects.exists() else None,
    }
    web_stats["status"] = get_status(web_stats["date"])

    # Generate traffic data for chart (last 30 days)
    traffic_data = []
    for i in range(30):
        date = now - timedelta(days=i)
        day_views = WebRequest.objects.filter(created__date=date.date()).aggregate(total=Sum("count"))["total"] or 0
        traffic_data.append({"date": date.strftime("%Y-%m-%d"), "views": day_views})
    traffic_data.reverse()  # Most recent last for chart

    # Blog stats
    blog_stats = {
        "posts": BlogPost.objects.filter(status="published").count(),
        "views": (WebRequest.objects.filter(path__startswith="/blog/").aggregate(total=Sum("count"))["total"] or 0),
        "date": (
            BlogPost.objects.filter(status="published").order_by("-published_at").first().published_at
            if BlogPost.objects.exists()
            else None
        ),
    }
    blog_stats["status"] = get_status(blog_stats["date"], 7)

    # Forum stats
    forum_stats = {
        "topics": ForumTopic.objects.count(),
        "replies": ForumReply.objects.count(),
        "date": ForumTopic.objects.order_by("-created_at").first().created_at if ForumTopic.objects.exists() else None,
    }
    forum_stats["status"] = get_status(forum_stats["date"], 1)  # 1 day threshold

    # Course stats
    course_stats = {
        "active": Course.objects.filter(status="published").count(),
        "students": Enrollment.objects.filter(status="approved").count(),
        "date": Course.objects.order_by("-created_at").first().created_at if Course.objects.exists() else None,
    }
    course_stats["status"] = get_status(course_stats["date"], 30)  # 1 month threshold

    # User stats
    user_stats = {
        "total": User.objects.count(),
        "active": User.objects.filter(last_login__gte=month_ago).count(),
        "date": User.objects.order_by("-date_joined").first().date_joined if User.objects.exists() else None,
    }

    def get_status(date, threshold_days):
        if not date:
            return "danger"
        days_since = (now - date).days
        if days_since > threshold_days * 2:
            return "danger"
        elif days_since > threshold_days:
            return "warning"
        return "success"

    # Calculate overall health score
    connected_platforms = 0
    healthy_platforms = 0
    platforms_data = [
        (blog_stats["date"], 7),  # Blog: 1 week threshold
        (forum_stats["date"], 7),  # Forum: 1 week threshold
        (course_stats["date"], 7),  # Courses: 1 week threshold
        (user_stats["date"], 7),  # Users: 1 week threshold
    ]

    for date, threshold in platforms_data:
        if date:
            connected_platforms += 1
            if get_status(date, threshold) != "danger":
                healthy_platforms += 1

    overall_score = int((healthy_platforms / max(connected_platforms, 1)) * 100)

    # Get social media stats
    social_stats = get_social_stats()
    content_data = {
        "blog": {
            "stats": blog_stats,
            "status": get_status(blog_stats["date"], 7),
            "date": blog_stats["date"],
        },
        "forum": {
            "stats": forum_stats,
            "status": get_status(forum_stats["date"], 7),
            "date": forum_stats["date"],
        },
        "courses": {
            "stats": course_stats,
            "status": get_status(course_stats["date"], 7),
            "date": course_stats["date"],
        },
        "users": {
            "stats": user_stats,
            "status": get_status(user_stats["date"], 7),
            "date": user_stats["date"],
        },
    }

    # Add social media stats
    content_data.update(social_stats)

    return render(
        request,
        "web/dashboard/content_status.html",
        {
            "content_data": content_data,
            "overall_score": overall_score,
            "web_stats": web_stats,
            "traffic_data": json.dumps(traffic_data),
            "blog_stats": blog_stats,
            "forum_stats": forum_stats,
            "course_stats": course_stats,
            "user_stats": user_stats,
        },
    )

# challenge views
def current_weekly_challenge(request):
    current_challenge = Challenge.objects.filter(start_date__lte=timezone.now(), end_date__gte=timezone.now()).first()
    # Check if the user has submitted the current challenge
    user_submission = None
    if request.user.is_authenticated and current_challenge:
        user_submission = ChallengeSubmission.objects.filter(user=request.user, challenge=current_challenge).first()

    return render(
        request,
        "web/current_weekly_challenge.html",
        {
            "current_challenge": current_challenge,
            "user_submission": user_submission,  # Pass the user's submission to the template
        },
    )


def challenge_detail(request, week_number):
    challenge = get_object_or_404(Challenge, week_number=week_number)
    submissions = ChallengeSubmission.objects.filter(challenge=challenge)
    # Check if the current user has submitted this challenge
    user_submission = None
    if request.user.is_authenticated:
        user_submission = ChallengeSubmission.objects.filter(user=request.user, challenge=challenge).first()

    return render(
        request,
        "web/challenge_detail.html",
        {"challenge": challenge, "submissions": submissions, "user_submission": user_submission},
    )


@login_required
def challenge_submit(request, week_number):
    """Allow users to submit solutions for weekly challenges."""
    challenge = get_object_or_404(Challenge,week_number = week_number)

    # Check if the user has already submitted
    existing_submission = ChallengeSubmission.objects.filter(user=request.user, challenge=challenge).first()
    if existing_submission:
        return redirect("challenge_detail", week_number=week_number)

    if request.method == "POST":
        form = ChallengeSubmissionForm(request.POST)
        if form.is_valid():
            submission = form.save(commit=False)
            submission.user = request.user
            submission.challenge = challenge
            submission.save()
            messages.success(request, "Your submission has been recorded!")
            return redirect("challenge_detail", week_number=week_number)
    else:
        form = ChallengeSubmissionForm()

    return render(request, "web/live_challenge_submit.html", {"challenge": challenge, "form": form})


# Quiz views


def current_live_quiz(request,quiz_id):
    """Fetch the currently active Quiz and check if the user has submitted."""
    
    quiz = Quiz.objects.filter(
        id = quiz_id
    ).first()
    
    # improved no quiz handling
    if not quiz:
        messages.error(request, "The requested quiz was not found or is no longer active.")
        return redirect("index")

    user_submission = None
    has_submitted = False
    questions = quiz.questions.prefetch_related("options").all()
    if request.user.is_authenticated:
        user_submission = QuizSubmission.objects.filter(user=request.user, quiz=quiz).first() 
        has_submitted = user_submission is not None

    if has_submitted:
        return render(request, "web/current_live_quiz.html", {"quiz": None, "has_submitted": True})
    
    return render(
        request,
        "web/current_live_quiz.html",
        { 
            "quiz": quiz,
            "questions": questions,
            "has_submitted": has_submitted,
            "user_submission": user_submission,
        },
    )




@login_required
@csrf_protect
def submit_quiz(request, quiz_id):
    """Handle quiz submission and store total score."""
    quiz = get_object_or_404(Quiz.objects.prefetch_related("questions__options"), id=quiz_id)

    # Check if the user has already submitted this quiz
    if QuizSubmission.objects.filter(user=request.user, quiz=quiz).exists():
        messages.warning(request, "You have already submitted this quiz.")
        return redirect("leaderboard", quiz_id=quiz.id)

    if request.method == "POST":
        score = 0  # Total score counter

        for question in quiz.questions.all():
            selected_option_id = request.POST.get(f"question_{question.id}")

            if selected_option_id and selected_option_id.isdigit():
                try:
                    selected_option = QuizOption.objects.get(id=selected_option_id, question=question)

                    # Award points only if the selected answer is correct
                    if selected_option.is_correct:
                        score += 10  # Adjust scoring logic if needed

                except QuizOption.DoesNotExist:
                    messages.error(request, f"Invalid selection for question {question.id}")
            else:
                pass

        # Store the final submission with total score
        QuizSubmission.objects.create(user=request.user, quiz=quiz, score=score)

        messages.success(request, f"Quiz submitted! Your score: {score}")
        return redirect("leaderboard", quiz_id=quiz.id)

    return redirect("current_live_quiz", quiz_id=quiz.id)




@login_required
def leaderboard(request, quiz_id):
    """Display the leaderboard with highest scores first."""
    quiz = get_object_or_404(Quiz, id=quiz_id)

    # Retrieve all submissions for this quiz, ordered by highest score
    submissions = QuizSubmission.objects.filter(quiz=quiz).order_by("-score", "submitted_at")
    end_datetime = make_aware(datetime.combine(quiz.end_date, quiz.end_time))
    quiz_ended = now() > end_datetime 

    return render(request, "web/leaderboard.html", {"quiz": quiz, "submissions": submissions,"quiz_ended":quiz_ended})
 

@require_GET
def fetch_video_title(request):
    url = request.GET.get("url")
    if not url:
        return JsonResponse({"error": "URL parameter is required"}, status=400)

    try:
        response = requests.get(url)
        response.raise_for_status()
        # Extract title from response headers or content
        title = response.headers.get("title", "")
        if not title:
            # Try to extract title from HTML content
            content = response.text
            title_match = re.search(r"<title>(.*?)</title>", content)
            title = title_match.group(1) if title_match else "Untitled Video"
        return JsonResponse({"title": title})
    except requests.RequestException:
        return JsonResponse({"error": "Failed to fetch video title"}, status=500)


def get_referral_stats():
    """Get statistics for top referrers."""
    return (
        Profile.objects.annotate(
            total_signups=Count("referrals"),
            total_enrollments=Count(
                "referrals__user__enrollments", filter=Q(referrals__user__enrollments__status="approved")
            ),
            total_clicks=Count(
                "referrals__user__webrequest", filter=Q(referrals__user__webrequest__path__contains="ref=")
            ),
        )
        .filter(total_signups__gt=0)
        .order_by("-total_signups")[:10]
    )


def referral_leaderboard(request):
    """Display the referral leaderboard."""
    top_referrers = get_referral_stats()
    return render(request, "web/referral_leaderboard.html", {"top_referrers": top_referrers})


# Goods Views
class GoodsListView(LoginRequiredMixin, generic.ListView):
    model = Goods
    template_name = "goods/goods_list.html"
    context_object_name = "products"

    def get_queryset(self):
        return Goods.objects.filter(storefront__teacher=self.request.user)


class GoodsDetailView(LoginRequiredMixin, generic.DetailView):
    model = Goods
    template_name = "goods/goods_detail.html"
    context_object_name = "product"

    def get_object(self):
        return get_object_or_404(Goods, pk=self.kwargs["pk"])


class GoodsCreateView(LoginRequiredMixin, UserPassesTestMixin, generic.CreateView):
    model = Goods
    form_class = GoodsForm
    template_name = "goods/goods_form.html"

    def test_func(self):
        return hasattr(self.request.user, "storefront")

    def form_valid(self, form):
        form.instance.storefront = self.request.user.storefront
        images = self.request.FILES.getlist("images")
        product_type = form.cleaned_data.get("product_type")

        # Validate digital product images
        if product_type == "digital" and not images:
            form.add_error(None, "Digital products require at least one image")
            return self.form_invalid(form)

        # Validate image constraints
        if len(images) > 8:
            form.add_error(None, "Maximum 8 images allowed")
            return self.form_invalid(form)

        for img in images:
            if img.size > 5 * 1024 * 1024:
                form.add_error(None, f"{img.name} exceeds 5MB size limit")
                return self.form_invalid(form)

        # Save main product first
        super().form_valid(form)

        # Save images after product creation
        for image_file in images:
            ProductImage.objects.create(goods=self.object, image=image_file)

        return render(self.request, "goods/goods_create_success.html", {"product": self.object})

    def form_invalid(self, form):
        messages.error(self.request, f"Creation failed: {form.errors.as_text()}")
        return super().form_invalid(form)

    def get_success_url(self):
        return reverse("goods_list")


class GoodsUpdateView(LoginRequiredMixin, UserPassesTestMixin, generic.UpdateView):
    model = Goods
    form_class = GoodsForm
    template_name = "goods/goods_update.html"

    # Filter by user's products only
    def get_queryset(self):
        return Goods.objects.filter(storefront__teacher=self.request.user)

    # Verify ownership
    def test_func(self):
        return self.get_object().storefront.teacher == self.request.user

    def get_success_url(self):
        return reverse("goods_list")


class GoodsDeleteView(LoginRequiredMixin, UserPassesTestMixin, DeleteView):
    model = Goods
    template_name = "goods/goods_confirm_delete.html"
    success_url = reverse_lazy("goods_list")

    def test_func(self):
        return self.request.user == self.get_object().storefront.teacher


@login_required
def add_goods_to_cart(request, pk):
    product = get_object_or_404(Goods, pk=pk)
    # Prevent adding out-of-stock items
    if product.stock is None or product.stock <= 0:
        messages.error(request, f"{product.name} is out of stock and cannot be added to cart.")
        return redirect("goods_detail", pk=pk)  # Redirect back to product page

    cart, created = Cart.objects.get_or_create(user=request.user)
    cart_item, created = CartItem.objects.get_or_create(cart=cart, goods=product)

    if created:
        messages.success(request, f"{product.name} added to cart.")
    else:
        messages.info(request, f"{product.name} is already in your cart.")

    return redirect("cart_view")


class GoodsListingView(ListView):
    model = Goods
    template_name = "goods/goods_listing.html"
    context_object_name = "products"
    paginate_by = 15

    def get_queryset(self):
        queryset = Goods.objects.all()
        store_name = self.request.GET.get("store_name")
        product_type = self.request.GET.get("product_type")
        category = self.request.GET.get("category")
        min_price = self.request.GET.get("min_price")
        max_price = self.request.GET.get("max_price")

        if store_name:
            queryset = queryset.filter(storefront__name__icontains=store_name)
        if product_type:
            queryset = queryset.filter(product_type=product_type)
        if category:
            queryset = queryset.filter(category__icontains=category)
        if min_price:
            queryset = queryset.filter(price__gte=min_price)
        if max_price:
            queryset = queryset.filter(price__lte=max_price)

        return queryset

    def get_context_data(self, **kwargs):
        context = super().get_context_data(**kwargs)
        context["store_names"] = Storefront.objects.values_list("name", flat=True).distinct()
        context["categories"] = Goods.objects.values_list("category", flat=True).distinct()
        return context


# Order Management
class OrderManagementView(LoginRequiredMixin, UserPassesTestMixin, generic.ListView):
    model = Order
    template_name = "orders/order_management.html"
    context_object_name = "orders"
    paginate_by = 20

    def test_func(self):
        storefront = get_object_or_404(Storefront, store_slug=self.kwargs["store_slug"])
        return self.request.user == storefront.teacher

    def get_queryset(self):
        queryset = Order.objects.filter(items__goods__storefront__store_slug=self.kwargs["store_slug"]).distinct()

        # Get status from request and filter
        selected_status = self.request.GET.get("status")
        if selected_status and selected_status != "all":
            queryset = queryset.filter(status=selected_status)

        return queryset

    def get_context_data(self, **kwargs):
        context = super().get_context_data(**kwargs)
        context["statuses"] = Order.STATUS_CHOICES  # Directly from model
        context["selected_status"] = self.request.GET.get("status", "")
        return context


class OrderDetailView(LoginRequiredMixin, generic.DetailView):
    model = Order
    template_name = "orders/order_detail.html"
    context_object_name = "order"


@login_required
@require_POST
def update_order_status(request, item_id):
    order = get_object_or_404(Order, id=item_id, user=request.user)
    new_status = request.POST.get("status").lower()  # Convert to lowercase for consistency

    # Define allowed statuses inside the function
    VALID_STATUSES = ["draft", "pending", "processing", "shipped", "completed", "cancelled", "refunded"]

    if new_status not in VALID_STATUSES:
        messages.error(request, "Invalid status.")
        return redirect("order_detail", pk=item_id)

    order.status = new_status
    order.save()
    messages.success(request, "Order status updated successfully.")
    return redirect("order_detail", pk=item_id)


# Analytics
class StoreAnalyticsView(LoginRequiredMixin, UserPassesTestMixin, generic.TemplateView):
    template_name = "analytics/analytics_dashboard.html"

    def test_func(self):
        storefront = get_object_or_404(Storefront, store_slug=self.kwargs["store_slug"])
        return self.request.user == storefront.teacher

    def get_context_data(self, **kwargs):
        context = super().get_context_data(**kwargs)
        storefront = get_object_or_404(Storefront, store_slug=self.kwargs["store_slug"])

        # Store-specific analytics
        orders = Order.objects.filter(storefront=storefront, status="completed")

        context.update(
            {
                "total_sales": orders.count(),
                "total_revenue": orders.aggregate(Sum("total_price"))["total_price__sum"] or 0,
                "top_products": OrderItem.objects.filter(order__storefront=storefront)
                .values("goods__name")
                .annotate(total_sold=Sum("quantity"))
                .order_by("-total_sold")[:5],
                "storefront": storefront,
            }
        )
        return context


class AdminMerchAnalyticsView(LoginRequiredMixin, UserPassesTestMixin, generic.TemplateView):
    template_name = "analytics/admin_analytics.html"

    def test_func(self):
        return self.request.user.is_staff

    def get_context_data(self, **kwargs):
        context = super().get_context_data(**kwargs)

        # Platform-wide analytics
        context.update(
            {
                "total_sales": Order.objects.filter(status="completed").count(),
                "total_revenue": Order.objects.filter(status="completed").aggregate(Sum("total_price"))[
                    "total_price__sum"
                ]
                or 0,
                "top_storefronts": Storefront.objects.annotate(total_sales=Count("goods__orderitem")).order_by(
                    "-total_sales"
                )[:5],
            }
        )
        return context


@login_required
def sales_analytics(request):
    """View for displaying sales analytics."""
    storefront = get_object_or_404(Storefront, teacher=request.user)

    # Get completed orders for this storefront
    orders = Order.objects.filter(storefront=storefront, status="completed")

    # Calculate metrics
    total_revenue = orders.aggregate(total=Sum("total_price"))["total"] or 0
    total_orders = orders.count()

    # Placeholder conversion rate (to be implemented properly later)
    conversion_rate = 0.00  # Temporary placeholder

    # Best selling products
    best_selling_products = (
        OrderItem.objects.filter(order__storefront=storefront)
        .values("goods__name")
        .annotate(total_sold=Sum("quantity"))
        .order_by("-total_sold")[:5]
    )

    context = {
        "total_revenue": total_revenue,
        "total_orders": total_orders,
        "conversion_rate": conversion_rate,
        "best_selling_products": best_selling_products,
    }
    return render(request, "analytics/analytics_dashboard.html", context)


@login_required
def sales_data(request):
    # Get the user's storefront
    storefront = get_object_or_404(Storefront, teacher=request.user)

    # Define valid statuses for metrics (e.g., include "completed" and "shipped")
    valid_statuses = ["completed", "shipped"]
    orders = Order.objects.filter(storefront=storefront, status__in=valid_statuses)

    # Calculate total revenue
    total_revenue = orders.aggregate(total=Sum("total_price"))["total"] or 0

    # Calculate total orders
    total_orders = orders.count()

    # Calculate conversion rate (orders / visits * 100)
    total_visits = WebRequest.objects.filter(path__contains="ref=").count()  # Adjust based on visit tracking
    conversion_rate = (total_orders / total_visits * 100) if total_visits > 0 else 0.00

    # Get best-selling products
    best_selling_products = (
        OrderItem.objects.filter(order__storefront=storefront, order__status__in=valid_statuses)
        .values("goods__name")
        .annotate(total_sold=Sum("quantity"))
        .order_by("-total_sold")[:5]
    )

    # Prepare response data
    data = {
        "total_revenue": float(total_revenue),
        "total_orders": total_orders,
        "conversion_rate": round(conversion_rate, 2),
        "best_selling_products": list(best_selling_products),
    }
    return JsonResponse(data)


class StorefrontCreateView(LoginRequiredMixin, CreateView):
    model = Storefront
    form_class = StorefrontForm
    template_name = "storefront/storefront_form.html"
    success_url = "/dashboard/teacher/"

    def dispatch(self, request, *args, **kwargs):
        if Storefront.objects.filter(teacher=request.user).exists():
            return redirect("storefront_update", store_slug=request.user.storefront.store_slug)
        return super().dispatch(request, *args, **kwargs)

    def form_valid(self, form):
        form.instance.teacher = self.request.user  # Set the teacher field to the current user
        return super().form_valid(form)


class StorefrontUpdateView(LoginRequiredMixin, UpdateView):
    model = Storefront
    form_class = StorefrontForm
    template_name = "storefront/storefront_form.html"
    success_url = "/dashboard/teacher/"

    def get_object(self):
        return get_object_or_404(Storefront, teacher=self.request.user)


class StorefrontDetailView(LoginRequiredMixin, generic.DetailView):
    model = Storefront
    template_name = "storefront/storefront_detail.html"
    context_object_name = "storefront"

    def get_object(self):
        return get_object_or_404(Storefront, store_slug=self.kwargs["store_slug"])


def gsoc_landing_page(request):
    return render(request, "gsoc_landing_page.html")


@login_required
@teacher_required
def add_student_to_course(request, slug):
    course = get_object_or_404(Course, slug=slug)
    if course.teacher != request.user:
        return HttpResponseForbidden("You are not authorized to enroll students in this course.")
    if request.method == "POST":
        form = StudentEnrollmentForm(request.POST)
        if form.is_valid():
            first_name = form.cleaned_data["first_name"]
            last_name = form.cleaned_data["last_name"]
            email = form.cleaned_data["email"]

            # Check if a user with this email already exists.
            if User.objects.filter(email=email).exists():
                form.add_error("email", "A user with this email already exists.")
            else:
                # Generate a username by combining the first name and the email prefix.
                email_prefix = email.split("@")[0]
                generated_username = f"{first_name}_{email_prefix}".lower()

                # Ensure the username is unique; if not, append a random string.
                while User.objects.filter(username=generated_username).exists():
                    generated_username = f"{generated_username}{get_random_string(4)}"
                # Create a new student account with an auto-generated password.
                random_password = get_random_string(10)
                try:
                    student = User.objects.create_user(
                        username=generated_username,
                        email=email,
                        password=random_password,
                        first_name=first_name,
                        last_name=last_name,
                    )
                    # Mark the new user as a student (not a teacher).
                    student.profile.is_teacher = False
                    student.profile.save()

                    # Enroll the new student in the course if not already enrolled.
                    if Enrollment.objects.filter(course=course, student=student).exists():
                        form.add_error(None, "Student is already enrolled.")
                    else:
                        Enrollment.objects.create(course=course, student=student, status="approved")
                        messages.success(request, f"{first_name} {last_name} has been enrolled in the course.")

                        # Send enrollment notification and password reset link to student
                        reset_link = request.build_absolute_uri(reverse("account_reset_password"))
                        context = {
                            "student": student,
                            "course": course,
                            "teacher": request.user,
                            "reset_link": reset_link,
                        }
                        html_message = render_to_string("emails/student_enrollment.html", context)
                        send_mail(
                            f"You have been enrolled in {course.title}",
                            f"You have been enrolled in {course.title} by\
                                {request.user.get_full_name() or request.user.username}. "
                            f"Please visit {reset_link} to set your password.",
                            settings.DEFAULT_FROM_EMAIL,
                            [email],
                            html_message=html_message,
                            fail_silently=False,
                        )
                        return redirect("course_detail", slug=course.slug)
                except IntegrityError:
                    form.add_error(None, "Failed to create user account. Please try again.")
    else:
        form = StudentEnrollmentForm()

    return render(request, "courses/add_student.html", {"form": form, "course": course})


def donate(request):
    """Display the donation page with options for one-time donations and subscriptions."""
    # Get recent public donations to display
    recent_donations = Donation.objects.filter(status="completed", anonymous=False).order_by("-created_at")[:5]

    # Calculate total donations
    total_donations = Donation.objects.filter(status="completed").aggregate(total=Sum("amount"))["total"] or 0

    # Get donation amounts for the preset buttons
    donation_amounts = [5, 10, 25, 50, 100]

    context = {
        "stripe_public_key": settings.STRIPE_PUBLISHABLE_KEY,
        "recent_donations": recent_donations,
        "total_donations": total_donations,
        "donation_amounts": donation_amounts,
    }

    return render(request, "donate.html", context)


@login_required
def create_donation_payment_intent(request):
    """Create a payment intent for a one-time donation."""
    if request.method != "POST":
        return JsonResponse({"error": "Invalid request method"}, status=400)

    try:
        data = json.loads(request.body)
        amount = data.get("amount")
        message = data.get("message", "")
        anonymous = data.get("anonymous", False)

        if not amount or float(amount) <= 0:
            return JsonResponse({"error": "Invalid donation amount"}, status=400)

        # Convert amount to cents for Stripe
        amount_cents = int(float(amount) * 100)

        # Create a payment intent
        intent = stripe.PaymentIntent.create(
            amount=amount_cents,
            currency="usd",
            metadata={
                "donation_type": "one_time",
                "user_id": request.user.id,
                "message": message[:100] if message else "",  # Limit message length
                "anonymous": "true" if anonymous else "false",
            },
        )

        # Create a donation record
        donation = Donation.objects.create(
            user=request.user,
            email=request.user.email,
            amount=amount,
            donation_type="one_time",
            status="pending",
            stripe_payment_intent_id=intent.id,
            message=message,
            anonymous=anonymous,
        )

        return JsonResponse(
            {
                "clientSecret": intent.client_secret,
                "donation_id": donation.id,
            }
        )

    except Exception as e:
        return JsonResponse({"error": str(e)}, status=400)


@login_required
def create_donation_subscription(request):
    """Create a subscription for recurring donations."""
    if request.method != "POST":
        return JsonResponse({"error": "Invalid request method"}, status=400)

    try:
        data = json.loads(request.body)
        amount = data.get("amount")
        message = data.get("message", "")
        anonymous = data.get("anonymous", False)
        payment_method_id = data.get("payment_method_id")

        if not amount or float(amount) <= 0:
            return JsonResponse({"error": "Invalid donation amount"}, status=400)

        if not payment_method_id:
            return JsonResponse({"error": "Payment method is required"}, status=400)

        # Convert amount to cents for Stripe
        amount_cents = int(float(amount) * 100)

        # Check if user already has a Stripe customer ID
        customer_id = None
        if hasattr(request.user, "profile") and request.user.profile.stripe_customer_id:
            customer_id = request.user.profile.stripe_customer_id

        # Create or get customer
        if customer_id:
            customer = stripe.Customer.retrieve(customer_id)
        else:
            customer = stripe.Customer.create(
                email=request.user.email,
                name=request.user.get_full_name() or request.user.username,
                payment_method=payment_method_id,
                invoice_settings={"default_payment_method": payment_method_id},
            )

            # Save customer ID to user profile
            if hasattr(request.user, "profile"):
                request.user.profile.stripe_customer_id = customer.id
                request.user.profile.save()

        # Create a subscription product and price if they don't exist
        # Note: In a production environment, you might want to create these
        # products and prices in the Stripe dashboard and reference them here
        product = stripe.Product.create(
            name=f"Monthly Donation - ${amount}",
            type="service",
        )

        price = stripe.Price.create(
            product=product.id,
            unit_amount=amount_cents,
            currency="usd",
            recurring={"interval": "month"},
        )

        # Create the subscription
        subscription = stripe.Subscription.create(
            customer=customer.id,
            items=[{"price": price.id}],
            payment_behavior="default_incomplete",
            expand=["latest_invoice.payment_intent"],
            metadata={
                "donation_type": "subscription",
                "user_id": request.user.id,
                "message": message[:100] if message else "",
                "anonymous": "true" if anonymous else "false",
                "amount": amount,
            },
        )

        # Create a donation record
        donation = Donation.objects.create(
            user=request.user,
            email=request.user.email,
            amount=amount,
            donation_type="subscription",
            status="pending",
            stripe_subscription_id=subscription.id,
            stripe_customer_id=customer.id,
            message=message,
            anonymous=anonymous,
        )

        return JsonResponse(
            {
                "subscription_id": subscription.id,
                "client_secret": subscription.latest_invoice.payment_intent.client_secret,
                "donation_id": donation.id,
            }
        )

    except Exception as e:
        return JsonResponse({"error": str(e)}, status=400)


@csrf_exempt
def donation_webhook(request):
    """Handle Stripe webhooks for donations."""
    payload = request.body
    sig_header = request.META.get("HTTP_STRIPE_SIGNATURE")

    try:
        event = stripe.Webhook.construct_event(payload, sig_header, settings.STRIPE_WEBHOOK_SECRET)
    except ValueError:
        # Invalid payload
        return HttpResponse(status=400)
    except stripe.error.SignatureVerificationError:
        # Invalid signature
        return HttpResponse(status=400)

    # Handle payment intent events
    if event.type == "payment_intent.succeeded":
        payment_intent = event.data.object
        handle_successful_donation_payment(payment_intent)
    elif event.type == "payment_intent.payment_failed":
        payment_intent = event.data.object
        handle_failed_donation_payment(payment_intent)

    # Handle subscription events
    elif event.type == "customer.subscription.created":
        subscription = event.data.object
        handle_subscription_created(subscription)
    elif event.type == "customer.subscription.updated":
        subscription = event.data.object
        handle_subscription_updated(subscription)
    elif event.type == "customer.subscription.deleted":
        subscription = event.data.object
        handle_subscription_cancelled(subscription)
    elif event.type == "invoice.payment_succeeded":
        invoice = event.data.object
        handle_invoice_paid(invoice)
    elif event.type == "invoice.payment_failed":
        invoice = event.data.object
        handle_invoice_failed(invoice)

    return HttpResponse(status=200)


def handle_successful_donation_payment(payment_intent):
    """Handle successful one-time donation payments."""
    try:
        # Find the donation by payment intent ID
        donation = Donation.objects.get(stripe_payment_intent_id=payment_intent.id)
        donation.status = "completed"
        donation.save()

        # Send thank you email
        send_donation_thank_you_email(donation)

    except Donation.DoesNotExist:
        # This might be a payment for something else
        pass


def handle_failed_donation_payment(payment_intent):
    """Handle failed one-time donation payments."""
    try:
        # Find the donation by payment intent ID
        donation = Donation.objects.get(stripe_payment_intent_id=payment_intent.id)
        donation.status = "failed"
        donation.save()

    except Donation.DoesNotExist:
        # This might be a payment for something else
        pass


def handle_subscription_created(subscription):
    """Handle newly created subscriptions."""
    try:
        # Find the donation by subscription ID
        donation = Donation.objects.get(stripe_subscription_id=subscription.id)

        # Update status based on subscription status
        if subscription.status == "active":
            donation.status = "completed"
        elif subscription.status == "incomplete":
            donation.status = "pending"
        elif subscription.status == "canceled":
            donation.status = "cancelled"

        donation.save()

    except Donation.DoesNotExist:
        # This might be a subscription for something else
        pass


def handle_subscription_updated(subscription):
    """Handle subscription updates."""
    try:
        # Find the donation by subscription ID
        donation = Donation.objects.get(stripe_subscription_id=subscription.id)

        # Update status based on subscription status
        if subscription.status == "active":
            donation.status = "completed"
        elif subscription.status == "past_due":
            donation.status = "pending"
        elif subscription.status == "canceled":
            donation.status = "cancelled"

        donation.save()

    except Donation.DoesNotExist:
        # This might be a subscription for something else
        pass


def handle_subscription_cancelled(subscription):
    """Handle cancelled subscriptions."""
    try:
        # Find the donation by subscription ID
        donation = Donation.objects.get(stripe_subscription_id=subscription.id)
        donation.status = "cancelled"
        donation.save()

    except Donation.DoesNotExist:
        # This might be a subscription for something else
        pass


def handle_invoice_paid(invoice):
    """Handle successful subscription invoice payments."""
    if invoice.subscription:
        try:
            # Find the donation by subscription ID
            donation = Donation.objects.get(stripe_subscription_id=invoice.subscription)

            # Create a new donation record for this payment
            Donation.objects.create(
                user=donation.user,
                email=donation.email,
                amount=donation.amount,
                donation_type="subscription",
                status="completed",
                stripe_subscription_id=donation.stripe_subscription_id,
                stripe_customer_id=donation.stripe_customer_id,
                message=donation.message,
                anonymous=donation.anonymous,
            )

            # Send thank you email
            send_donation_thank_you_email(donation)

        except Donation.DoesNotExist:
            # This might be a subscription for something else
            pass


def handle_invoice_failed(invoice):
    """Handle failed subscription invoice payments."""
    if invoice.subscription:
        try:
            # Find the donation by subscription ID
            donation = Donation.objects.get(stripe_subscription_id=invoice.subscription)

            # Create a new donation record for this failed payment
            Donation.objects.create(
                user=donation.user,
                email=donation.email,
                amount=donation.amount,
                donation_type="subscription",
                status="failed",
                stripe_subscription_id=donation.stripe_subscription_id,
                stripe_customer_id=donation.stripe_customer_id,
                message=donation.message,
                anonymous=donation.anonymous,
            )

        except Donation.DoesNotExist:
            # This might be a subscription for something else
            pass


def send_donation_thank_you_email(donation):
    """Send a thank you email for donations."""
    subject = "Thank You for Your Donation!"
    from_email = settings.DEFAULT_FROM_EMAIL
    to_email = donation.email

    # Prepare context for email template
    context = {
        "donation": donation,
        "site_name": settings.SITE_NAME,
    }

    # Render email template
    html_message = render_to_string("emails/donation_thank_you.html", context)
    plain_message = strip_tags(html_message)

    # Send email
    send_mail(subject, plain_message, from_email, [to_email], html_message=html_message)


def donation_success(request):
    """Display a success page after a successful donation."""
    donation_id = request.GET.get("donation_id")

    if donation_id:
        try:
            donation = Donation.objects.get(id=donation_id)
            context = {
                "donation": donation,
            }
            return render(request, "donation_success.html", context)
        except Donation.DoesNotExist:
            pass

    # If no valid donation ID, redirect to the donate page
    return redirect("donate")


def donation_cancel(request):
    """Handle donation cancellation."""
    return redirect("donate")<|MERGE_RESOLUTION|>--- conflicted
+++ resolved
@@ -35,19 +35,15 @@
 from django.views import generic
 from django.views.decorators.csrf import csrf_exempt
 from django.views.decorators.http import require_GET, require_POST
-<<<<<<< HEAD
-from django.views.generic import CreateView, DeleteView, ListView, UpdateView
 from django.utils.timezone import make_aware, now
 from datetime import datetime
 from django.views.decorators.csrf import csrf_protect
-=======
 from django.views.generic import (
     CreateView,
     DeleteView,
     ListView,
     UpdateView,
 )
->>>>>>> 2967ff58
 
 from .calendar_sync import generate_google_calendar_link, generate_ical_feed, generate_outlook_calendar_link
 from .decorators import teacher_required
