import calendar
import json
import os
import re
import shutil
import subprocess
import time
from datetime import timedelta
from decimal import Decimal

import requests
import stripe
from django.conf import settings
from django.contrib import messages
from django.contrib.auth import get_user_model, login
from django.contrib.auth.decorators import login_required
from django.contrib.auth.mixins import LoginRequiredMixin, UserPassesTestMixin
from django.contrib.auth.models import User
from django.core.mail import send_mail
from django.core.paginator import Paginator
from django.db import IntegrityError, models, transaction
from django.db.models import Avg, Count, Q, Sum
from django.http import (
    FileResponse,
    HttpResponse,
    HttpResponseForbidden,
    JsonResponse,
)
from django.shortcuts import get_object_or_404, redirect, render
from django.template.loader import render_to_string
from django.urls import NoReverseMatch, reverse, reverse_lazy
from django.utils import timezone
from django.utils.crypto import get_random_string
from django.utils.html import strip_tags
from django.utils.text import slugify
from django.views import generic
from django.views.decorators.clickjacking import xframe_options_exempt
from django.views.decorators.csrf import csrf_exempt
from django.views.decorators.http import require_GET, require_POST
from django.views.generic import (
    CreateView,
    DeleteView,
    ListView,
    UpdateView,
)

from .calendar_sync import generate_google_calendar_link, generate_ical_feed, generate_outlook_calendar_link
from .decorators import teacher_required
from .forms import (
    BlogPostForm,
    ChallengeSubmissionForm,
    CourseForm,
    CourseMaterialForm,
    EducationalVideoForm,
    FeedbackForm,
    ForumCategoryForm,
    ForumTopicForm,
    GoodsForm,
    InviteStudentForm,
    LearnForm,
    MeetupForm,
    MemeForm,
    MessageTeacherForm,
    ProfileUpdateForm,
    ProgressTrackerForm,
    ReviewForm,
    SessionForm,
    StorefrontForm,
    StudentEnrollmentForm,
    SuccessStoryForm,
    TeacherSignupForm,
    TeachForm,
    UserRegistrationForm,
)
from .marketing import (
    generate_social_share_content,
    get_course_analytics,
    get_promotion_recommendations,
    send_course_promotion_email,
)
from .models import (
    Achievement,
    BlogComment,
    BlogPost,
    Cart,
    CartItem,
    Certificate,
    Challenge,
    ChallengeSubmission,
    Course,
    CourseMaterial,
    CourseProgress,
    Donation,
    EducationalVideo,
    Enrollment,
    EventCalendar,
    ForumCategory,
    ForumReply,
    ForumTopic,
    Goods,
<<<<<<< HEAD
    Meetup,
=======
    LearningStreak,
>>>>>>> e61afb72
    Meme,
    Order,
    OrderItem,
    PeerConnection,
    PeerMessage,
    ProductImage,
    Profile,
    ProgressTracker,
    SearchLog,
    Session,
    SessionAttendance,
    SessionEnrollment,
    Storefront,
    StudyGroup,
    Subject,
    SuccessStory,
    TimeSlot,
    WebRequest,
)
from .notifications import notify_session_reminder, notify_teacher_new_enrollment, send_enrollment_confirmation
from .referrals import send_referral_reward_email
from .social import get_social_stats
from .utils import get_or_create_cart

GOOGLE_CREDENTIALS_PATH = os.path.join(settings.BASE_DIR, "google_credentials.json")

# Initialize Stripe
stripe.api_key = settings.STRIPE_SECRET_KEY


def sitemap(request):
    return render(request, "sitemap.html")


def index(request):
    """Homepage view."""
    # Store referral code in session if present in URL
    ref_code = request.GET.get("ref")
    if ref_code:
        request.session["referral_code"] = ref_code

    # Get current user's profile if authenticated
    profile = request.user.profile if request.user.is_authenticated else None

    # Get top referrers
    top_referrers = (
        Profile.objects.annotate(
            total_signups=Count("referrals"),
            total_enrollments=Count(
                "referrals__user__enrollments", filter=Q(referrals__user__enrollments__status="approved")
            ),
            total_clicks=Count(
                "referrals__user",
                filter=Q(
                    referrals__user__username__in=WebRequest.objects.filter(path__contains="ref=").values_list(
                        "user", flat=True
                    )
                ),
            ),
        )
        .filter(total_signups__gt=0)
        .order_by("-total_signups")[:5]
    )

    # Get featured courses
    featured_courses = Course.objects.filter(status="published", is_featured=True).order_by("-created_at")[:3]

    # Get current challenge
    current_challenge = Challenge.objects.filter(start_date__lte=timezone.now(), end_date__gte=timezone.now()).first()

    # Get latest blog post
    latest_post = BlogPost.objects.filter(status="published").order_by("-published_at").first()

    # Get latest success story
    latest_success_story = SuccessStory.objects.filter(status="published").order_by("-published_at").first()

    # Get signup form if needed
    form = None
    if not request.user.is_authenticated or not request.user.profile.is_teacher:
        form = TeacherSignupForm()

    context = {
        "profile": profile,
        "top_referrers": top_referrers,
        "featured_courses": featured_courses,
        "current_challenge": current_challenge,
        "latest_post": latest_post,
        "latest_success_story": latest_success_story,
        "form": form,
    }
    return render(request, "index.html", context)


def signup_view(request):
    """Custom signup view that properly handles referral codes."""
    if request.method == "POST":
        form = UserRegistrationForm(request.POST, request=request)
        if form.is_valid():
            form.save(request)
            return redirect("account_email_verification_sent")
    else:
        # Initialize form with request to get referral code from session
        form = UserRegistrationForm(request=request)

        # If there's no referral code in session but it's in the URL, store it
        ref_code = request.GET.get("ref")
        if ref_code and not request.session.get("referral_code"):
            request.session["referral_code"] = ref_code
            # Reinitialize form to pick up the new session value
            form = UserRegistrationForm(request=request)

    return render(
        request,
        "account/signup.html",
        {
            "form": form,
            "login_url": reverse("account_login"),
        },
    )


@login_required
def profile(request):
    if request.method == "POST":
        if "avatar" in request.FILES:
            # Handle avatar upload
            request.user.profile.avatar = request.FILES["avatar"]
            request.user.profile.save()
            return redirect("profile")

        form = ProfileUpdateForm(request.POST, instance=request.user)
        if form.is_valid():
            user = form.save()
            user.profile.bio = form.cleaned_data["bio"]
            user.profile.expertise = form.cleaned_data["expertise"]
            user.profile.save()
            messages.success(request, "Profile updated successfully!")
            return redirect("profile")
    else:
        form = ProfileUpdateForm(
            initial={
                "username": request.user.username,
                "email": request.user.email,
                "first_name": request.user.first_name,
                "last_name": request.user.last_name,
                "bio": request.user.profile.bio,
                "expertise": request.user.profile.expertise,
            }
        )

    context = {
        "form": form,
    }

    # Add teacher-specific stats
    if request.user.profile.is_teacher:
        courses = Course.objects.filter(teacher=request.user)
        total_students = sum(course.enrollments.filter(status="approved").count() for course in courses)
        avg_rating = 0
        total_ratings = 0
        for course in courses:
            course_ratings = course.reviews.all()
            if course_ratings:
                avg_rating += sum(review.rating for review in course_ratings)
                total_ratings += len(course_ratings)

        avg_rating = round(avg_rating / total_ratings, 1) if total_ratings > 0 else 0

        context.update(
            {
                "courses": courses,
                "total_students": total_students,
                "avg_rating": avg_rating,
            }
        )

    # Add student-specific stats
    else:
        enrollments = Enrollment.objects.filter(student=request.user).select_related("course")
        completed_courses = enrollments.filter(status="completed").count()

        # Calculate average progress
        total_progress = 0
        progress_count = 0
        for enrollment in enrollments:
            progress, _ = CourseProgress.objects.get_or_create(enrollment=enrollment)
            if progress.completion_percentage is not None:
                total_progress += progress.completion_percentage
                progress_count += 1

        avg_progress = round(total_progress / progress_count) if progress_count > 0 else 0

        context.update(
            {
                "enrollments": enrollments,
                "completed_courses": completed_courses,
                "avg_progress": avg_progress,
            }
        )

    # Add created calendars with prefetched time slots
    created_calendars = request.user.created_calendars.prefetch_related("time_slots").order_by("-created_at")
    context["created_calendars"] = created_calendars

    return render(request, "profile.html", context)


@login_required
def create_course(request):
    if request.method == "POST":
        form = CourseForm(request.POST, request.FILES)
        if form.is_valid():
            course = form.save(commit=False)
            course.teacher = request.user
            course.save()
            form.save_m2m()  # Save many-to-many relationships
            return redirect("course_detail", slug=course.slug)
    else:
        form = CourseForm()

    return render(request, "courses/create.html", {"form": form})


def course_detail(request, slug):
    course = get_object_or_404(Course, slug=slug)
    sessions = course.sessions.all().order_by("start_time")
    now = timezone.now()
    is_teacher = request.user == course.teacher
    completed_sessions = []

    # Get enrollment if user is authenticated
    enrollment = None
    is_enrolled = False
    if request.user.is_authenticated:
        enrollment = Enrollment.objects.filter(course=course, student=request.user, status="approved").first()
        is_enrolled = enrollment is not None
        if enrollment:
            # Get completed sessions through SessionAttendance
            completed_sessions = SessionAttendance.objects.filter(
                student=request.user, session__course=course, status="completed"
            ).values_list("session__id", flat=True)
            completed_sessions = course.sessions.filter(id__in=completed_sessions)

    # Mark past sessions as completed for display
    past_sessions = sessions.filter(end_time__lt=now)
    future_sessions = sessions.filter(end_time__gte=now)
    sessions = list(future_sessions) + list(past_sessions)  # Show future sessions first

    # Calendar data
    today = timezone.now().date()

    # Get the requested month from query parameters, default to current month
    try:
        year = int(request.GET.get("year", today.year))
        month = int(request.GET.get("month", today.month))
        current_month = today.replace(year=year, month=month, day=1)
    except (ValueError, TypeError):
        current_month = today.replace(day=1)

    # Calculate previous and next month
    if current_month.month == 1:
        prev_month = current_month.replace(year=current_month.year - 1, month=12)
    else:
        prev_month = current_month.replace(month=current_month.month - 1)

    if current_month.month == 12:
        next_month = current_month.replace(year=current_month.year + 1, month=1)
    else:
        next_month = current_month.replace(month=current_month.month + 1)

    # Get the calendar for current month
    cal = calendar.monthcalendar(current_month.year, current_month.month)

    # Get all session dates for this course in current month
    session_dates = set(
        session.start_time.date()
        for session in sessions
        if session.start_time.year == current_month.year and session.start_time.month == current_month.month
    )

    # Prepare calendar weeks data
    calendar_weeks = []
    for week in cal:
        calendar_week = []
        for day in week:
            if day == 0:
                calendar_week.append({"date": None, "in_month": False, "has_session": False})
            else:
                date = current_month.replace(day=day)
                calendar_week.append({"date": date, "in_month": True, "has_session": date in session_dates})
        calendar_weeks.append(calendar_week)

    context = {
        "course": course,
        "sessions": sessions,
        "now": now,
        "today": today,
        "is_teacher": is_teacher,
        "is_enrolled": is_enrolled,
        "enrollment": enrollment,
        "completed_sessions": completed_sessions,
        "calendar_weeks": calendar_weeks,
        "current_month": current_month,
        "prev_month": prev_month,
        "next_month": next_month,
    }

    return render(request, "courses/detail.html", context)


@login_required
def enroll_course(request, course_slug):
    """Enroll in a course and handle referral rewards if applicable."""
    course = get_object_or_404(Course, slug=course_slug)

    # Check if user is already enrolled
    if request.user.enrollments.filter(course=course).exists():
        messages.warning(request, "You are already enrolled in this course.")
        return redirect("course_detail", slug=course_slug)

    # Check if course is full
    if course.max_students and course.enrollments.count() >= course.max_students:
        messages.error(request, "This course is full.")
        return redirect("course_detail", slug=course_slug)

    # Check if this is the user's first enrollment and if they were referred
    if not Enrollment.objects.filter(student=request.user).exists():
        if hasattr(request.user.profile, "referred_by") and request.user.profile.referred_by:
            referrer = request.user.profile.referred_by
            if not referrer.is_teacher:  # Regular users get reward on first course enrollment
                referrer.add_referral_earnings(5)
                send_referral_reward_email(referrer.user, request.user, 5, "enrollment")

    # Create enrollment
    enrollment = Enrollment.objects.create(
        student=request.user, course=course, status="pending" if course.price > 0 else "approved"
    )

    # For paid courses, create pending enrollment and redirect to payment
    if course.price > 0:
        messages.info(request, "Please complete the payment process to enroll in this course.")
        return redirect("course_detail", slug=course_slug)

    # For free courses, send notifications
    send_enrollment_confirmation(enrollment)
    notify_teacher_new_enrollment(enrollment)
    messages.success(request, "You have successfully enrolled in this course.")
    return redirect("course_detail", slug=course_slug)


@login_required
def add_session(request, slug):
    course = Course.objects.get(slug=slug)
    if request.user != course.teacher:
        messages.error(request, "Only the course teacher can add sessions!")
        return redirect("course_detail", slug=slug)

    if request.method == "POST":
        form = SessionForm(request.POST)
        if form.is_valid():
            session = form.save(commit=False)
            session.course = course
            session.save()
            # Send session notifications to enrolled students
            notify_session_reminder(session)
            messages.success(request, "Session added successfully!")
            return redirect("course_detail", slug=slug)
    else:
        form = SessionForm()

    return render(request, "courses/add_session.html", {"form": form, "course": course})


@login_required
def add_review(request, slug):
    course = Course.objects.get(slug=slug)
    if not request.user.enrollments.filter(course=course).exists():
        messages.error(request, "Only enrolled students can review the course!")
        return redirect("course_detail", slug=slug)

    if request.method == "POST":
        form = ReviewForm(request.POST)
        if form.is_valid():
            review = form.save(commit=False)
            review.student = request.user
            review.course = course
            review.save()
            messages.success(request, "Review added successfully!")
            return redirect("course_detail", slug=slug)
    else:
        form = ReviewForm()

    return render(request, "courses/add_review.html", {"form": form, "course": course})


@login_required
def delete_course(request, slug):
    course = get_object_or_404(Course, slug=slug)
    if request.user != course.teacher:
        messages.error(request, "Only the course teacher can delete the course!")
        return redirect("course_detail", slug=slug)

    if request.method == "POST":
        course.delete()
        messages.success(request, "Course deleted successfully!")
        return redirect("profile")

    return render(request, "courses/delete_confirm.html", {"course": course})


@csrf_exempt
def github_update(request):
    send_slack_message("New commit pulled from GitHub")
    root_directory = os.path.dirname(os.path.dirname(os.path.abspath(__file__)))
    try:
        subprocess.run(["chmod", "+x", f"{root_directory}/setup.sh"])
        result = subprocess.run(["bash", f"{root_directory}/setup.sh"], capture_output=True, text=True)
        if result.returncode != 0:
            raise Exception(
                f"setup.sh failed with return code {result.returncode} and output: {result.stdout} {result.stderr}"
            )
        send_slack_message("CHMOD success about to set time on: " + settings.PA_WSGI)

        current_time = time.time()
        os.utime(settings.PA_WSGI, (current_time, current_time))
        send_slack_message("Repository updated successfully")
        return HttpResponse("Repository updated successfully")
    except Exception as e:
        print(f"Deploy error: {e}")
        send_slack_message(f"Deploy error: {e}")
        return HttpResponse("Deploy error see logs.")


def send_slack_message(message):
    webhook_url = os.getenv("SLACK_WEBHOOK_URL")
    if not webhook_url:
        print("Warning: SLACK_WEBHOOK_URL not configured")
        return

    payload = {"text": f"```{message}```"}
    try:
        response = requests.post(webhook_url, json=payload)
        response.raise_for_status()  # Raise exception for bad status codes
    except Exception as e:
        print(f"Failed to send Slack message: {e}")


def get_wsgi_last_modified_time():
    try:
        return time.ctime(os.path.getmtime(settings.PA_WSGI))
    except Exception:
        return "Unknown"


def subjects(request):
    return render(request, "subjects.html")


def about(request):
    return render(request, "about.html")


def learn(request):
    if request.method == "POST":
        form = LearnForm(request.POST)
        if form.is_valid():
            subject = form.cleaned_data["subject"]
            email = form.cleaned_data["email"]
            message = form.cleaned_data["message"]

            # Prepare email content
            email_subject = f"Learning Interest: {subject}"
            email_body = render_to_string(
                "emails/learn_interest.html",
                {
                    "subject": subject,
                    "email": email,
                    "message": message,
                },
            )

            # Send email
            try:
                send_mail(
                    email_subject,
                    email_body,
                    settings.DEFAULT_FROM_EMAIL,
                    [settings.DEFAULT_FROM_EMAIL],
                    html_message=email_body,
                    fail_silently=False,
                )
                messages.success(request, "Thank you for your interest! We'll be in touch soon.")
                return redirect("index")
            except Exception as e:
                print(f"Error sending email: {e}")
                messages.error(request, "Sorry, there was an error sending your inquiry. Please try again later.")
    else:
        initial_data = {}
        if request.GET.get("subject"):
            initial_data["subject"] = request.GET.get("subject")
        form = LearnForm(initial=initial_data)

    return render(request, "learn.html", {"form": form})


def teach(request):
    if request.method == "POST":
        form = TeachForm(request.POST)
        if form.is_valid():
            subject = form.cleaned_data["subject"]
            email = form.cleaned_data["email"]
            expertise = form.cleaned_data["expertise"]

            # Prepare email content
            email_subject = f"Teaching Application: {subject}"
            email_body = render_to_string(
                "emails/teach_application.html",
                {
                    "subject": subject,
                    "email": email,
                    "expertise": expertise,
                },
            )

            # Send email
            try:
                send_mail(
                    email_subject,
                    email_body,
                    settings.DEFAULT_FROM_EMAIL,
                    [settings.DEFAULT_FROM_EMAIL],
                    html_message=email_body,
                    fail_silently=False,
                )
                messages.success(request, "Thank you for your application! We'll review it and get back to you soon.")
                return redirect("index")
            except Exception as e:
                print(f"Error sending email: {e}")
                messages.error(request, "Sorry, there was an error sending your application. Please try again later.")
    else:
        initial_data = {}
        if request.GET.get("subject"):
            initial_data["subject"] = request.GET.get("subject")
        form = TeachForm(initial=initial_data)

    return render(request, "teach.html", {"form": form})


def course_search(request):
    query = request.GET.get("q", "")
    subject = request.GET.get("subject", "")
    level = request.GET.get("level", "")
    min_price = request.GET.get("min_price", "")
    max_price = request.GET.get("max_price", "")
    sort_by = request.GET.get("sort", "-created_at")

    courses = Course.objects.filter(status="published")

    # Apply filters
    if query:
        courses = courses.filter(
            Q(title__icontains=query)
            | Q(description__icontains=query)
            | Q(tags__icontains=query)
            | Q(learning_objectives__icontains=query)
            | Q(prerequisites__icontains=query)
            | Q(teacher__username__icontains=query)
            | Q(teacher__first_name__icontains=query)
            | Q(teacher__last_name__icontains=query)
            | Q(teacher__profile__expertise__icontains=query)
        )

    if subject:
        courses = courses.filter(subject=subject)

    if level:
        courses = courses.filter(level=level)

    if min_price:
        try:
            min_price = float(min_price)
            courses = courses.filter(price__gte=min_price)
        except ValueError:
            pass

    if max_price:
        try:
            max_price = float(max_price)
            courses = courses.filter(price__lte=max_price)
        except ValueError:
            pass

    # Annotate with average rating for sorting
    courses = courses.annotate(
        avg_rating=Avg("reviews__rating"),
        total_students=Count("enrollments", filter=Q(enrollments__status="approved")),
    )

    # Apply sorting
    if sort_by == "price":
        courses = courses.order_by("price", "-avg_rating")
    elif sort_by == "-price":
        courses = courses.order_by("-price", "-avg_rating")
    elif sort_by == "title":
        courses = courses.order_by("title")
    elif sort_by == "rating":
        courses = courses.order_by("-avg_rating", "-total_students")
    else:  # Default to newest
        courses = courses.order_by("-created_at")

    # Get total count before pagination
    total_results = courses.count()

    # Log the search
    if query or subject or level or min_price or max_price:
        filters = {
            "subject": subject,
            "level": level,
            "min_price": min_price,
            "max_price": max_price,
            "sort_by": sort_by,
        }
        SearchLog.objects.create(
            query=query,
            results_count=total_results,
            user=request.user if request.user.is_authenticated else None,
            filters_applied=filters,
            search_type="course",
        )

    # Pagination
    paginator = Paginator(courses, 12)  # Show 12 courses per page
    page_number = request.GET.get("page", 1)
    page_obj = paginator.get_page(page_number)

    context = {
        "page_obj": page_obj,
        "query": query,
        "subject": subject,
        "level": level,
        "min_price": min_price,
        "max_price": max_price,
        "sort_by": sort_by,
        "subject_choices": Course._meta.get_field("subject").choices,
        "level_choices": Course._meta.get_field("level").choices,
        "total_results": total_results,
    }

    return render(request, "courses/search.html", context)


@login_required
def create_payment_intent(request, slug):
    """Create a payment intent for Stripe."""
    course = get_object_or_404(Course, slug=slug)

    # Ensure user has a pending enrollment
    get_object_or_404(Enrollment, student=request.user, course=course, status="pending")

    try:
        # Create a PaymentIntent with the order amount and currency
        intent = stripe.PaymentIntent.create(
            amount=int(course.price * 100),  # Convert to cents
            currency="usd",
            metadata={
                "course_id": course.id,
                "user_id": request.user.id,
            },
        )
        return JsonResponse({"clientSecret": intent.client_secret})
    except Exception as e:
        return JsonResponse({"error": str(e)}, status=403)


@csrf_exempt
def stripe_webhook(request):
    """Stripe webhook endpoint for handling payment events."""
    payload = request.body
    sig_header = request.META.get("HTTP_STRIPE_SIGNATURE")

    try:
        event = stripe.Webhook.construct_event(payload, sig_header, settings.STRIPE_WEBHOOK_SECRET)
    except ValueError:
        # Invalid payload
        return HttpResponse(status=400)
    except stripe.error.SignatureVerificationError:
        # Invalid signature
        return HttpResponse(status=400)

    if event.type == "payment_intent.succeeded":
        payment_intent = event.data.object
        handle_successful_payment(payment_intent)
    elif event.type == "payment_intent.payment_failed":
        payment_intent = event.data.object
        handle_failed_payment(payment_intent)

    return HttpResponse(status=200)


def handle_successful_payment(payment_intent):
    """Handle successful payment by enrolling the user in the course."""
    # Get metadata from the payment intent
    course_id = payment_intent.metadata.get("course_id")
    user_id = payment_intent.metadata.get("user_id")

    # Create enrollment and payment records
    course = Course.objects.get(id=course_id)
    user = User.objects.get(id=user_id)

    # Create enrollment with pending status
    enrollment = Enrollment.objects.get_or_create(student=user, course=course, defaults={"status": "pending"})[0]

    # Update status to approved after successful payment
    enrollment.status = "approved"
    enrollment.save()

    # Send notifications
    send_enrollment_confirmation(enrollment)
    notify_teacher_new_enrollment(enrollment)


def handle_failed_payment(payment_intent):
    """Handle failed payment."""
    course_id = payment_intent.metadata.get("course_id")
    user_id = payment_intent.metadata.get("user_id")

    try:
        course = Course.objects.get(id=course_id)
        user = User.objects.get(id=user_id)
        enrollment = Enrollment.objects.get(student=user, course=course)
        enrollment.status = "pending"
        enrollment.save()
    except (Course.DoesNotExist, User.DoesNotExist, Enrollment.DoesNotExist):
        pass  # Log error or handle appropriately


@login_required
def update_course(request, slug):
    course = get_object_or_404(Course, slug=slug)
    if request.user != course.teacher:
        return HttpResponseForbidden()

    if request.method == "POST":
        form = CourseForm(request.POST, request.FILES, instance=course)
        if form.is_valid():
            form.save()
            return redirect("course_detail", slug=course.slug)
    else:
        form = CourseForm(instance=course)

    return render(request, "courses/update.html", {"form": form, "course": course})


@login_required
def mark_session_attendance(request, session_id):
    session = Session.objects.get(id=session_id)
    if request.user != session.course.teacher:
        messages.error(request, "Only the course teacher can mark attendance!")
        return redirect("course_detail", slug=session.course.slug)

    if request.method == "POST":
        for student_id, status in request.POST.items():
            if student_id.startswith("student_"):
                student_id = student_id.replace("student_", "")
                student = User.objects.get(id=student_id)
                attendance, created = SessionAttendance.objects.update_or_create(
                    session=session, student=student, defaults={"status": status}
                )
        messages.success(request, "Attendance marked successfully!")
        return redirect("course_detail", slug=session.course.slug)

    enrollments = session.course.enrollments.filter(status="approved")
    attendances = {att.student_id: att.status for att in session.attendances.all()}

    context = {
        "session": session,
        "enrollments": enrollments,
        "attendances": attendances,
    }
    return render(request, "courses/mark_attendance.html", context)


@login_required
def mark_session_completed(request, session_id):
    session = Session.objects.get(id=session_id)
    enrollment = request.user.enrollments.get(course=session.course)

    if enrollment.status != "approved":
        messages.error(request, "You must be enrolled in the course to mark sessions as completed!")
        return redirect("course_detail", slug=session.course.slug)

    progress, created = CourseProgress.objects.get_or_create(enrollment=enrollment)
    progress.completed_sessions.add(session)

    # Check for achievements
    if progress.completion_percentage == 100:
        Achievement.objects.get_or_create(
            student=request.user,
            course=session.course,
            achievement_type="completion",
            defaults={
                "title": "Course Completed!",
                "description": f"Completed all sessions in {session.course.title}",
            },
        )

    if progress.attendance_rate == 100:
        Achievement.objects.get_or_create(
            student=request.user,
            course=session.course,
            achievement_type="attendance",
            defaults={
                "title": "Perfect Attendance!",
                "description": f"Attended all sessions in {session.course.title}",
            },
        )

    messages.success(request, "Session marked as completed!")
    return redirect("course_detail", slug=session.course.slug)


@login_required
def student_progress(request, enrollment_id):
    enrollment = Enrollment.objects.get(id=enrollment_id)

    if request.user != enrollment.student and request.user != enrollment.course.teacher:
        messages.error(request, "You don't have permission to view this progress!")
        return redirect("course_detail", slug=enrollment.course.slug)

    progress, created = CourseProgress.objects.get_or_create(enrollment=enrollment)
    achievements = Achievement.objects.filter(student=enrollment.student, course=enrollment.course)

    past_sessions = enrollment.course.sessions.filter(start_time__lt=timezone.now())
    upcoming_sessions = enrollment.course.sessions.filter(start_time__gte=timezone.now())

    context = {
        "enrollment": enrollment,
        "progress": progress,
        "achievements": achievements,
        "past_sessions": past_sessions,
        "upcoming_sessions": upcoming_sessions,
        "stripe_public_key": (
            settings.STRIPE_PUBLISHABLE_KEY if enrollment.status == "pending" and enrollment.course.price > 0 else None
        ),
    }
    return render(request, "courses/student_progress.html", context)


@login_required
def course_progress_overview(request, slug):
    course = Course.objects.get(slug=slug)
    if request.user != course.teacher:
        messages.error(request, "Only the course teacher can view the progress overview!")
        return redirect("course_detail", slug=slug)

    enrollments = course.enrollments.filter(status="approved")
    progress_data = []

    for enrollment in enrollments:
        progress, created = CourseProgress.objects.get_or_create(enrollment=enrollment)
        attendance_data = (
            SessionAttendance.objects.filter(student=enrollment.student, session__course=course)
            .values("status")
            .annotate(count=models.Count("status"))
        )

        progress_data.append(
            {
                "enrollment": enrollment,
                "progress": progress,
                "attendance": attendance_data,
            }
        )

    context = {
        "course": course,
        "progress_data": progress_data,
    }
    return render(request, "courses/progress_overview.html", context)


@login_required
def upload_material(request, slug):
    course = get_object_or_404(Course, slug=slug)
    if request.user != course.teacher:
        return HttpResponseForbidden("You are not authorized to upload materials for this course.")

    if request.method == "POST":
        form = CourseMaterialForm(request.POST, request.FILES, course=course)
        if form.is_valid():
            material = form.save(commit=False)
            material.course = course
            material.save()
            messages.success(request, "Course material uploaded successfully!")
            return redirect("course_detail", slug=course.slug)
    else:
        form = CourseMaterialForm(course=course)

    return render(request, "courses/upload_material.html", {"form": form, "course": course})


@login_required
def delete_material(request, slug, material_id):
    material = get_object_or_404(CourseMaterial, id=material_id, course__slug=slug)
    if request.user != material.course.teacher:
        return HttpResponseForbidden("You are not authorized to delete this material.")

    if request.method == "POST":
        material.delete()
        messages.success(request, "Course material deleted successfully!")
        return redirect("course_detail", slug=slug)

    return render(request, "courses/delete_material_confirm.html", {"material": material})


@login_required
def download_material(request, slug, material_id):
    material = get_object_or_404(CourseMaterial, id=material_id, course__slug=slug)
    if not material.is_downloadable and request.user != material.course.teacher:
        return HttpResponseForbidden("This material is not available for download.")

    try:
        return FileResponse(material.file, as_attachment=True)
    except FileNotFoundError:
        messages.error(request, "The requested file could not be found.")
        return redirect("course_detail", slug=slug)


@login_required
@teacher_required
def course_marketing(request, slug):
    """View for managing course marketing and promotions."""
    course = get_object_or_404(Course, slug=slug, teacher=request.user)

    if request.method == "POST":
        action = request.POST.get("action")

        if action == "send_promotional_emails":
            send_course_promotion_email(
                course=course,
                subject=f"New Course Recommendation: {course.title}",
                template_name="course_promotion",
            )
            messages.success(request, "Promotional emails have been sent successfully.")

        elif action == "generate_social_content":
            social_content = generate_social_share_content(course)
            return JsonResponse({"social_content": social_content})

    # Get analytics and recommendations
    analytics = get_course_analytics(course)
    recommendations = get_promotion_recommendations(course)

    context = {
        "course": course,
        "analytics": analytics,
        "recommendations": recommendations,
    }

    return render(request, "courses/marketing.html", context)


@login_required
@teacher_required
def course_analytics(request, slug):
    """View for displaying detailed course analytics."""
    course = get_object_or_404(Course, slug=slug, teacher=request.user)
    analytics = get_course_analytics(course)

    if request.headers.get("X-Requested-With") == "XMLHttpRequest":
        return JsonResponse({"analytics": analytics})

    context = {
        "course": course,
        "analytics": analytics,
    }

    return render(request, "courses/analytics.html", context)


@login_required
def calendar_feed(request):
    """Generate and serve an iCal feed of the user's course sessions."""

    response = HttpResponse(generate_ical_feed(request.user), content_type="text/calendar")
    response["Content-Disposition"] = f'attachment; filename="{settings.SITE_NAME}-schedule.ics"'
    return response


@login_required
def calendar_links(request, session_id):
    """Get calendar links for a specific session."""

    session = get_object_or_404(Session, id=session_id)

    # Check if user has access to this session
    if not (
        request.user == session.course.teacher
        or request.user.enrollments.filter(course=session.course, status="approved").exists()
    ):
        return HttpResponseForbidden("You don't have access to this session.")

    links = {
        "google": generate_google_calendar_link(session),
        "outlook": generate_outlook_calendar_link(session),
    }

    if request.headers.get("X-Requested-With") == "XMLHttpRequest":
        return JsonResponse({"links": links})

    return render(
        request,
        "courses/calendar_links.html",
        {
            "session": session,
            "calendar_links": links,
        },
    )


def forum_categories(request):
    """Display all forum categories."""
    categories = ForumCategory.objects.all()
    return render(request, "web/forum/categories.html", {"categories": categories})


def forum_category(request, slug):
    """Display topics in a specific category."""
    category = get_object_or_404(ForumCategory, slug=slug)
    topics = category.topics.all()
    return render(request, "web/forum/category.html", {"category": category, "topics": topics})


def forum_topic(request, category_slug, topic_id):
    """Display a forum topic and its replies."""
    topic = get_object_or_404(ForumTopic, id=topic_id, category__slug=category_slug)

    # Get view count from WebRequest model
    view_count = (
        WebRequest.objects.filter(path=request.path).aggregate(total_views=models.Sum("count"))["total_views"] or 0
    )
    topic.views = view_count
    topic.save()

    # Handle POST requests for replies, etc.
    if request.method == "POST":
        action = request.POST.get("action")
        if action == "add_reply" and request.user.is_authenticated:
            content = request.POST.get("content")
            if content:
                ForumReply.objects.create(topic=topic, author=request.user, content=content)
                messages.success(request, "Reply added successfully.")
                return redirect("forum_topic", category_slug=category_slug, topic_id=topic_id)
        elif action == "delete_reply" and request.user.is_authenticated:
            reply_id = request.POST.get("reply_id")
            reply = get_object_or_404(ForumReply, id=reply_id, author=request.user)
            reply.delete()
            messages.success(request, "Reply deleted successfully.")
            return redirect("forum_topic", category_slug=category_slug, topic_id=topic_id)
        elif action == "delete_topic" and request.user == topic.author:
            topic.delete()
            messages.success(request, "Topic deleted successfully.")
            return redirect("forum_category", slug=category_slug)

    replies = topic.replies.select_related("author").order_by("created_at")
    return render(request, "web/forum/topic.html", {"topic": topic, "replies": replies})


@login_required
def create_topic(request, category_slug):
    """Create a new forum topic."""
    category = get_object_or_404(ForumCategory, slug=category_slug)

    if request.method == "POST":
        form = ForumTopicForm(request.POST)
        if form.is_valid():
            topic = ForumTopic.objects.create(
                category=category,
                author=request.user,
                title=form.cleaned_data["title"],
                content=form.cleaned_data["content"],
            )
            messages.success(request, "Topic created successfully!")
            return redirect("forum_topic", category_slug=category_slug, topic_id=topic.id)
    else:
        form = ForumTopicForm()

    return render(request, "web/forum/create_topic.html", {"category": category, "form": form})


@login_required
def peer_connections(request):
    """Display user's peer connections."""
    sent_connections = request.user.sent_connections.all()
    received_connections = request.user.received_connections.all()
    return render(
        request,
        "web/peer/connections.html",
        {
            "sent_connections": sent_connections,
            "received_connections": received_connections,
        },
    )


@login_required
def send_connection_request(request, user_id):
    """Send a peer connection request."""
    receiver = get_object_or_404(User, id=user_id)

    if request.user == receiver:
        messages.error(request, "You cannot connect with yourself!")
        return redirect("peer_connections")

    connection, created = PeerConnection.objects.get_or_create(
        sender=request.user, receiver=receiver, defaults={"status": "pending"}
    )

    if created:
        messages.success(request, f"Connection request sent to {receiver.username}!")
    else:
        messages.info(request, f"Connection request already sent to {receiver.username}.")

    return redirect("peer_connections")


@login_required
def handle_connection_request(request, connection_id, action):
    """Accept or reject a peer connection request."""
    connection = get_object_or_404(PeerConnection, id=connection_id, receiver=request.user, status="pending")

    if action == "accept":
        connection.status = "accepted"
        messages.success(request, f"Connection with {connection.sender.username} accepted!")
    elif action == "reject":
        connection.status = "rejected"
        messages.info(request, f"Connection with {connection.sender.username} rejected.")

    connection.save()
    return redirect("peer_connections")


@login_required
def peer_messages(request, user_id):
    """Display and handle messages with a peer."""
    peer = get_object_or_404(User, id=user_id)

    # Check if users are connected
    connection = PeerConnection.objects.filter(
        (Q(sender=request.user, receiver=peer) | Q(sender=peer, receiver=request.user)),
        status="accepted",
    ).first()

    if not connection:
        messages.error(request, "You must be connected with this user to send messages.")
        return redirect("peer_connections")

    if request.method == "POST":
        content = request.POST.get("content")
        if content:
            PeerMessage.objects.create(sender=request.user, receiver=peer, content=content)
            messages.success(request, "Message sent!")

    # Get conversation messages
    messages_list = PeerMessage.objects.filter(
        (Q(sender=request.user, receiver=peer) | Q(sender=peer, receiver=request.user))
    ).order_by("created_at")

    # Mark received messages as read
    messages_list.filter(sender=peer, receiver=request.user, is_read=False).update(is_read=True)

    return render(request, "web/peer/messages.html", {"peer": peer, "messages": messages_list})


@login_required
def study_groups(request, course_id):
    """Display study groups for a course."""
    course = get_object_or_404(Course, id=course_id)
    groups = course.study_groups.all()

    if request.method == "POST":
        name = request.POST.get("name")
        description = request.POST.get("description")
        max_members = request.POST.get("max_members", 10)
        is_private = request.POST.get("is_private", False)

        if name and description:
            group = StudyGroup.objects.create(
                course=course,
                creator=request.user,
                name=name,
                description=description,
                max_members=max_members,
                is_private=is_private,
            )
            group.members.add(request.user)
            messages.success(request, "Study group created successfully!")
            return redirect("study_group_detail", group_id=group.id)

    return render(request, "web/study/groups.html", {"course": course, "groups": groups})


@login_required
def study_group_detail(request, group_id):
    """Display study group details and handle join/leave requests."""
    group = get_object_or_404(StudyGroup, id=group_id)

    if request.method == "POST":
        action = request.POST.get("action")

        if action == "join":
            if group.members.count() >= group.max_members:
                messages.error(request, "This group is full!")
            else:
                group.members.add(request.user)
                messages.success(request, f"You have joined {group.name}!")

        elif action == "leave":
            if request.user == group.creator:
                messages.error(request, "Group creator cannot leave the group!")
            else:
                group.members.remove(request.user)
                messages.info(request, f"You have left {group.name}.")

    return render(request, "web/study/group_detail.html", {"group": group})


# API Views
@login_required
def api_course_list(request):
    """API endpoint for listing courses."""
    courses = Course.objects.filter(status="published")
    data = [
        {
            "id": course.id,
            "title": course.title,
            "description": course.description,
            "teacher": course.teacher.username,
            "price": str(course.price),
            "subject": course.subject,
            "level": course.level,
            "slug": course.slug,
        }
        for course in courses
    ]
    return JsonResponse(data, safe=False)


@login_required
@teacher_required
def api_course_create(request):
    """API endpoint for creating a course."""
    if request.method != "POST":
        return JsonResponse({"error": "Only POST method is allowed"}, status=405)

    data = json.loads(request.body)
    course = Course.objects.create(
        teacher=request.user,
        title=data["title"],
        description=data["description"],
        learning_objectives=data["learning_objectives"],
        prerequisites=data.get("prerequisites", ""),
        price=data["price"],
        max_students=data["max_students"],
        subject=data["subject"],
        level=data["level"],
    )
    return JsonResponse(
        {
            "id": course.id,
            "title": course.title,
            "slug": course.slug,
        },
        status=201,
    )


@login_required
def api_course_detail(request, slug):
    """API endpoint for course details."""
    course = get_object_or_404(Course, slug=slug)
    data = {
        "id": course.id,
        "title": course.title,
        "description": course.description,
        "teacher": course.teacher.username,
        "price": str(course.price),
        "subject": course.subject,
        "level": course.level,
        "prerequisites": course.prerequisites,
        "learning_objectives": course.learning_objectives,
        "max_students": course.max_students,
        "available_spots": course.available_spots,
        "average_rating": course.average_rating,
    }
    return JsonResponse(data)


@login_required
def api_enroll(request, course_slug):
    """API endpoint for course enrollment."""
    if request.method != "POST":
        return JsonResponse({"error": "Only POST method is allowed"}, status=405)

    course = get_object_or_404(Course, slug=course_slug)
    if request.user.enrollments.filter(course=course).exists():
        return JsonResponse({"error": "Already enrolled"}, status=400)

    enrollment = Enrollment.objects.create(
        student=request.user,
        course=course,
        status="pending",
    )
    return JsonResponse(
        {
            "id": enrollment.id,
            "status": enrollment.status,
        },
        status=201,
    )


@login_required
def api_enrollments(request):
    """API endpoint for listing user enrollments."""
    enrollments = request.user.enrollments.all()
    data = [
        {
            "id": enrollment.id,
            "course": {
                "id": enrollment.course.id,
                "title": enrollment.course.title,
                "slug": enrollment.course.slug,
            },
            "status": enrollment.status,
            "enrollment_date": enrollment.enrollment_date.isoformat(),
        }
        for enrollment in enrollments
    ]
    return JsonResponse(data, safe=False)


@login_required
def api_session_list(request, course_slug):
    """API endpoint for listing course sessions."""
    course = get_object_or_404(Course, slug=course_slug)
    sessions = course.sessions.all()
    data = [
        {
            "id": session.id,
            "title": session.title,
            "description": session.description,
            "start_time": session.start_time.isoformat(),
            "end_time": session.end_time.isoformat(),
            "is_virtual": session.is_virtual,
        }
        for session in sessions
    ]
    return JsonResponse(data, safe=False)


@login_required
def api_session_detail(request, pk):
    """API endpoint for session details."""
    session = get_object_or_404(Session, pk=pk)
    data = {
        "id": session.id,
        "title": session.title,
        "description": session.description,
        "start_time": session.start_time.isoformat(),
        "end_time": session.end_time.isoformat(),
        "is_virtual": session.is_virtual,
        "meeting_link": session.meeting_link if session.is_virtual else None,
        "location": session.location if not session.is_virtual else None,
    }
    return JsonResponse(data)


@login_required
def api_forum_topic_create(request):
    """API endpoint for creating forum topics."""
    if request.method != "POST":
        return JsonResponse({"error": "Only POST method is allowed"}, status=405)

    data = json.loads(request.body)
    category = get_object_or_404(ForumCategory, id=data["category"])
    topic = ForumTopic.objects.create(
        title=data["title"],
        content=data["content"],
        category=category,
        author=request.user,
    )
    return JsonResponse(
        {
            "id": topic.id,
            "title": topic.title,
        },
        status=201,
    )


@login_required
def api_forum_reply_create(request):
    """API endpoint for creating forum replies."""
    if request.method != "POST":
        return JsonResponse({"error": "Only POST method is allowed"}, status=405)

    data = json.loads(request.body)
    topic = get_object_or_404(ForumTopic, id=data["topic"])
    reply = ForumReply.objects.create(
        topic=topic,
        content=data["content"],
        author=request.user,
    )
    return JsonResponse(
        {
            "id": reply.id,
            "content": reply.content,
        },
        status=201,
    )


@login_required
def session_detail(request, session_id):
    try:
        session = get_object_or_404(Session, id=session_id)

        # Check access rights
        if not (
            request.user == session.course.teacher
            or request.user.enrollments.filter(course=session.course, status="approved").exists()
        ):
            return HttpResponseForbidden("You don't have access to this session")

        context = {
            "session": session,
            "is_teacher": request.user == session.course.teacher,
            "now": timezone.now(),
        }

        return render(request, "web/study/session_detail.html", context)

    except Session.DoesNotExist:
        messages.error(request, "Session not found")
        return redirect("course_search")
    except Exception as e:
        if settings.DEBUG:
            raise e
        messages.error(request, "An error occurred while loading the session")
        return redirect("index")


def blog_list(request):
    blog_posts = BlogPost.objects.filter(status="published").order_by("-published_at")
    tags = BlogPost.objects.values_list("tags", flat=True).distinct()
    # Split comma-separated tags and get unique values
    unique_tags = sorted(set(tag.strip() for tags_str in tags if tags_str for tag in tags_str.split(",")))

    return render(request, "blog/list.html", {"blog_posts": blog_posts, "tags": unique_tags})


def blog_tag(request, tag):
    """View for filtering blog posts by tag."""
    blog_posts = BlogPost.objects.filter(status="published", tags__icontains=tag).order_by("-published_at")
    tags = BlogPost.objects.values_list("tags", flat=True).distinct()
    # Split comma-separated tags and get unique values
    unique_tags = sorted(set(tag.strip() for tags_str in tags if tags_str for tag in tags_str.split(",")))

    return render(request, "blog/list.html", {"blog_posts": blog_posts, "tags": unique_tags, "current_tag": tag})


@login_required
def create_blog_post(request):
    if request.method == "POST":
        form = BlogPostForm(request.POST, request.FILES)
        if form.is_valid():
            post = form.save(commit=False)
            post.author = request.user
            post.save()
            messages.success(request, "Blog post created successfully!")
            return redirect("blog_detail", slug=post.slug)
    else:
        form = BlogPostForm()

    return render(request, "blog/create.html", {"form": form})


def blog_detail(request, slug):
    """Display a blog post and its comments."""
    post = get_object_or_404(BlogPost, slug=slug, status="published")
    comments = post.comments.filter(is_approved=True).order_by("created_at")

    if request.method == "POST":
        if not request.user.is_authenticated:
            messages.error(request, "Please log in to comment.")
            return redirect("account_login")

        comment_content = request.POST.get("content")
        if comment_content:
            comment = BlogComment.objects.create(
                post=post, author=request.user, content=comment_content, is_approved=True  # Auto-approve for now
            )
            messages.success(request, f"Comment #{comment.id} added successfully!")
            return redirect("blog_detail", slug=slug)

    # Get view count from WebRequest
    view_count = WebRequest.objects.filter(path=request.path).aggregate(total_views=Sum("count"))["total_views"] or 0

    context = {
        "post": post,
        "comments": comments,
        "view_count": view_count,
    }
    return render(request, "blog/detail.html", context)


@login_required
def student_dashboard(request):
    """Dashboard view for students showing their enrollments, progress, upcoming sessions, and learning streak."""
    if request.user.profile.is_teacher:
        messages.error(request, "This dashboard is for students only.")
        return redirect("profile")

    # Updated learning streak for the current student
    streak, created = LearningStreak.objects.get_or_create(user=request.user)
    streak.update_streak()

    enrollments = Enrollment.objects.filter(student=request.user).select_related("course")
    upcoming_sessions = Session.objects.filter(
        course__enrollments__student=request.user, start_time__gt=timezone.now()
    ).order_by("start_time")[:5]

    # Get progress for each enrollment and set a flag for certificate existence
    progress_data = []
    total_progress = 0
    for enrollment in enrollments:
        progress, _ = CourseProgress.objects.get_or_create(enrollment=enrollment)
        progress_data.append(
            {
                "enrollment": enrollment,
                "progress": progress,
            }
        )
        total_progress += progress.completion_percentage

    # Calculate average progress
    avg_progress = round(total_progress / len(progress_data)) if progress_data else 0

    context = {
        "enrollments": enrollments,
        "upcoming_sessions": upcoming_sessions,
        "progress_data": progress_data,
        "avg_progress": avg_progress,
        "streak": streak,  # Passing the streak object to the template (optional)
    }
    return render(request, "dashboard/student.html", context)


@login_required
@teacher_required
def teacher_dashboard(request):
    """Dashboard view for teachers showing their courses, student progress, and upcoming sessions."""
    courses = Course.objects.filter(teacher=request.user)
    upcoming_sessions = Session.objects.filter(course__teacher=request.user, start_time__gt=timezone.now()).order_by(
        "start_time"
    )[:5]

    # Get enrollment and progress stats for each course
    course_stats = []
    total_students = 0
    total_completed = 0
    total_earnings = Decimal("0.00")
    for course in courses:
        enrollments = course.enrollments.filter(status="approved")
        course_total_students = enrollments.count()
        course_completed = enrollments.filter(status="completed").count()
        total_students += course_total_students
        total_completed += course_completed
        # Calculate earnings (90% of course price for each enrollment, 10% platform fee)
        course_earnings = Decimal(str(course_total_students)) * course.price * Decimal("0.9")
        total_earnings += course_earnings
        course_stats.append(
            {
                "course": course,
                "total_students": course_total_students,
                "completed": course_completed,
                "completion_rate": (course_completed / course_total_students * 100) if course_total_students > 0 else 0,
                "earnings": course_earnings,
            }
        )

    # Get the teacher's storefront if it exists
    storefront = Storefront.objects.filter(teacher=request.user).first()

    context = {
        "courses": courses,
        "upcoming_sessions": upcoming_sessions,
        "course_stats": course_stats,
        "completion_rate": (total_completed / total_students * 100) if total_students > 0 else 0,
        "total_earnings": round(total_earnings, 2),
        "storefront": storefront,
    }
    return render(request, "dashboard/teacher.html", context)


def custom_404(request, exception):
    """Custom 404 error handler"""
    return render(request, "404.html", status=404)


def custom_500(request):
    """Custom 500 error handler"""
    return render(request, "500.html", status=500)


def custom_429(request, exception=None):
    """Custom 429 error page."""
    return render(request, "429.html", status=429)


def cart_view(request):
    """View the shopping cart."""
    cart = get_or_create_cart(request)
    return render(request, "cart/cart.html", {"cart": cart, "stripe_public_key": settings.STRIPE_PUBLISHABLE_KEY})


def add_course_to_cart(request, course_id):
    """Add a course to the cart."""
    course = get_object_or_404(Course, id=course_id)
    cart = get_or_create_cart(request)

    # Try to get or create the cart item
    cart_item, created = CartItem.objects.get_or_create(cart=cart, course=course, defaults={"session": None})

    if created:
        messages.success(request, f"{course.title} added to cart.")
    else:
        messages.info(request, f"{course.title} is already in your cart.")

    return redirect("cart_view")


def add_session_to_cart(request, session_id):
    """Add an individual session to the cart."""
    session = get_object_or_404(Session, id=session_id)
    cart = get_or_create_cart(request)

    # Try to get or create the cart item
    cart_item, created = CartItem.objects.get_or_create(cart=cart, session=session, defaults={"course": None})

    if created:
        messages.success(request, f"{session.title} added to cart.")
    else:
        messages.info(request, f"{session.title} is already in your cart.")

    return redirect("cart_view")


def remove_from_cart(request, item_id):
    """Remove an item from the shopping cart."""
    cart = get_or_create_cart(request)
    item = get_object_or_404(CartItem, id=item_id, cart=cart)
    item.delete()
    messages.success(request, "Item removed from cart.")
    return redirect("cart_view")


def create_cart_payment_intent(request):
    """Create a payment intent for the entire cart."""
    cart = get_or_create_cart(request)

    if not cart.items.exists():
        return JsonResponse({"error": "Cart is empty"}, status=400)

    try:
        # Create a PaymentIntent with the cart total
        intent = stripe.PaymentIntent.create(
            amount=int(cart.total * 100),  # Convert to cents
            currency="usd",
            metadata={
                "cart_id": cart.id,
                "user_id": request.user.id if request.user.is_authenticated else None,
                "session_key": request.session.session_key if not request.user.is_authenticated else None,
            },
        )
        return JsonResponse({"clientSecret": intent.client_secret})
    except Exception as e:
        return JsonResponse({"error": str(e)}, status=403)


def checkout_success(request):
    """Handle successful checkout and payment confirmation."""
    payment_intent_id = request.GET.get("payment_intent")

    if not payment_intent_id:
        messages.error(request, "No payment information found.")
        return redirect("cart_view")

    try:
        # Verify the payment intent
        payment_intent = stripe.PaymentIntent.retrieve(payment_intent_id)

        if payment_intent.status != "succeeded":
            messages.error(request, "Payment was not successful.")
            return redirect("cart_view")

        cart = get_or_create_cart(request)

        if not cart.items.exists():
            messages.error(request, "Cart is empty.")
            return redirect("cart_view")

        # Handle guest checkout
        if not request.user.is_authenticated:
            email = payment_intent.receipt_email
            if not email:
                messages.error(request, "No email provided for guest checkout.")
                return redirect("cart_view")

            # Create a new user account with transaction and better username generation
            with transaction.atomic():
                base_username = email.split("@")[0][:15]  # Limit length
                timestamp = timezone.now().strftime("%Y%m%d%H%M%S")
                username = f"{base_username}_{timestamp}"

                # In the unlikely case of a collision, append random string
                while User.objects.filter(username=username).exists():
                    username = f"{base_username}_{timestamp}_{get_random_string(4)}"

                # Create the user
                user = User.objects.create_user(
                    username=username,
                    email=email,
                    password=get_random_string(length=32),  # Random password for reset
                )

                # Associate the cart with the new user
                cart.user = user
                cart.session_key = ""  # Empty string instead of None
                cart.save()

                # Send welcome email with password reset link
                send_welcome_email(user)

                # Log in the new user
                login(request, user, backend="django.contrib.auth.backends.ModelBackend")
        else:
            user = request.user

        # Lists to track enrollments for the receipt
        enrollments = []
        session_enrollments = []
        goods_items = []
        total_amount = 0

        # Define shipping_address
        shipping_address = request.POST.get("address") if cart.has_goods else None

        # Check if the cart contains goods requiring shipping
        has_goods = any(item.goods for item in cart.items.all())

        # Extract shipping address from Stripe PaymentIntent
        shipping_address = None
        if has_goods:
            shipping_data = getattr(payment_intent, "shipping", None)
            if shipping_data:
                # Construct structured shipping address
                shipping_address = {
                    "line1": shipping_data.address.line1,
                    "line2": shipping_data.address.line2 or "",
                    "city": shipping_data.address.city,
                    "state": shipping_data.address.state,
                    "postal_code": shipping_data.address.postal_code,
                    "country": shipping_data.address.country,
                }

        # Create the Order with shipping address
        order = Order.objects.create(
            user=user,  # User is defined earlier in guest/auth logic
            total_price=0,  # Updated later
            status="completed",
            shipping_address=shipping_address,
            terms_accepted=True,
        )

        storefront = None
        # Process enrollments
        for item in cart.items.all():
            if item.course:
                # Create enrollment for full course
                enrollment = Enrollment.objects.create(
                    student=user, course=item.course, status="approved", payment_intent_id=payment_intent_id
                )
                # Create progress tracker
                CourseProgress.objects.create(enrollment=enrollment)
                enrollments.append(enrollment)
                total_amount += item.course.price

                # Send confirmation emails
                send_enrollment_confirmation(enrollment)
                notify_teacher_new_enrollment(enrollment)

            elif item.session:
                # Create enrollment for individual session
                session_enrollment = SessionEnrollment.objects.create(
                    student=user, session=item.session, status="approved", payment_intent_id=payment_intent_id
                )
                session_enrollments.append(session_enrollment)
                total_amount += item.session.price

            elif item.goods:
                # Track goods items for the receipt
                goods_items.append(item)
                total_amount += item.final_price

                # Create order item for goods
                OrderItem.objects.create(
                    order=order,
                    goods=item.goods,
                    quantity=1,
                    price_at_purchase=item.goods.price,
                    discounted_price_at_purchase=item.goods.discount_price,
                )
                # Capture storefront from the first goods item
                if not storefront:
                    storefront = item.goods.storefront

        # Update order details
        order.total_price = total_amount
        if storefront:
            order.storefront = goods_items[0].goods.storefront
        order.save()

        # Clear the cart
        cart.items.all().delete()

        if storefront:
            order.storefront = storefront
            order.save(update_fields=["storefront"])

        # Render the receipt page
        return render(
            request,
            "cart/receipt.html",
            {
                "payment_intent_id": payment_intent_id,
                "order_date": timezone.now(),
                "user": user,
                "enrollments": enrollments,
                "session_enrollments": session_enrollments,
                "goods_items": goods_items,
                "total": total_amount,
                "order": order,
                "shipping_address": shipping_address,
            },
        )

    except stripe.error.StripeError as e:
        # send slack message
        send_slack_message(f"Payment verification failed: {str(e)}")
        messages.error(request, f"Payment verification failed: {str(e)}")
        return redirect("cart_view")
    except Exception as e:
        # send slack message
        send_slack_message(f"Failed to process checkout: {str(e)}")
        messages.error(request, f"Failed to process checkout: {str(e)}")
        return redirect("cart_view")


def send_welcome_email(user):
    """Send welcome email to newly created users after guest checkout."""
    if not user.email:
        raise ValueError("User must have an email address to send welcome email")

    reset_url = reverse("account_reset_password")
    context = {
        "user": user,
        "reset_url": reset_url,
    }

    html_message = render_to_string("emails/welcome_guest.html", context)
    text_message = render_to_string("emails/welcome_guest.txt", context)

    send_mail(
        subject="Welcome to Your New Learning Account",
        message=text_message,
        html_message=html_message,
        from_email=settings.DEFAULT_FROM_EMAIL,
        recipient_list=[user.email],
    )


@login_required
def edit_session(request, session_id):
    """Edit an existing session."""
    session = get_object_or_404(Session, id=session_id)

    # Check if user is the course teacher
    if request.user != session.course.teacher:
        messages.error(request, "Only the course teacher can edit sessions!")
        return redirect("course_detail", slug=session.course.slug)

    if request.method == "POST":
        form = SessionForm(request.POST, instance=session)
        if form.is_valid():
            form.save()
            messages.success(request, "Session updated successfully!")
            return redirect("course_detail", slug=session.course.slug)
    else:
        form = SessionForm(instance=session)

    return render(request, "courses/edit_session.html", {"form": form, "session": session, "course": session.course})


@login_required
def invite_student(request, course_id):
    course = get_object_or_404(Course, id=course_id)

    # Check if user is the teacher of this course
    if course.teacher != request.user:
        messages.error(request, "You are not authorized to invite students to this course.")
        return redirect("course_detail", slug=course.slug)

    if request.method == "POST":
        form = InviteStudentForm(request.POST)
        if form.is_valid():
            email = form.cleaned_data["email"]
            message = form.cleaned_data.get("message", "")

            # Generate course URL
            course_url = request.build_absolute_uri(reverse("course_detail", args=[course.slug]))

            # Send invitation email
            context = {
                "course": course,
                "teacher": request.user,
                "message": message,
                "course_url": course_url,
            }
            html_message = render_to_string("emails/course_invitation.html", context)
            text_message = f"""
You have been invited to join {course.title}!

Message from {request.user.get_full_name() or request.user.username}:
{message}

Course Price: ${course.price}

Click here to view the course: {course_url}
"""

            try:
                send_mail(
                    f"Invitation to join {course.title}",
                    text_message,
                    settings.DEFAULT_FROM_EMAIL,
                    [email],
                    html_message=html_message,
                )
                messages.success(request, f"Invitation sent to {email}")
                return redirect("course_detail", slug=course.slug)
            except Exception:
                messages.error(request, "Failed to send invitation email. Please try again.")
    else:
        form = InviteStudentForm()

    context = {
        "course": course,
        "form": form,
    }
    return render(request, "courses/invite.html", context)


def terms(request):
    """Display the terms of service page."""
    return render(request, "terms.html")


@login_required
@teacher_required
def stripe_connect_onboarding(request):
    """Start the Stripe Connect onboarding process for teachers."""
    if not request.user.profile.is_teacher:
        messages.error(request, "Only teachers can set up payment accounts.")
        return redirect("profile")

    try:
        if not request.user.profile.stripe_account_id:
            # Create a new Stripe Connect account
            account = stripe.Account.create(
                type="express",
                country="US",
                email=request.user.email,
                capabilities={
                    "card_payments": {"requested": True},
                    "transfers": {"requested": True},
                },
            )

            # Save the account ID to the user's profile
            request.user.profile.stripe_account_id = account.id
            request.user.profile.save()

        # Create an account link for onboarding
        account_link = stripe.AccountLink.create(
            account=request.user.profile.stripe_account_id,
            refresh_url=request.build_absolute_uri(reverse("stripe_connect_onboarding")),
            return_url=request.build_absolute_uri(reverse("profile")),
            type="account_onboarding",
        )

        return redirect(account_link.url)

    except stripe.error.StripeError as e:
        messages.error(request, f"Failed to set up Stripe account: {str(e)}")
        return redirect("profile")


@csrf_exempt
def stripe_connect_webhook(request):
    """Handle Stripe Connect account updates."""
    payload = request.body
    sig_header = request.META.get("HTTP_STRIPE_SIGNATURE")

    try:
        event = stripe.Webhook.construct_event(payload, sig_header, settings.STRIPE_CONNECT_WEBHOOK_SECRET)
    except ValueError:
        return HttpResponse(status=400)
    except stripe.error.SignatureVerificationError:
        return HttpResponse(status=400)

    if event.type == "account.updated":
        account = event.data.object
        try:
            profile = Profile.objects.get(stripe_account_id=account.id)
            if account.charges_enabled and account.payouts_enabled:
                profile.stripe_account_status = "verified"
            else:
                profile.stripe_account_status = "pending"
            profile.save()
        except Profile.DoesNotExist:
            return HttpResponse(status=404)

    return HttpResponse(status=200)


@login_required
def create_forum_category(request):
    """Create a new forum category."""
    if request.method == "POST":
        form = ForumCategoryForm(request.POST)
        if form.is_valid():
            category = form.save()
            messages.success(request, f"Forum category '{category.name}' created successfully!")
            return redirect("forum_category", slug=category.slug)
    else:
        form = ForumCategoryForm()

    return render(request, "web/forum/create_category.html", {"form": form})


@login_required
def edit_topic(request, topic_id):
    """Edit an existing forum topic."""
    topic = get_object_or_404(ForumTopic, id=topic_id)

    # Check if user is the author of the topic
    if request.user != topic.author:
        messages.error(request, "You don't have permission to edit this topic.")
        return redirect("forum_topic", category_slug=topic.category.slug, topic_id=topic.id)

    if request.method == "POST":
        form = ForumTopicForm(request.POST)
        if form.is_valid():
            topic.title = form.cleaned_data["title"]
            topic.content = form.cleaned_data["content"]
            topic.save()
            messages.success(request, "Topic updated successfully!")
            return redirect("forum_topic", category_slug=topic.category.slug, topic_id=topic.id)
    else:
        form = ForumTopicForm(initial={"title": topic.title, "content": topic.content})

    return render(
        request,
        "web/forum/create_topic.html",
        {"form": form, "category": topic.category, "is_edit": True, "topic": topic},
    )


def get_course_calendar(request, slug):
    """AJAX endpoint to get calendar data for a course."""
    course = get_object_or_404(Course, slug=slug)
    today = timezone.now().date()
    calendar_weeks = []

    # Get current month and year from query parameters
    year = int(request.GET.get("year", today.year))
    month = int(request.GET.get("month", today.month))
    current_month = timezone.datetime(year, month, 1).date()

    # Get previous and next month for navigation
    if month == 1:
        prev_month = {"year": year - 1, "month": 12}
    else:
        prev_month = {"year": year, "month": month - 1}

    if month == 12:
        next_month = {"year": year + 1, "month": 1}
    else:
        next_month = {"year": year, "month": month + 1}

    # Get sessions for the current month
    month_sessions = course.sessions.filter(start_time__year=year, start_time__month=month).order_by("start_time")

    # Generate calendar data
    cal = calendar.monthcalendar(year, month)

    for week in cal:
        calendar_week = []
        for day in week:
            if day == 0:
                calendar_week.append({"date": None, "has_session": False, "is_today": False})
            else:
                date = timezone.datetime(year, month, day).date()
                sessions_on_day = [s for s in month_sessions if s.start_time.date() == date]
                calendar_week.append(
                    {
                        "date": date.isoformat() if date else None,
                        "has_session": bool(sessions_on_day),
                        "is_today": date == today,
                    }
                )
        calendar_weeks.append(calendar_week)

    data = {
        "calendar_weeks": calendar_weeks,
        "current_month": current_month.strftime("%B %Y"),
        "prev_month": prev_month,
        "next_month": next_month,
    }

    return JsonResponse(data)


@login_required
def create_calendar(request):
    if request.method == "POST":
        title = request.POST.get("title")
        description = request.POST.get("description")
        try:
            month = int(request.POST.get("month"))
            year = int(request.POST.get("year"))

            # Validate month is between 0-11
            if not 0 <= month <= 11:
                return JsonResponse({"success": False, "error": "Month must be between 0 and 11"}, status=400)

            calendar = EventCalendar.objects.create(
                title=title, description=description, creator=request.user, month=month, year=year
            )

            return JsonResponse({"success": True, "calendar_id": calendar.id, "share_token": calendar.share_token})
        except (ValueError, TypeError):
            return JsonResponse({"success": False, "error": "Invalid month or year"}, status=400)

    return render(request, "calendar/create.html")


def view_calendar(request, share_token):
    calendar = get_object_or_404(EventCalendar, share_token=share_token)
    return render(request, "calendar/view.html", {"calendar": calendar})


@require_POST
def add_time_slot(request, share_token):
    try:
        with transaction.atomic():
            calendar = get_object_or_404(EventCalendar, share_token=share_token)
            name = request.POST.get("name")
            day = int(request.POST.get("day"))
            start_time = request.POST.get("start_time")
            end_time = request.POST.get("end_time")

            # Create the time slot
            TimeSlot.objects.create(calendar=calendar, name=name, day=day, start_time=start_time, end_time=end_time)

            return JsonResponse({"success": True})
    except IntegrityError:
        return JsonResponse({"success": False, "error": "You already have a time slot for this day"}, status=400)
    except Exception as e:
        return JsonResponse({"success": False, "error": str(e)}, status=400)


@require_POST
def remove_time_slot(request, share_token):
    calendar = get_object_or_404(EventCalendar, share_token=share_token)
    name = request.POST.get("name")
    day = int(request.POST.get("day"))

    TimeSlot.objects.filter(calendar=calendar, name=name, day=day).delete()

    return JsonResponse({"success": True})


@require_GET
def get_calendar_data(request, share_token):
    calendar = get_object_or_404(EventCalendar, share_token=share_token)
    slots = TimeSlot.objects.filter(calendar=calendar)

    data = {
        "title": calendar.title,
        "description": calendar.description,
        "month": calendar.month,
        "year": calendar.year,
        "slots": [
            {
                "name": slot.name,
                "day": slot.day,
                "start_time": slot.start_time.strftime("%H:%M"),
                "end_time": slot.end_time.strftime("%H:%M"),
            }
            for slot in slots
        ],
    }

    return JsonResponse(data)


def system_status(request):
    """Check system status including SendGrid API connectivity and disk space usage."""
    status = {
        "sendgrid": {"status": "unknown", "message": "", "api_key_configured": False},
        "disk_space": {"status": "unknown", "message": "", "usage": {}},
        "timestamp": timezone.now(),
    }

    # Check SendGrid
    sendgrid_api_key = os.getenv("SENDGRID_PASSWORD")
    if sendgrid_api_key:
        status["sendgrid"]["api_key_configured"] = True
        try:
            print("Checking SendGrid API...")
            response = requests.get(
                "https://api.sendgrid.com/v3/user/account",
                headers={"Authorization": f"Bearer {sendgrid_api_key}"},
                timeout=5,
            )
            if response.status_code == 200:
                status["sendgrid"]["status"] = "ok"
                status["sendgrid"]["message"] = "Successfully connected to SendGrid API"
            else:
                status["sendgrid"]["status"] = "error"
                status["sendgrid"]["message"] = f"Unexpected response: {response.status_code}"
        except requests.exceptions.RequestException as e:
            status["sendgrid"]["status"] = "error"
            status["sendgrid"]["message"] = f"API Error: {str(e)}"
    else:
        status["sendgrid"]["status"] = "error"
        status["sendgrid"]["message"] = "SendGrid API key not configured"

    # Check disk space
    try:
        total, used, free = shutil.disk_usage("/")
        total_gb = total / (2**30)  # Convert to GB
        used_gb = used / (2**30)
        free_gb = free / (2**30)
        usage_percent = (used / total) * 100

        status["disk_space"]["usage"] = {
            "total_gb": round(total_gb, 2),
            "used_gb": round(used_gb, 2),
            "free_gb": round(free_gb, 2),
            "percent": round(usage_percent, 1),
        }

        # Set status based on usage percentage
        if usage_percent >= 90:
            status["disk_space"]["status"] = "error"
            status["disk_space"]["message"] = "Critical: Disk usage above 90%"
        elif usage_percent >= 80:
            status["disk_space"]["status"] = "warning"
            status["disk_space"]["message"] = "Warning: Disk usage above 80%"
        else:
            status["disk_space"]["status"] = "ok"
            status["disk_space"]["message"] = "Disk space usage is normal"
    except Exception as e:
        status["disk_space"]["status"] = "error"
        status["disk_space"]["message"] = f"Error checking disk space: {str(e)}"

    return render(request, "status.html", {"status": status})


@login_required
@teacher_required
def message_enrolled_students(request, slug):
    """Send an email to all enrolled students in a course."""
    course = get_object_or_404(Course, slug=slug, teacher=request.user)

    if request.method == "POST":
        title = request.POST.get("title")
        message = request.POST.get("message")

        if title and message:
            # Get all enrolled students
            enrolled_students = User.objects.filter(
                enrollments__course=course, enrollments__status="approved"
            ).distinct()

            # Send email to each student
            for student in enrolled_students:
                send_mail(
                    subject=f"[{course.title}] {title}",
                    message=message,
                    from_email=settings.DEFAULT_FROM_EMAIL,
                    recipient_list=[student.email],
                    fail_silently=True,
                )

            messages.success(request, "Email sent successfully to all enrolled students!")
            return redirect("course_detail", slug=slug)
        else:
            messages.error(request, "Both title and message are required!")

    return render(request, "courses/message_students.html", {"course": course})


def message_teacher(request, teacher_id):
    """Send a message to a teacher."""
    teacher = get_object_or_404(get_user_model(), id=teacher_id)
    if not teacher.profile.is_teacher:
        messages.error(request, "This user is not a teacher.")
        return redirect("index")

    if request.method == "POST":
        form = MessageTeacherForm(request.POST, user=request.user)
        if form.is_valid():
            # Prepare email content
            if request.user.is_authenticated:
                sender_name = request.user.get_full_name() or request.user.username
                sender_email = request.user.email
            else:
                sender_name = form.cleaned_data["name"]
                sender_email = form.cleaned_data["email"]

            # Send email to teacher
            context = {
                "sender_name": sender_name,
                "sender_email": sender_email,
                "message": form.cleaned_data["message"],
            }
            html_message = render_to_string("web/emails/teacher_message.html", context)

            try:
                send_mail(
                    subject=f"New message from {sender_name}",
                    message=form.cleaned_data["message"],
                    from_email=settings.DEFAULT_FROM_EMAIL,
                    recipient_list=[teacher.email],
                    html_message=html_message,
                )
                messages.success(request, "Your message has been sent successfully!")

                # Get the next URL from query params, default to course search if not provided
                next_url = request.GET.get("next")
                if next_url:
                    try:
                        return redirect("course_detail", slug=next_url)
                    except NoReverseMatch:
                        pass
                return redirect("course_search")
            except Exception as e:
                messages.error(request, f"Failed to send message: {str(e)}")
                return redirect("message_teacher", teacher_id=teacher_id)
    else:
        form = MessageTeacherForm(user=request.user)

    return render(
        request,
        "web/message_teacher.html",
        {
            "form": form,
            "teacher": teacher,
        },
    )


@login_required
def confirm_rolled_sessions(request, course_slug):
    """View for teachers to confirm rolled over session dates."""
    course = get_object_or_404(Course, slug=course_slug, teacher=request.user)

    # Get all rolled over but unconfirmed sessions
    rolled_sessions = course.sessions.filter(is_rolled_over=True, teacher_confirmed=False).order_by("start_time")

    if request.method == "POST":
        session_ids = request.POST.getlist("confirm_sessions")
        if session_ids:
            # Confirm selected sessions
            course.sessions.filter(id__in=session_ids).update(teacher_confirmed=True)
            messages.success(request, "Selected sessions have been confirmed.")

            # Reset rollover status for unselected sessions
            unselected_sessions = rolled_sessions.exclude(id__in=session_ids)
            for session in unselected_sessions:
                session.start_time = session.original_start_time
                session.end_time = session.original_end_time
                session.is_rolled_over = False
                session.save()

            messages.info(request, "Unselected sessions have been reset to their original dates.")

        return redirect("course_detail", slug=course_slug)

    return render(
        request,
        "courses/confirm_rolled_sessions.html",
        {
            "course": course,
            "rolled_sessions": rolled_sessions,
        },
    )


def feedback(request):
    if request.method == "POST":
        form = FeedbackForm(request.POST)
        if form.is_valid():
            # Send feedback notification to admin
            name = form.cleaned_data.get("name", "Anonymous")
            email = form.cleaned_data.get("email", "Not provided")
            description = form.cleaned_data["description"]

            # Send to Slack if webhook URL is configured
            if settings.SLACK_WEBHOOK_URL:
                message = f"*New Feedback*\nFrom: {name}\nEmail: {email}\n\n{description}"
                send_slack_message(message)

            messages.success(request, "Thank you for your feedback! We appreciate your input.")
            return redirect("feedback")
    else:
        form = FeedbackForm()

    return render(request, "feedback.html", {"form": form})


def content_dashboard(request):
    # Get current time and thresholds
    now = timezone.now()
    month_ago = now - timedelta(days=30)

    def get_status(date, threshold_days=None):
        if not date:
            return "neutral"
        if not threshold_days:
            return "success"
        threshold = now - timedelta(days=threshold_days)
        if date >= threshold:
            return "success"
        elif date >= (threshold - timedelta(days=threshold_days)):
            return "warning"
        return "danger"

    # Web traffic stats
    web_stats = {
        "total_views": WebRequest.objects.aggregate(total=Sum("count"))["total"] or 0,
        "unique_visitors": WebRequest.objects.values("ip_address").distinct().count(),
        "date": WebRequest.objects.order_by("-created").first().created if WebRequest.objects.exists() else None,
    }
    web_stats["status"] = get_status(web_stats["date"])

    # Generate traffic data for chart (last 30 days)
    traffic_data = []
    for i in range(30):
        date = now - timedelta(days=i)
        day_views = WebRequest.objects.filter(created__date=date.date()).aggregate(total=Sum("count"))["total"] or 0
        traffic_data.append({"date": date.strftime("%Y-%m-%d"), "views": day_views})
    traffic_data.reverse()  # Most recent last for chart

    # Blog stats
    blog_stats = {
        "posts": BlogPost.objects.filter(status="published").count(),
        "views": (WebRequest.objects.filter(path__startswith="/blog/").aggregate(total=Sum("count"))["total"] or 0),
        "date": (
            BlogPost.objects.filter(status="published").order_by("-published_at").first().published_at
            if BlogPost.objects.exists()
            else None
        ),
    }
    blog_stats["status"] = get_status(blog_stats["date"], 7)

    # Forum stats
    forum_stats = {
        "topics": ForumTopic.objects.count(),
        "replies": ForumReply.objects.count(),
        "date": ForumTopic.objects.order_by("-created_at").first().created_at if ForumTopic.objects.exists() else None,
    }
    forum_stats["status"] = get_status(forum_stats["date"], 1)  # 1 day threshold

    # Course stats
    course_stats = {
        "active": Course.objects.filter(status="published").count(),
        "students": Enrollment.objects.filter(status="approved").count(),
        "date": Course.objects.order_by("-created_at").first().created_at if Course.objects.exists() else None,
    }
    course_stats["status"] = get_status(course_stats["date"], 30)  # 1 month threshold

    # User stats
    user_stats = {
        "total": User.objects.count(),
        "active": User.objects.filter(last_login__gte=month_ago).count(),
        "date": User.objects.order_by("-date_joined").first().date_joined if User.objects.exists() else None,
    }

    def get_status(date, threshold_days):
        if not date:
            return "danger"
        days_since = (now - date).days
        if days_since > threshold_days * 2:
            return "danger"
        elif days_since > threshold_days:
            return "warning"
        return "success"

    # Calculate overall health score
    connected_platforms = 0
    healthy_platforms = 0
    platforms_data = [
        (blog_stats["date"], 7),  # Blog: 1 week threshold
        (forum_stats["date"], 7),  # Forum: 1 week threshold
        (course_stats["date"], 7),  # Courses: 1 week threshold
        (user_stats["date"], 7),  # Users: 1 week threshold
    ]

    for date, threshold in platforms_data:
        if date:
            connected_platforms += 1
            if get_status(date, threshold) != "danger":
                healthy_platforms += 1

    overall_score = int((healthy_platforms / max(connected_platforms, 1)) * 100)

    # Get social media stats
    social_stats = get_social_stats()
    content_data = {
        "blog": {
            "stats": blog_stats,
            "status": get_status(blog_stats["date"], 7),
            "date": blog_stats["date"],
        },
        "forum": {
            "stats": forum_stats,
            "status": get_status(forum_stats["date"], 7),
            "date": forum_stats["date"],
        },
        "courses": {
            "stats": course_stats,
            "status": get_status(course_stats["date"], 7),
            "date": course_stats["date"],
        },
        "users": {
            "stats": user_stats,
            "status": get_status(user_stats["date"], 7),
            "date": user_stats["date"],
        },
    }

    # Add social media stats
    content_data.update(social_stats)

    return render(
        request,
        "web/dashboard/content_status.html",
        {
            "content_data": content_data,
            "overall_score": overall_score,
            "web_stats": web_stats,
            "traffic_data": json.dumps(traffic_data),
            "blog_stats": blog_stats,
            "forum_stats": forum_stats,
            "course_stats": course_stats,
            "user_stats": user_stats,
        },
    )


def current_weekly_challenge(request):
    current_challenge = Challenge.objects.filter(start_date__lte=timezone.now(), end_date__gte=timezone.now()).first()
    # Check if the user has submitted the current challenge
    user_submission = None
    if request.user.is_authenticated and current_challenge:
        user_submission = ChallengeSubmission.objects.filter(user=request.user, challenge=current_challenge).first()

    return render(
        request,
        "web/current_weekly_challenge.html",
        {
            "current_challenge": current_challenge,
            "user_submission": user_submission,  # Pass the user's submission to the template
        },
    )


def challenge_detail(request, week_number):
    challenge = get_object_or_404(Challenge, week_number=week_number)
    submissions = ChallengeSubmission.objects.filter(challenge=challenge)
    # Check if the current user has submitted this challenge
    user_submission = None
    if request.user.is_authenticated:
        user_submission = ChallengeSubmission.objects.filter(user=request.user, challenge=challenge).first()

    return render(
        request,
        "web/challenge_detail.html",
        {"challenge": challenge, "submissions": submissions, "user_submission": user_submission},
    )


@login_required
def challenge_submit(request, week_number):
    challenge = get_object_or_404(Challenge, week_number=week_number)
    # Check if the user has already submitted this challenge
    existing_submission = ChallengeSubmission.objects.filter(user=request.user, challenge=challenge).first()

    if existing_submission:
        return redirect("challenge_detail", week_number=week_number)

    if request.method == "POST":
        form = ChallengeSubmissionForm(request.POST)
        if form.is_valid():
            submission = form.save(commit=False)
            submission.user = request.user
            submission.challenge = challenge
            submission.save()
            messages.success(request, "Your submission has been recorded!")
            return redirect("challenge_detail", week_number=week_number)
    else:
        form = ChallengeSubmissionForm()

    return render(request, "web/challenge_submit.html", {"challenge": challenge, "form": form})


@require_GET
def fetch_video_title(request):
    url = request.GET.get("url")
    if not url:
        return JsonResponse({"error": "URL parameter is required"}, status=400)

    try:
        response = requests.get(url)
        response.raise_for_status()
        # Extract title from response headers or content
        title = response.headers.get("title", "")
        if not title:
            # Try to extract title from HTML content
            content = response.text
            title_match = re.search(r"<title>(.*?)</title>", content)
            title = title_match.group(1) if title_match else "Untitled Video"
        return JsonResponse({"title": title})
    except requests.RequestException:
        return JsonResponse({"error": "Failed to fetch video title"}, status=500)


def get_referral_stats():
    """Get statistics for top referrers."""
    return (
        Profile.objects.annotate(
            total_signups=Count("referrals"),
            total_enrollments=Count(
                "referrals__user__enrollments", filter=Q(referrals__user__enrollments__status="approved")
            ),
            total_clicks=Count(
                "referrals__user__webrequest", filter=Q(referrals__user__webrequest__path__contains="ref=")
            ),
        )
        .filter(total_signups__gt=0)
        .order_by("-total_signups")[:10]
    )


def referral_leaderboard(request):
    """Display the referral leaderboard."""
    top_referrers = get_referral_stats()
    return render(request, "web/referral_leaderboard.html", {"top_referrers": top_referrers})


# Goods Views
class GoodsListView(LoginRequiredMixin, generic.ListView):
    model = Goods
    template_name = "goods/goods_list.html"
    context_object_name = "products"

    def get_queryset(self):
        return Goods.objects.filter(storefront__teacher=self.request.user)


class GoodsDetailView(LoginRequiredMixin, generic.DetailView):
    model = Goods
    template_name = "goods/goods_detail.html"
    context_object_name = "product"

    def get_object(self):
        return get_object_or_404(Goods, pk=self.kwargs["pk"])


class GoodsCreateView(LoginRequiredMixin, UserPassesTestMixin, generic.CreateView):
    model = Goods
    form_class = GoodsForm
    template_name = "goods/goods_form.html"

    def test_func(self):
        return hasattr(self.request.user, "storefront")

    def form_valid(self, form):
        form.instance.storefront = self.request.user.storefront
        images = self.request.FILES.getlist("images")
        product_type = form.cleaned_data.get("product_type")

        # Validate digital product images
        if product_type == "digital" and not images:
            form.add_error(None, "Digital products require at least one image")
            return self.form_invalid(form)

        # Validate image constraints
        if len(images) > 8:
            form.add_error(None, "Maximum 8 images allowed")
            return self.form_invalid(form)

        for img in images:
            if img.size > 5 * 1024 * 1024:
                form.add_error(None, f"{img.name} exceeds 5MB size limit")
                return self.form_invalid(form)

        # Save main product first
        super().form_valid(form)

        # Save images after product creation
        for image_file in images:
            ProductImage.objects.create(goods=self.object, image=image_file)

        return render(self.request, "goods/goods_create_success.html", {"product": self.object})

    def form_invalid(self, form):
        messages.error(self.request, f"Creation failed: {form.errors.as_text()}")
        return super().form_invalid(form)

    def get_success_url(self):
        return reverse("goods_list")


class GoodsUpdateView(LoginRequiredMixin, UserPassesTestMixin, generic.UpdateView):
    model = Goods
    form_class = GoodsForm
    template_name = "goods/goods_update.html"

    # Filter by user's products only
    def get_queryset(self):
        return Goods.objects.filter(storefront__teacher=self.request.user)

    # Verify ownership
    def test_func(self):
        return self.get_object().storefront.teacher == self.request.user

    def get_success_url(self):
        return reverse("goods_list")


class GoodsDeleteView(LoginRequiredMixin, UserPassesTestMixin, DeleteView):
    model = Goods
    template_name = "goods/goods_confirm_delete.html"
    success_url = reverse_lazy("goods_list")

    def test_func(self):
        return self.request.user == self.get_object().storefront.teacher


@login_required
def add_goods_to_cart(request, pk):
    product = get_object_or_404(Goods, pk=pk)
    # Prevent adding out-of-stock items
    if product.stock is None or product.stock <= 0:
        messages.error(request, f"{product.name} is out of stock and cannot be added to cart.")
        return redirect("goods_detail", pk=pk)  # Redirect back to product page

    cart, created = Cart.objects.get_or_create(user=request.user)
    cart_item, created = CartItem.objects.get_or_create(cart=cart, goods=product)

    if created:
        messages.success(request, f"{product.name} added to cart.")
    else:
        messages.info(request, f"{product.name} is already in your cart.")

    return redirect("cart_view")


class GoodsListingView(ListView):
    model = Goods
    template_name = "goods/goods_listing.html"
    context_object_name = "products"
    paginate_by = 15

    def get_queryset(self):
        queryset = Goods.objects.all()
        store_name = self.request.GET.get("store_name")
        product_type = self.request.GET.get("product_type")
        category = self.request.GET.get("category")
        min_price = self.request.GET.get("min_price")
        max_price = self.request.GET.get("max_price")

        if store_name:
            queryset = queryset.filter(storefront__name__icontains=store_name)
        if product_type:
            queryset = queryset.filter(product_type=product_type)
        if category:
            queryset = queryset.filter(category__icontains=category)
        if min_price:
            queryset = queryset.filter(price__gte=min_price)
        if max_price:
            queryset = queryset.filter(price__lte=max_price)

        return queryset

    def get_context_data(self, **kwargs):
        context = super().get_context_data(**kwargs)
        context["store_names"] = Storefront.objects.values_list("name", flat=True).distinct()
        context["categories"] = Goods.objects.values_list("category", flat=True).distinct()
        return context


# Order Management
class OrderManagementView(LoginRequiredMixin, UserPassesTestMixin, generic.ListView):
    model = Order
    template_name = "orders/order_management.html"
    context_object_name = "orders"
    paginate_by = 20

    def test_func(self):
        storefront = get_object_or_404(Storefront, store_slug=self.kwargs["store_slug"])
        return self.request.user == storefront.teacher

    def get_queryset(self):
        queryset = Order.objects.filter(items__goods__storefront__store_slug=self.kwargs["store_slug"]).distinct()

        # Get status from request and filter
        selected_status = self.request.GET.get("status")
        if selected_status and selected_status != "all":
            queryset = queryset.filter(status=selected_status)

        return queryset

    def get_context_data(self, **kwargs):
        context = super().get_context_data(**kwargs)
        context["statuses"] = Order.STATUS_CHOICES  # Directly from model
        context["selected_status"] = self.request.GET.get("status", "")
        return context


class OrderDetailView(LoginRequiredMixin, generic.DetailView):
    model = Order
    template_name = "orders/order_detail.html"
    context_object_name = "order"


@login_required
@require_POST
def update_order_status(request, item_id):
    order = get_object_or_404(Order, id=item_id, user=request.user)
    new_status = request.POST.get("status").lower()  # Convert to lowercase for consistency

    # Define allowed statuses inside the function
    VALID_STATUSES = ["draft", "pending", "processing", "shipped", "completed", "cancelled", "refunded"]

    if new_status not in VALID_STATUSES:
        messages.error(request, "Invalid status.")
        return redirect("order_detail", pk=item_id)

    order.status = new_status
    order.save()
    messages.success(request, "Order status updated successfully.")
    return redirect("order_detail", pk=item_id)


# Analytics
class StoreAnalyticsView(LoginRequiredMixin, UserPassesTestMixin, generic.TemplateView):
    template_name = "analytics/analytics_dashboard.html"

    def test_func(self):
        storefront = get_object_or_404(Storefront, store_slug=self.kwargs["store_slug"])
        return self.request.user == storefront.teacher

    def get_context_data(self, **kwargs):
        context = super().get_context_data(**kwargs)
        storefront = get_object_or_404(Storefront, store_slug=self.kwargs["store_slug"])

        # Store-specific analytics
        orders = Order.objects.filter(storefront=storefront, status="completed")

        context.update(
            {
                "total_sales": orders.count(),
                "total_revenue": orders.aggregate(Sum("total_price"))["total_price__sum"] or 0,
                "top_products": OrderItem.objects.filter(order__storefront=storefront)
                .values("goods__name")
                .annotate(total_sold=Sum("quantity"))
                .order_by("-total_sold")[:5],
                "storefront": storefront,
            }
        )
        return context


class AdminMerchAnalyticsView(LoginRequiredMixin, UserPassesTestMixin, generic.TemplateView):
    template_name = "analytics/admin_analytics.html"

    def test_func(self):
        return self.request.user.is_staff

    def get_context_data(self, **kwargs):
        context = super().get_context_data(**kwargs)

        # Platform-wide analytics
        context.update(
            {
                "total_sales": Order.objects.filter(status="completed").count(),
                "total_revenue": Order.objects.filter(status="completed").aggregate(Sum("total_price"))[
                    "total_price__sum"
                ]
                or 0,
                "top_storefronts": Storefront.objects.annotate(total_sales=Count("goods__orderitem")).order_by(
                    "-total_sales"
                )[:5],
            }
        )
        return context


@login_required
def sales_analytics(request):
    """View for displaying sales analytics."""
    storefront = get_object_or_404(Storefront, teacher=request.user)

    # Get completed orders for this storefront
    orders = Order.objects.filter(storefront=storefront, status="completed")

    # Calculate metrics
    total_revenue = orders.aggregate(total=Sum("total_price"))["total"] or 0
    total_orders = orders.count()

    # Placeholder conversion rate (to be implemented properly later)
    conversion_rate = 0.00  # Temporary placeholder

    # Best selling products
    best_selling_products = (
        OrderItem.objects.filter(order__storefront=storefront)
        .values("goods__name")
        .annotate(total_sold=Sum("quantity"))
        .order_by("-total_sold")[:5]
    )

    context = {
        "total_revenue": total_revenue,
        "total_orders": total_orders,
        "conversion_rate": conversion_rate,
        "best_selling_products": best_selling_products,
    }
    return render(request, "analytics/analytics_dashboard.html", context)


@login_required
def sales_data(request):
    # Get the user's storefront
    storefront = get_object_or_404(Storefront, teacher=request.user)

    # Define valid statuses for metrics (e.g., include "completed" and "shipped")
    valid_statuses = ["completed", "shipped"]
    orders = Order.objects.filter(storefront=storefront, status__in=valid_statuses)

    # Calculate total revenue
    total_revenue = orders.aggregate(total=Sum("total_price"))["total"] or 0

    # Calculate total orders
    total_orders = orders.count()

    # Calculate conversion rate (orders / visits * 100)
    total_visits = WebRequest.objects.filter(path__contains="ref=").count()  # Adjust based on visit tracking
    conversion_rate = (total_orders / total_visits * 100) if total_visits > 0 else 0.00

    # Get best-selling products
    best_selling_products = (
        OrderItem.objects.filter(order__storefront=storefront, order__status__in=valid_statuses)
        .values("goods__name")
        .annotate(total_sold=Sum("quantity"))
        .order_by("-total_sold")[:5]
    )

    # Prepare response data
    data = {
        "total_revenue": float(total_revenue),
        "total_orders": total_orders,
        "conversion_rate": round(conversion_rate, 2),
        "best_selling_products": list(best_selling_products),
    }
    return JsonResponse(data)


class StorefrontCreateView(LoginRequiredMixin, CreateView):
    model = Storefront
    form_class = StorefrontForm
    template_name = "storefront/storefront_form.html"
    success_url = "/dashboard/teacher/"

    def dispatch(self, request, *args, **kwargs):
        if Storefront.objects.filter(teacher=request.user).exists():
            return redirect("storefront_update", store_slug=request.user.storefront.store_slug)
        return super().dispatch(request, *args, **kwargs)

    def form_valid(self, form):
        form.instance.teacher = self.request.user  # Set the teacher field to the current user
        return super().form_valid(form)


class StorefrontUpdateView(LoginRequiredMixin, UpdateView):
    model = Storefront
    form_class = StorefrontForm
    template_name = "storefront/storefront_form.html"
    success_url = "/dashboard/teacher/"

    def get_object(self):
        return get_object_or_404(Storefront, teacher=self.request.user)


class StorefrontDetailView(LoginRequiredMixin, generic.DetailView):
    model = Storefront
    template_name = "storefront/storefront_detail.html"
    context_object_name = "storefront"

    def get_object(self):
        return get_object_or_404(Storefront, store_slug=self.kwargs["store_slug"])


def meetup_list(request):
    meetups = Meetup.objects.all().order_by("-created_at")
    paginator = Paginator(meetups, 10)  # Show 10 meetups per page

    page_number = request.GET.get("page")
    page_obj = paginator.get_page(page_number)

    return render(request, "web/meetup_list.html", {"page_obj": page_obj})


def meetup_detail(request, slug):
    meetup = get_object_or_404(Meetup, slug=slug)
    return render(request, "web/meetup_detail.html", {"meetup": meetup})


@login_required
def create_meetup(request):
    if request.method == "POST":
        form = MeetupForm(request.POST)
        if form.is_valid():
            meetup = form.save(commit=False)
            meetup.creator = request.user
            meetup.slug = slugify(meetup.title)
            meetup.save()
            return redirect("meetup_list")
    else:
        form = MeetupForm()
    return render(request, "web/create_meetup.html", {"form": form})


@login_required
def edit_meetup(request, slug):
    meetup = get_object_or_404(Meetup, slug=slug)
    if meetup.creator != request.user:
        return redirect("meetup_list")  # Or raise a permission denied error
    if request.method == "POST":
        form = MeetupForm(request.POST, instance=meetup)
        if form.is_valid():
            form.save()
            return redirect("meetup_detail", slug=meetup.slug)
    else:
        form = MeetupForm(instance=meetup)
    return render(request, "web/edit_meetup.html", {"form": form})


def success_story_list(request):
    """View for listing published success stories."""
    success_stories = SuccessStory.objects.filter(status="published").order_by("-published_at")

    # Paginate results
    paginator = Paginator(success_stories, 9)  # 9 stories per page
    page_number = request.GET.get("page", 1)
    page_obj = paginator.get_page(page_number)

    context = {
        "success_stories": page_obj,
        "is_paginated": paginator.num_pages > 1,
        "page_obj": page_obj,
    }
    return render(request, "success_stories/list.html", context)


def success_story_detail(request, slug):
    """View for displaying a single success story."""
    success_story = get_object_or_404(SuccessStory, slug=slug, status="published")

    # Get related success stories (same author or similar content)
    related_stories = (
        SuccessStory.objects.filter(status="published").exclude(id=success_story.id).order_by("-published_at")[:3]
    )

    context = {
        "success_story": success_story,
        "related_stories": related_stories,
    }
    return render(request, "success_stories/detail.html", context)


@login_required
def create_success_story(request):
    """View for creating a new success story."""
    if request.method == "POST":
        form = SuccessStoryForm(request.POST, request.FILES)
        if form.is_valid():
            success_story = form.save(commit=False)
            success_story.author = request.user
            success_story.save()
            messages.success(request, "Success story created successfully!")
            return redirect("success_story_detail", slug=success_story.slug)
    else:
        form = SuccessStoryForm()

    context = {
        "form": form,
    }
    return render(request, "success_stories/create.html", context)


@login_required
def edit_success_story(request, slug):
    """View for editing an existing success story."""
    success_story = get_object_or_404(SuccessStory, slug=slug, author=request.user)

    if request.method == "POST":
        form = SuccessStoryForm(request.POST, request.FILES, instance=success_story)
        if form.is_valid():
            form.save()
            messages.success(request, "Success story updated successfully!")
            return redirect("success_story_detail", slug=success_story.slug)
    else:
        form = SuccessStoryForm(instance=success_story)

    context = {
        "form": form,
        "success_story": success_story,
        "is_edit": True,
    }
    return render(request, "success_stories/create.html", context)


@login_required
def delete_success_story(request, slug):
    """View for deleting a success story."""
    success_story = get_object_or_404(SuccessStory, slug=slug, author=request.user)

    if request.method == "POST":
        success_story.delete()
        messages.success(request, "Success story deleted successfully!")
        return redirect("success_story_list")

    context = {
        "success_story": success_story,
    }
    return render(request, "success_stories/delete_confirm.html", context)


def gsoc_landing_page(request):
    # Function implementation goes here
    pass
    return render(request, "gsoc_landing_page.html")


def meme_list(request):
    memes = Meme.objects.all().order_by("-created_at")
    subjects = Subject.objects.filter(memes__isnull=False).distinct()
    # Filter by subject if provided
    subject_filter = request.GET.get("subject")
    if subject_filter:
        memes = memes.filter(subject__slug=subject_filter)
    paginator = Paginator(memes, 12)  # Show 12 memes per page
    page_number = request.GET.get("page", 1)
    page_obj = paginator.get_page(page_number)

    return render(request, "memes.html", {"memes": page_obj, "subjects": subjects, "selected_subject": subject_filter})


@login_required
def add_meme(request):
    if request.method == "POST":
        form = MemeForm(request.POST, request.FILES)
        if form.is_valid():
            meme = form.save(commit=False)  # The form handles subject creation logic internally
            meme.uploader = request.user
            meme.save()
            messages.success(request, "Your meme has been uploaded successfully!")
            return redirect("meme_list")
    else:
        form = MemeForm()
    subjects = Subject.objects.all().order_by("name")
    return render(request, "add_meme.html", {"form": form, "subjects": subjects})


@login_required
@teacher_required
def add_student_to_course(request, slug):
    course = get_object_or_404(Course, slug=slug)
    if course.teacher != request.user:
        return HttpResponseForbidden("You are not authorized to enroll students in this course.")
    if request.method == "POST":
        form = StudentEnrollmentForm(request.POST)
        if form.is_valid():
            first_name = form.cleaned_data["first_name"]
            last_name = form.cleaned_data["last_name"]
            email = form.cleaned_data["email"]

            # Check if a user with this email already exists.
            if User.objects.filter(email=email).exists():
                form.add_error("email", "A user with this email already exists.")
            else:
                # Generate a username by combining the first name and the email prefix.
                email_prefix = email.split("@")[0]
                generated_username = f"{first_name}_{email_prefix}".lower()

                # Ensure the username is unique; if not, append a random string.
                while User.objects.filter(username=generated_username).exists():
                    generated_username = f"{generated_username}{get_random_string(4)}"
                # Create a new student account with an auto-generated password.
                random_password = get_random_string(10)
                try:
                    student = User.objects.create_user(
                        username=generated_username,
                        email=email,
                        password=random_password,
                        first_name=first_name,
                        last_name=last_name,
                    )
                    # Mark the new user as a student (not a teacher).
                    student.profile.is_teacher = False
                    student.profile.save()

                    # Enroll the new student in the course if not already enrolled.
                    if Enrollment.objects.filter(course=course, student=student).exists():
                        form.add_error(None, "Student is already enrolled.")
                    else:
                        Enrollment.objects.create(course=course, student=student, status="approved")
                        messages.success(request, f"{first_name} {last_name} has been enrolled in the course.")

                        # Send enrollment notification and password reset link to student
                        reset_link = request.build_absolute_uri(reverse("account_reset_password"))
                        context = {
                            "student": student,
                            "course": course,
                            "teacher": request.user,
                            "reset_link": reset_link,
                        }
                        html_message = render_to_string("emails/student_enrollment.html", context)
                        send_mail(
                            f"You have been enrolled in {course.title}",
                            f"You have been enrolled in {course.title} by\
                                {request.user.get_full_name() or request.user.username}. "
                            f"Please visit {reset_link} to set your password.",
                            settings.DEFAULT_FROM_EMAIL,
                            [email],
                            html_message=html_message,
                            fail_silently=False,
                        )
                        return redirect("course_detail", slug=course.slug)
                except IntegrityError:
                    form.add_error(None, "Failed to create user account. Please try again.")
    else:
        form = StudentEnrollmentForm()

    return render(request, "courses/add_student.html", {"form": form, "course": course})


def donate(request):
    """Display the donation page with options for one-time donations and subscriptions."""
    # Get recent public donations to display
    recent_donations = Donation.objects.filter(status="completed", anonymous=False).order_by("-created_at")[:5]

    # Calculate total donations
    total_donations = Donation.objects.filter(status="completed").aggregate(total=Sum("amount"))["total"] or 0

    # Get donation amounts for the preset buttons
    donation_amounts = [5, 10, 25, 50, 100]

    context = {
        "stripe_public_key": settings.STRIPE_PUBLISHABLE_KEY,
        "recent_donations": recent_donations,
        "total_donations": total_donations,
        "donation_amounts": donation_amounts,
    }

    return render(request, "donate.html", context)


@login_required
def create_donation_payment_intent(request):
    """Create a payment intent for a one-time donation."""
    if request.method != "POST":
        return JsonResponse({"error": "Invalid request method"}, status=400)

    try:
        data = json.loads(request.body)
        amount = data.get("amount")
        message = data.get("message", "")
        anonymous = data.get("anonymous", False)

        if not amount or float(amount) <= 0:
            return JsonResponse({"error": "Invalid donation amount"}, status=400)

        # Convert amount to cents for Stripe
        amount_cents = int(float(amount) * 100)

        # Create a payment intent
        intent = stripe.PaymentIntent.create(
            amount=amount_cents,
            currency="usd",
            metadata={
                "donation_type": "one_time",
                "user_id": request.user.id,
                "message": message[:100] if message else "",  # Limit message length
                "anonymous": "true" if anonymous else "false",
            },
        )

        # Create a donation record
        donation = Donation.objects.create(
            user=request.user,
            email=request.user.email,
            amount=amount,
            donation_type="one_time",
            status="pending",
            stripe_payment_intent_id=intent.id,
            message=message,
            anonymous=anonymous,
        )

        return JsonResponse(
            {
                "clientSecret": intent.client_secret,
                "donation_id": donation.id,
            }
        )

    except Exception as e:
        return JsonResponse({"error": str(e)}, status=400)


@login_required
def create_donation_subscription(request):
    """Create a subscription for recurring donations."""
    if request.method != "POST":
        return JsonResponse({"error": "Invalid request method"}, status=400)

    try:
        data = json.loads(request.body)
        amount = data.get("amount")
        message = data.get("message", "")
        anonymous = data.get("anonymous", False)
        payment_method_id = data.get("payment_method_id")

        if not amount or float(amount) <= 0:
            return JsonResponse({"error": "Invalid donation amount"}, status=400)

        if not payment_method_id:
            return JsonResponse({"error": "Payment method is required"}, status=400)

        # Convert amount to cents for Stripe
        amount_cents = int(float(amount) * 100)

        # Check if user already has a Stripe customer ID
        customer_id = None
        if hasattr(request.user, "profile") and request.user.profile.stripe_customer_id:
            customer_id = request.user.profile.stripe_customer_id

        # Create or get customer
        if customer_id:
            customer = stripe.Customer.retrieve(customer_id)
        else:
            customer = stripe.Customer.create(
                email=request.user.email,
                name=request.user.get_full_name() or request.user.username,
                payment_method=payment_method_id,
                invoice_settings={"default_payment_method": payment_method_id},
            )

            # Save customer ID to user profile
            if hasattr(request.user, "profile"):
                request.user.profile.stripe_customer_id = customer.id
                request.user.profile.save()

        # Create a subscription product and price if they don't exist
        # Note: In a production environment, you might want to create these
        # products and prices in the Stripe dashboard and reference them here
        product = stripe.Product.create(
            name=f"Monthly Donation - ${amount}",
            type="service",
        )

        price = stripe.Price.create(
            product=product.id,
            unit_amount=amount_cents,
            currency="usd",
            recurring={"interval": "month"},
        )

        # Create the subscription
        subscription = stripe.Subscription.create(
            customer=customer.id,
            items=[{"price": price.id}],
            payment_behavior="default_incomplete",
            expand=["latest_invoice.payment_intent"],
            metadata={
                "donation_type": "subscription",
                "user_id": request.user.id,
                "message": message[:100] if message else "",
                "anonymous": "true" if anonymous else "false",
                "amount": amount,
            },
        )

        # Create a donation record
        donation = Donation.objects.create(
            user=request.user,
            email=request.user.email,
            amount=amount,
            donation_type="subscription",
            status="pending",
            stripe_subscription_id=subscription.id,
            stripe_customer_id=customer.id,
            message=message,
            anonymous=anonymous,
        )

        return JsonResponse(
            {
                "subscription_id": subscription.id,
                "client_secret": subscription.latest_invoice.payment_intent.client_secret,
                "donation_id": donation.id,
            }
        )

    except Exception as e:
        return JsonResponse({"error": str(e)}, status=400)


@csrf_exempt
def donation_webhook(request):
    """Handle Stripe webhooks for donations."""
    payload = request.body
    sig_header = request.META.get("HTTP_STRIPE_SIGNATURE")

    try:
        event = stripe.Webhook.construct_event(payload, sig_header, settings.STRIPE_WEBHOOK_SECRET)
    except ValueError:
        # Invalid payload
        return HttpResponse(status=400)
    except stripe.error.SignatureVerificationError:
        # Invalid signature
        return HttpResponse(status=400)

    # Handle payment intent events
    if event.type == "payment_intent.succeeded":
        payment_intent = event.data.object
        handle_successful_donation_payment(payment_intent)
    elif event.type == "payment_intent.payment_failed":
        payment_intent = event.data.object
        handle_failed_donation_payment(payment_intent)

    # Handle subscription events
    elif event.type == "customer.subscription.created":
        subscription = event.data.object
        handle_subscription_created(subscription)
    elif event.type == "customer.subscription.updated":
        subscription = event.data.object
        handle_subscription_updated(subscription)
    elif event.type == "customer.subscription.deleted":
        subscription = event.data.object
        handle_subscription_cancelled(subscription)
    elif event.type == "invoice.payment_succeeded":
        invoice = event.data.object
        handle_invoice_paid(invoice)
    elif event.type == "invoice.payment_failed":
        invoice = event.data.object
        handle_invoice_failed(invoice)

    return HttpResponse(status=200)


def handle_successful_donation_payment(payment_intent):
    """Handle successful one-time donation payments."""
    try:
        # Find the donation by payment intent ID
        donation = Donation.objects.get(stripe_payment_intent_id=payment_intent.id)
        donation.status = "completed"
        donation.save()

        # Send thank you email
        send_donation_thank_you_email(donation)

    except Donation.DoesNotExist:
        # This might be a payment for something else
        pass


def handle_failed_donation_payment(payment_intent):
    """Handle failed one-time donation payments."""
    try:
        # Find the donation by payment intent ID
        donation = Donation.objects.get(stripe_payment_intent_id=payment_intent.id)
        donation.status = "failed"
        donation.save()

    except Donation.DoesNotExist:
        # This might be a payment for something else
        pass


def handle_subscription_created(subscription):
    """Handle newly created subscriptions."""
    try:
        # Find the donation by subscription ID
        donation = Donation.objects.get(stripe_subscription_id=subscription.id)

        # Update status based on subscription status
        if subscription.status == "active":
            donation.status = "completed"
        elif subscription.status == "incomplete":
            donation.status = "pending"
        elif subscription.status == "canceled":
            donation.status = "cancelled"

        donation.save()

    except Donation.DoesNotExist:
        # This might be a subscription for something else
        pass


def handle_subscription_updated(subscription):
    """Handle subscription updates."""
    try:
        # Find the donation by subscription ID
        donation = Donation.objects.get(stripe_subscription_id=subscription.id)

        # Update status based on subscription status
        if subscription.status == "active":
            donation.status = "completed"
        elif subscription.status == "past_due":
            donation.status = "pending"
        elif subscription.status == "canceled":
            donation.status = "cancelled"

        donation.save()

    except Donation.DoesNotExist:
        # This might be a subscription for something else
        pass


def handle_subscription_cancelled(subscription):
    """Handle cancelled subscriptions."""
    try:
        # Find the donation by subscription ID
        donation = Donation.objects.get(stripe_subscription_id=subscription.id)
        donation.status = "cancelled"
        donation.save()

    except Donation.DoesNotExist:
        # This might be a subscription for something else
        pass


def handle_invoice_paid(invoice):
    """Handle successful subscription invoice payments."""
    if invoice.subscription:
        try:
            # Find the donation by subscription ID
            donation = Donation.objects.get(stripe_subscription_id=invoice.subscription)

            # Create a new donation record for this payment
            Donation.objects.create(
                user=donation.user,
                email=donation.email,
                amount=donation.amount,
                donation_type="subscription",
                status="completed",
                stripe_subscription_id=donation.stripe_subscription_id,
                stripe_customer_id=donation.stripe_customer_id,
                message=donation.message,
                anonymous=donation.anonymous,
            )

            # Send thank you email
            send_donation_thank_you_email(donation)

        except Donation.DoesNotExist:
            # This might be a subscription for something else
            pass


def handle_invoice_failed(invoice):
    """Handle failed subscription invoice payments."""
    if invoice.subscription:
        try:
            # Find the donation by subscription ID
            donation = Donation.objects.get(stripe_subscription_id=invoice.subscription)

            # Create a new donation record for this failed payment
            Donation.objects.create(
                user=donation.user,
                email=donation.email,
                amount=donation.amount,
                donation_type="subscription",
                status="failed",
                stripe_subscription_id=donation.stripe_subscription_id,
                stripe_customer_id=donation.stripe_customer_id,
                message=donation.message,
                anonymous=donation.anonymous,
            )

        except Donation.DoesNotExist:
            # This might be a subscription for something else
            pass


def send_donation_thank_you_email(donation):
    """Send a thank you email for donations."""
    subject = "Thank You for Your Donation!"
    from_email = settings.DEFAULT_FROM_EMAIL
    to_email = donation.email

    # Prepare context for email template
    context = {
        "donation": donation,
        "site_name": settings.SITE_NAME,
    }

    # Render email template
    html_message = render_to_string("emails/donation_thank_you.html", context)
    plain_message = strip_tags(html_message)

    # Send email
    send_mail(subject, plain_message, from_email, [to_email], html_message=html_message)


def donation_success(request):
    """Display a success page after a successful donation."""
    donation_id = request.GET.get("donation_id")

    if donation_id:
        try:
            donation = Donation.objects.get(id=donation_id)
            context = {
                "donation": donation,
            }
            return render(request, "donation_success.html", context)
        except Donation.DoesNotExist:
            pass

    # If no valid donation ID, redirect to the donate page
    return redirect("donate")


def donation_cancel(request):
    """Handle donation cancellation."""
    return redirect("donate")


def educational_videos_list(request):
    """View for listing educational videos with optional category filtering."""
    # Get category filter from query params
    selected_category = request.GET.get("category")

    # Base queryset
    videos = EducationalVideo.objects.select_related("uploader", "category").order_by("-uploaded_at")

    # Apply category filter if provided
    if selected_category:
        videos = videos.filter(category__slug=selected_category)
        selected_category_obj = get_object_or_404(Subject, slug=selected_category)
        selected_category_display = selected_category_obj.name
    else:
        selected_category_display = None

    # Get category counts for sidebar
    category_counts = dict(
        EducationalVideo.objects.values("category__name", "category__slug")
        .annotate(count=Count("id"))
        .values_list("category__slug", "count")
    )

    # Get all subjects for the dropdown
    subjects = Subject.objects.all().order_by("order", "name")

    # Paginate results
    paginator = Paginator(videos, 12)  # 12 videos per page
    page_number = request.GET.get("page", 1)
    page_obj = paginator.get_page(page_number)

    context = {
        "videos": page_obj,
        "is_paginated": paginator.num_pages > 1,
        "page_obj": page_obj,
        "subjects": subjects,
        "selected_category": selected_category,
        "selected_category_display": selected_category_display,
        "category_counts": category_counts,
    }

    return render(request, "videos/list.html", context)


@login_required
def upload_educational_video(request):
    """View for uploading a new educational video."""
    if request.method == "POST":
        form = EducationalVideoForm(request.POST)
        if form.is_valid():
            video = form.save(commit=False)
            video.uploader = request.user
            video.save()

            return redirect("educational_videos_list")
    else:
        form = EducationalVideoForm()

    return render(request, "videos/upload.html", {"form": form})


def certificate_detail(request, certificate_id):
    certificate = get_object_or_404(Certificate, certificate_id=certificate_id)
    if request.user != certificate.user and not request.user.is_staff:
        return HttpResponseForbidden("You don't have permission to view this certificate")
    context = {
        "certificate": certificate,
    }
    return render(request, "courses/certificate_detail.html", context)


@login_required
def generate_certificate(request, enrollment_id):
    # Retrieve the enrollment for the current user
    enrollment = get_object_or_404(Enrollment, id=enrollment_id, student=request.user)
    # Ensure the course is completed before generating a certificate
    if enrollment.status != "completed":
        messages.error(request, "You can only generate a certificate for a completed course.")
        return redirect("student_dashboard")

    # Check if a certificate already exists for this course and user
    certificate = Certificate.objects.filter(user=request.user, course=enrollment.course).first()
    if certificate:
        messages.info(request, "Certificate already generated.")
        return redirect("certificate_detail", certificate_id=certificate.certificate_id)

    # Create a new certificate record manually
    certificate = Certificate.objects.create(user=request.user, course=enrollment.course)
    messages.success(request, "Certificate generated successfully!")
    return redirect("certificate_detail", certificate_id=certificate.certificate_id)


@login_required
def tracker_list(request):
    trackers = ProgressTracker.objects.filter(user=request.user).order_by("-updated_at")
    return render(request, "trackers/list.html", {"trackers": trackers})


@login_required
def create_tracker(request):
    if request.method == "POST":
        form = ProgressTrackerForm(request.POST)
        if form.is_valid():
            tracker = form.save(commit=False)
            tracker.user = request.user
            tracker.save()
            return redirect("tracker_detail", tracker_id=tracker.id)
    else:
        form = ProgressTrackerForm()
    return render(request, "trackers/form.html", {"form": form, "title": "Create Progress Tracker"})


@login_required
def update_tracker(request, tracker_id):
    tracker = get_object_or_404(ProgressTracker, id=tracker_id, user=request.user)

    if request.method == "POST":
        form = ProgressTrackerForm(request.POST, instance=tracker)
        if form.is_valid():
            form.save()
            return redirect("tracker_detail", tracker_id=tracker.id)
    else:
        form = ProgressTrackerForm(instance=tracker)
    return render(request, "trackers/form.html", {"form": form, "tracker": tracker, "title": "Update Progress Tracker"})


@login_required
def tracker_detail(request, tracker_id):
    tracker = get_object_or_404(ProgressTracker, id=tracker_id, user=request.user)
    embed_url = request.build_absolute_uri(f"/trackers/embed/{tracker.embed_code}/")
    return render(request, "trackers/detail.html", {"tracker": tracker, "embed_url": embed_url})


@login_required
def update_progress(request, tracker_id):
    if request.method == "POST" and request.headers.get("X-Requested-With") == "XMLHttpRequest":
        tracker = get_object_or_404(ProgressTracker, id=tracker_id, user=request.user)

        try:
            new_value = int(request.POST.get("current_value", tracker.current_value))
            tracker.current_value = new_value
            tracker.save()

            return JsonResponse(
                {"success": True, "percentage": tracker.percentage, "current_value": tracker.current_value}
            )
        except ValueError:
            return JsonResponse({"success": False, "error": "Invalid value"}, status=400)
    return JsonResponse({"success": False, "error": "Invalid request"}, status=400)


@xframe_options_exempt
def embed_tracker(request, embed_code):
    tracker = get_object_or_404(ProgressTracker, embed_code=embed_code, public=True)
    return render(request, "trackers/embed.html", {"tracker": tracker})


@login_required
def streak_detail(request):
    """
    Full-page view to display the user's learning streak details.
    """
    streak, created = LearningStreak.objects.get_or_create(user=request.user)
    return render(request, "streak_detail.html", {"streak": streak})<|MERGE_RESOLUTION|>--- conflicted
+++ resolved
@@ -98,11 +98,8 @@
     ForumReply,
     ForumTopic,
     Goods,
-<<<<<<< HEAD
     Meetup,
-=======
     LearningStreak,
->>>>>>> e61afb72
     Meme,
     Order,
     OrderItem,
