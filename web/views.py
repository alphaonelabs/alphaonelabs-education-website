--- conflicted
+++ resolved
@@ -469,7 +469,27 @@
 
 
 @login_required
-<<<<<<< HEAD
+@teacher_required
+def create_course_from_waiting_room(request, waiting_room_id):
+    waiting_room = get_object_or_404(WaitingRoom, id=waiting_room_id)
+
+    # Ensure waiting room is open
+    if waiting_room.status != "open":
+        messages.error(request, "This waiting room is no longer open.")
+        return redirect("waiting_room_detail", waiting_room_id=waiting_room_id)
+
+    # Store waiting room data in session for validation
+    request.session["waiting_room_data"] = {
+        "id": waiting_room.id,
+        "subject": waiting_room.subject.strip().lower(),
+        "topics": [t.strip().lower() for t in waiting_room.topics.split(",") if t.strip()],
+    }
+
+    # Redirect to regular course creation form
+    return redirect(reverse("create_course"))
+
+
+@login_required
 def edit_review(request, slug, review_id):
     course = get_object_or_404(Course, slug=slug)
     review = get_object_or_404(Review, id=review_id)
@@ -512,26 +532,6 @@
     url = reverse('course_detail', kwargs={'slug': slug})
     return redirect(f"{url}#course_reviews")
     # return redirect('course_detail', slug=slug)
-=======
-@teacher_required
-def create_course_from_waiting_room(request, waiting_room_id):
-    waiting_room = get_object_or_404(WaitingRoom, id=waiting_room_id)
-
-    # Ensure waiting room is open
-    if waiting_room.status != "open":
-        messages.error(request, "This waiting room is no longer open.")
-        return redirect("waiting_room_detail", waiting_room_id=waiting_room_id)
-
-    # Store waiting room data in session for validation
-    request.session["waiting_room_data"] = {
-        "id": waiting_room.id,
-        "subject": waiting_room.subject.strip().lower(),
-        "topics": [t.strip().lower() for t in waiting_room.topics.split(",") if t.strip()],
-    }
-
-    # Redirect to regular course creation form
-    return redirect(reverse("create_course"))
->>>>>>> 8889526f
 
 
 def course_detail(request, slug):
