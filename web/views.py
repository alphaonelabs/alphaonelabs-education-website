--- conflicted
+++ resolved
@@ -142,12 +142,9 @@
     NotificationPreference,
     Order,
     OrderItem,
-<<<<<<< HEAD
     PDFSubmission,
     PDFType,
-=======
     Payment,
->>>>>>> e178cda0
     PeerConnection,
     PeerMessage,
     ProductImage,
