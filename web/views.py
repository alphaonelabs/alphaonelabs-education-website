--- conflicted
+++ resolved
@@ -154,11 +154,9 @@
 )
 from .referrals import send_referral_reward_email
 from .social import get_social_stats
-<<<<<<< HEAD
 from .utils import geocode_address, get_or_create_cart
 
 logger = logging.getLogger(__name__)
-=======
 from .utils import (
     create_leaderboard_context,
     get_cached_challenge_entries,
@@ -167,7 +165,6 @@
     get_or_create_cart,
     get_user_points,
 )
->>>>>>> 83dd5b25
 
 GOOGLE_CREDENTIALS_PATH = os.path.join(settings.BASE_DIR, "google_credentials.json")
 
