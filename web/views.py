import calendar
import html
import ipaddress
import json
import os
import re
import shutil
<<<<<<< HEAD
import math
=======
import socket
>>>>>>> 9f10f35f
import subprocess
import time
from collections import defaultdict
from datetime import timedelta
from decimal import Decimal
from urllib.parse import urlparse

import requests
import stripe
from django.conf import settings
from django.contrib import messages
from django.contrib.auth import get_user_model, login
from django.contrib.auth.decorators import login_required, user_passes_test
from django.contrib.auth.mixins import LoginRequiredMixin, UserPassesTestMixin
from django.contrib.auth.models import User
from django.core.mail import send_mail
from django.core.paginator import Paginator
from django.db import IntegrityError, models, transaction
from django.db.models import Avg, Count, Q, Sum, Max
from django.http import (
    FileResponse,
    HttpResponse,
    HttpResponseForbidden,
    JsonResponse,
)
from django.shortcuts import get_object_or_404, redirect, render
from django.template.loader import render_to_string
from django.urls import NoReverseMatch, reverse, reverse_lazy
from django.utils import timezone
from django.utils.crypto import get_random_string
from django.utils.html import strip_tags
from django.views import generic
from django.views.decorators.clickjacking import xframe_options_exempt
from django.views.decorators.csrf import csrf_exempt
from django.views.decorators.http import require_GET, require_POST
from django.views.generic import (
    CreateView,
    DeleteView,
    ListView,
    UpdateView,
)

from .calendar_sync import generate_google_calendar_link, generate_ical_feed, generate_outlook_calendar_link
from .decorators import teacher_required
from .forms import (
    BlogPostForm,
    ChallengeSubmissionForm,
    CourseForm,
    CourseMaterialForm,
    EducationalVideoForm,
    FeedbackForm,
    ForumCategoryForm,
    ForumTopicForm,
    GoodsForm,
    InviteStudentForm,
    LearnForm,
    MemeForm,
    MessageTeacherForm,
    ProfileUpdateForm,
    ProgressTrackerForm,
    ReviewForm,
    SessionForm,
    StorefrontForm,
    StudentEnrollmentForm,
    SuccessStoryForm,
    TeacherSignupForm,
    TeachForm,
    UserRegistrationForm,
)
from .marketing import (
    generate_social_share_content,
    get_course_analytics,
    get_promotion_recommendations,
    send_course_promotion_email,
)
from .models import (
    Achievement,
    BlogComment,
    BlogPost,
    Cart,
    CartItem,
    Certificate,
    Challenge,
    ChallengeSubmission,
    Course,
    CourseMaterial,
    CourseProgress,
    Donation,
    EducationalVideo,
    Enrollment,
    EventCalendar,
    ForumCategory,
    ForumReply,
    ForumTopic,
    Goods,
    LearningStreak,
    Meme,
    Order,
    OrderItem,
    PeerConnection,
    PeerMessage,
    ProductImage,
    Profile,
    ProgressTracker,
    SearchLog,
    Session,
    SessionAttendance,
    SessionEnrollment,
    Storefront,
    StudyGroup,
    Subject,
    SuccessStory,
    TimeSlot,
    WebRequest,
)
from .notifications import notify_session_reminder, notify_teacher_new_enrollment, send_enrollment_confirmation
from .referrals import send_referral_reward_email
from .social import get_social_stats
from .utils import get_or_create_cart

GOOGLE_CREDENTIALS_PATH = os.path.join(settings.BASE_DIR, "google_credentials.json")

# Initialize Stripe
stripe.api_key = settings.STRIPE_SECRET_KEY

def product_list(request):
    products = Goods.objects.all()
    
    # Get the highest price from the database
    max_price_value = Goods.objects.aggregate(Max("price"))["price__max"]

    # Ensure it's not None, then round up to the nearest hundred
    if max_price_value is not None:
        rounded_max_price = math.ceil(max_price_value / 100) * 100
    else:
        rounded_max_price = 100  # Default if no products exist

    # Pass the value to the template
    return render(request, "goods/goods_listing.html", {
        "products": products,
        "max_price": rounded_max_price
    })
def sitemap(request):
    return render(request, "sitemap.html")


def index(request):
    """Homepage view."""
    # Store referral code in session if present in URL
    ref_code = request.GET.get("ref")
    if ref_code:
        request.session["referral_code"] = ref_code

    # Get current user's profile if authenticated
    profile = request.user.profile if request.user.is_authenticated else None

    # Get top referrers
    top_referrers = (
        Profile.objects.annotate(
            total_signups=Count("referrals"),
            total_enrollments=Count(
                "referrals__user__enrollments", filter=Q(referrals__user__enrollments__status="approved")
            ),
            total_clicks=Count(
                "referrals__user",
                filter=Q(
                    referrals__user__username__in=WebRequest.objects.filter(path__contains="ref=").values_list(
                        "user", flat=True
                    )
                ),
            ),
        )
        .filter(total_signups__gt=0)
        .order_by("-total_signups")[:5]
    )

    # Get featured courses
    featured_courses = Course.objects.filter(status="published", is_featured=True).order_by("-created_at")[:3]

    # Get current challenge
    current_challenge = Challenge.objects.filter(start_date__lte=timezone.now(), end_date__gte=timezone.now()).first()

    # Get latest blog post
    latest_post = BlogPost.objects.filter(status="published").order_by("-published_at").first()

    # Get latest success story
    latest_success_story = SuccessStory.objects.filter(status="published").order_by("-published_at").first()

    # Get signup form if needed
    form = None
    if not request.user.is_authenticated or not request.user.profile.is_teacher:
        form = TeacherSignupForm()

    context = {
        "profile": profile,
        "top_referrers": top_referrers,
        "featured_courses": featured_courses,
        "current_challenge": current_challenge,
        "latest_post": latest_post,
        "latest_success_story": latest_success_story,
        "form": form,
    }
    return render(request, "index.html", context)


def signup_view(request):
    """Custom signup view that properly handles referral codes."""
    if request.method == "POST":
        # Initialize the registration form with POST data and request context
        form = UserRegistrationForm(request.POST, request=request)
        # Validate the form data before saving the new user
        if form.is_valid():
            form.save(request)
            return redirect("account_email_verification_sent")
    else:
        # Initialize form with request to get referral code from session
        form = UserRegistrationForm(request=request)

        # If there's no referral code in session but it's in the URL, store it
        ref_code = request.GET.get("ref")
        if ref_code and not request.session.get("referral_code"):
            request.session["referral_code"] = ref_code
            # Reinitialize form to pick up the new session value
            form = UserRegistrationForm(request=request)

    return render(
        request,
        "account/signup.html",
        {
            "form": form,
            "login_url": reverse("account_login"),
        },
    )


@login_required
def profile(request):
    if request.method == "POST":
        if "avatar" in request.FILES:
            # Handle avatar upload
            request.user.profile.avatar = request.FILES["avatar"]
            request.user.profile.save()
            return redirect("profile")

        form = ProfileUpdateForm(request.POST, instance=request.user)
        if form.is_valid():
            user = form.save()
            user.profile.bio = form.cleaned_data["bio"]
            user.profile.expertise = form.cleaned_data["expertise"]
            user.profile.save()
            messages.success(request, "Profile updated successfully!")
            return redirect("profile")
    else:
        form = ProfileUpdateForm(
            initial={
                "username": request.user.username,
                "email": request.user.email,
                "first_name": request.user.first_name,
                "last_name": request.user.last_name,
                "bio": request.user.profile.bio,
                "expertise": request.user.profile.expertise,
            }
        )

    context = {
        "form": form,
    }

    # Add teacher-specific stats
    if request.user.profile.is_teacher:
        courses = Course.objects.filter(teacher=request.user)
        total_students = sum(course.enrollments.filter(status="approved").count() for course in courses)
        avg_rating = 0
        total_ratings = 0
        for course in courses:
            course_ratings = course.reviews.all()
            if course_ratings:
                avg_rating += sum(review.rating for review in course_ratings)
                total_ratings += len(course_ratings)

        avg_rating = round(avg_rating / total_ratings, 1) if total_ratings > 0 else 0

        context.update(
            {
                "courses": courses,
                "total_students": total_students,
                "avg_rating": avg_rating,
            }
        )

    # Add student-specific stats
    else:
        enrollments = Enrollment.objects.filter(student=request.user).select_related("course")
        completed_courses = enrollments.filter(status="completed").count()

        # Calculate average progress
        total_progress = 0
        progress_count = 0
        for enrollment in enrollments:
            progress, _ = CourseProgress.objects.get_or_create(enrollment=enrollment)
            if progress.completion_percentage is not None:
                total_progress += progress.completion_percentage
                progress_count += 1

        avg_progress = round(total_progress / progress_count) if progress_count > 0 else 0

        context.update(
            {
                "enrollments": enrollments,
                "completed_courses": completed_courses,
                "avg_progress": avg_progress,
            }
        )

    # Add created calendars with prefetched time slots
    created_calendars = request.user.created_calendars.prefetch_related("time_slots").order_by("-created_at")
    context["created_calendars"] = created_calendars

    return render(request, "profile.html", context)


@login_required
def create_course(request):
    if request.method == "POST":
        form = CourseForm(request.POST, request.FILES)
        if form.is_valid():
            course = form.save(commit=False)
            course.teacher = request.user
            course.save()
            form.save_m2m()  # Save many-to-many relationships
            return redirect("course_detail", slug=course.slug)
    else:
        form = CourseForm()

    return render(request, "courses/create.html", {"form": form})


def course_detail(request, slug):
    course = get_object_or_404(Course, slug=slug)
    sessions = course.sessions.all().order_by("start_time")
    now = timezone.now()
    is_teacher = request.user == course.teacher
    completed_sessions = []

    # Get enrollment if user is authenticated
    enrollment = None
    is_enrolled = False
    if request.user.is_authenticated:
        enrollment = Enrollment.objects.filter(course=course, student=request.user, status="approved").first()
        is_enrolled = enrollment is not None
        if enrollment:
            # Get completed sessions through SessionAttendance
            completed_sessions = SessionAttendance.objects.filter(
                student=request.user, session__course=course, status="completed"
            ).values_list("session__id", flat=True)
            completed_sessions = course.sessions.filter(id__in=completed_sessions)

    # Mark past sessions as completed for display
    past_sessions = sessions.filter(end_time__lt=now)
    future_sessions = sessions.filter(end_time__gte=now)
    sessions = list(future_sessions) + list(past_sessions)  # Show future sessions first

    # Calendar data
    today = timezone.now().date()

    # Get the requested month from query parameters, default to current month
    try:
        year = int(request.GET.get("year", today.year))
        month = int(request.GET.get("month", today.month))
        current_month = today.replace(year=year, month=month, day=1)
    except (ValueError, TypeError):
        current_month = today.replace(day=1)

    # Calculate previous and next month
    if current_month.month == 1:
        prev_month = current_month.replace(year=current_month.year - 1, month=12)
    else:
        prev_month = current_month.replace(month=current_month.month - 1)

    if current_month.month == 12:
        next_month = current_month.replace(year=current_month.year + 1, month=1)
    else:
        next_month = current_month.replace(month=current_month.month + 1)

    # Get the calendar for current month
    cal = calendar.monthcalendar(current_month.year, current_month.month)

    # Get all session dates for this course in current month
    session_dates = set(
        session.start_time.date()
        for session in sessions
        if session.start_time.year == current_month.year and session.start_time.month == current_month.month
    )

    # Prepare calendar weeks data
    calendar_weeks = []
    for week in cal:
        calendar_week = []
        for day in week:
            if day == 0:
                calendar_week.append({"date": None, "in_month": False, "has_session": False})
            else:
                date = current_month.replace(day=day)
                calendar_week.append({"date": date, "in_month": True, "has_session": date in session_dates})
        calendar_weeks.append(calendar_week)

    context = {
        "course": course,
        "sessions": sessions,
        "now": now,
        "today": today,
        "is_teacher": is_teacher,
        "is_enrolled": is_enrolled,
        "enrollment": enrollment,
        "completed_sessions": completed_sessions,
        "calendar_weeks": calendar_weeks,
        "current_month": current_month,
        "prev_month": prev_month,
        "next_month": next_month,
    }

    return render(request, "courses/detail.html", context)


@login_required
def enroll_course(request, course_slug):
    """Enroll in a course and handle referral rewards if applicable."""
    course = get_object_or_404(Course, slug=course_slug)

    # Check if user is already enrolled
    if request.user.enrollments.filter(course=course).exists():
        messages.warning(request, "You are already enrolled in this course.")
        return redirect("course_detail", slug=course_slug)

    # Check if course is full
    if course.max_students and course.enrollments.count() >= course.max_students:
        messages.error(request, "This course is full.")
        return redirect("course_detail", slug=course_slug)

    # Check if this is the user's first enrollment and if they were referred
    if not Enrollment.objects.filter(student=request.user).exists():
        if hasattr(request.user.profile, "referred_by") and request.user.profile.referred_by:
            referrer = request.user.profile.referred_by
            if not referrer.is_teacher:  # Regular users get reward on first course enrollment
                referrer.add_referral_earnings(5)
                send_referral_reward_email(referrer.user, request.user, 5, "enrollment")

    # For free courses, create approved enrollment immediately
    if course.price == 0:
        enrollment = Enrollment.objects.create(student=request.user, course=course, status="approved")
        # Send notifications for free courses
        send_enrollment_confirmation(enrollment)
        notify_teacher_new_enrollment(enrollment)
        messages.success(request, "You have successfully enrolled in this free course.")
        return redirect("course_detail", slug=course_slug)
    else:
        # For paid courses, create pending enrollment
        enrollment = Enrollment.objects.create(student=request.user, course=course, status="pending")
        messages.info(request, "Please complete the payment process to enroll in this course.")
        return redirect("course_detail", slug=course_slug)


@login_required
def add_session(request, slug):
    course = Course.objects.get(slug=slug)
    if request.user != course.teacher:
        messages.error(request, "Only the course teacher can add sessions!")
        return redirect("course_detail", slug=slug)

    if request.method == "POST":
        form = SessionForm(request.POST)
        if form.is_valid():
            session = form.save(commit=False)
            session.course = course
            session.save()
            # Send session notifications to enrolled students
            notify_session_reminder(session)
            messages.success(request, "Session added successfully!")
            return redirect("course_detail", slug=slug)
    else:
        form = SessionForm()

    return render(request, "courses/session_form.html", {"form": form, "course": course, "is_edit": False})


@login_required
def add_review(request, slug):
    course = Course.objects.get(slug=slug)
    if not request.user.enrollments.filter(course=course).exists():
        messages.error(request, "Only enrolled students can review the course!")
        return redirect("course_detail", slug=slug)

    if request.method == "POST":
        form = ReviewForm(request.POST)
        if form.is_valid():
            review = form.save(commit=False)
            review.student = request.user
            review.course = course
            review.save()
            messages.success(request, "Review added successfully!")
            return redirect("course_detail", slug=slug)
    else:
        form = ReviewForm()

    return render(request, "courses/add_review.html", {"form": form, "course": course})


@login_required
def delete_course(request, slug):
    course = get_object_or_404(Course, slug=slug)
    if request.user != course.teacher:
        messages.error(request, "Only the course teacher can delete the course!")
        return redirect("course_detail", slug=slug)

    if request.method == "POST":
        course.delete()
        messages.success(request, "Course deleted successfully!")
        return redirect("profile")

    return render(request, "courses/delete_confirm.html", {"course": course})


@csrf_exempt
def github_update(request):
    send_slack_message("New commit pulled from GitHub")
    root_directory = os.path.dirname(os.path.dirname(os.path.abspath(__file__)))
    try:
        subprocess.run(["chmod", "+x", f"{root_directory}/setup.sh"])
        result = subprocess.run(["bash", f"{root_directory}/setup.sh"], capture_output=True, text=True)
        if result.returncode != 0:
            raise Exception(
                f"setup.sh failed with return code {result.returncode} and output: {result.stdout} {result.stderr}"
            )
        send_slack_message("CHMOD success about to set time on: " + settings.PA_WSGI)

        current_time = time.time()
        os.utime(settings.PA_WSGI, (current_time, current_time))
        send_slack_message("Repository updated successfully")
        return HttpResponse("Repository updated successfully")
    except Exception as e:
        print(f"Deploy error: {e}")
        send_slack_message(f"Deploy error: {e}")
        return HttpResponse("Deploy error see logs.")


def send_slack_message(message):
    webhook_url = os.getenv("SLACK_WEBHOOK_URL")
    if not webhook_url:
        print("Warning: SLACK_WEBHOOK_URL not configured")
        return

    payload = {"text": f"```{message}```"}
    try:
        response = requests.post(webhook_url, json=payload)
        response.raise_for_status()  # Raise exception for bad status codes
    except Exception as e:
        print(f"Failed to send Slack message: {e}")


def get_wsgi_last_modified_time():
    try:
        return time.ctime(os.path.getmtime(settings.PA_WSGI))
    except Exception:
        return "Unknown"


def subjects(request):
    return render(request, "subjects.html")


def about(request):
    return render(request, "about.html")


def learn(request):
    if request.method == "POST":
        form = LearnForm(request.POST)
        if form.is_valid():
            subject = form.cleaned_data["subject"]
            email = form.cleaned_data["email"]
            message = form.cleaned_data["message"]

            # Prepare email content
            email_subject = f"Learning Interest: {subject}"
            email_body = render_to_string(
                "emails/learn_interest.html",
                {
                    "subject": subject,
                    "email": email,
                    "message": message,
                },
            )

            # Send email
            try:
                send_mail(
                    email_subject,
                    email_body,
                    settings.DEFAULT_FROM_EMAIL,
                    [settings.DEFAULT_FROM_EMAIL],
                    html_message=email_body,
                    fail_silently=False,
                )
                messages.success(request, "Thank you for your interest! We'll be in touch soon.")
                return redirect("index")
            except Exception as e:
                print(f"Error sending email: {e}")
                messages.error(request, "Sorry, there was an error sending your inquiry. Please try again later.")
    else:
        initial_data = {}
        if request.GET.get("subject"):
            initial_data["subject"] = request.GET.get("subject")
        form = LearnForm(initial=initial_data)

    return render(request, "learn.html", {"form": form})


def teach(request):
    if request.method == "POST":
        form = TeachForm(request.POST)
        if form.is_valid():
            subject = form.cleaned_data["subject"]
            email = form.cleaned_data["email"]
            expertise = form.cleaned_data["expertise"]

            # Prepare email content
            email_subject = f"Teaching Application: {subject}"
            email_body = render_to_string(
                "emails/teach_application.html",
                {
                    "subject": subject,
                    "email": email,
                    "expertise": expertise,
                },
            )

            # Send email
            try:
                send_mail(
                    email_subject,
                    email_body,
                    settings.DEFAULT_FROM_EMAIL,
                    [settings.DEFAULT_FROM_EMAIL],
                    html_message=email_body,
                    fail_silently=False,
                )
                messages.success(request, "Thank you for your application! We'll review it and get back to you soon.")
                return redirect("index")
            except Exception as e:
                print(f"Error sending email: {e}")
                messages.error(request, "Sorry, there was an error sending your application. Please try again later.")
    else:
        initial_data = {}
        if request.GET.get("subject"):
            initial_data["subject"] = request.GET.get("subject")
        form = TeachForm(initial=initial_data)

    return render(request, "teach.html", {"form": form})


def course_search(request):
    query = request.GET.get("q", "")
    subject = request.GET.get("subject", "")
    level = request.GET.get("level", "")
    min_price = request.GET.get("min_price", "")
    max_price = request.GET.get("max_price", "")
    sort_by = request.GET.get("sort", "-created_at")

    courses = Course.objects.filter(status="published")

    # Apply filters
    if query:
        courses = courses.filter(
            Q(title__icontains=query)
            | Q(description__icontains=query)
            | Q(tags__icontains=query)
            | Q(learning_objectives__icontains=query)
            | Q(prerequisites__icontains=query)
            | Q(teacher__username__icontains=query)
            | Q(teacher__first_name__icontains=query)
            | Q(teacher__last_name__icontains=query)
            | Q(teacher__profile__expertise__icontains=query)
        )

    if subject:
        courses = courses.filter(subject=subject)

    if level:
        courses = courses.filter(level=level)

    if min_price:
        try:
            min_price = float(min_price)
            courses = courses.filter(price__gte=min_price)
        except ValueError:
            pass

    if max_price:
        try:
            max_price = float(max_price)
            courses = courses.filter(price__lte=max_price)
        except ValueError:
            pass

    # Annotate with average rating for sorting
    courses = courses.annotate(
        avg_rating=Avg("reviews__rating"),
        total_students=Count("enrollments", filter=Q(enrollments__status="approved")),
    )

    # Apply sorting
    if sort_by == "price":
        courses = courses.order_by("price", "-avg_rating")
    elif sort_by == "-price":
        courses = courses.order_by("-price", "-avg_rating")
    elif sort_by == "title":
        courses = courses.order_by("title")
    elif sort_by == "rating":
        courses = courses.order_by("-avg_rating", "-total_students")
    else:  # Default to newest
        courses = courses.order_by("-created_at")

    # Get total count before pagination
    total_results = courses.count()

    # Log the search
    if query or subject or level or min_price or max_price:
        filters = {
            "subject": subject,
            "level": level,
            "min_price": min_price,
            "max_price": max_price,
            "sort_by": sort_by,
        }
        SearchLog.objects.create(
            query=query,
            results_count=total_results,
            user=request.user if request.user.is_authenticated else None,
            filters_applied=filters,
            search_type="course",
        )

    # Pagination
    paginator = Paginator(courses, 12)  # Show 12 courses per page
    page_number = request.GET.get("page", 1)
    page_obj = paginator.get_page(page_number)

    context = {
        "page_obj": page_obj,
        "query": query,
        "subject": subject,
        "level": level,
        "min_price": min_price,
        "max_price": max_price,
        "sort_by": sort_by,
        "subject_choices": Course._meta.get_field("subject").choices,
        "level_choices": Course._meta.get_field("level").choices,
        "total_results": total_results,
    }

    return render(request, "courses/search.html", context)


@login_required
def create_payment_intent(request, slug):
    """Create a payment intent for Stripe."""
    course = get_object_or_404(Course, slug=slug)

    # Prevent creating payment intents for free courses
    if course.price == 0:
        # Find the enrollment and update its status to approved if it's pending
        enrollment = get_object_or_404(Enrollment, student=request.user, course=course)
        if enrollment.status == "pending":
            enrollment.status = "approved"
            enrollment.save()

            # Send notifications
            send_enrollment_confirmation(enrollment)
            notify_teacher_new_enrollment(enrollment)

        return JsonResponse({"free_course": True, "message": "Enrollment approved for free course"})

    # Ensure user has a pending enrollment
    enrollment = get_object_or_404(Enrollment, student=request.user, course=course, status="pending")

    # Validate price is greater than zero for Stripe
    if course.price <= 0:
        enrollment.status = "approved"
        enrollment.save()

        # Send notifications
        send_enrollment_confirmation(enrollment)
        notify_teacher_new_enrollment(enrollment)

        return JsonResponse({"free_course": True, "message": "Enrollment approved for free course"})

    try:
        # Create a PaymentIntent with the order amount and currency
        intent = stripe.PaymentIntent.create(
            amount=int(course.price * 100),  # Convert to cents
            currency="usd",
            metadata={
                "course_id": course.id,
                "user_id": request.user.id,
            },
        )
        return JsonResponse({"clientSecret": intent.client_secret})
    except Exception as e:
        return JsonResponse({"error": str(e)}, status=403)


@csrf_exempt
def stripe_webhook(request):
    """Stripe webhook endpoint for handling payment events."""
    payload = request.body
    sig_header = request.META.get("HTTP_STRIPE_SIGNATURE")

    try:
        event = stripe.Webhook.construct_event(payload, sig_header, settings.STRIPE_WEBHOOK_SECRET)
    except ValueError:
        # Invalid payload
        return HttpResponse(status=400)
    except stripe.error.SignatureVerificationError:
        # Invalid signature
        return HttpResponse(status=400)

    if event.type == "payment_intent.succeeded":
        payment_intent = event.data.object
        handle_successful_payment(payment_intent)
    elif event.type == "payment_intent.payment_failed":
        payment_intent = event.data.object
        handle_failed_payment(payment_intent)

    return HttpResponse(status=200)


def handle_successful_payment(payment_intent):
    """Handle successful payment by enrolling the user in the course."""
    # Get metadata from the payment intent
    course_id = payment_intent.metadata.get("course_id")
    user_id = payment_intent.metadata.get("user_id")

    # Create enrollment and payment records
    course = Course.objects.get(id=course_id)
    user = User.objects.get(id=user_id)

    # Create enrollment with pending status
    enrollment = Enrollment.objects.get_or_create(student=user, course=course, defaults={"status": "pending"})[0]

    # Update status to approved after successful payment
    enrollment.status = "approved"
    enrollment.save()

    # Send notifications
    send_enrollment_confirmation(enrollment)
    notify_teacher_new_enrollment(enrollment)


def handle_failed_payment(payment_intent):
    """Handle failed payment."""
    course_id = payment_intent.metadata.get("course_id")
    user_id = payment_intent.metadata.get("user_id")

    try:
        course = Course.objects.get(id=course_id)
        user = User.objects.get(id=user_id)
        enrollment = Enrollment.objects.get(student=user, course=course)
        enrollment.status = "pending"
        enrollment.save()
    except (Course.DoesNotExist, User.DoesNotExist, Enrollment.DoesNotExist):
        pass  # Log error or handle appropriately


@login_required
def update_course(request, slug):
    course = get_object_or_404(Course, slug=slug)
    if request.user != course.teacher:
        return HttpResponseForbidden()

    if request.method == "POST":
        form = CourseForm(request.POST, request.FILES, instance=course)
        if form.is_valid():
            form.save()
            return redirect("course_detail", slug=course.slug)
    else:
        form = CourseForm(instance=course)

    return render(request, "courses/update.html", {"form": form, "course": course})


@login_required
def mark_session_attendance(request, session_id):
    session = Session.objects.get(id=session_id)
    if request.user != session.course.teacher:
        messages.error(request, "Only the course teacher can mark attendance!")
        return redirect("course_detail", slug=session.course.slug)

    if request.method == "POST":
        for student_id, status in request.POST.items():
            if student_id.startswith("student_"):
                student_id = student_id.replace("student_", "")
                student = User.objects.get(id=student_id)
                attendance, created = SessionAttendance.objects.update_or_create(
                    session=session, student=student, defaults={"status": status}
                )
        messages.success(request, "Attendance marked successfully!")
        return redirect("course_detail", slug=session.course.slug)

    enrollments = session.course.enrollments.filter(status="approved")
    attendances = {att.student_id: att.status for att in session.attendances.all()}

    context = {
        "session": session,
        "enrollments": enrollments,
        "attendances": attendances,
    }
    return render(request, "courses/mark_attendance.html", context)


@login_required
def mark_session_completed(request, session_id):
    session = Session.objects.get(id=session_id)
    enrollment = request.user.enrollments.get(course=session.course)

    if enrollment.status != "approved":
        messages.error(request, "You must be enrolled in the course to mark sessions as completed!")
        return redirect("course_detail", slug=session.course.slug)

    progress, created = CourseProgress.objects.get_or_create(enrollment=enrollment)
    progress.completed_sessions.add(session)

    # Check for achievements
    if progress.completion_percentage == 100:
        Achievement.objects.get_or_create(
            student=request.user,
            course=session.course,
            achievement_type="completion",
            defaults={
                "title": "Course Completed!",
                "description": f"Completed all sessions in {session.course.title}",
            },
        )

    if progress.attendance_rate == 100:
        Achievement.objects.get_or_create(
            student=request.user,
            course=session.course,
            achievement_type="attendance",
            defaults={
                "title": "Perfect Attendance!",
                "description": f"Attended all sessions in {session.course.title}",
            },
        )

    messages.success(request, "Session marked as completed!")
    return redirect("course_detail", slug=session.course.slug)


@login_required
def student_progress(request, enrollment_id):
    enrollment = Enrollment.objects.get(id=enrollment_id)

    if request.user != enrollment.student and request.user != enrollment.course.teacher:
        messages.error(request, "You don't have permission to view this progress!")
        return redirect("course_detail", slug=enrollment.course.slug)

    progress, created = CourseProgress.objects.get_or_create(enrollment=enrollment)
    achievements = Achievement.objects.filter(student=enrollment.student, course=enrollment.course)

    past_sessions = enrollment.course.sessions.filter(start_time__lt=timezone.now())
    upcoming_sessions = enrollment.course.sessions.filter(start_time__gte=timezone.now())

    context = {
        "enrollment": enrollment,
        "progress": progress,
        "achievements": achievements,
        "past_sessions": past_sessions,
        "upcoming_sessions": upcoming_sessions,
        "stripe_public_key": (
            settings.STRIPE_PUBLISHABLE_KEY if enrollment.status == "pending" and enrollment.course.price > 0 else None
        ),
    }
    return render(request, "courses/student_progress.html", context)


@login_required
def course_progress_overview(request, slug):
    course = Course.objects.get(slug=slug)
    if request.user != course.teacher:
        messages.error(request, "Only the course teacher can view the progress overview!")
        return redirect("course_detail", slug=slug)

    enrollments = course.enrollments.filter(status="approved")
    progress_data = []

    for enrollment in enrollments:
        progress, created = CourseProgress.objects.get_or_create(enrollment=enrollment)
        attendance_data = (
            SessionAttendance.objects.filter(student=enrollment.student, session__course=course)
            .values("status")
            .annotate(count=models.Count("status"))
        )

        progress_data.append(
            {
                "enrollment": enrollment,
                "progress": progress,
                "attendance": attendance_data,
            }
        )

    context = {
        "course": course,
        "progress_data": progress_data,
    }
    return render(request, "courses/progress_overview.html", context)


@login_required
def upload_material(request, slug):
    course = get_object_or_404(Course, slug=slug)
    if request.user != course.teacher:
        return HttpResponseForbidden("You are not authorized to upload materials for this course.")

    if request.method == "POST":
        form = CourseMaterialForm(request.POST, request.FILES, course=course)
        if form.is_valid():
            material = form.save(commit=False)
            material.course = course
            material.save()
            messages.success(request, "Course material uploaded successfully!")
            return redirect("course_detail", slug=course.slug)
    else:
        form = CourseMaterialForm(course=course)

    return render(request, "courses/upload_material.html", {"form": form, "course": course})


@login_required
def delete_material(request, slug, material_id):
    material = get_object_or_404(CourseMaterial, id=material_id, course__slug=slug)
    if request.user != material.course.teacher:
        return HttpResponseForbidden("You are not authorized to delete this material.")

    if request.method == "POST":
        material.delete()
        messages.success(request, "Course material deleted successfully!")
        return redirect("course_detail", slug=slug)

    return render(request, "courses/delete_material_confirm.html", {"material": material})


@login_required
def download_material(request, slug, material_id):
    material = get_object_or_404(CourseMaterial, id=material_id, course__slug=slug)
    if not material.is_downloadable and request.user != material.course.teacher:
        return HttpResponseForbidden("This material is not available for download.")

    try:
        return FileResponse(material.file, as_attachment=True)
    except FileNotFoundError:
        messages.error(request, "The requested file could not be found.")
        return redirect("course_detail", slug=slug)


@login_required
@teacher_required
def course_marketing(request, slug):
    """View for managing course marketing and promotions."""
    course = get_object_or_404(Course, slug=slug, teacher=request.user)

    if request.method == "POST":
        action = request.POST.get("action")

        if action == "send_promotional_emails":
            send_course_promotion_email(
                course=course,
                subject=f"New Course Recommendation: {course.title}",
                template_name="course_promotion",
            )
            messages.success(request, "Promotional emails have been sent successfully.")

        elif action == "generate_social_content":
            social_content = generate_social_share_content(course)
            return JsonResponse({"social_content": social_content})

    # Get analytics and recommendations
    analytics = get_course_analytics(course)
    recommendations = get_promotion_recommendations(course)

    context = {
        "course": course,
        "analytics": analytics,
        "recommendations": recommendations,
    }

    return render(request, "courses/marketing.html", context)


@login_required
@teacher_required
def course_analytics(request, slug):
    """View for displaying detailed course analytics."""
    course = get_object_or_404(Course, slug=slug, teacher=request.user)
    analytics = get_course_analytics(course)

    if request.headers.get("X-Requested-With") == "XMLHttpRequest":
        return JsonResponse({"analytics": analytics})

    context = {
        "course": course,
        "analytics": analytics,
    }

    return render(request, "courses/analytics.html", context)


@login_required
def calendar_feed(request):
    """Generate and serve an iCal feed of the user's course sessions."""

    response = HttpResponse(generate_ical_feed(request.user), content_type="text/calendar")
    response["Content-Disposition"] = f'attachment; filename="{settings.SITE_NAME}-schedule.ics"'
    return response


@login_required
def calendar_links(request, session_id):
    """Get calendar links for a specific session."""

    session = get_object_or_404(Session, id=session_id)

    # Check if user has access to this session
    if not (
        request.user == session.course.teacher
        or request.user.enrollments.filter(course=session.course, status="approved").exists()
    ):
        return HttpResponseForbidden("You don't have access to this session.")

    links = {
        "google": generate_google_calendar_link(session),
        "outlook": generate_outlook_calendar_link(session),
    }

    if request.headers.get("X-Requested-With") == "XMLHttpRequest":
        return JsonResponse({"links": links})

    return render(
        request,
        "courses/calendar_links.html",
        {
            "session": session,
            "calendar_links": links,
        },
    )


def forum_categories(request):
    """Display all forum categories."""
    categories = ForumCategory.objects.all()
    return render(request, "web/forum/categories.html", {"categories": categories})


def forum_category(request, slug):
    """Display topics in a specific category."""
    category = get_object_or_404(ForumCategory, slug=slug)
    topics = category.topics.all()
    return render(request, "web/forum/category.html", {"category": category, "topics": topics})


def forum_topic(request, category_slug, topic_id):
    """Display a forum topic and its replies."""
    topic = get_object_or_404(ForumTopic, id=topic_id, category__slug=category_slug)

    # Get view count from WebRequest model
    view_count = (
        WebRequest.objects.filter(path=request.path).aggregate(total_views=models.Sum("count"))["total_views"] or 0
    )
    topic.views = view_count
    topic.save()

    # Handle POST requests for replies, etc.
    if request.method == "POST":
        action = request.POST.get("action")
        if action == "add_reply" and request.user.is_authenticated:
            content = request.POST.get("content")
            if content:
                ForumReply.objects.create(topic=topic, author=request.user, content=content)
                messages.success(request, "Reply added successfully.")
                return redirect("forum_topic", category_slug=category_slug, topic_id=topic_id)
        elif action == "delete_reply" and request.user.is_authenticated:
            reply_id = request.POST.get("reply_id")
            reply = get_object_or_404(ForumReply, id=reply_id, author=request.user)
            reply.delete()
            messages.success(request, "Reply deleted successfully.")
            return redirect("forum_topic", category_slug=category_slug, topic_id=topic_id)
        elif action == "delete_topic" and request.user == topic.author:
            topic.delete()
            messages.success(request, "Topic deleted successfully.")
            return redirect("forum_category", slug=category_slug)

    replies = topic.replies.select_related("author").order_by("created_at")
    return render(request, "web/forum/topic.html", {"topic": topic, "replies": replies})


@login_required
def create_topic(request, category_slug):
    """Create a new forum topic."""
    category = get_object_or_404(ForumCategory, slug=category_slug)

    if request.method == "POST":
        form = ForumTopicForm(request.POST)
        if form.is_valid():
            topic = ForumTopic.objects.create(
                category=category,
                author=request.user,
                title=form.cleaned_data["title"],
                content=form.cleaned_data["content"],
            )
            messages.success(request, "Topic created successfully!")
            return redirect("forum_topic", category_slug=category_slug, topic_id=topic.id)
    else:
        form = ForumTopicForm()

    return render(request, "web/forum/create_topic.html", {"category": category, "form": form})


@login_required
def peer_connections(request):
    """Display user's peer connections."""
    sent_connections = request.user.sent_connections.all()
    received_connections = request.user.received_connections.all()
    return render(
        request,
        "web/peer/connections.html",
        {
            "sent_connections": sent_connections,
            "received_connections": received_connections,
        },
    )


@login_required
def send_connection_request(request, user_id):
    """Send a peer connection request."""
    receiver = get_object_or_404(User, id=user_id)

    if request.user == receiver:
        messages.error(request, "You cannot connect with yourself!")
        return redirect("peer_connections")

    connection, created = PeerConnection.objects.get_or_create(
        sender=request.user, receiver=receiver, defaults={"status": "pending"}
    )

    if created:
        messages.success(request, f"Connection request sent to {receiver.username}!")
    else:
        messages.info(request, f"Connection request already sent to {receiver.username}.")

    return redirect("peer_connections")


@login_required
def handle_connection_request(request, connection_id, action):
    """Accept or reject a peer connection request."""
    connection = get_object_or_404(PeerConnection, id=connection_id, receiver=request.user, status="pending")

    if action == "accept":
        connection.status = "accepted"
        messages.success(request, f"Connection with {connection.sender.username} accepted!")
    elif action == "reject":
        connection.status = "rejected"
        messages.info(request, f"Connection with {connection.sender.username} rejected.")

    connection.save()
    return redirect("peer_connections")


@login_required
def peer_messages(request, user_id):
    """Display and handle messages with a peer."""
    peer = get_object_or_404(User, id=user_id)

    # Check if users are connected
    connection = PeerConnection.objects.filter(
        (Q(sender=request.user, receiver=peer) | Q(sender=peer, receiver=request.user)),
        status="accepted",
    ).first()

    if not connection:
        messages.error(request, "You must be connected with this user to send messages.")
        return redirect("peer_connections")

    if request.method == "POST":
        content = request.POST.get("content")
        if content:
            PeerMessage.objects.create(sender=request.user, receiver=peer, content=content)
            messages.success(request, "Message sent!")

    # Get conversation messages
    messages_list = PeerMessage.objects.filter(
        (Q(sender=request.user, receiver=peer) | Q(sender=peer, receiver=request.user))
    ).order_by("created_at")

    # Mark received messages as read
    messages_list.filter(sender=peer, receiver=request.user, is_read=False).update(is_read=True)

    return render(request, "web/peer/messages.html", {"peer": peer, "messages": messages_list})


@login_required
def study_groups(request, course_id):
    """Display study groups for a course."""
    course = get_object_or_404(Course, id=course_id)
    groups = course.study_groups.all()

    if request.method == "POST":
        name = request.POST.get("name")
        description = request.POST.get("description")
        max_members = request.POST.get("max_members", 10)
        is_private = request.POST.get("is_private", False)

        if name and description:
            group = StudyGroup.objects.create(
                course=course,
                creator=request.user,
                name=name,
                description=description,
                max_members=max_members,
                is_private=is_private,
            )
            group.members.add(request.user)
            messages.success(request, "Study group created successfully!")
            return redirect("study_group_detail", group_id=group.id)

    return render(request, "web/study/groups.html", {"course": course, "groups": groups})


@login_required
def study_group_detail(request, group_id):
    """Display study group details and handle join/leave requests."""
    group = get_object_or_404(StudyGroup, id=group_id)

    if request.method == "POST":
        action = request.POST.get("action")

        if action == "join":
            if group.members.count() >= group.max_members:
                messages.error(request, "This group is full!")
            else:
                group.members.add(request.user)
                messages.success(request, f"You have joined {group.name}!")

        elif action == "leave":
            if request.user == group.creator:
                messages.error(request, "Group creator cannot leave the group!")
            else:
                group.members.remove(request.user)
                messages.info(request, f"You have left {group.name}.")

    return render(request, "web/study/group_detail.html", {"group": group})


# API Views
@login_required
def api_course_list(request):
    """API endpoint for listing courses."""
    courses = Course.objects.filter(status="published")
    data = [
        {
            "id": course.id,
            "title": course.title,
            "description": course.description,
            "teacher": course.teacher.username,
            "price": str(course.price),
            "subject": course.subject,
            "level": course.level,
            "slug": course.slug,
        }
        for course in courses
    ]
    return JsonResponse(data, safe=False)


@login_required
@teacher_required
def api_course_create(request):
    """API endpoint for creating a course."""
    if request.method != "POST":
        return JsonResponse({"error": "Only POST method is allowed"}, status=405)

    data = json.loads(request.body)
    course = Course.objects.create(
        teacher=request.user,
        title=data["title"],
        description=data["description"],
        learning_objectives=data["learning_objectives"],
        prerequisites=data.get("prerequisites", ""),
        price=data["price"],
        max_students=data["max_students"],
        subject=data["subject"],
        level=data["level"],
    )
    return JsonResponse(
        {
            "id": course.id,
            "title": course.title,
            "slug": course.slug,
        },
        status=201,
    )


@login_required
def api_course_detail(request, slug):
    """API endpoint for course details."""
    course = get_object_or_404(Course, slug=slug)
    data = {
        "id": course.id,
        "title": course.title,
        "description": course.description,
        "teacher": course.teacher.username,
        "price": str(course.price),
        "subject": course.subject,
        "level": course.level,
        "prerequisites": course.prerequisites,
        "learning_objectives": course.learning_objectives,
        "max_students": course.max_students,
        "available_spots": course.available_spots,
        "average_rating": course.average_rating,
    }
    return JsonResponse(data)


@login_required
def api_enroll(request, course_slug):
    """API endpoint for course enrollment."""
    if request.method != "POST":
        return JsonResponse({"error": "Only POST method is allowed"}, status=405)

    course = get_object_or_404(Course, slug=course_slug)
    if request.user.enrollments.filter(course=course).exists():
        return JsonResponse({"error": "Already enrolled"}, status=400)

    enrollment = Enrollment.objects.create(
        student=request.user,
        course=course,
        status="pending",
    )
    return JsonResponse(
        {
            "id": enrollment.id,
            "status": enrollment.status,
        },
        status=201,
    )


@login_required
def api_enrollments(request):
    """API endpoint for listing user enrollments."""
    enrollments = request.user.enrollments.all()
    data = [
        {
            "id": enrollment.id,
            "course": {
                "id": enrollment.course.id,
                "title": enrollment.course.title,
                "slug": enrollment.course.slug,
            },
            "status": enrollment.status,
            "enrollment_date": enrollment.enrollment_date.isoformat(),
        }
        for enrollment in enrollments
    ]
    return JsonResponse(data, safe=False)


@login_required
def api_session_list(request, course_slug):
    """API endpoint for listing course sessions."""
    course = get_object_or_404(Course, slug=course_slug)
    sessions = course.sessions.all()
    data = [
        {
            "id": session.id,
            "title": session.title,
            "description": session.description,
            "start_time": session.start_time.isoformat(),
            "end_time": session.end_time.isoformat(),
            "is_virtual": session.is_virtual,
        }
        for session in sessions
    ]
    return JsonResponse(data, safe=False)


@login_required
def api_session_detail(request, pk):
    """API endpoint for session details."""
    session = get_object_or_404(Session, pk=pk)
    data = {
        "id": session.id,
        "title": session.title,
        "description": session.description,
        "start_time": session.start_time.isoformat(),
        "end_time": session.end_time.isoformat(),
        "is_virtual": session.is_virtual,
        "meeting_link": session.meeting_link if session.is_virtual else None,
        "location": session.location if not session.is_virtual else None,
    }
    return JsonResponse(data)


@login_required
def api_forum_topic_create(request):
    """API endpoint for creating forum topics."""
    if request.method != "POST":
        return JsonResponse({"error": "Only POST method is allowed"}, status=405)

    data = json.loads(request.body)
    category = get_object_or_404(ForumCategory, id=data["category"])
    topic = ForumTopic.objects.create(
        title=data["title"],
        content=data["content"],
        category=category,
        author=request.user,
    )
    return JsonResponse(
        {
            "id": topic.id,
            "title": topic.title,
        },
        status=201,
    )


@login_required
def api_forum_reply_create(request):
    """API endpoint for creating forum replies."""
    if request.method != "POST":
        return JsonResponse({"error": "Only POST method is allowed"}, status=405)

    data = json.loads(request.body)
    topic = get_object_or_404(ForumTopic, id=data["topic"])
    reply = ForumReply.objects.create(
        topic=topic,
        content=data["content"],
        author=request.user,
    )
    return JsonResponse(
        {
            "id": reply.id,
            "content": reply.content,
        },
        status=201,
    )


@login_required
def session_detail(request, session_id):
    try:
        session = get_object_or_404(Session, id=session_id)

        # Check access rights
        if not (
            request.user == session.course.teacher
            or request.user.enrollments.filter(course=session.course, status="approved").exists()
        ):
            return HttpResponseForbidden("You don't have access to this session")

        context = {
            "session": session,
            "is_teacher": request.user == session.course.teacher,
            "now": timezone.now(),
        }

        return render(request, "web/study/session_detail.html", context)

    except Session.DoesNotExist:
        messages.error(request, "Session not found")
        return redirect("course_search")
    except Exception as e:
        if settings.DEBUG:
            raise e
        messages.error(request, "An error occurred while loading the session")
        return redirect("index")


def blog_list(request):
    blog_posts = BlogPost.objects.filter(status="published").order_by("-published_at")
    tags = BlogPost.objects.values_list("tags", flat=True).distinct()
    # Split comma-separated tags and get unique values
    unique_tags = sorted(set(tag.strip() for tags_str in tags if tags_str for tag in tags_str.split(",")))

    return render(request, "blog/list.html", {"blog_posts": blog_posts, "tags": unique_tags})


def blog_tag(request, tag):
    """View for filtering blog posts by tag."""
    blog_posts = BlogPost.objects.filter(status="published", tags__icontains=tag).order_by("-published_at")
    tags = BlogPost.objects.values_list("tags", flat=True).distinct()
    # Split comma-separated tags and get unique values
    unique_tags = sorted(set(tag.strip() for tags_str in tags if tags_str for tag in tags_str.split(",")))

    return render(request, "blog/list.html", {"blog_posts": blog_posts, "tags": unique_tags, "current_tag": tag})


@login_required
def create_blog_post(request):
    if request.method == "POST":
        form = BlogPostForm(request.POST, request.FILES)
        if form.is_valid():
            post = form.save(commit=False)
            post.author = request.user
            post.save()
            messages.success(request, "Blog post created successfully!")
            return redirect("blog_detail", slug=post.slug)
    else:
        form = BlogPostForm()

    return render(request, "blog/create.html", {"form": form})


def blog_detail(request, slug):
    """Display a blog post and its comments."""
    post = get_object_or_404(BlogPost, slug=slug, status="published")
    comments = post.comments.filter(is_approved=True).order_by("created_at")

    if request.method == "POST":
        if not request.user.is_authenticated:
            messages.error(request, "Please log in to comment.")
            return redirect("account_login")

        comment_content = request.POST.get("content")
        if comment_content:
            comment = BlogComment.objects.create(
                post=post, author=request.user, content=comment_content, is_approved=True  # Auto-approve for now
            )
            messages.success(request, f"Comment #{comment.id} added successfully!")
            return redirect("blog_detail", slug=slug)

    # Get view count from WebRequest
    view_count = WebRequest.objects.filter(path=request.path).aggregate(total_views=Sum("count"))["total_views"] or 0

    context = {
        "post": post,
        "comments": comments,
        "view_count": view_count,
    }
    return render(request, "blog/detail.html", context)


@login_required
def student_dashboard(request):
    """
    Dashboard view for students showing enrollments, progress, upcoming sessions, learning streak,
    and an Achievements section.
    """
    if request.user.profile.is_teacher:
        messages.error(request, "This dashboard is for students only.")
        return redirect("profile")

    # Update the learning streak.
    streak, created = LearningStreak.objects.get_or_create(user=request.user)
    streak.update_streak()

    enrollments = Enrollment.objects.filter(student=request.user).select_related("course")
    upcoming_sessions = Session.objects.filter(
        course__enrollments__student=request.user, start_time__gt=timezone.now()
    ).order_by("start_time")[:5]

    progress_data = []
    total_progress = 0
    for enrollment in enrollments:
        progress, _ = CourseProgress.objects.get_or_create(enrollment=enrollment)
        progress_data.append(
            {
                "enrollment": enrollment,
                "progress": progress,
            }
        )
        total_progress += progress.completion_percentage

    avg_progress = round(total_progress / len(progress_data)) if progress_data else 0

    # Query achievements for the user.
    achievements = Achievement.objects.filter(student=request.user).order_by("-awarded_at")

    context = {
        "enrollments": enrollments,
        "upcoming_sessions": upcoming_sessions,
        "progress_data": progress_data,
        "avg_progress": avg_progress,
        "streak": streak,
        "achievements": achievements,
    }
    return render(request, "dashboard/student.html", context)


@login_required
@teacher_required
def teacher_dashboard(request):
    """Dashboard view for teachers showing their courses, student progress, and upcoming sessions."""
    courses = Course.objects.filter(teacher=request.user)
    upcoming_sessions = Session.objects.filter(course__teacher=request.user, start_time__gt=timezone.now()).order_by(
        "start_time"
    )[:5]

    # Get enrollment and progress stats for each course
    course_stats = []
    total_students = 0
    total_completed = 0
    total_earnings = Decimal("0.00")
    for course in courses:
        enrollments = course.enrollments.filter(status="approved")
        course_total_students = enrollments.count()
        course_completed = enrollments.filter(status="completed").count()
        total_students += course_total_students
        total_completed += course_completed
        # Calculate earnings (90% of course price for each enrollment, 10% platform fee)
        course_earnings = Decimal(str(course_total_students)) * course.price * Decimal("0.9")
        total_earnings += course_earnings
        course_stats.append(
            {
                "course": course,
                "total_students": course_total_students,
                "completed": course_completed,
                "completion_rate": (course_completed / course_total_students * 100) if course_total_students > 0 else 0,
                "earnings": course_earnings,
            }
        )

    # Get the teacher's storefront if it exists
    storefront = Storefront.objects.filter(teacher=request.user).first()

    context = {
        "courses": courses,
        "upcoming_sessions": upcoming_sessions,
        "course_stats": course_stats,
        "completion_rate": (total_completed / total_students * 100) if total_students > 0 else 0,
        "total_earnings": round(total_earnings, 2),
        "storefront": storefront,
    }
    return render(request, "dashboard/teacher.html", context)


def custom_404(request, exception):
    """Custom 404 error handler"""
    return render(request, "404.html", status=404)


def custom_500(request):
    """Custom 500 error handler"""
    return render(request, "500.html", status=500)


def custom_429(request, exception=None):
    """Custom 429 error page."""
    return render(request, "429.html", status=429)


def cart_view(request):
    """View the shopping cart."""
    cart = get_or_create_cart(request)
    return render(request, "cart/cart.html", {"cart": cart, "stripe_public_key": settings.STRIPE_PUBLISHABLE_KEY})


def add_course_to_cart(request, course_id):
    """Add a course to the cart."""
    course = get_object_or_404(Course, id=course_id)
    cart = get_or_create_cart(request)

    # Try to get or create the cart item
    cart_item, created = CartItem.objects.get_or_create(cart=cart, course=course, defaults={"session": None})

    if created:
        messages.success(request, f"{course.title} added to cart.")
    else:
        messages.info(request, f"{course.title} is already in your cart.")

    return redirect("cart_view")


def add_session_to_cart(request, session_id):
    """Add an individual session to the cart."""
    session = get_object_or_404(Session, id=session_id)
    cart = get_or_create_cart(request)

    # Try to get or create the cart item
    cart_item, created = CartItem.objects.get_or_create(cart=cart, session=session, defaults={"course": None})

    if created:
        messages.success(request, f"{session.title} added to cart.")
    else:
        messages.info(request, f"{session.title} is already in your cart.")

    return redirect("cart_view")


def remove_from_cart(request, item_id):
    """Remove an item from the shopping cart."""
    cart = get_or_create_cart(request)
    item = get_object_or_404(CartItem, id=item_id, cart=cart)
    item.delete()
    messages.success(request, "Item removed from cart.")
    return redirect("cart_view")


def create_cart_payment_intent(request):
    """Create a payment intent for the entire cart."""
    cart = get_or_create_cart(request)

    if not cart.items.exists():
        return JsonResponse({"error": "Cart is empty"}, status=400)

    try:
        # Create a PaymentIntent with the cart total
        intent = stripe.PaymentIntent.create(
            amount=int(cart.total * 100),  # Convert to cents
            currency="usd",
            metadata={
                "cart_id": cart.id,
                "user_id": request.user.id if request.user.is_authenticated else None,
                "session_key": request.session.session_key if not request.user.is_authenticated else None,
            },
        )
        return JsonResponse({"clientSecret": intent.client_secret})
    except Exception as e:
        return JsonResponse({"error": str(e)}, status=403)


def checkout_success(request):
    """Handle successful checkout and payment confirmation."""
    payment_intent_id = request.GET.get("payment_intent")

    if not payment_intent_id:
        messages.error(request, "No payment information found.")
        return redirect("cart_view")

    try:
        # Verify the payment intent
        payment_intent = stripe.PaymentIntent.retrieve(payment_intent_id)

        if payment_intent.status != "succeeded":
            messages.error(request, "Payment was not successful.")
            return redirect("cart_view")

        cart = get_or_create_cart(request)

        if not cart.items.exists():
            messages.error(request, "Cart is empty.")
            return redirect("cart_view")

        # Handle guest checkout
        if not request.user.is_authenticated:
            email = payment_intent.receipt_email
            if not email:
                messages.error(request, "No email provided for guest checkout.")
                return redirect("cart_view")

            # Create a new user account with transaction and better username generation
            with transaction.atomic():
                base_username = email.split("@")[0][:15]  # Limit length
                timestamp = timezone.now().strftime("%Y%m%d%H%M%S")
                username = f"{base_username}_{timestamp}"

                # In the unlikely case of a collision, append random string
                while User.objects.filter(username=username).exists():
                    username = f"{base_username}_{timestamp}_{get_random_string(4)}"

                # Create the user
                user = User.objects.create_user(
                    username=username,
                    email=email,
                    password=get_random_string(length=32),  # Random password for reset
                )

                # Associate the cart with the new user
                cart.user = user
                cart.session_key = ""  # Empty string instead of None
                cart.save()

                # Send welcome email with password reset link
                send_welcome_email(user)

                # Log in the new user
                login(request, user, backend="django.contrib.auth.backends.ModelBackend")
        else:
            user = request.user

        # Lists to track enrollments for the receipt
        enrollments = []
        session_enrollments = []
        goods_items = []
        total_amount = 0

        # Define shipping_address
        shipping_address = request.POST.get("address") if cart.has_goods else None

        # Check if the cart contains goods requiring shipping
        has_goods = any(item.goods for item in cart.items.all())

        # Extract shipping address from Stripe PaymentIntent
        shipping_address = None
        if has_goods:
            shipping_data = getattr(payment_intent, "shipping", None)
            if shipping_data:
                # Construct structured shipping address
                shipping_address = {
                    "line1": shipping_data.address.line1,
                    "line2": shipping_data.address.line2 or "",
                    "city": shipping_data.address.city,
                    "state": shipping_data.address.state,
                    "postal_code": shipping_data.address.postal_code,
                    "country": shipping_data.address.country,
                }

        # Create the Order with shipping address
        order = Order.objects.create(
            user=user,  # User is defined earlier in guest/auth logic
            total_price=0,  # Updated later
            status="completed",
            shipping_address=shipping_address,
            terms_accepted=True,
        )

        storefront = None
        # Process enrollments
        for item in cart.items.all():
            if item.course:
                # Create enrollment for full course
                enrollment = Enrollment.objects.create(
                    student=user, course=item.course, status="approved", payment_intent_id=payment_intent_id
                )
                # Create progress tracker
                CourseProgress.objects.create(enrollment=enrollment)
                enrollments.append(enrollment)
                total_amount += item.course.price

                # Send confirmation emails
                send_enrollment_confirmation(enrollment)
                notify_teacher_new_enrollment(enrollment)

            elif item.session:
                # Create enrollment for individual session
                session_enrollment = SessionEnrollment.objects.create(
                    student=user, session=item.session, status="approved", payment_intent_id=payment_intent_id
                )
                session_enrollments.append(session_enrollment)
                total_amount += item.session.price

            elif item.goods:
                # Track goods items for the receipt
                goods_items.append(item)
                total_amount += item.final_price

                # Create order item for goods
                OrderItem.objects.create(
                    order=order,
                    goods=item.goods,
                    quantity=1,
                    price_at_purchase=item.goods.price,
                    discounted_price_at_purchase=item.goods.discount_price,
                )
                # Capture storefront from the first goods item
                if not storefront:
                    storefront = item.goods.storefront

        # Update order details
        order.total_price = total_amount
        if storefront:
            order.storefront = goods_items[0].goods.storefront
        order.save()

        # Clear the cart
        cart.items.all().delete()

        if storefront:
            order.storefront = storefront
            order.save(update_fields=["storefront"])

        # Render the receipt page
        return render(
            request,
            "cart/receipt.html",
            {
                "payment_intent_id": payment_intent_id,
                "order_date": timezone.now(),
                "user": user,
                "enrollments": enrollments,
                "session_enrollments": session_enrollments,
                "goods_items": goods_items,
                "total": total_amount,
                "order": order,
                "shipping_address": shipping_address,
            },
        )

    except stripe.error.StripeError as e:
        # send slack message
        send_slack_message(f"Payment verification failed: {str(e)}")
        messages.error(request, f"Payment verification failed: {str(e)}")
        return redirect("cart_view")
    except Exception as e:
        # send slack message
        send_slack_message(f"Failed to process checkout: {str(e)}")
        messages.error(request, f"Failed to process checkout: {str(e)}")
        return redirect("cart_view")


def send_welcome_email(user):
    """Send welcome email to newly created users after guest checkout."""
    if not user.email:
        raise ValueError("User must have an email address to send welcome email")

    reset_url = reverse("account_reset_password")
    context = {
        "user": user,
        "reset_url": reset_url,
    }

    html_message = render_to_string("emails/welcome_guest.html", context)
    text_message = render_to_string("emails/welcome_guest.txt", context)

    send_mail(
        subject="Welcome to Your New Learning Account",
        message=text_message,
        html_message=html_message,
        from_email=settings.DEFAULT_FROM_EMAIL,
        recipient_list=[user.email],
    )


@login_required
def edit_session(request, session_id):
    """Edit an existing session."""
    # Get the session and verify that the current user is the course teacher
    session = get_object_or_404(Session, id=session_id)
    course = session.course

    # Check if user is the course teacher
    if request.user != course.teacher:
        messages.error(request, "Only the course teacher can edit sessions!")
        return redirect("course_detail", slug=course.slug)

    if request.method == "POST":
        form = SessionForm(request.POST, instance=session)
        if form.is_valid():
            form.save()
            messages.success(request, "Session updated successfully!")
            return redirect("course_detail", slug=session.course.slug)
    else:
        form = SessionForm(instance=session)

    return render(
        request, "courses/session_form.html", {"form": form, "session": session, "course": course, "is_edit": True}
    )


@login_required
def invite_student(request, course_id):
    course = get_object_or_404(Course, id=course_id)

    # Check if user is the teacher of this course
    if course.teacher != request.user:
        messages.error(request, "You are not authorized to invite students to this course.")
        return redirect("course_detail", slug=course.slug)

    if request.method == "POST":
        form = InviteStudentForm(request.POST)
        if form.is_valid():
            email = form.cleaned_data["email"]
            message = form.cleaned_data.get("message", "")

            # Generate course URL
            course_url = request.build_absolute_uri(reverse("course_detail", args=[course.slug]))

            # Send invitation email
            context = {
                "course": course,
                "teacher": request.user,
                "message": message,
                "course_url": course_url,
            }
            html_message = render_to_string("emails/course_invitation.html", context)
            text_message = f"""
You have been invited to join {course.title}!

Message from {request.user.get_full_name() or request.user.username}:
{message}

Course Price: ${course.price}

Click here to view the course: {course_url}
"""

            try:
                send_mail(
                    f"Invitation to join {course.title}",
                    text_message,
                    settings.DEFAULT_FROM_EMAIL,
                    [email],
                    html_message=html_message,
                )
                messages.success(request, f"Invitation sent to {email}")
                return redirect("course_detail", slug=course.slug)
            except Exception:
                messages.error(request, "Failed to send invitation email. Please try again.")
    else:
        form = InviteStudentForm()

    context = {
        "course": course,
        "form": form,
    }
    return render(request, "courses/invite.html", context)


def terms(request):
    """Display the terms of service page."""
    return render(request, "terms.html")


@login_required
@teacher_required
def stripe_connect_onboarding(request):
    """Start the Stripe Connect onboarding process for teachers."""
    if not request.user.profile.is_teacher:
        messages.error(request, "Only teachers can set up payment accounts.")
        return redirect("profile")

    try:
        if not request.user.profile.stripe_account_id:
            # Create a new Stripe Connect account
            account = stripe.Account.create(
                type="express",
                country="US",
                email=request.user.email,
                capabilities={
                    "card_payments": {"requested": True},
                    "transfers": {"requested": True},
                },
            )

            # Save the account ID to the user's profile
            request.user.profile.stripe_account_id = account.id
            request.user.profile.save()

        # Create an account link for onboarding
        account_link = stripe.AccountLink.create(
            account=request.user.profile.stripe_account_id,
            refresh_url=request.build_absolute_uri(reverse("stripe_connect_onboarding")),
            return_url=request.build_absolute_uri(reverse("profile")),
            type="account_onboarding",
        )

        return redirect(account_link.url)

    except stripe.error.StripeError as e:
        messages.error(request, f"Failed to set up Stripe account: {str(e)}")
        return redirect("profile")


@csrf_exempt
def stripe_connect_webhook(request):
    """Handle Stripe Connect account updates."""
    payload = request.body
    sig_header = request.META.get("HTTP_STRIPE_SIGNATURE")

    try:
        event = stripe.Webhook.construct_event(payload, sig_header, settings.STRIPE_CONNECT_WEBHOOK_SECRET)
    except ValueError:
        return HttpResponse(status=400)
    except stripe.error.SignatureVerificationError:
        return HttpResponse(status=400)

    if event.type == "account.updated":
        account = event.data.object
        try:
            profile = Profile.objects.get(stripe_account_id=account.id)
            if account.charges_enabled and account.payouts_enabled:
                profile.stripe_account_status = "verified"
            else:
                profile.stripe_account_status = "pending"
            profile.save()
        except Profile.DoesNotExist:
            return HttpResponse(status=404)

    return HttpResponse(status=200)


@login_required
def create_forum_category(request):
    """Create a new forum category."""
    if request.method == "POST":
        form = ForumCategoryForm(request.POST)
        if form.is_valid():
            category = form.save()
            messages.success(request, f"Forum category '{category.name}' created successfully!")
            return redirect("forum_category", slug=category.slug)
    else:
        form = ForumCategoryForm()

    return render(request, "web/forum/create_category.html", {"form": form})


@login_required
def edit_topic(request, topic_id):
    """Edit an existing forum topic."""
    topic = get_object_or_404(ForumTopic, id=topic_id)

    # Check if user is the author of the topic
    if request.user != topic.author:
        messages.error(request, "You don't have permission to edit this topic.")
        return redirect("forum_topic", category_slug=topic.category.slug, topic_id=topic.id)

    if request.method == "POST":
        form = ForumTopicForm(request.POST)
        if form.is_valid():
            topic.title = form.cleaned_data["title"]
            topic.content = form.cleaned_data["content"]
            topic.save()
            messages.success(request, "Topic updated successfully!")
            return redirect("forum_topic", category_slug=topic.category.slug, topic_id=topic.id)
    else:
        form = ForumTopicForm(initial={"title": topic.title, "content": topic.content})

    return render(
        request,
        "web/forum/create_topic.html",
        {"form": form, "category": topic.category, "is_edit": True, "topic": topic},
    )


def get_course_calendar(request, slug):
    """AJAX endpoint to get calendar data for a course."""
    course = get_object_or_404(Course, slug=slug)
    today = timezone.now().date()
    calendar_weeks = []

    # Get current month and year from query parameters
    year = int(request.GET.get("year", today.year))
    month = int(request.GET.get("month", today.month))
    current_month = timezone.datetime(year, month, 1).date()

    # Get previous and next month for navigation
    if month == 1:
        prev_month = {"year": year - 1, "month": 12}
    else:
        prev_month = {"year": year, "month": month - 1}

    if month == 12:
        next_month = {"year": year + 1, "month": 1}
    else:
        next_month = {"year": year, "month": month + 1}

    # Get sessions for the current month
    month_sessions = course.sessions.filter(start_time__year=year, start_time__month=month).order_by("start_time")

    # Generate calendar data
    cal = calendar.monthcalendar(year, month)

    for week in cal:
        calendar_week = []
        for day in week:
            if day == 0:
                calendar_week.append({"date": None, "has_session": False, "is_today": False})
            else:
                date = timezone.datetime(year, month, day).date()
                sessions_on_day = [s for s in month_sessions if s.start_time.date() == date]
                calendar_week.append(
                    {
                        "date": date.isoformat() if date else None,
                        "has_session": bool(sessions_on_day),
                        "is_today": date == today,
                    }
                )
        calendar_weeks.append(calendar_week)

    data = {
        "calendar_weeks": calendar_weeks,
        "current_month": current_month.strftime("%B %Y"),
        "prev_month": prev_month,
        "next_month": next_month,
    }

    return JsonResponse(data)


@login_required
def create_calendar(request):
    if request.method == "POST":
        title = request.POST.get("title")
        description = request.POST.get("description")
        try:
            month = int(request.POST.get("month"))
            year = int(request.POST.get("year"))

            # Validate month is between 0-11
            if not 0 <= month <= 11:
                return JsonResponse({"success": False, "error": "Month must be between 0 and 11"}, status=400)

            calendar = EventCalendar.objects.create(
                title=title, description=description, creator=request.user, month=month, year=year
            )

            return JsonResponse({"success": True, "calendar_id": calendar.id, "share_token": calendar.share_token})
        except (ValueError, TypeError):
            return JsonResponse({"success": False, "error": "Invalid month or year"}, status=400)

    return render(request, "calendar/create.html")


def view_calendar(request, share_token):
    calendar = get_object_or_404(EventCalendar, share_token=share_token)
    return render(request, "calendar/view.html", {"calendar": calendar})


@require_POST
def add_time_slot(request, share_token):
    try:
        with transaction.atomic():
            calendar = get_object_or_404(EventCalendar, share_token=share_token)
            name = request.POST.get("name")
            day = int(request.POST.get("day"))
            start_time = request.POST.get("start_time")
            end_time = request.POST.get("end_time")

            # Create the time slot
            TimeSlot.objects.create(calendar=calendar, name=name, day=day, start_time=start_time, end_time=end_time)

            return JsonResponse({"success": True})
    except IntegrityError:
        return JsonResponse({"success": False, "error": "You already have a time slot for this day"}, status=400)
    except Exception as e:
        return JsonResponse({"success": False, "error": str(e)}, status=400)


@require_POST
def remove_time_slot(request, share_token):
    calendar = get_object_or_404(EventCalendar, share_token=share_token)
    name = request.POST.get("name")
    day = int(request.POST.get("day"))

    TimeSlot.objects.filter(calendar=calendar, name=name, day=day).delete()

    return JsonResponse({"success": True})


@require_GET
def get_calendar_data(request, share_token):
    calendar = get_object_or_404(EventCalendar, share_token=share_token)
    slots = TimeSlot.objects.filter(calendar=calendar)

    data = {
        "title": calendar.title,
        "description": calendar.description,
        "month": calendar.month,
        "year": calendar.year,
        "slots": [
            {
                "name": slot.name,
                "day": slot.day,
                "start_time": slot.start_time.strftime("%H:%M"),
                "end_time": slot.end_time.strftime("%H:%M"),
            }
            for slot in slots
        ],
    }

    return JsonResponse(data)


def system_status(request):
    """Check system status including SendGrid API connectivity and disk space usage."""
    status = {
        "sendgrid": {"status": "unknown", "message": "", "api_key_configured": False},
        "disk_space": {"status": "unknown", "message": "", "usage": {}},
        "timestamp": timezone.now(),
    }

    # Check SendGrid
    sendgrid_api_key = os.getenv("SENDGRID_PASSWORD")
    if sendgrid_api_key:
        status["sendgrid"]["api_key_configured"] = True
        try:
            print("Checking SendGrid API...")
            response = requests.get(
                "https://api.sendgrid.com/v3/user/account",
                headers={"Authorization": f"Bearer {sendgrid_api_key}"},
                timeout=5,
            )
            if response.status_code == 200:
                status["sendgrid"]["status"] = "ok"
                status["sendgrid"]["message"] = "Successfully connected to SendGrid API"
            else:
                status["sendgrid"]["status"] = "error"
                status["sendgrid"]["message"] = f"Unexpected response: {response.status_code}"
        except requests.exceptions.RequestException as e:
            status["sendgrid"]["status"] = "error"
            status["sendgrid"]["message"] = f"API Error: {str(e)}"
    else:
        status["sendgrid"]["status"] = "error"
        status["sendgrid"]["message"] = "SendGrid API key not configured"

    # Check disk space
    try:
        total, used, free = shutil.disk_usage("/")
        total_gb = total / (2**30)  # Convert to GB
        used_gb = used / (2**30)
        free_gb = free / (2**30)
        usage_percent = (used / total) * 100

        status["disk_space"]["usage"] = {
            "total_gb": round(total_gb, 2),
            "used_gb": round(used_gb, 2),
            "free_gb": round(free_gb, 2),
            "percent": round(usage_percent, 1),
        }

        # Set status based on usage percentage
        if usage_percent >= 90:
            status["disk_space"]["status"] = "error"
            status["disk_space"]["message"] = "Critical: Disk usage above 90%"
        elif usage_percent >= 80:
            status["disk_space"]["status"] = "warning"
            status["disk_space"]["message"] = "Warning: Disk usage above 80%"
        else:
            status["disk_space"]["status"] = "ok"
            status["disk_space"]["message"] = "Disk space usage is normal"
    except Exception as e:
        status["disk_space"]["status"] = "error"
        status["disk_space"]["message"] = f"Error checking disk space: {str(e)}"

    return render(request, "status.html", {"status": status})


@login_required
@teacher_required
def message_enrolled_students(request, slug):
    """Send an email to all enrolled students in a course."""
    course = get_object_or_404(Course, slug=slug, teacher=request.user)

    if request.method == "POST":
        title = request.POST.get("title")
        message = request.POST.get("message")

        if title and message:
            # Get all enrolled students
            enrolled_students = User.objects.filter(
                enrollments__course=course, enrollments__status="approved"
            ).distinct()

            # Send email to each student
            for student in enrolled_students:
                send_mail(
                    subject=f"[{course.title}] {title}",
                    message=message,
                    from_email=settings.DEFAULT_FROM_EMAIL,
                    recipient_list=[student.email],
                    fail_silently=True,
                )

            messages.success(request, "Email sent successfully to all enrolled students!")
            return redirect("course_detail", slug=slug)
        else:
            messages.error(request, "Both title and message are required!")

    return render(request, "courses/message_students.html", {"course": course})


def message_teacher(request, teacher_id):
    """Send a message to a teacher."""
    teacher = get_object_or_404(get_user_model(), id=teacher_id)
    if not teacher.profile.is_teacher:
        messages.error(request, "This user is not a teacher.")
        return redirect("index")

    if request.method == "POST":
        form = MessageTeacherForm(request.POST, user=request.user)
        if form.is_valid():
            # Prepare email content
            if request.user.is_authenticated:
                sender_name = request.user.get_full_name() or request.user.username
                sender_email = request.user.email
            else:
                sender_name = form.cleaned_data["name"]
                sender_email = form.cleaned_data["email"]

            # Send email to teacher
            context = {
                "sender_name": sender_name,
                "sender_email": sender_email,
                "message": form.cleaned_data["message"],
            }
            html_message = render_to_string("web/emails/teacher_message.html", context)

            try:
                send_mail(
                    subject=f"New message from {sender_name}",
                    message=form.cleaned_data["message"],
                    from_email=settings.DEFAULT_FROM_EMAIL,
                    recipient_list=[teacher.email],
                    html_message=html_message,
                )
                messages.success(request, "Your message has been sent successfully!")

                # Get the next URL from query params, default to course search if not provided
                next_url = request.GET.get("next")
                if next_url:
                    try:
                        return redirect("course_detail", slug=next_url)
                    except NoReverseMatch:
                        pass
                return redirect("course_search")
            except Exception as e:
                messages.error(request, f"Failed to send message: {str(e)}")
                return redirect("message_teacher", teacher_id=teacher_id)
    else:
        form = MessageTeacherForm(user=request.user)

    return render(
        request,
        "web/message_teacher.html",
        {
            "form": form,
            "teacher": teacher,
        },
    )


@login_required
def confirm_rolled_sessions(request, course_slug):
    """View for teachers to confirm rolled over session dates."""
    course = get_object_or_404(Course, slug=course_slug, teacher=request.user)

    # Get all rolled over but unconfirmed sessions
    rolled_sessions = course.sessions.filter(is_rolled_over=True, teacher_confirmed=False).order_by("start_time")

    if request.method == "POST":
        session_ids = request.POST.getlist("confirm_sessions")
        if session_ids:
            # Confirm selected sessions
            course.sessions.filter(id__in=session_ids).update(teacher_confirmed=True)
            messages.success(request, "Selected sessions have been confirmed.")

            # Reset rollover status for unselected sessions
            unselected_sessions = rolled_sessions.exclude(id__in=session_ids)
            for session in unselected_sessions:
                session.start_time = session.original_start_time
                session.end_time = session.original_end_time
                session.is_rolled_over = False
                session.save()

            messages.info(request, "Unselected sessions have been reset to their original dates.")

        return redirect("course_detail", slug=course_slug)

    return render(
        request,
        "courses/confirm_rolled_sessions.html",
        {
            "course": course,
            "rolled_sessions": rolled_sessions,
        },
    )


def feedback(request):
    if request.method == "POST":
        form = FeedbackForm(request.POST)
        if form.is_valid():
            # Send feedback notification to admin
            name = form.cleaned_data.get("name", "Anonymous")
            email = form.cleaned_data.get("email", "Not provided")
            description = form.cleaned_data["description"]

            # Send to Slack if webhook URL is configured
            if settings.SLACK_WEBHOOK_URL:
                message = f"*New Feedback*\nFrom: {name}\nEmail: {email}\n\n{description}"
                send_slack_message(message)

            messages.success(request, "Thank you for your feedback! We appreciate your input.")
            return redirect("feedback")
    else:
        form = FeedbackForm()

    return render(request, "feedback.html", {"form": form})


def content_dashboard(request):
    # Get current time and thresholds
    now = timezone.now()
    month_ago = now - timedelta(days=30)

    def get_status(date, threshold_days=None):
        if not date:
            return "neutral"
        if not threshold_days:
            return "success"
        threshold = now - timedelta(days=threshold_days)
        if date >= threshold:
            return "success"
        elif date >= (threshold - timedelta(days=threshold_days)):
            return "warning"
        return "danger"

    # Web traffic stats
    web_stats = {
        "total_views": WebRequest.objects.aggregate(total=Sum("count"))["total"] or 0,
        "unique_visitors": WebRequest.objects.values("ip_address").distinct().count(),
        "date": WebRequest.objects.order_by("-created").first().created if WebRequest.objects.exists() else None,
    }
    web_stats["status"] = get_status(web_stats["date"])

    # Generate traffic data for chart (last 30 days)
    traffic_data = []
    for i in range(30):
        date = now - timedelta(days=i)
        day_views = WebRequest.objects.filter(created__date=date.date()).aggregate(total=Sum("count"))["total"] or 0
        traffic_data.append({"date": date.strftime("%Y-%m-%d"), "views": day_views})
    traffic_data.reverse()  # Most recent last for chart

    # Blog stats
    blog_stats = {
        "posts": BlogPost.objects.filter(status="published").count(),
        "views": (WebRequest.objects.filter(path__startswith="/blog/").aggregate(total=Sum("count"))["total"] or 0),
        "date": (
            BlogPost.objects.filter(status="published").order_by("-published_at").first().published_at
            if BlogPost.objects.exists()
            else None
        ),
    }
    blog_stats["status"] = get_status(blog_stats["date"], 7)

    # Forum stats
    forum_stats = {
        "topics": ForumTopic.objects.count(),
        "replies": ForumReply.objects.count(),
        "date": ForumTopic.objects.order_by("-created_at").first().created_at if ForumTopic.objects.exists() else None,
    }
    forum_stats["status"] = get_status(forum_stats["date"], 1)  # 1 day threshold

    # Course stats
    course_stats = {
        "active": Course.objects.filter(status="published").count(),
        "students": Enrollment.objects.filter(status="approved").count(),
        "date": Course.objects.order_by("-created_at").first().created_at if Course.objects.exists() else None,
    }
    course_stats["status"] = get_status(course_stats["date"], 30)  # 1 month threshold

    # User stats
    user_stats = {
        "total": User.objects.count(),
        "active": User.objects.filter(last_login__gte=month_ago).count(),
        "date": User.objects.order_by("-date_joined").first().date_joined if User.objects.exists() else None,
    }

    def get_status(date, threshold_days):
        if not date:
            return "danger"
        days_since = (now - date).days
        if days_since > threshold_days * 2:
            return "danger"
        elif days_since > threshold_days:
            return "warning"
        return "success"

    # Calculate overall health score
    connected_platforms = 0
    healthy_platforms = 0
    platforms_data = [
        (blog_stats["date"], 7),  # Blog: 1 week threshold
        (forum_stats["date"], 7),  # Forum: 1 week threshold
        (course_stats["date"], 7),  # Courses: 1 week threshold
        (user_stats["date"], 7),  # Users: 1 week threshold
    ]

    for date, threshold in platforms_data:
        if date:
            connected_platforms += 1
            if get_status(date, threshold) != "danger":
                healthy_platforms += 1

    overall_score = int((healthy_platforms / max(connected_platforms, 1)) * 100)

    # Get social media stats
    social_stats = get_social_stats()
    content_data = {
        "blog": {
            "stats": blog_stats,
            "status": get_status(blog_stats["date"], 7),
            "date": blog_stats["date"],
        },
        "forum": {
            "stats": forum_stats,
            "status": get_status(forum_stats["date"], 7),
            "date": forum_stats["date"],
        },
        "courses": {
            "stats": course_stats,
            "status": get_status(course_stats["date"], 7),
            "date": course_stats["date"],
        },
        "users": {
            "stats": user_stats,
            "status": get_status(user_stats["date"], 7),
            "date": user_stats["date"],
        },
    }

    # Add social media stats
    content_data.update(social_stats)

    return render(
        request,
        "web/dashboard/content_status.html",
        {
            "content_data": content_data,
            "overall_score": overall_score,
            "web_stats": web_stats,
            "traffic_data": json.dumps(traffic_data),
            "blog_stats": blog_stats,
            "forum_stats": forum_stats,
            "course_stats": course_stats,
            "user_stats": user_stats,
        },
    )


def current_weekly_challenge(request):
    current_challenge = Challenge.objects.filter(start_date__lte=timezone.now(), end_date__gte=timezone.now()).first()
    # Check if the user has submitted the current challenge
    user_submission = None
    if request.user.is_authenticated and current_challenge:
        user_submission = ChallengeSubmission.objects.filter(user=request.user, challenge=current_challenge).first()

    return render(
        request,
        "web/current_weekly_challenge.html",
        {
            "current_challenge": current_challenge,
            "user_submission": user_submission,  # Pass the user's submission to the template
        },
    )


def challenge_detail(request, week_number):
    challenge = get_object_or_404(Challenge, week_number=week_number)
    submissions = ChallengeSubmission.objects.filter(challenge=challenge)
    # Check if the current user has submitted this challenge
    user_submission = None
    if request.user.is_authenticated:
        user_submission = ChallengeSubmission.objects.filter(user=request.user, challenge=challenge).first()

    return render(
        request,
        "web/challenge_detail.html",
        {"challenge": challenge, "submissions": submissions, "user_submission": user_submission},
    )


@login_required
def challenge_submit(request, week_number):
    challenge = get_object_or_404(Challenge, week_number=week_number)
    # Check if the user has already submitted this challenge
    existing_submission = ChallengeSubmission.objects.filter(user=request.user, challenge=challenge).first()

    if existing_submission:
        return redirect("challenge_detail", week_number=week_number)

    if request.method == "POST":
        form = ChallengeSubmissionForm(request.POST)
        if form.is_valid():
            submission = form.save(commit=False)
            submission.user = request.user
            submission.challenge = challenge
            submission.save()
            messages.success(request, "Your submission has been recorded!")
            return redirect("challenge_detail", week_number=week_number)
    else:
        form = ChallengeSubmissionForm()

    return render(request, "web/challenge_submit.html", {"challenge": challenge, "form": form})


@require_GET
def fetch_video_title(request):
    """
    Fetch video title from a URL with proper security measures to prevent SSRF attacks.
    """
    url = request.GET.get("url")
    if not url:
        return JsonResponse({"error": "URL parameter is required"}, status=400)

    # Validate URL
    try:
        parsed_url = urlparse(url)

        # Check for scheme - only allow http and https
        if parsed_url.scheme not in ["http", "https"]:
            return JsonResponse({"error": "Invalid URL scheme. Only HTTP and HTTPS are supported."}, status=400)

        # Check for private/internal IP addresses
        if parsed_url.netloc:
            hostname = parsed_url.netloc.split(":")[0]

            # Block localhost variations and common internal domains
            blocked_hosts = [
                "localhost",
                "127.0.0.1",
                "0.0.0.0",
                "internal",
                "intranet",
                "local",
                "lan",
                "corp",
                "private",
                "::1",
            ]

            if any(blocked in hostname.lower() for blocked in blocked_hosts):
                return JsonResponse({"error": "Access to internal networks is not allowed"}, status=403)

            # Resolve hostname to IP and check if it's private
            try:
                ip_address = socket.gethostbyname(hostname)
                ip_obj = ipaddress.ip_address(ip_address)

                # Check if the IP is private/internal
                if ip_obj.is_private or ip_obj.is_loopback or ip_obj.is_link_local or ip_obj.is_multicast:
                    return JsonResponse({"error": "Access to internal/private networks is not allowed"}, status=403)
            except (socket.gaierror, ValueError):
                # If hostname resolution fails or IP parsing fails, continue
                pass

    except Exception as e:
        return JsonResponse({"error": f"Invalid URL format: {str(e)}"}, status=400)

    # Set a timeout to prevent hanging requests
    timeout = 5  # seconds

    try:
        # Only allow HEAD and GET methods with limited redirects
        response = requests.get(
            url,
            timeout=timeout,
            allow_redirects=True,
            headers={
                "User-Agent": "Educational-Website-Validator/1.0",
            },
        )
        response.raise_for_status()

        # Extract title from response headers or content
        title = response.headers.get("title", "")
        if not title:
            # Try to extract title from HTML content
            content = response.text
            title_match = re.search(r"<title>(.*?)</title>", content)
            title = title_match.group(1) if title_match else "Untitled Video"

            # Sanitize the title
            title = html.escape(title)

        return JsonResponse({"title": title})

    except requests.RequestException:
        return JsonResponse({"error": "Failed to fetch video title:"}, status=500)


def get_referral_stats():
    """Get statistics for top referrers."""
    return (
        Profile.objects.annotate(
            total_signups=Count("referrals"),
            total_enrollments=Count(
                "referrals__user__enrollments", filter=Q(referrals__user__enrollments__status="approved")
            ),
            total_clicks=Count(
                "referrals__user__webrequest", filter=Q(referrals__user__webrequest__path__contains="ref=")
            ),
        )
        .filter(total_signups__gt=0)
        .order_by("-total_signups")[:10]
    )


def referral_leaderboard(request):
    """Display the referral leaderboard."""
    top_referrers = get_referral_stats()
    return render(request, "web/referral_leaderboard.html", {"top_referrers": top_referrers})


# Goods Views
class GoodsListView(LoginRequiredMixin, generic.ListView):
    model = Goods
    template_name = "goods/goods_list.html"
    context_object_name = "products"

    def get_queryset(self):
        return Goods.objects.filter(storefront__teacher=self.request.user)


class GoodsDetailView(LoginRequiredMixin, generic.DetailView):
    model = Goods
    template_name = "goods/goods_detail.html"
    context_object_name = "product"

    def get_object(self):
        return get_object_or_404(Goods, pk=self.kwargs["pk"])


class GoodsCreateView(LoginRequiredMixin, UserPassesTestMixin, generic.CreateView):
    model = Goods
    form_class = GoodsForm
    template_name = "goods/goods_form.html"

    def test_func(self):
        return hasattr(self.request.user, "storefront")

    def form_valid(self, form):
        form.instance.storefront = self.request.user.storefront
        images = self.request.FILES.getlist("images")
        product_type = form.cleaned_data.get("product_type")

        # Validate digital product images
        if product_type == "digital" and not images:
            form.add_error(None, "Digital products require at least one image")
            return self.form_invalid(form)

        # Validate image constraints
        if len(images) > 8:
            form.add_error(None, "Maximum 8 images allowed")
            return self.form_invalid(form)

        for img in images:
            if img.size > 5 * 1024 * 1024:
                form.add_error(None, f"{img.name} exceeds 5MB size limit")
                return self.form_invalid(form)

        # Save main product first
        super().form_valid(form)

        # Save images after product creation
        for image_file in images:
            ProductImage.objects.create(goods=self.object, image=image_file)

        return render(self.request, "goods/goods_create_success.html", {"product": self.object})

    def form_invalid(self, form):
        messages.error(self.request, f"Creation failed: {form.errors.as_text()}")
        return super().form_invalid(form)

    def get_success_url(self):
        return reverse("goods_list")


class GoodsUpdateView(LoginRequiredMixin, UserPassesTestMixin, generic.UpdateView):
    model = Goods
    form_class = GoodsForm
    template_name = "goods/goods_update.html"

    # Filter by user's products only
    def get_queryset(self):
        return Goods.objects.filter(storefront__teacher=self.request.user)

    # Verify ownership
    def test_func(self):
        return self.get_object().storefront.teacher == self.request.user

    def get_success_url(self):
        return reverse("goods_list")


class GoodsDeleteView(LoginRequiredMixin, UserPassesTestMixin, DeleteView):
    model = Goods
    template_name = "goods/goods_confirm_delete.html"
    success_url = reverse_lazy("goods_list")

    def test_func(self):
        return self.request.user == self.get_object().storefront.teacher


@login_required
def add_goods_to_cart(request, pk):
    product = get_object_or_404(Goods, pk=pk)
    # Prevent adding out-of-stock items
    if product.stock is None or product.stock <= 0:
        messages.error(request, f"{product.name} is out of stock and cannot be added to cart.")
        return redirect("goods_detail", pk=pk)  # Redirect back to product page

    cart, created = Cart.objects.get_or_create(user=request.user)
    cart_item, created = CartItem.objects.get_or_create(cart=cart, goods=product)

    if created:
        messages.success(request, f"{product.name} added to cart.")
    else:
        messages.info(request, f"{product.name} is already in your cart.")

    return redirect("cart_view")


class GoodsListingView(ListView):
    model = Goods
    template_name = "goods/goods_listing.html"
    context_object_name = "products"
    paginate_by = 15

    def get_queryset(self):
        queryset = Goods.objects.all()
        store_name = self.request.GET.get("store_name")
        product_type = self.request.GET.get("product_type")
        category = self.request.GET.get("category")
        min_price = self.request.GET.get("min_price")
        max_price = self.request.GET.get("max_price")

        if store_name:
            queryset = queryset.filter(storefront__name__icontains=store_name)
        if product_type:
            queryset = queryset.filter(product_type=product_type)
        if category:
            queryset = queryset.filter(category__icontains=category)
        if min_price:
            queryset = queryset.filter(price__gte=min_price)
        if max_price:
            queryset = queryset.filter(price__lte=max_price)

        return queryset

    def get_context_data(self, **kwargs):
        context = super().get_context_data(**kwargs)
        context["store_names"] = Storefront.objects.values_list("name", flat=True).distinct()
        context["categories"] = Goods.objects.values_list("category", flat=True).distinct()
    
    # Get maximum price and round up to the nearest tenth (multiple of 10)
        max_price_value = Goods.objects.aggregate(Max("price"))["price__max"]
        if max_price_value is not None:
            context["max_price"] = math.ceil(max_price_value / 10) * 10
        else:
            context["max_price"] = 100  # Default if no products exist
    
        return context


# Order Management
class OrderManagementView(LoginRequiredMixin, UserPassesTestMixin, generic.ListView):
    model = Order
    template_name = "orders/order_management.html"
    context_object_name = "orders"
    paginate_by = 20

    def test_func(self):
        storefront = get_object_or_404(Storefront, store_slug=self.kwargs["store_slug"])
        return self.request.user == storefront.teacher

    def get_queryset(self):
        queryset = Order.objects.filter(items__goods__storefront__store_slug=self.kwargs["store_slug"]).distinct()

        # Get status from request and filter
        selected_status = self.request.GET.get("status")
        if selected_status and selected_status != "all":
            queryset = queryset.filter(status=selected_status)

        return queryset

    def get_context_data(self, **kwargs):
        context = super().get_context_data(**kwargs)
        context["statuses"] = Order.STATUS_CHOICES  # Directly from model
        context["selected_status"] = self.request.GET.get("status", "")
        return context


class OrderDetailView(LoginRequiredMixin, generic.DetailView):
    model = Order
    template_name = "orders/order_detail.html"
    context_object_name = "order"


@login_required
@require_POST
def update_order_status(request, item_id):
    order = get_object_or_404(Order, id=item_id, user=request.user)
    new_status = request.POST.get("status").lower()  # Convert to lowercase for consistency

    # Define allowed statuses inside the function
    VALID_STATUSES = ["draft", "pending", "processing", "shipped", "completed", "cancelled", "refunded"]

    if new_status not in VALID_STATUSES:
        messages.error(request, "Invalid status.")
        return redirect("order_detail", pk=item_id)

    order.status = new_status
    order.save()
    messages.success(request, "Order status updated successfully.")
    return redirect("order_detail", pk=item_id)


# Analytics
class StoreAnalyticsView(LoginRequiredMixin, UserPassesTestMixin, generic.TemplateView):
    template_name = "analytics/analytics_dashboard.html"

    def test_func(self):
        storefront = get_object_or_404(Storefront, store_slug=self.kwargs["store_slug"])
        return self.request.user == storefront.teacher

    def get_context_data(self, **kwargs):
        context = super().get_context_data(**kwargs)
        storefront = get_object_or_404(Storefront, store_slug=self.kwargs["store_slug"])

        # Store-specific analytics
        orders = Order.objects.filter(storefront=storefront, status="completed")

        context.update(
            {
                "total_sales": orders.count(),
                "total_revenue": orders.aggregate(Sum("total_price"))["total_price__sum"] or 0,
                "top_products": OrderItem.objects.filter(order__storefront=storefront)
                .values("goods__name")
                .annotate(total_sold=Sum("quantity"))
                .order_by("-total_sold")[:5],
                "storefront": storefront,
            }
        )
        return context


class AdminMerchAnalyticsView(LoginRequiredMixin, UserPassesTestMixin, generic.TemplateView):
    template_name = "analytics/admin_analytics.html"

    def test_func(self):
        return self.request.user.is_staff

    def get_context_data(self, **kwargs):
        context = super().get_context_data(**kwargs)

        # Platform-wide analytics
        context.update(
            {
                "total_sales": Order.objects.filter(status="completed").count(),
                "total_revenue": Order.objects.filter(status="completed").aggregate(Sum("total_price"))[
                    "total_price__sum"
                ]
                or 0,
                "top_storefronts": Storefront.objects.annotate(total_sales=Count("goods__orderitem")).order_by(
                    "-total_sales"
                )[:5],
            }
        )
        return context


@login_required
def sales_analytics(request):
    """View for displaying sales analytics."""
    storefront = get_object_or_404(Storefront, teacher=request.user)

    # Get completed orders for this storefront
    orders = Order.objects.filter(storefront=storefront, status="completed")

    # Calculate metrics
    total_revenue = orders.aggregate(total=Sum("total_price"))["total"] or 0
    total_orders = orders.count()

    # Placeholder conversion rate (to be implemented properly later)
    conversion_rate = 0.00  # Temporary placeholder

    # Best selling products
    best_selling_products = (
        OrderItem.objects.filter(order__storefront=storefront)
        .values("goods__name")
        .annotate(total_sold=Sum("quantity"))
        .order_by("-total_sold")[:5]
    )

    context = {
        "total_revenue": total_revenue,
        "total_orders": total_orders,
        "conversion_rate": conversion_rate,
        "best_selling_products": best_selling_products,
    }
    return render(request, "analytics/analytics_dashboard.html", context)


@login_required
def sales_data(request):
    # Get the user's storefront
    storefront = get_object_or_404(Storefront, teacher=request.user)

    # Define valid statuses for metrics (e.g., include "completed" and "shipped")
    valid_statuses = ["completed", "shipped"]
    orders = Order.objects.filter(storefront=storefront, status__in=valid_statuses)

    # Calculate total revenue
    total_revenue = orders.aggregate(total=Sum("total_price"))["total"] or 0

    # Calculate total orders
    total_orders = orders.count()

    # Calculate conversion rate (orders / visits * 100)
    total_visits = WebRequest.objects.filter(path__contains="ref=").count()  # Adjust based on visit tracking
    conversion_rate = (total_orders / total_visits * 100) if total_visits > 0 else 0.00

    # Get best-selling products
    best_selling_products = (
        OrderItem.objects.filter(order__storefront=storefront, order__status__in=valid_statuses)
        .values("goods__name")
        .annotate(total_sold=Sum("quantity"))
        .order_by("-total_sold")[:5]
    )

    # Prepare response data
    data = {
        "total_revenue": float(total_revenue),
        "total_orders": total_orders,
        "conversion_rate": round(conversion_rate, 2),
        "best_selling_products": list(best_selling_products),
    }
    return JsonResponse(data)


class StorefrontCreateView(LoginRequiredMixin, CreateView):
    model = Storefront
    form_class = StorefrontForm
    template_name = "storefront/storefront_form.html"
    success_url = "/dashboard/teacher/"

    def dispatch(self, request, *args, **kwargs):
        if Storefront.objects.filter(teacher=request.user).exists():
            return redirect("storefront_update", store_slug=request.user.storefront.store_slug)
        return super().dispatch(request, *args, **kwargs)

    def form_valid(self, form):
        form.instance.teacher = self.request.user  # Set the teacher field to the current user
        return super().form_valid(form)


class StorefrontUpdateView(LoginRequiredMixin, UpdateView):
    model = Storefront
    form_class = StorefrontForm
    template_name = "storefront/storefront_form.html"
    success_url = "/dashboard/teacher/"

    def get_object(self):
        return get_object_or_404(Storefront, teacher=self.request.user)


class StorefrontDetailView(LoginRequiredMixin, generic.DetailView):
    model = Storefront
    template_name = "storefront/storefront_detail.html"
    context_object_name = "storefront"

    def get_object(self):
        return get_object_or_404(Storefront, store_slug=self.kwargs["store_slug"])


def success_story_list(request):
    """View for listing published success stories."""
    success_stories = SuccessStory.objects.filter(status="published").order_by("-published_at")

    # Paginate results
    paginator = Paginator(success_stories, 9)  # 9 stories per page
    page_number = request.GET.get("page", 1)
    page_obj = paginator.get_page(page_number)

    context = {
        "success_stories": page_obj,
        "is_paginated": paginator.num_pages > 1,
        "page_obj": page_obj,
    }
    return render(request, "success_stories/list.html", context)


def success_story_detail(request, slug):
    """View for displaying a single success story."""
    success_story = get_object_or_404(SuccessStory, slug=slug, status="published")

    # Get related success stories (same author or similar content)
    related_stories = (
        SuccessStory.objects.filter(status="published").exclude(id=success_story.id).order_by("-published_at")[:3]
    )

    context = {
        "success_story": success_story,
        "related_stories": related_stories,
    }
    return render(request, "success_stories/detail.html", context)


@login_required
def create_success_story(request):
    """View for creating a new success story."""
    if request.method == "POST":
        form = SuccessStoryForm(request.POST, request.FILES)
        if form.is_valid():
            success_story = form.save(commit=False)
            success_story.author = request.user
            success_story.save()
            messages.success(request, "Success story created successfully!")
            return redirect("success_story_detail", slug=success_story.slug)
    else:
        form = SuccessStoryForm()

    context = {
        "form": form,
    }
    return render(request, "success_stories/create.html", context)


@login_required
def edit_success_story(request, slug):
    """View for editing an existing success story."""
    success_story = get_object_or_404(SuccessStory, slug=slug, author=request.user)

    if request.method == "POST":
        form = SuccessStoryForm(request.POST, request.FILES, instance=success_story)
        if form.is_valid():
            form.save()
            messages.success(request, "Success story updated successfully!")
            return redirect("success_story_detail", slug=success_story.slug)
    else:
        form = SuccessStoryForm(instance=success_story)

    context = {
        "form": form,
        "success_story": success_story,
        "is_edit": True,
    }
    return render(request, "success_stories/create.html", context)


@login_required
def delete_success_story(request, slug):
    """View for deleting a success story."""
    success_story = get_object_or_404(SuccessStory, slug=slug, author=request.user)

    if request.method == "POST":
        success_story.delete()
        messages.success(request, "Success story deleted successfully!")
        return redirect("success_story_list")

    context = {
        "success_story": success_story,
    }
    return render(request, "success_stories/delete_confirm.html", context)


def gsoc_landing_page(request):
    """
    Renders the GSOC landing page with top GitHub contributors
    based on merged pull requests
    """
    import logging

    import requests
    from django.conf import settings

    # Initialize an empty list for contributors in case the GitHub API call fails
    top_contributors = []

    # GitHub API URL for the education-website repository
    github_repo_url = "https://api.github.com/repos/alphaonelabs/education-website"

    # Users to exclude from the contributor list (bots and automated users)
    excluded_users = ["A1L13N", "dependabot[bot]"]

    try:
        # Fetch contributors from GitHub API
        headers = {}
        # Check if GitHub token is configured
        if hasattr(settings, "GITHUB_TOKEN") and settings.GITHUB_TOKEN:
            headers["Authorization"] = f"token {settings.GITHUB_TOKEN}"

        # Get all closed pull requests - we'll filter for merged ones in code
        # The GitHub API doesn't have a direct 'merged' filter in the query params
        # so we get all closed PRs and then check the 'merged_at' field
        pull_requests_response = requests.get(
            f"{github_repo_url}/pulls",
            params={
                "state": "closed",  # closed PRs could be either merged or just closed
                "sort": "updated",
                "direction": "desc",
                "per_page": 100,
            },
            headers=headers,
            timeout=5,
        )

        # Check for rate limiting
        if pull_requests_response.status_code == 403 and "X-RateLimit-Remaining" in pull_requests_response.headers:
            remaining = pull_requests_response.headers.get("X-RateLimit-Remaining")
            if remaining == "0":
                reset_time = int(pull_requests_response.headers.get("X-RateLimit-Reset", 0))
                reset_datetime = time.strftime("%Y-%m-%d %H:%M:%S", time.localtime(reset_time))
                logging.warning(f"GitHub API rate limit exceeded. Resets at {reset_datetime}")

        if pull_requests_response.status_code == 200:
            pull_requests = pull_requests_response.json()

            # Create a map of contributors with their PR count
            contributor_stats = defaultdict(
                lambda: {"merged_pr_count": 0, "avatar_url": "", "profile_url": "", "prs_url": ""}
            )

            # Process each pull request
            for pr in pull_requests:
                # Check if the PR was merged
                if pr.get("merged_at"):
                    username = pr["user"]["login"]

                    # Skip excluded users
                    if username in excluded_users:
                        continue

                    contributor_stats[username]["merged_pr_count"] += 1
                    contributor_stats[username]["avatar_url"] = pr["user"]["avatar_url"]
                    contributor_stats[username]["profile_url"] = pr["user"]["html_url"]
                    # Add a direct link to the user's PRs for this repository
                    base_url = "https://github.com/alphaonelabs/education-website/pulls"
                    query = f"?q=is:pr+author:{username}+is:merged"
                    contributor_stats[username]["prs_url"] = base_url + query
                    contributor_stats[username]["username"] = username

            # Convert to list and sort by PR count
            top_contributors = [v for k, v in contributor_stats.items()]
            top_contributors.sort(key=lambda x: x["merged_pr_count"], reverse=True)

            # Get top 10 contributors
            top_contributors = top_contributors[:10]

    except Exception as e:
        logging.error(f"Error fetching GitHub contributors: {str(e)}")

    context = {"top_contributors": top_contributors}

    return render(request, "gsoc_landing_page.html", context)


def whiteboard(request):
    return render(request, "whiteboard.html")


def meme_list(request):
    memes = Meme.objects.all().order_by("-created_at")
    subjects = Subject.objects.filter(memes__isnull=False).distinct()
    # Filter by subject if provided
    subject_filter = request.GET.get("subject")
    if subject_filter:
        memes = memes.filter(subject__slug=subject_filter)
    paginator = Paginator(memes, 12)  # Show 12 memes per page
    page_number = request.GET.get("page", 1)
    page_obj = paginator.get_page(page_number)

    return render(request, "memes.html", {"memes": page_obj, "subjects": subjects, "selected_subject": subject_filter})


@login_required
def add_meme(request):
    if request.method == "POST":
        form = MemeForm(request.POST, request.FILES)
        if form.is_valid():
            meme = form.save(commit=False)  # The form handles subject creation logic internally
            meme.uploader = request.user
            meme.save()
            messages.success(request, "Your meme has been uploaded successfully!")
            return redirect("meme_list")
    else:
        form = MemeForm()
    subjects = Subject.objects.all().order_by("name")
    return render(request, "add_meme.html", {"form": form, "subjects": subjects})


@login_required
@teacher_required
def add_student_to_course(request, slug):
    course = get_object_or_404(Course, slug=slug)
    if course.teacher != request.user:
        return HttpResponseForbidden("You are not authorized to enroll students in this course.")
    if request.method == "POST":
        form = StudentEnrollmentForm(request.POST)
        if form.is_valid():
            first_name = form.cleaned_data["first_name"]
            last_name = form.cleaned_data["last_name"]
            email = form.cleaned_data["email"]

            # Check if a user with this email already exists.
            if User.objects.filter(email=email).exists():
                form.add_error("email", "A user with this email already exists.")
            else:
                # Generate a username by combining the first name and the email prefix.
                email_prefix = email.split("@")[0]
                generated_username = f"{first_name}_{email_prefix}".lower()

                # Ensure the username is unique; if not, append a random string.
                while User.objects.filter(username=generated_username).exists():
                    generated_username = f"{generated_username}{get_random_string(4)}"
                # Create a new student account with an auto-generated password.
                random_password = get_random_string(10)
                try:
                    student = User.objects.create_user(
                        username=generated_username,
                        email=email,
                        password=random_password,
                        first_name=first_name,
                        last_name=last_name,
                    )
                    # Mark the new user as a student (not a teacher).
                    student.profile.is_teacher = False
                    student.profile.save()

                    # Enroll the new student in the course if not already enrolled.
                    if Enrollment.objects.filter(course=course, student=student).exists():
                        form.add_error(None, "Student is already enrolled.")
                    else:
                        Enrollment.objects.create(course=course, student=student, status="approved")
                        messages.success(request, f"{first_name} {last_name} has been enrolled in the course.")

                        # Send enrollment notification and password reset link to student
                        reset_link = request.build_absolute_uri(reverse("account_reset_password"))
                        context = {
                            "student": student,
                            "course": course,
                            "teacher": request.user,
                            "reset_link": reset_link,
                        }
                        html_message = render_to_string("emails/student_enrollment.html", context)
                        send_mail(
                            f"You have been enrolled in {course.title}",
                            f"You have been enrolled in {course.title} by\
                                {request.user.get_full_name() or request.user.username}. "
                            f"Please visit {reset_link} to set your password.",
                            settings.DEFAULT_FROM_EMAIL,
                            [email],
                            html_message=html_message,
                            fail_silently=False,
                        )
                        return redirect("course_detail", slug=course.slug)
                except IntegrityError:
                    form.add_error(None, "Failed to create user account. Please try again.")
    else:
        form = StudentEnrollmentForm()

    return render(request, "courses/add_student.html", {"form": form, "course": course})


def donate(request):
    """Display the donation page with options for one-time donations and subscriptions."""
    # Get recent public donations to display
    recent_donations = Donation.objects.filter(status="completed", anonymous=False).order_by("-created_at")[:5]

    # Calculate total donations
    total_donations = Donation.objects.filter(status="completed").aggregate(total=Sum("amount"))["total"] or 0

    # Get donation amounts for the preset buttons
    donation_amounts = [5, 10, 25, 50, 100]

    context = {
        "stripe_public_key": settings.STRIPE_PUBLISHABLE_KEY,
        "recent_donations": recent_donations,
        "total_donations": total_donations,
        "donation_amounts": donation_amounts,
    }

    return render(request, "donate.html", context)


@login_required
def create_donation_payment_intent(request):
    """Create a payment intent for a one-time donation."""
    if request.method != "POST":
        return JsonResponse({"error": "Invalid request method"}, status=400)

    try:
        data = json.loads(request.body)
        amount = data.get("amount")
        message = data.get("message", "")
        anonymous = data.get("anonymous", False)

        if not amount or float(amount) <= 0:
            return JsonResponse({"error": "Invalid donation amount"}, status=400)

        # Convert amount to cents for Stripe
        amount_cents = int(float(amount) * 100)

        # Create a payment intent
        intent = stripe.PaymentIntent.create(
            amount=amount_cents,
            currency="usd",
            metadata={
                "donation_type": "one_time",
                "user_id": request.user.id,
                "message": message[:100] if message else "",  # Limit message length
                "anonymous": "true" if anonymous else "false",
            },
        )

        # Create a donation record
        donation = Donation.objects.create(
            user=request.user,
            email=request.user.email,
            amount=amount,
            donation_type="one_time",
            status="pending",
            stripe_payment_intent_id=intent.id,
            message=message,
            anonymous=anonymous,
        )

        return JsonResponse(
            {
                "clientSecret": intent.client_secret,
                "donation_id": donation.id,
            }
        )

    except Exception as e:
        return JsonResponse({"error": str(e)}, status=400)


@login_required
def create_donation_subscription(request):
    """Create a subscription for recurring donations."""
    if request.method != "POST":
        return JsonResponse({"error": "Invalid request method"}, status=400)

    try:
        data = json.loads(request.body)
        amount = data.get("amount")
        message = data.get("message", "")
        anonymous = data.get("anonymous", False)
        payment_method_id = data.get("payment_method_id")

        if not amount or float(amount) <= 0:
            return JsonResponse({"error": "Invalid donation amount"}, status=400)

        if not payment_method_id:
            return JsonResponse({"error": "Payment method is required"}, status=400)

        # Convert amount to cents for Stripe
        amount_cents = int(float(amount) * 100)

        # Check if user already has a Stripe customer ID
        customer_id = None
        if hasattr(request.user, "profile") and request.user.profile.stripe_customer_id:
            customer_id = request.user.profile.stripe_customer_id

        # Create or get customer
        if customer_id:
            customer = stripe.Customer.retrieve(customer_id)
        else:
            customer = stripe.Customer.create(
                email=request.user.email,
                name=request.user.get_full_name() or request.user.username,
                payment_method=payment_method_id,
                invoice_settings={"default_payment_method": payment_method_id},
            )

            # Save customer ID to user profile
            if hasattr(request.user, "profile"):
                request.user.profile.stripe_customer_id = customer.id
                request.user.profile.save()

        # Create a subscription product and price if they don't exist
        # Note: In a production environment, you might want to create these
        # products and prices in the Stripe dashboard and reference them here
        product = stripe.Product.create(
            name=f"Monthly Donation - ${amount}",
            type="service",
        )

        price = stripe.Price.create(
            product=product.id,
            unit_amount=amount_cents,
            currency="usd",
            recurring={"interval": "month"},
        )

        # Create the subscription
        subscription = stripe.Subscription.create(
            customer=customer.id,
            items=[{"price": price.id}],
            payment_behavior="default_incomplete",
            expand=["latest_invoice.payment_intent"],
            metadata={
                "donation_type": "subscription",
                "user_id": request.user.id,
                "message": message[:100] if message else "",
                "anonymous": "true" if anonymous else "false",
                "amount": amount,
            },
        )

        # Create a donation record
        donation = Donation.objects.create(
            user=request.user,
            email=request.user.email,
            amount=amount,
            donation_type="subscription",
            status="pending",
            stripe_subscription_id=subscription.id,
            stripe_customer_id=customer.id,
            message=message,
            anonymous=anonymous,
        )

        return JsonResponse(
            {
                "subscription_id": subscription.id,
                "client_secret": subscription.latest_invoice.payment_intent.client_secret,
                "donation_id": donation.id,
            }
        )

    except Exception as e:
        return JsonResponse({"error": str(e)}, status=400)


@csrf_exempt
def donation_webhook(request):
    """Handle Stripe webhooks for donations."""
    payload = request.body
    sig_header = request.META.get("HTTP_STRIPE_SIGNATURE")

    try:
        event = stripe.Webhook.construct_event(payload, sig_header, settings.STRIPE_WEBHOOK_SECRET)
    except ValueError:
        # Invalid payload
        return HttpResponse(status=400)
    except stripe.error.SignatureVerificationError:
        # Invalid signature
        return HttpResponse(status=400)

    # Handle payment intent events
    if event.type == "payment_intent.succeeded":
        payment_intent = event.data.object
        handle_successful_donation_payment(payment_intent)
    elif event.type == "payment_intent.payment_failed":
        payment_intent = event.data.object
        handle_failed_donation_payment(payment_intent)

    # Handle subscription events
    elif event.type == "customer.subscription.created":
        subscription = event.data.object
        handle_subscription_created(subscription)
    elif event.type == "customer.subscription.updated":
        subscription = event.data.object
        handle_subscription_updated(subscription)
    elif event.type == "customer.subscription.deleted":
        subscription = event.data.object
        handle_subscription_cancelled(subscription)
    elif event.type == "invoice.payment_succeeded":
        invoice = event.data.object
        handle_invoice_paid(invoice)
    elif event.type == "invoice.payment_failed":
        invoice = event.data.object
        handle_invoice_failed(invoice)

    return HttpResponse(status=200)


def handle_successful_donation_payment(payment_intent):
    """Handle successful one-time donation payments."""
    try:
        # Find the donation by payment intent ID
        donation = Donation.objects.get(stripe_payment_intent_id=payment_intent.id)
        donation.status = "completed"
        donation.save()

        # Send thank you email
        send_donation_thank_you_email(donation)

    except Donation.DoesNotExist:
        # This might be a payment for something else
        pass


def handle_failed_donation_payment(payment_intent):
    """Handle failed one-time donation payments."""
    try:
        # Find the donation by payment intent ID
        donation = Donation.objects.get(stripe_payment_intent_id=payment_intent.id)
        donation.status = "failed"
        donation.save()

    except Donation.DoesNotExist:
        # This might be a payment for something else
        pass


def handle_subscription_created(subscription):
    """Handle newly created subscriptions."""
    try:
        # Find the donation by subscription ID
        donation = Donation.objects.get(stripe_subscription_id=subscription.id)

        # Update status based on subscription status
        if subscription.status == "active":
            donation.status = "completed"
        elif subscription.status == "incomplete":
            donation.status = "pending"
        elif subscription.status == "canceled":
            donation.status = "cancelled"

        donation.save()

    except Donation.DoesNotExist:
        # This might be a subscription for something else
        pass


def handle_subscription_updated(subscription):
    """Handle subscription updates."""
    try:
        # Find the donation by subscription ID
        donation = Donation.objects.get(stripe_subscription_id=subscription.id)

        # Update status based on subscription status
        if subscription.status == "active":
            donation.status = "completed"
        elif subscription.status == "past_due":
            donation.status = "pending"
        elif subscription.status == "canceled":
            donation.status = "cancelled"

        donation.save()

    except Donation.DoesNotExist:
        # This might be a subscription for something else
        pass


def handle_subscription_cancelled(subscription):
    """Handle cancelled subscriptions."""
    try:
        # Find the donation by subscription ID
        donation = Donation.objects.get(stripe_subscription_id=subscription.id)
        donation.status = "cancelled"
        donation.save()

    except Donation.DoesNotExist:
        # This might be a subscription for something else
        pass


def handle_invoice_paid(invoice):
    """Handle successful subscription invoice payments."""
    if invoice.subscription:
        try:
            # Find the donation by subscription ID
            donation = Donation.objects.get(stripe_subscription_id=invoice.subscription)

            # Create a new donation record for this payment
            Donation.objects.create(
                user=donation.user,
                email=donation.email,
                amount=donation.amount,
                donation_type="subscription",
                status="completed",
                stripe_subscription_id=donation.stripe_subscription_id,
                stripe_customer_id=donation.stripe_customer_id,
                message=donation.message,
                anonymous=donation.anonymous,
            )

            # Send thank you email
            send_donation_thank_you_email(donation)

        except Donation.DoesNotExist:
            # This might be a subscription for something else
            pass


def handle_invoice_failed(invoice):
    """Handle failed subscription invoice payments."""
    if invoice.subscription:
        try:
            # Find the donation by subscription ID
            donation = Donation.objects.get(stripe_subscription_id=invoice.subscription)

            # Create a new donation record for this failed payment
            Donation.objects.create(
                user=donation.user,
                email=donation.email,
                amount=donation.amount,
                donation_type="subscription",
                status="failed",
                stripe_subscription_id=donation.stripe_subscription_id,
                stripe_customer_id=donation.stripe_customer_id,
                message=donation.message,
                anonymous=donation.anonymous,
            )

        except Donation.DoesNotExist:
            # This might be a subscription for something else
            pass


def send_donation_thank_you_email(donation):
    """Send a thank you email for donations."""
    subject = "Thank You for Your Donation!"
    from_email = settings.DEFAULT_FROM_EMAIL
    to_email = donation.email

    # Prepare context for email template
    context = {
        "donation": donation,
        "site_name": settings.SITE_NAME,
    }

    # Render email template
    html_message = render_to_string("emails/donation_thank_you.html", context)
    plain_message = strip_tags(html_message)

    # Send email
    send_mail(subject, plain_message, from_email, [to_email], html_message=html_message)


def donation_success(request):
    """Display a success page after a successful donation."""
    donation_id = request.GET.get("donation_id")

    if donation_id:
        try:
            donation = Donation.objects.get(id=donation_id)
            context = {
                "donation": donation,
            }
            return render(request, "donation_success.html", context)
        except Donation.DoesNotExist:
            pass

    # If no valid donation ID, redirect to the donate page
    return redirect("donate")


def donation_cancel(request):
    """Handle donation cancellation."""
    return redirect("donate")


def educational_videos_list(request):
    """View for listing educational videos with optional category filtering."""
    # Get category filter from query params
    selected_category = request.GET.get("category")

    # Base queryset
    videos = EducationalVideo.objects.select_related("uploader", "category").order_by("-uploaded_at")

    # Apply category filter if provided
    if selected_category:
        videos = videos.filter(category__slug=selected_category)
        selected_category_obj = get_object_or_404(Subject, slug=selected_category)
        selected_category_display = selected_category_obj.name
    else:
        selected_category_display = None

    # Get category counts for sidebar
    category_counts = dict(
        EducationalVideo.objects.values("category__name", "category__slug")
        .annotate(count=Count("id"))
        .values_list("category__slug", "count")
    )

    # Get all subjects for the dropdown
    subjects = Subject.objects.all().order_by("order", "name")

    # Paginate results
    paginator = Paginator(videos, 12)  # 12 videos per page
    page_number = request.GET.get("page", 1)
    page_obj = paginator.get_page(page_number)

    context = {
        "videos": page_obj,
        "is_paginated": paginator.num_pages > 1,
        "page_obj": page_obj,
        "subjects": subjects,
        "selected_category": selected_category,
        "selected_category_display": selected_category_display,
        "category_counts": category_counts,
    }

    return render(request, "videos/list.html", context)


@login_required
def upload_educational_video(request):
    """View for uploading a new educational video."""
    if request.method == "POST":
        form = EducationalVideoForm(request.POST)
        if form.is_valid():
            video = form.save(commit=False)
            video.uploader = request.user
            video.save()

            return redirect("educational_videos_list")
    else:
        form = EducationalVideoForm()

    return render(request, "videos/upload.html", {"form": form})


def certificate_detail(request, certificate_id):
    certificate = get_object_or_404(Certificate, certificate_id=certificate_id)
    if request.user != certificate.user and not request.user.is_staff:
        return HttpResponseForbidden("You don't have permission to view this certificate")
    context = {
        "certificate": certificate,
    }
    return render(request, "courses/certificate_detail.html", context)


@login_required
def generate_certificate(request, enrollment_id):
    # Retrieve the enrollment for the current user
    enrollment = get_object_or_404(Enrollment, id=enrollment_id, student=request.user)
    # Ensure the course is completed before generating a certificate
    if enrollment.status != "completed":
        messages.error(request, "You can only generate a certificate for a completed course.")
        return redirect("student_dashboard")

    # Check if a certificate already exists for this course and user
    certificate = Certificate.objects.filter(user=request.user, course=enrollment.course).first()
    if certificate:
        messages.info(request, "Certificate already generated.")
        return redirect("certificate_detail", certificate_id=certificate.certificate_id)

    # Create a new certificate record manually
    certificate = Certificate.objects.create(user=request.user, course=enrollment.course)
    messages.success(request, "Certificate generated successfully!")
    return redirect("certificate_detail", certificate_id=certificate.certificate_id)


@login_required
def tracker_list(request):
    trackers = ProgressTracker.objects.filter(user=request.user).order_by("-updated_at")
    return render(request, "trackers/list.html", {"trackers": trackers})


@login_required
def create_tracker(request):
    if request.method == "POST":
        form = ProgressTrackerForm(request.POST)
        if form.is_valid():
            tracker = form.save(commit=False)
            tracker.user = request.user
            tracker.save()
            return redirect("tracker_detail", tracker_id=tracker.id)
    else:
        form = ProgressTrackerForm()
    return render(request, "trackers/form.html", {"form": form, "title": "Create Progress Tracker"})


@login_required
def update_tracker(request, tracker_id):
    tracker = get_object_or_404(ProgressTracker, id=tracker_id, user=request.user)

    if request.method == "POST":
        form = ProgressTrackerForm(request.POST, instance=tracker)
        if form.is_valid():
            form.save()
            return redirect("tracker_detail", tracker_id=tracker.id)
    else:
        form = ProgressTrackerForm(instance=tracker)
    return render(request, "trackers/form.html", {"form": form, "tracker": tracker, "title": "Update Progress Tracker"})


@login_required
def tracker_detail(request, tracker_id):
    tracker = get_object_or_404(ProgressTracker, id=tracker_id, user=request.user)
    embed_url = request.build_absolute_uri(f"/trackers/embed/{tracker.embed_code}/")
    return render(request, "trackers/detail.html", {"tracker": tracker, "embed_url": embed_url})


@login_required
def update_progress(request, tracker_id):
    if request.method == "POST" and request.headers.get("X-Requested-With") == "XMLHttpRequest":
        tracker = get_object_or_404(ProgressTracker, id=tracker_id, user=request.user)

        try:
            new_value = int(request.POST.get("current_value", tracker.current_value))
            tracker.current_value = new_value
            tracker.save()

            return JsonResponse(
                {"success": True, "percentage": tracker.percentage, "current_value": tracker.current_value}
            )
        except ValueError:
            return JsonResponse({"success": False, "error": "Invalid value"}, status=400)
    return JsonResponse({"success": False, "error": "Invalid request"}, status=400)


@xframe_options_exempt
def embed_tracker(request, embed_code):
    tracker = get_object_or_404(ProgressTracker, embed_code=embed_code, public=True)
    return render(request, "trackers/embed.html", {"tracker": tracker})


@login_required
def streak_detail(request):
    """Display the user's learning streak."""
    if not request.user.is_authenticated:
        return redirect("account_login")
    streak, created = LearningStreak.objects.get_or_create(user=request.user)
    return render(request, "streak_detail.html", {"streak": streak})


def is_superuser(user):
    return user.is_superuser


@user_passes_test(is_superuser)
def sync_github_milestones(request):
    """Sync GitHub milestones with forum topics."""
    github_repo = "alphaonelabs/alphaonelabs-education-website"
    milestones_url = f"https://api.github.com/repos/{github_repo}/milestones"

    try:
        # Get GitHub milestones
        response = requests.get(milestones_url)
        response.raise_for_status()
        milestones = response.json()

        # Get or create a forum category for milestones
        category, created = ForumCategory.objects.get_or_create(
            name="GitHub Milestones",
            defaults={
                "slug": "github-milestones",
                "description": "Discussions about GitHub milestones and project roadmap",
                "icon": "fa-github",
            },
        )

        # Count for tracking
        created_count = 0
        updated_count = 0

        for milestone in milestones:
            milestone_title = milestone["title"]
            milestone_description = milestone["description"] or "No description provided."
            milestone_url = milestone["html_url"]
            milestone_state = milestone["state"]
            open_issues = milestone["open_issues"]
            closed_issues = milestone["closed_issues"]
            due_date = milestone.get("due_on", "No due date")

            # Format content with progress information
            progress = 0
            if open_issues + closed_issues > 0:
                progress = (closed_issues / (open_issues + closed_issues)) * 100

            content = f"""
## Milestone: {milestone_title}

{milestone_description}

**State:** {milestone_state}
**Progress:** {progress:.1f}% ({closed_issues} closed / {open_issues} open issues)
**Due Date:** {due_date}

[View on GitHub]({milestone_url})
            """

            # Try to find an existing topic for this milestone
            topic = ForumTopic.objects.filter(
                category=category, title__startswith=f"Milestone: {milestone_title}"
            ).first()

            if topic:
                # Update existing topic
                topic.content = content
                topic.is_pinned = milestone_state == "open"  # Pin open milestones
                topic.save()
                updated_count += 1
            else:
                # Create new topic
                # Use the first superuser as the author
                author = User.objects.filter(is_superuser=True).first()
                if author:
                    ForumTopic.objects.create(
                        category=category,
                        title=f"Milestone: {milestone_title}",
                        content=content,
                        author=author,
                        is_pinned=(milestone_state == "open"),
                    )
                    created_count += 1

        if created_count or updated_count:
            messages.success(
                request, f"Successfully synced GitHub milestones: {created_count} created, {updated_count} updated."
            )
        else:
            messages.info(request, "No GitHub milestones to sync.")

    except requests.exceptions.RequestException as e:
        messages.error(request, f"Error fetching GitHub milestones: {str(e)}")
    except Exception as e:
        messages.error(request, f"Error syncing milestones: {str(e)}")

    return redirect("forum_categories")


@login_required
def toggle_course_status(request, slug):
    """Toggle a course between draft and published status"""
    course = get_object_or_404(Course, slug=slug)

    # Check if user is the course teacher
    if request.user != course.teacher:
        messages.error(request, "Only the course teacher can modify course status!")
        return redirect("course_detail", slug=slug)

    # Toggle the status between draft and published
    if course.status == "draft":
        course.status = "published"
        messages.success(request, "Course has been published successfully!")
    elif course.status == "published":
        course.status = "draft"
        messages.success(request, "Course has been unpublished and is now in draft mode.")
    # Note: We don't toggle from/to 'archived' status as that's a separate action

    course.save()
    return redirect("course_detail", slug=slug)<|MERGE_RESOLUTION|>--- conflicted
+++ resolved
@@ -5,11 +5,8 @@
 import os
 import re
 import shutil
-<<<<<<< HEAD
 import math
-=======
 import socket
->>>>>>> 9f10f35f
 import subprocess
 import time
 from collections import defaultdict
