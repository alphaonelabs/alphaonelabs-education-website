import calendar
import html
import ipaddress
import json
import os
import re
import shutil
import socket
import subprocess
import time
from collections import defaultdict
from datetime import timedelta
from decimal import Decimal
from urllib.parse import urlparse

import requests
import stripe
from django.conf import settings
from django.contrib import messages
from django.contrib.auth import get_user_model, login
from django.contrib.auth.decorators import login_required, user_passes_test
from django.contrib.auth.mixins import LoginRequiredMixin, UserPassesTestMixin
from django.contrib.auth.models import User
from django.core.mail import send_mail
from django.core.paginator import Paginator
from django.db import IntegrityError, models, transaction
from django.db.models import Avg, Count, Q, Sum
from django.http import (
    FileResponse,
    HttpResponse,
    HttpResponseForbidden,
    JsonResponse,
)
from django.shortcuts import get_object_or_404, redirect, render
from django.template.loader import render_to_string
from django.urls import NoReverseMatch, reverse, reverse_lazy
from django.utils import timezone
from django.utils.crypto import get_random_string
from django.utils.html import strip_tags
from django.views import generic
from django.views.decorators.clickjacking import xframe_options_exempt
from django.views.decorators.csrf import csrf_exempt
from django.views.decorators.http import require_GET, require_POST
from django.views.generic import (
    CreateView,
    DeleteView,
    ListView,
    UpdateView,
)

from .calendar_sync import generate_google_calendar_link, generate_ical_feed, generate_outlook_calendar_link
from .decorators import teacher_required
from .forms import (
    BlogPostForm,
    ChallengeSubmissionForm,
    CourseForm,
    CourseMaterialForm,
    EducationalVideoForm,
    FeedbackForm,
    ForumCategoryForm,
    ForumTopicForm,
    GoodsForm,
    InviteStudentForm,
    LearnForm,
    MemeForm,
    MessageTeacherForm,
    ProfileUpdateForm,
    ProgressTrackerForm,
    ReviewForm,
    SessionForm,
    StorefrontForm,
    StudentEnrollmentForm,
    SuccessStoryForm,
    TeacherSignupForm,
    TeachForm,
    UserRegistrationForm,
    WaitingRoomForm,
)
from .marketing import (
    generate_social_share_content,
    get_course_analytics,
    get_promotion_recommendations,
    send_course_promotion_email,
)
from .models import (
    Achievement,
    BlogComment,
    BlogPost,
    Cart,
    CartItem,
    Certificate,
    Challenge,
    ChallengeSubmission,
    Course,
    CourseMaterial,
    CourseProgress,
    Donation,
    EducationalVideo,
    Enrollment,
    EventCalendar,
    ForumCategory,
    ForumReply,
    ForumTopic,
    Goods,
    LearningStreak,
    Meme,
    Order,
    OrderItem,
    PeerConnection,
    PeerMessage,
    ProductImage,
    Profile,
    ProgressTracker,
    SearchLog,
    Session,
    SessionAttendance,
    SessionEnrollment,
    Storefront,
    StudyGroup,
    Subject,
    SuccessStory,
    TimeSlot,
    WebRequest,
    WaitingRoom,
)
from .notifications import notify_session_reminder, notify_teacher_new_enrollment, send_enrollment_confirmation
from .referrals import send_referral_reward_email
from .social import get_social_stats
from .utils import get_or_create_cart

GOOGLE_CREDENTIALS_PATH = os.path.join(settings.BASE_DIR, "google_credentials.json")

# Initialize Stripe
stripe.api_key = settings.STRIPE_SECRET_KEY


def sitemap(request):
    return render(request, "sitemap.html")


def index(request):
    """Homepage view."""
    # Store referral code in session if present in URL
    ref_code = request.GET.get("ref")
    if ref_code:
        request.session["referral_code"] = ref_code

    # Get current user's profile if authenticated
    profile = request.user.profile if request.user.is_authenticated else None

    # Get top referrers
    top_referrers = (
        Profile.objects.annotate(
            total_signups=Count("referrals"),
            total_enrollments=Count(
                "referrals__user__enrollments", filter=Q(referrals__user__enrollments__status="approved")
            ),
            total_clicks=Count(
                "referrals__user",
                filter=Q(
                    referrals__user__username__in=WebRequest.objects.filter(path__contains="ref=").values_list(
                        "user", flat=True
                    )
                ),
            ),
        )
        .filter(total_signups__gt=0)
        .order_by("-total_signups")[:5]
    )

    # Get featured courses
    featured_courses = Course.objects.filter(status="published", is_featured=True).order_by("-created_at")[:3]

    # Get current challenge
    current_challenge = Challenge.objects.filter(start_date__lte=timezone.now(), end_date__gte=timezone.now()).first()

    # Get latest blog post
    latest_post = BlogPost.objects.filter(status="published").order_by("-published_at").first()

    # Get latest success story
    latest_success_story = SuccessStory.objects.filter(status="published").order_by("-published_at").first()

    # Get signup form if needed
    form = None
    if not request.user.is_authenticated or not request.user.profile.is_teacher:
        form = TeacherSignupForm()

    context = {
        "profile": profile,
        "top_referrers": top_referrers,
        "featured_courses": featured_courses,
        "current_challenge": current_challenge,
        "latest_post": latest_post,
        "latest_success_story": latest_success_story,
        "form": form,
    }
    return render(request, "index.html", context)


def signup_view(request):
    """Custom signup view that properly handles referral codes."""
    if request.method == "POST":
        # Initialize the registration form with POST data and request context
        form = UserRegistrationForm(request.POST, request=request)
        # Validate the form data before saving the new user
        if form.is_valid():
            form.save(request)
            return redirect("account_email_verification_sent")
    else:
        # Initialize form with request to get referral code from session
        form = UserRegistrationForm(request=request)

        # If there's no referral code in session but it's in the URL, store it
        ref_code = request.GET.get("ref")
        if ref_code and not request.session.get("referral_code"):
            request.session["referral_code"] = ref_code
            # Reinitialize form to pick up the new session value
            form = UserRegistrationForm(request=request)

    return render(
        request,
        "account/signup.html",
        {
            "form": form,
            "login_url": reverse("account_login"),
        },
    )


@login_required
def profile(request):
    if request.method == "POST":
        if "avatar" in request.FILES:
            # Handle avatar upload
            request.user.profile.avatar = request.FILES["avatar"]
            request.user.profile.save()
            return redirect("profile")

        form = ProfileUpdateForm(request.POST, instance=request.user)
        if form.is_valid():
            user = form.save()
            user.profile.bio = form.cleaned_data["bio"]
            user.profile.expertise = form.cleaned_data["expertise"]
            user.profile.save()
            messages.success(request, "Profile updated successfully!")
            return redirect("profile")
    else:
        form = ProfileUpdateForm(
            initial={
                "username": request.user.username,
                "email": request.user.email,
                "first_name": request.user.first_name,
                "last_name": request.user.last_name,
                "bio": request.user.profile.bio,
                "expertise": request.user.profile.expertise,
            }
        )

    context = {
        "form": form,
    }

    # Add teacher-specific stats
    if request.user.profile.is_teacher:
        courses = Course.objects.filter(teacher=request.user)
        total_students = sum(course.enrollments.filter(status="approved").count() for course in courses)
        avg_rating = 0
        total_ratings = 0
        for course in courses:
            course_ratings = course.reviews.all()
            if course_ratings:
                avg_rating += sum(review.rating for review in course_ratings)
                total_ratings += len(course_ratings)

        avg_rating = round(avg_rating / total_ratings, 1) if total_ratings > 0 else 0

        context.update(
            {
                "courses": courses,
                "total_students": total_students,
                "avg_rating": avg_rating,
            }
        )

    # Add student-specific stats
    else:
        enrollments = Enrollment.objects.filter(student=request.user).select_related("course")
        completed_courses = enrollments.filter(status="completed").count()

        # Calculate average progress
        total_progress = 0
        progress_count = 0
        for enrollment in enrollments:
            progress, _ = CourseProgress.objects.get_or_create(enrollment=enrollment)
            if progress.completion_percentage is not None:
                total_progress += progress.completion_percentage
                progress_count += 1

        avg_progress = round(total_progress / progress_count) if progress_count > 0 else 0

        context.update(
            {
                "enrollments": enrollments,
                "completed_courses": completed_courses,
                "avg_progress": avg_progress,
            }
        )

    # Add created calendars with prefetched time slots
    created_calendars = request.user.created_calendars.prefetch_related("time_slots").order_by("-created_at")
    context["created_calendars"] = created_calendars

    return render(request, "profile.html", context)


@login_required
def create_course(request):
    if request.method == "POST":
        form = CourseForm(request.POST, request.FILES)
        if form.is_valid():
            course = form.save(commit=False)
            course.teacher = request.user
            course.save()
            form.save_m2m()  # Save many-to-many relationships
            return redirect("course_detail", slug=course.slug)
    else:
        form = CourseForm()

    return render(request, "courses/create.html", {"form": form})

@login_required
@teacher_required
def create_course_from_waiting_room(request, waiting_room_id):
    waiting_room = get_object_or_404(WaitingRoom, id=waiting_room_id)
    topics_list = [topic.strip() for topic in waiting_room.topics.split(",")] if waiting_room.topics else []
    # Only allow the teacher to create a course
    if not request.user.is_teacher:
        messages.error(request, "Only teachers can create courses.")
        return redirect("waiting_room_detail", waiting_room_id=waiting_room_id)
    
    if request.method == "POST":
        form = CourseForm(request.POST, request.FILES)
        if form.is_valid():
            course = form.save(commit=False)
            course.teacher = request.user
            course.save()
            form.save_m2m()
            
            # Auto-enroll waiting room participants
            for participant in waiting_room.participants.all():
                enrollment = Enrollment.objects.create(
                    student=participant,
                    course=course
                )
                
                # Send notification email to the participant
                subject = f"New Course Created: {course.title}"
                message = f"A new course has been created based on the waiting room '{waiting_room.title}' you joined. \n\n"
                message += f"Course: {course.title}\n"
                message += f"Teacher: {course.teacher.get_full_name() or course.teacher.username}\n\n"
                message += f"You have been automatically enrolled in this course. Visit the course page to get started:\n"
                message += request.build_absolute_uri(reverse('course_detail', args=[course.slug]))
                
                send_mail(
                    subject,
                    message,
                    settings.DEFAULT_FROM_EMAIL,
                    [participant.email],
                    fail_silently=True
                )
            
            # Mark the waiting room as fulfilled
            waiting_room.status = "fulfilled"
            waiting_room.save()
            
            messages.success(request, "Course created successfully! All waiting room participants have been enrolled.")
            return redirect("course_detail", slug=course.slug)
    else:
        # Pre-fill the form with waiting room data
        form = CourseForm(initial={
            'title': waiting_room.title,
            'description': waiting_room.description,
            'subject': waiting_room.subject,
            'topics': waiting_room.topics,
        })
    
    return render(request, "waiting_room/create_course.html", {
        "form": form,
        "waiting_room": waiting_room,
        "topics_list": topics_list
    })


def course_detail(request, slug):
    course = get_object_or_404(Course, slug=slug)
    sessions = course.sessions.all().order_by("start_time")
    now = timezone.now()
    is_teacher = request.user == course.teacher
    completed_sessions = []

    # Get enrollment if user is authenticated
    enrollment = None
    is_enrolled = False
    if request.user.is_authenticated:
        enrollment = Enrollment.objects.filter(course=course, student=request.user, status="approved").first()
        is_enrolled = enrollment is not None
        if enrollment:
            # Get completed sessions through SessionAttendance
            completed_sessions = SessionAttendance.objects.filter(
                student=request.user, session__course=course, status="completed"
            ).values_list("session__id", flat=True)
            completed_sessions = course.sessions.filter(id__in=completed_sessions)

    # Mark past sessions as completed for display
    past_sessions = sessions.filter(end_time__lt=now)
    future_sessions = sessions.filter(end_time__gte=now)
    sessions = list(future_sessions) + list(past_sessions)  # Show future sessions first

    # Calendar data
    today = timezone.now().date()

    # Get the requested month from query parameters, default to current month
    try:
        year = int(request.GET.get("year", today.year))
        month = int(request.GET.get("month", today.month))
        current_month = today.replace(year=year, month=month, day=1)
    except (ValueError, TypeError):
        current_month = today.replace(day=1)

    # Calculate previous and next month
    if current_month.month == 1:
        prev_month = current_month.replace(year=current_month.year - 1, month=12)
    else:
        prev_month = current_month.replace(month=current_month.month - 1)

    if current_month.month == 12:
        next_month = current_month.replace(year=current_month.year + 1, month=1)
    else:
        next_month = current_month.replace(month=current_month.month + 1)

    # Get the calendar for current month
    cal = calendar.monthcalendar(current_month.year, current_month.month)

    # Get all session dates for this course in current month
    session_dates = set(
        session.start_time.date()
        for session in sessions
        if session.start_time.year == current_month.year and session.start_time.month == current_month.month
    )

    # Prepare calendar weeks data
    calendar_weeks = []
    for week in cal:
        calendar_week = []
        for day in week:
            if day == 0:
                calendar_week.append({"date": None, "in_month": False, "has_session": False})
            else:
                date = current_month.replace(day=day)
                calendar_week.append({"date": date, "in_month": True, "has_session": date in session_dates})
        calendar_weeks.append(calendar_week)

    context = {
        "course": course,
        "sessions": sessions,
        "now": now,
        "today": today,
        "is_teacher": is_teacher,
        "is_enrolled": is_enrolled,
        "enrollment": enrollment,
        "completed_sessions": completed_sessions,
        "calendar_weeks": calendar_weeks,
        "current_month": current_month,
        "prev_month": prev_month,
        "next_month": next_month,
    }

    return render(request, "courses/detail.html", context)


@login_required
def enroll_course(request, course_slug):
    """Enroll in a course and handle referral rewards if applicable."""
    course = get_object_or_404(Course, slug=course_slug)

    # Check if user is already enrolled
    if request.user.enrollments.filter(course=course).exists():
        messages.warning(request, "You are already enrolled in this course.")
        return redirect("course_detail", slug=course_slug)

    # Check if course is full
    if course.max_students and course.enrollments.count() >= course.max_students:
        messages.error(request, "This course is full.")
        return redirect("course_detail", slug=course_slug)

    # Check if this is the user's first enrollment and if they were referred
    if not Enrollment.objects.filter(student=request.user).exists():
        if hasattr(request.user.profile, "referred_by") and request.user.profile.referred_by:
            referrer = request.user.profile.referred_by
            if not referrer.is_teacher:  # Regular users get reward on first course enrollment
                referrer.add_referral_earnings(5)
                send_referral_reward_email(referrer.user, request.user, 5, "enrollment")

    # For free courses, create approved enrollment immediately
    if course.price == 0:
        enrollment = Enrollment.objects.create(student=request.user, course=course, status="approved")
        # Send notifications for free courses
        send_enrollment_confirmation(enrollment)
        notify_teacher_new_enrollment(enrollment)
        messages.success(request, "You have successfully enrolled in this free course.")
        return redirect("course_detail", slug=course_slug)
    else:
        # For paid courses, create pending enrollment
        enrollment = Enrollment.objects.create(student=request.user, course=course, status="pending")
        messages.info(request, "Please complete the payment process to enroll in this course.")
        return redirect("course_detail", slug=course_slug)


@login_required
def add_session(request, slug):
    course = Course.objects.get(slug=slug)
    if request.user != course.teacher:
        messages.error(request, "Only the course teacher can add sessions!")
        return redirect("course_detail", slug=slug)

    if request.method == "POST":
        form = SessionForm(request.POST)
        if form.is_valid():
            session = form.save(commit=False)
            session.course = course
            session.save()
            # Send session notifications to enrolled students
            notify_session_reminder(session)
            messages.success(request, "Session added successfully!")
            return redirect("course_detail", slug=slug)
    else:
        form = SessionForm()

    return render(request, "courses/session_form.html", {"form": form, "course": course, "is_edit": False})


@login_required
def add_review(request, slug):
    course = Course.objects.get(slug=slug)
    if not request.user.enrollments.filter(course=course).exists():
        messages.error(request, "Only enrolled students can review the course!")
        return redirect("course_detail", slug=slug)

    if request.method == "POST":
        form = ReviewForm(request.POST)
        if form.is_valid():
            review = form.save(commit=False)
            review.student = request.user
            review.course = course
            review.save()
            messages.success(request, "Review added successfully!")
            return redirect("course_detail", slug=slug)
    else:
        form = ReviewForm()

    return render(request, "courses/add_review.html", {"form": form, "course": course})


@login_required
def delete_course(request, slug):
    course = get_object_or_404(Course, slug=slug)
    if request.user != course.teacher:
        messages.error(request, "Only the course teacher can delete the course!")
        return redirect("course_detail", slug=slug)

    if request.method == "POST":
        course.delete()
        messages.success(request, "Course deleted successfully!")
        return redirect("profile")

    return render(request, "courses/delete_confirm.html", {"course": course})


@csrf_exempt
def github_update(request):
    send_slack_message("New commit pulled from GitHub")
    root_directory = os.path.dirname(os.path.dirname(os.path.abspath(__file__)))
    try:
        subprocess.run(["chmod", "+x", f"{root_directory}/setup.sh"])
        result = subprocess.run(["bash", f"{root_directory}/setup.sh"], capture_output=True, text=True)
        if result.returncode != 0:
            raise Exception(
                f"setup.sh failed with return code {result.returncode} and output: {result.stdout} {result.stderr}"
            )
        send_slack_message("CHMOD success about to set time on: " + settings.PA_WSGI)

        current_time = time.time()
        os.utime(settings.PA_WSGI, (current_time, current_time))
        send_slack_message("Repository updated successfully")
        return HttpResponse("Repository updated successfully")
    except Exception as e:
        print(f"Deploy error: {e}")
        send_slack_message(f"Deploy error: {e}")
        return HttpResponse("Deploy error see logs.")


def send_slack_message(message):
    webhook_url = os.getenv("SLACK_WEBHOOK_URL")
    if not webhook_url:
        print("Warning: SLACK_WEBHOOK_URL not configured")
        return

    payload = {"text": f"```{message}```"}
    try:
        response = requests.post(webhook_url, json=payload)
        response.raise_for_status()  # Raise exception for bad status codes
    except Exception as e:
        print(f"Failed to send Slack message: {e}")


def get_wsgi_last_modified_time():
    try:
        return time.ctime(os.path.getmtime(settings.PA_WSGI))
    except Exception:
        return "Unknown"


def subjects(request):
    return render(request, "subjects.html")


def about(request):
    return render(request, "about.html")


def learn(request):
    if request.method == "POST":
        form = LearnForm(request.POST)
        if form.is_valid():
            subject = form.cleaned_data["subject"]
            email = form.cleaned_data["email"]
            message = form.cleaned_data["message"]

            # Prepare email content
            email_subject = f"Learning Interest: {subject}"
            email_body = render_to_string(
                "emails/learn_interest.html",
                {
                    "subject": subject,
                    "email": email,
                    "message": message,
                },
            )

            # Send email
            try:
                send_mail(
                    email_subject,
                    email_body,
                    settings.DEFAULT_FROM_EMAIL,
                    [settings.DEFAULT_FROM_EMAIL],
                    html_message=email_body,
                    fail_silently=False,
                )
                messages.success(request, "Thank you for your interest! We'll be in touch soon.")
                return redirect("index")
            except Exception as e:
                print(f"Error sending email: {e}")
                messages.error(request, "Sorry, there was an error sending your inquiry. Please try again later.")
    else:
        initial_data = {}
        if request.GET.get("subject"):
            initial_data["subject"] = request.GET.get("subject")
        form = LearnForm(initial=initial_data)

    return render(request, "learn.html", {"form": form})


def teach(request):
    if request.method == "POST":
        form = TeachForm(request.POST)
        if form.is_valid():
            subject = form.cleaned_data["subject"]
            email = form.cleaned_data["email"]
            expertise = form.cleaned_data["expertise"]

            # Prepare email content
            email_subject = f"Teaching Application: {subject}"
            email_body = render_to_string(
                "emails/teach_application.html",
                {
                    "subject": subject,
                    "email": email,
                    "expertise": expertise,
                },
            )

            # Send email
            try:
                send_mail(
                    email_subject,
                    email_body,
                    settings.DEFAULT_FROM_EMAIL,
                    [settings.DEFAULT_FROM_EMAIL],
                    html_message=email_body,
                    fail_silently=False,
                )
                messages.success(request, "Thank you for your application! We'll review it and get back to you soon.")
                return redirect("index")
            except Exception as e:
                print(f"Error sending email: {e}")
                messages.error(request, "Sorry, there was an error sending your application. Please try again later.")
    else:
        initial_data = {}
        if request.GET.get("subject"):
            initial_data["subject"] = request.GET.get("subject")
        form = TeachForm(initial=initial_data)

    return render(request, "teach.html", {"form": form})


def course_search(request):
    query = request.GET.get("q", "")
    subject = request.GET.get("subject", "")
    level = request.GET.get("level", "")
    min_price = request.GET.get("min_price", "")
    max_price = request.GET.get("max_price", "")
    sort_by = request.GET.get("sort", "-created_at")

    courses = Course.objects.filter(status="published")

    # Apply filters
    if query:
        courses = courses.filter(
            Q(title__icontains=query)
            | Q(description__icontains=query)
            | Q(tags__icontains=query)
            | Q(learning_objectives__icontains=query)
            | Q(prerequisites__icontains=query)
            | Q(teacher__username__icontains=query)
            | Q(teacher__first_name__icontains=query)
            | Q(teacher__last_name__icontains=query)
            | Q(teacher__profile__expertise__icontains=query)
        )

    if subject:
        courses = courses.filter(subject=subject)

    if level:
        courses = courses.filter(level=level)

    if min_price:
        try:
            min_price = float(min_price)
            courses = courses.filter(price__gte=min_price)
        except ValueError:
            pass

    if max_price:
        try:
            max_price = float(max_price)
            courses = courses.filter(price__lte=max_price)
        except ValueError:
            pass

    # Annotate with average rating for sorting
    courses = courses.annotate(
        avg_rating=Avg("reviews__rating"),
        total_students=Count("enrollments", filter=Q(enrollments__status="approved")),
    )

    # Apply sorting
    if sort_by == "price":
        courses = courses.order_by("price", "-avg_rating")
    elif sort_by == "-price":
        courses = courses.order_by("-price", "-avg_rating")
    elif sort_by == "title":
        courses = courses.order_by("title")
    elif sort_by == "rating":
        courses = courses.order_by("-avg_rating", "-total_students")
    else:  # Default to newest
        courses = courses.order_by("-created_at")

    # Get total count before pagination
    total_results = courses.count()

    # Log the search
    if query or subject or level or min_price or max_price:
        filters = {
            "subject": subject,
            "level": level,
            "min_price": min_price,
            "max_price": max_price,
            "sort_by": sort_by,
        }
        SearchLog.objects.create(
            query=query,
            results_count=total_results,
            user=request.user if request.user.is_authenticated else None,
            filters_applied=filters,
            search_type="course",
        )

    # Pagination
    paginator = Paginator(courses, 12)  # Show 12 courses per page
    page_number = request.GET.get("page", 1)
    page_obj = paginator.get_page(page_number)

    context = {
        "page_obj": page_obj,
        "query": query,
        "subject": subject,
        "level": level,
        "min_price": min_price,
        "max_price": max_price,
        "sort_by": sort_by,
        "subject_choices": Course._meta.get_field("subject").choices,
        "level_choices": Course._meta.get_field("level").choices,
        "total_results": total_results,
    }

    return render(request, "courses/search.html", context)


@login_required
def create_payment_intent(request, slug):
    """Create a payment intent for Stripe."""
    course = get_object_or_404(Course, slug=slug)

    # Prevent creating payment intents for free courses
    if course.price == 0:
        # Find the enrollment and update its status to approved if it's pending
        enrollment = get_object_or_404(Enrollment, student=request.user, course=course)
        if enrollment.status == "pending":
            enrollment.status = "approved"
            enrollment.save()

            # Send notifications
            send_enrollment_confirmation(enrollment)
            notify_teacher_new_enrollment(enrollment)

        return JsonResponse({"free_course": True, "message": "Enrollment approved for free course"})

    # Ensure user has a pending enrollment
    enrollment = get_object_or_404(Enrollment, student=request.user, course=course, status="pending")

    # Validate price is greater than zero for Stripe
    if course.price <= 0:
        enrollment.status = "approved"
        enrollment.save()

        # Send notifications
        send_enrollment_confirmation(enrollment)
        notify_teacher_new_enrollment(enrollment)

        return JsonResponse({"free_course": True, "message": "Enrollment approved for free course"})

    try:
        # Create a PaymentIntent with the order amount and currency
        intent = stripe.PaymentIntent.create(
            amount=int(course.price * 100),  # Convert to cents
            currency="usd",
            metadata={
                "course_id": course.id,
                "user_id": request.user.id,
            },
        )
        return JsonResponse({"clientSecret": intent.client_secret})
    except Exception as e:
        return JsonResponse({"error": str(e)}, status=403)


@csrf_exempt
def stripe_webhook(request):
    """Stripe webhook endpoint for handling payment events."""
    payload = request.body
    sig_header = request.META.get("HTTP_STRIPE_SIGNATURE")

    try:
        event = stripe.Webhook.construct_event(payload, sig_header, settings.STRIPE_WEBHOOK_SECRET)
    except ValueError:
        # Invalid payload
        return HttpResponse(status=400)
    except stripe.error.SignatureVerificationError:
        # Invalid signature
        return HttpResponse(status=400)

    if event.type == "payment_intent.succeeded":
        payment_intent = event.data.object
        handle_successful_payment(payment_intent)
    elif event.type == "payment_intent.payment_failed":
        payment_intent = event.data.object
        handle_failed_payment(payment_intent)

    return HttpResponse(status=200)


def handle_successful_payment(payment_intent):
    """Handle successful payment by enrolling the user in the course."""
    # Get metadata from the payment intent
    course_id = payment_intent.metadata.get("course_id")
    user_id = payment_intent.metadata.get("user_id")

    # Create enrollment and payment records
    course = Course.objects.get(id=course_id)
    user = User.objects.get(id=user_id)

    # Create enrollment with pending status
    enrollment = Enrollment.objects.get_or_create(student=user, course=course, defaults={"status": "pending"})[0]

    # Update status to approved after successful payment
    enrollment.status = "approved"
    enrollment.save()

    # Send notifications
    send_enrollment_confirmation(enrollment)
    notify_teacher_new_enrollment(enrollment)


def handle_failed_payment(payment_intent):
    """Handle failed payment."""
    course_id = payment_intent.metadata.get("course_id")
    user_id = payment_intent.metadata.get("user_id")

    try:
        course = Course.objects.get(id=course_id)
        user = User.objects.get(id=user_id)
        enrollment = Enrollment.objects.get(student=user, course=course)
        enrollment.status = "pending"
        enrollment.save()
    except (Course.DoesNotExist, User.DoesNotExist, Enrollment.DoesNotExist):
        pass  # Log error or handle appropriately


@login_required
def update_course(request, slug):
    course = get_object_or_404(Course, slug=slug)
    if request.user != course.teacher:
        return HttpResponseForbidden()

    if request.method == "POST":
        form = CourseForm(request.POST, request.FILES, instance=course)
        if form.is_valid():
            form.save()
            return redirect("course_detail", slug=course.slug)
    else:
        form = CourseForm(instance=course)

    return render(request, "courses/update.html", {"form": form, "course": course})


@login_required
def mark_session_attendance(request, session_id):
    session = Session.objects.get(id=session_id)
    if request.user != session.course.teacher:
        messages.error(request, "Only the course teacher can mark attendance!")
        return redirect("course_detail", slug=session.course.slug)

    if request.method == "POST":
        for student_id, status in request.POST.items():
            if student_id.startswith("student_"):
                student_id = student_id.replace("student_", "")
                student = User.objects.get(id=student_id)
                attendance, created = SessionAttendance.objects.update_or_create(
                    session=session, student=student, defaults={"status": status}
                )
        messages.success(request, "Attendance marked successfully!")
        return redirect("course_detail", slug=session.course.slug)

    enrollments = session.course.enrollments.filter(status="approved")
    attendances = {att.student_id: att.status for att in session.attendances.all()}

    context = {
        "session": session,
        "enrollments": enrollments,
        "attendances": attendances,
    }
    return render(request, "courses/mark_attendance.html", context)


@login_required
def mark_session_completed(request, session_id):
    session = Session.objects.get(id=session_id)
    enrollment = request.user.enrollments.get(course=session.course)

    if enrollment.status != "approved":
        messages.error(request, "You must be enrolled in the course to mark sessions as completed!")
        return redirect("course_detail", slug=session.course.slug)

    progress, created = CourseProgress.objects.get_or_create(enrollment=enrollment)
    progress.completed_sessions.add(session)

    # Check for achievements
    if progress.completion_percentage == 100:
        Achievement.objects.get_or_create(
            student=request.user,
            course=session.course,
            achievement_type="completion",
            defaults={
                "title": "Course Completed!",
                "description": f"Completed all sessions in {session.course.title}",
            },
        )

    if progress.attendance_rate == 100:
        Achievement.objects.get_or_create(
            student=request.user,
            course=session.course,
            achievement_type="attendance",
            defaults={
                "title": "Perfect Attendance!",
                "description": f"Attended all sessions in {session.course.title}",
            },
        )

    messages.success(request, "Session marked as completed!")
    return redirect("course_detail", slug=session.course.slug)


@login_required
def student_progress(request, enrollment_id):
    enrollment = Enrollment.objects.get(id=enrollment_id)

    if request.user != enrollment.student and request.user != enrollment.course.teacher:
        messages.error(request, "You don't have permission to view this progress!")
        return redirect("course_detail", slug=enrollment.course.slug)

    progress, created = CourseProgress.objects.get_or_create(enrollment=enrollment)
    achievements = Achievement.objects.filter(student=enrollment.student, course=enrollment.course)

    past_sessions = enrollment.course.sessions.filter(start_time__lt=timezone.now())
    upcoming_sessions = enrollment.course.sessions.filter(start_time__gte=timezone.now())

    context = {
        "enrollment": enrollment,
        "progress": progress,
        "achievements": achievements,
        "past_sessions": past_sessions,
        "upcoming_sessions": upcoming_sessions,
        "stripe_public_key": (
            settings.STRIPE_PUBLISHABLE_KEY if enrollment.status == "pending" and enrollment.course.price > 0 else None
        ),
    }
    return render(request, "courses/student_progress.html", context)


@login_required
def course_progress_overview(request, slug):
    course = Course.objects.get(slug=slug)
    if request.user != course.teacher:
        messages.error(request, "Only the course teacher can view the progress overview!")
        return redirect("course_detail", slug=slug)

    enrollments = course.enrollments.filter(status="approved")
    progress_data = []

    for enrollment in enrollments:
        progress, created = CourseProgress.objects.get_or_create(enrollment=enrollment)
        attendance_data = (
            SessionAttendance.objects.filter(student=enrollment.student, session__course=course)
            .values("status")
            .annotate(count=models.Count("status"))
        )

        progress_data.append(
            {
                "enrollment": enrollment,
                "progress": progress,
                "attendance": attendance_data,
            }
        )

    context = {
        "course": course,
        "progress_data": progress_data,
    }
    return render(request, "courses/progress_overview.html", context)


@login_required
def upload_material(request, slug):
    course = get_object_or_404(Course, slug=slug)
    if request.user != course.teacher:
        return HttpResponseForbidden("You are not authorized to upload materials for this course.")

    if request.method == "POST":
        form = CourseMaterialForm(request.POST, request.FILES, course=course)
        if form.is_valid():
            material = form.save(commit=False)
            material.course = course
            material.save()
            messages.success(request, "Course material uploaded successfully!")
            return redirect("course_detail", slug=course.slug)
    else:
        form = CourseMaterialForm(course=course)

    return render(request, "courses/upload_material.html", {"form": form, "course": course})


@login_required
def delete_material(request, slug, material_id):
    material = get_object_or_404(CourseMaterial, id=material_id, course__slug=slug)
    if request.user != material.course.teacher:
        return HttpResponseForbidden("You are not authorized to delete this material.")

    if request.method == "POST":
        material.delete()
        messages.success(request, "Course material deleted successfully!")
        return redirect("course_detail", slug=slug)

    return render(request, "courses/delete_material_confirm.html", {"material": material})


@login_required
def download_material(request, slug, material_id):
    material = get_object_or_404(CourseMaterial, id=material_id, course__slug=slug)
    if not material.is_downloadable and request.user != material.course.teacher:
        return HttpResponseForbidden("This material is not available for download.")

    try:
        return FileResponse(material.file, as_attachment=True)
    except FileNotFoundError:
        messages.error(request, "The requested file could not be found.")
        return redirect("course_detail", slug=slug)


@login_required
@teacher_required
def course_marketing(request, slug):
    """View for managing course marketing and promotions."""
    course = get_object_or_404(Course, slug=slug, teacher=request.user)

    if request.method == "POST":
        action = request.POST.get("action")

        if action == "send_promotional_emails":
            send_course_promotion_email(
                course=course,
                subject=f"New Course Recommendation: {course.title}",
                template_name="course_promotion",
            )
            messages.success(request, "Promotional emails have been sent successfully.")

        elif action == "generate_social_content":
            social_content = generate_social_share_content(course)
            return JsonResponse({"social_content": social_content})

    # Get analytics and recommendations
    analytics = get_course_analytics(course)
    recommendations = get_promotion_recommendations(course)

    context = {
        "course": course,
        "analytics": analytics,
        "recommendations": recommendations,
    }

    return render(request, "courses/marketing.html", context)


@login_required
@teacher_required
def course_analytics(request, slug):
    """View for displaying detailed course analytics."""
    course = get_object_or_404(Course, slug=slug, teacher=request.user)
    analytics = get_course_analytics(course)

    if request.headers.get("X-Requested-With") == "XMLHttpRequest":
        return JsonResponse({"analytics": analytics})

    context = {
        "course": course,
        "analytics": analytics,
    }

    return render(request, "courses/analytics.html", context)


@login_required
def calendar_feed(request):
    """Generate and serve an iCal feed of the user's course sessions."""

    response = HttpResponse(generate_ical_feed(request.user), content_type="text/calendar")
    response["Content-Disposition"] = f'attachment; filename="{settings.SITE_NAME}-schedule.ics"'
    return response


@login_required
def calendar_links(request, session_id):
    """Get calendar links for a specific session."""

    session = get_object_or_404(Session, id=session_id)

    # Check if user has access to this session
    if not (
        request.user == session.course.teacher
        or request.user.enrollments.filter(course=session.course, status="approved").exists()
    ):
        return HttpResponseForbidden("You don't have access to this session.")

    links = {
        "google": generate_google_calendar_link(session),
        "outlook": generate_outlook_calendar_link(session),
    }

    if request.headers.get("X-Requested-With") == "XMLHttpRequest":
        return JsonResponse({"links": links})

    return render(
        request,
        "courses/calendar_links.html",
        {
            "session": session,
            "calendar_links": links,
        },
    )


def forum_categories(request):
    """Display all forum categories."""
    categories = ForumCategory.objects.all()
    return render(request, "web/forum/categories.html", {"categories": categories})


def forum_category(request, slug):
    """Display topics in a specific category."""
    category = get_object_or_404(ForumCategory, slug=slug)
    topics = category.topics.all()
    return render(request, "web/forum/category.html", {"category": category, "topics": topics})


def forum_topic(request, category_slug, topic_id):
    """Display a forum topic and its replies."""
    topic = get_object_or_404(ForumTopic, id=topic_id, category__slug=category_slug)

    # Get view count from WebRequest model
    view_count = (
        WebRequest.objects.filter(path=request.path).aggregate(total_views=models.Sum("count"))["total_views"] or 0
    )
    topic.views = view_count
    topic.save()

    # Handle POST requests for replies, etc.
    if request.method == "POST":
        action = request.POST.get("action")
        if action == "add_reply" and request.user.is_authenticated:
            content = request.POST.get("content")
            if content:
                ForumReply.objects.create(topic=topic, author=request.user, content=content)
                messages.success(request, "Reply added successfully.")
                return redirect("forum_topic", category_slug=category_slug, topic_id=topic_id)
        elif action == "delete_reply" and request.user.is_authenticated:
            reply_id = request.POST.get("reply_id")
            reply = get_object_or_404(ForumReply, id=reply_id, author=request.user)
            reply.delete()
            messages.success(request, "Reply deleted successfully.")
            return redirect("forum_topic", category_slug=category_slug, topic_id=topic_id)
        elif action == "delete_topic" and request.user == topic.author:
            topic.delete()
            messages.success(request, "Topic deleted successfully.")
            return redirect("forum_category", slug=category_slug)

    replies = topic.replies.select_related("author").order_by("created_at")
    return render(request, "web/forum/topic.html", {"topic": topic, "replies": replies})


@login_required
def create_topic(request, category_slug):
    """Create a new forum topic."""
    category = get_object_or_404(ForumCategory, slug=category_slug)

    if request.method == "POST":
        form = ForumTopicForm(request.POST)
        if form.is_valid():
            topic = ForumTopic.objects.create(
                category=category,
                author=request.user,
                title=form.cleaned_data["title"],
                content=form.cleaned_data["content"],
            )
            messages.success(request, "Topic created successfully!")
            return redirect("forum_topic", category_slug=category_slug, topic_id=topic.id)
    else:
        form = ForumTopicForm()

    return render(request, "web/forum/create_topic.html", {"category": category, "form": form})


@login_required
def peer_connections(request):
    """Display user's peer connections."""
    sent_connections = request.user.sent_connections.all()
    received_connections = request.user.received_connections.all()
    return render(
        request,
        "web/peer/connections.html",
        {
            "sent_connections": sent_connections,
            "received_connections": received_connections,
        },
    )


@login_required
def send_connection_request(request, user_id):
    """Send a peer connection request."""
    receiver = get_object_or_404(User, id=user_id)

    if request.user == receiver:
        messages.error(request, "You cannot connect with yourself!")
        return redirect("peer_connections")

    connection, created = PeerConnection.objects.get_or_create(
        sender=request.user, receiver=receiver, defaults={"status": "pending"}
    )

    if created:
        messages.success(request, f"Connection request sent to {receiver.username}!")
    else:
        messages.info(request, f"Connection request already sent to {receiver.username}.")

    return redirect("peer_connections")


@login_required
def handle_connection_request(request, connection_id, action):
    """Accept or reject a peer connection request."""
    connection = get_object_or_404(PeerConnection, id=connection_id, receiver=request.user, status="pending")

    if action == "accept":
        connection.status = "accepted"
        messages.success(request, f"Connection with {connection.sender.username} accepted!")
    elif action == "reject":
        connection.status = "rejected"
        messages.info(request, f"Connection with {connection.sender.username} rejected.")

    connection.save()
    return redirect("peer_connections")


@login_required
def peer_messages(request, user_id):
    """Display and handle messages with a peer."""
    peer = get_object_or_404(User, id=user_id)

    # Check if users are connected
    connection = PeerConnection.objects.filter(
        (Q(sender=request.user, receiver=peer) | Q(sender=peer, receiver=request.user)),
        status="accepted",
    ).first()

    if not connection:
        messages.error(request, "You must be connected with this user to send messages.")
        return redirect("peer_connections")

    if request.method == "POST":
        content = request.POST.get("content")
        if content:
            PeerMessage.objects.create(sender=request.user, receiver=peer, content=content)
            messages.success(request, "Message sent!")

    # Get conversation messages
    messages_list = PeerMessage.objects.filter(
        (Q(sender=request.user, receiver=peer) | Q(sender=peer, receiver=request.user))
    ).order_by("created_at")

    # Mark received messages as read
    messages_list.filter(sender=peer, receiver=request.user, is_read=False).update(is_read=True)

    return render(request, "web/peer/messages.html", {"peer": peer, "messages": messages_list})


@login_required
def study_groups(request, course_id):
    """Display study groups for a course."""
    course = get_object_or_404(Course, id=course_id)
    groups = course.study_groups.all()

    if request.method == "POST":
        name = request.POST.get("name")
        description = request.POST.get("description")
        max_members = request.POST.get("max_members", 10)
        is_private = request.POST.get("is_private", False)

        if name and description:
            group = StudyGroup.objects.create(
                course=course,
                creator=request.user,
                name=name,
                description=description,
                max_members=max_members,
                is_private=is_private,
            )
            group.members.add(request.user)
            messages.success(request, "Study group created successfully!")
            return redirect("study_group_detail", group_id=group.id)

    return render(request, "web/study/groups.html", {"course": course, "groups": groups})


@login_required
def study_group_detail(request, group_id):
    """Display study group details and handle join/leave requests."""
    group = get_object_or_404(StudyGroup, id=group_id)

    if request.method == "POST":
        action = request.POST.get("action")

        if action == "join":
            if group.members.count() >= group.max_members:
                messages.error(request, "This group is full!")
            else:
                group.members.add(request.user)
                messages.success(request, f"You have joined {group.name}!")

        elif action == "leave":
            if request.user == group.creator:
                messages.error(request, "Group creator cannot leave the group!")
            else:
                group.members.remove(request.user)
                messages.info(request, f"You have left {group.name}.")

    return render(request, "web/study/group_detail.html", {"group": group})


# API Views
@login_required
def api_course_list(request):
    """API endpoint for listing courses."""
    courses = Course.objects.filter(status="published")
    data = [
        {
            "id": course.id,
            "title": course.title,
            "description": course.description,
            "teacher": course.teacher.username,
            "price": str(course.price),
            "subject": course.subject,
            "level": course.level,
            "slug": course.slug,
        }
        for course in courses
    ]
    return JsonResponse(data, safe=False)


@login_required
@teacher_required
def api_course_create(request):
    """API endpoint for creating a course."""
    if request.method != "POST":
        return JsonResponse({"error": "Only POST method is allowed"}, status=405)

    data = json.loads(request.body)
    course = Course.objects.create(
        teacher=request.user,
        title=data["title"],
        description=data["description"],
        learning_objectives=data["learning_objectives"],
        prerequisites=data.get("prerequisites", ""),
        price=data["price"],
        max_students=data["max_students"],
        subject=data["subject"],
        level=data["level"],
    )
    return JsonResponse(
        {
            "id": course.id,
            "title": course.title,
            "slug": course.slug,
        },
        status=201,
    )


@login_required
def api_course_detail(request, slug):
    """API endpoint for course details."""
    course = get_object_or_404(Course, slug=slug)
    data = {
        "id": course.id,
        "title": course.title,
        "description": course.description,
        "teacher": course.teacher.username,
        "price": str(course.price),
        "subject": course.subject,
        "level": course.level,
        "prerequisites": course.prerequisites,
        "learning_objectives": course.learning_objectives,
        "max_students": course.max_students,
        "available_spots": course.available_spots,
        "average_rating": course.average_rating,
    }
    return JsonResponse(data)


@login_required
def api_enroll(request, course_slug):
    """API endpoint for course enrollment."""
    if request.method != "POST":
        return JsonResponse({"error": "Only POST method is allowed"}, status=405)

    course = get_object_or_404(Course, slug=course_slug)
    if request.user.enrollments.filter(course=course).exists():
        return JsonResponse({"error": "Already enrolled"}, status=400)

    enrollment = Enrollment.objects.create(
        student=request.user,
        course=course,
        status="pending",
    )
    return JsonResponse(
        {
            "id": enrollment.id,
            "status": enrollment.status,
        },
        status=201,
    )


@login_required
def api_enrollments(request):
    """API endpoint for listing user enrollments."""
    enrollments = request.user.enrollments.all()
    data = [
        {
            "id": enrollment.id,
            "course": {
                "id": enrollment.course.id,
                "title": enrollment.course.title,
                "slug": enrollment.course.slug,
            },
            "status": enrollment.status,
            "enrollment_date": enrollment.enrollment_date.isoformat(),
        }
        for enrollment in enrollments
    ]
    return JsonResponse(data, safe=False)


@login_required
def api_session_list(request, course_slug):
    """API endpoint for listing course sessions."""
    course = get_object_or_404(Course, slug=course_slug)
    sessions = course.sessions.all()
    data = [
        {
            "id": session.id,
            "title": session.title,
            "description": session.description,
            "start_time": session.start_time.isoformat(),
            "end_time": session.end_time.isoformat(),
            "is_virtual": session.is_virtual,
        }
        for session in sessions
    ]
    return JsonResponse(data, safe=False)


@login_required
def api_session_detail(request, pk):
    """API endpoint for session details."""
    session = get_object_or_404(Session, pk=pk)
    data = {
        "id": session.id,
        "title": session.title,
        "description": session.description,
        "start_time": session.start_time.isoformat(),
        "end_time": session.end_time.isoformat(),
        "is_virtual": session.is_virtual,
        "meeting_link": session.meeting_link if session.is_virtual else None,
        "location": session.location if not session.is_virtual else None,
    }
    return JsonResponse(data)


@login_required
def api_forum_topic_create(request):
    """API endpoint for creating forum topics."""
    if request.method != "POST":
        return JsonResponse({"error": "Only POST method is allowed"}, status=405)

    data = json.loads(request.body)
    category = get_object_or_404(ForumCategory, id=data["category"])
    topic = ForumTopic.objects.create(
        title=data["title"],
        content=data["content"],
        category=category,
        author=request.user,
    )
    return JsonResponse(
        {
            "id": topic.id,
            "title": topic.title,
        },
        status=201,
    )


@login_required
def api_forum_reply_create(request):
    """API endpoint for creating forum replies."""
    if request.method != "POST":
        return JsonResponse({"error": "Only POST method is allowed"}, status=405)

    data = json.loads(request.body)
    topic = get_object_or_404(ForumTopic, id=data["topic"])
    reply = ForumReply.objects.create(
        topic=topic,
        content=data["content"],
        author=request.user,
    )
    return JsonResponse(
        {
            "id": reply.id,
            "content": reply.content,
        },
        status=201,
    )


@login_required
def session_detail(request, session_id):
    try:
        session = get_object_or_404(Session, id=session_id)

        # Check access rights
        if not (
            request.user == session.course.teacher
            or request.user.enrollments.filter(course=session.course, status="approved").exists()
        ):
            return HttpResponseForbidden("You don't have access to this session")

        context = {
            "session": session,
            "is_teacher": request.user == session.course.teacher,
            "now": timezone.now(),
        }

        return render(request, "web/study/session_detail.html", context)

    except Session.DoesNotExist:
        messages.error(request, "Session not found")
        return redirect("course_search")
    except Exception as e:
        if settings.DEBUG:
            raise e
        messages.error(request, "An error occurred while loading the session")
        return redirect("index")


def blog_list(request):
    blog_posts = BlogPost.objects.filter(status="published").order_by("-published_at")
    tags = BlogPost.objects.values_list("tags", flat=True).distinct()
    # Split comma-separated tags and get unique values
    unique_tags = sorted(set(tag.strip() for tags_str in tags if tags_str for tag in tags_str.split(",")))

    return render(request, "blog/list.html", {"blog_posts": blog_posts, "tags": unique_tags})


def blog_tag(request, tag):
    """View for filtering blog posts by tag."""
    blog_posts = BlogPost.objects.filter(status="published", tags__icontains=tag).order_by("-published_at")
    tags = BlogPost.objects.values_list("tags", flat=True).distinct()
    # Split comma-separated tags and get unique values
    unique_tags = sorted(set(tag.strip() for tags_str in tags if tags_str for tag in tags_str.split(",")))

    return render(request, "blog/list.html", {"blog_posts": blog_posts, "tags": unique_tags, "current_tag": tag})


@login_required
def create_blog_post(request):
    if request.method == "POST":
        form = BlogPostForm(request.POST, request.FILES)
        if form.is_valid():
            post = form.save(commit=False)
            post.author = request.user
            post.save()
            messages.success(request, "Blog post created successfully!")
            return redirect("blog_detail", slug=post.slug)
    else:
        form = BlogPostForm()

    return render(request, "blog/create.html", {"form": form})


def blog_detail(request, slug):
    """Display a blog post and its comments."""
    post = get_object_or_404(BlogPost, slug=slug, status="published")
    comments = post.comments.filter(is_approved=True).order_by("created_at")

    if request.method == "POST":
        if not request.user.is_authenticated:
            messages.error(request, "Please log in to comment.")
            return redirect("account_login")

        comment_content = request.POST.get("content")
        if comment_content:
            comment = BlogComment.objects.create(
                post=post, author=request.user, content=comment_content, is_approved=True  # Auto-approve for now
            )
            messages.success(request, f"Comment #{comment.id} added successfully!")
            return redirect("blog_detail", slug=slug)

    # Get view count from WebRequest
    view_count = WebRequest.objects.filter(path=request.path).aggregate(total_views=Sum("count"))["total_views"] or 0

    context = {
        "post": post,
        "comments": comments,
        "view_count": view_count,
    }
    return render(request, "blog/detail.html", context)


@login_required
def student_dashboard(request):
    """
    Dashboard view for students showing enrollments, progress, upcoming sessions, learning streak,
    and an Achievements section.
    """
    if request.user.profile.is_teacher:
        messages.error(request, "This dashboard is for students only.")
        return redirect("profile")

    # Update the learning streak.
    streak, created = LearningStreak.objects.get_or_create(user=request.user)
    streak.update_streak()

    enrollments = Enrollment.objects.filter(student=request.user).select_related("course")
    upcoming_sessions = Session.objects.filter(
        course__enrollments__student=request.user, start_time__gt=timezone.now()
    ).order_by("start_time")[:5]

    progress_data = []
    total_progress = 0
    for enrollment in enrollments:
        progress, _ = CourseProgress.objects.get_or_create(enrollment=enrollment)
        progress_data.append(
            {
                "enrollment": enrollment,
                "progress": progress,
            }
        )
        total_progress += progress.completion_percentage

    avg_progress = round(total_progress / len(progress_data)) if progress_data else 0

    # Query achievements for the user.
    achievements = Achievement.objects.filter(student=request.user).order_by("-awarded_at")

    context = {
        "enrollments": enrollments,
        "upcoming_sessions": upcoming_sessions,
        "progress_data": progress_data,
        "avg_progress": avg_progress,
        "streak": streak,
        "achievements": achievements,
    }
    return render(request, "dashboard/student.html", context)


@login_required
@teacher_required
def teacher_dashboard(request):
    """Dashboard view for teachers showing their courses, student progress, and upcoming sessions."""
    courses = Course.objects.filter(teacher=request.user)
    upcoming_sessions = Session.objects.filter(course__teacher=request.user, start_time__gt=timezone.now()).order_by(
        "start_time"
    )[:5]

    # Get enrollment and progress stats for each course
    course_stats = []
    total_students = 0
    total_completed = 0
    total_earnings = Decimal("0.00")
    for course in courses:
        enrollments = course.enrollments.filter(status="approved")
        course_total_students = enrollments.count()
        course_completed = enrollments.filter(status="completed").count()
        total_students += course_total_students
        total_completed += course_completed
        # Calculate earnings (90% of course price for each enrollment, 10% platform fee)
        course_earnings = Decimal(str(course_total_students)) * course.price * Decimal("0.9")
        total_earnings += course_earnings
        course_stats.append(
            {
                "course": course,
                "total_students": course_total_students,
                "completed": course_completed,
                "completion_rate": (course_completed / course_total_students * 100) if course_total_students > 0 else 0,
                "earnings": course_earnings,
            }
        )

    # Get the teacher's storefront if it exists
    storefront = Storefront.objects.filter(teacher=request.user).first()

    context = {
        "courses": courses,
        "upcoming_sessions": upcoming_sessions,
        "course_stats": course_stats,
        "completion_rate": (total_completed / total_students * 100) if total_students > 0 else 0,
        "total_earnings": round(total_earnings, 2),
        "storefront": storefront,
    }
    return render(request, "dashboard/teacher.html", context)


def custom_404(request, exception):
    """Custom 404 error handler"""
    return render(request, "404.html", status=404)


def custom_500(request):
    """Custom 500 error handler"""
    return render(request, "500.html", status=500)


def custom_429(request, exception=None):
    """Custom 429 error page."""
    return render(request, "429.html", status=429)


def cart_view(request):
    """View the shopping cart."""
    cart = get_or_create_cart(request)
    return render(request, "cart/cart.html", {"cart": cart, "stripe_public_key": settings.STRIPE_PUBLISHABLE_KEY})


def add_course_to_cart(request, course_id):
    """Add a course to the cart."""
    course = get_object_or_404(Course, id=course_id)
    cart = get_or_create_cart(request)

    # Try to get or create the cart item
    cart_item, created = CartItem.objects.get_or_create(cart=cart, course=course, defaults={"session": None})

    if created:
        messages.success(request, f"{course.title} added to cart.")
    else:
        messages.info(request, f"{course.title} is already in your cart.")

    return redirect("cart_view")


def add_session_to_cart(request, session_id):
    """Add an individual session to the cart."""
    session = get_object_or_404(Session, id=session_id)
    cart = get_or_create_cart(request)

    # Try to get or create the cart item
    cart_item, created = CartItem.objects.get_or_create(cart=cart, session=session, defaults={"course": None})

    if created:
        messages.success(request, f"{session.title} added to cart.")
    else:
        messages.info(request, f"{session.title} is already in your cart.")

    return redirect("cart_view")


def remove_from_cart(request, item_id):
    """Remove an item from the shopping cart."""
    cart = get_or_create_cart(request)
    item = get_object_or_404(CartItem, id=item_id, cart=cart)
    item.delete()
    messages.success(request, "Item removed from cart.")
    return redirect("cart_view")


def create_cart_payment_intent(request):
    """Create a payment intent for the entire cart."""
    cart = get_or_create_cart(request)

    if not cart.items.exists():
        return JsonResponse({"error": "Cart is empty"}, status=400)

    try:
        # Create a PaymentIntent with the cart total
        intent = stripe.PaymentIntent.create(
            amount=int(cart.total * 100),  # Convert to cents
            currency="usd",
            metadata={
                "cart_id": cart.id,
                "user_id": request.user.id if request.user.is_authenticated else None,
                "session_key": request.session.session_key if not request.user.is_authenticated else None,
            },
        )
        return JsonResponse({"clientSecret": intent.client_secret})
    except Exception as e:
        return JsonResponse({"error": str(e)}, status=403)


def checkout_success(request):
    """Handle successful checkout and payment confirmation."""
    payment_intent_id = request.GET.get("payment_intent")

    if not payment_intent_id:
        messages.error(request, "No payment information found.")
        return redirect("cart_view")

    try:
        # Verify the payment intent
        payment_intent = stripe.PaymentIntent.retrieve(payment_intent_id)

        if payment_intent.status != "succeeded":
            messages.error(request, "Payment was not successful.")
            return redirect("cart_view")

        cart = get_or_create_cart(request)

        if not cart.items.exists():
            messages.error(request, "Cart is empty.")
            return redirect("cart_view")

        # Handle guest checkout
        if not request.user.is_authenticated:
            email = payment_intent.receipt_email
            if not email:
                messages.error(request, "No email provided for guest checkout.")
                return redirect("cart_view")

            # Create a new user account with transaction and better username generation
            with transaction.atomic():
                base_username = email.split("@")[0][:15]  # Limit length
                timestamp = timezone.now().strftime("%Y%m%d%H%M%S")
                username = f"{base_username}_{timestamp}"

                # In the unlikely case of a collision, append random string
                while User.objects.filter(username=username).exists():
                    username = f"{base_username}_{timestamp}_{get_random_string(4)}"

                # Create the user
                user = User.objects.create_user(
                    username=username,
                    email=email,
                    password=get_random_string(length=32),  # Random password for reset
                )

                # Associate the cart with the new user
                cart.user = user
                cart.session_key = ""  # Empty string instead of None
                cart.save()

                # Send welcome email with password reset link
                send_welcome_email(user)

                # Log in the new user
                login(request, user, backend="django.contrib.auth.backends.ModelBackend")
        else:
            user = request.user

        # Lists to track enrollments for the receipt
        enrollments = []
        session_enrollments = []
        goods_items = []
        total_amount = 0

        # Define shipping_address
        shipping_address = request.POST.get("address") if cart.has_goods else None

        # Check if the cart contains goods requiring shipping
        has_goods = any(item.goods for item in cart.items.all())

        # Extract shipping address from Stripe PaymentIntent
        shipping_address = None
        if has_goods:
            shipping_data = getattr(payment_intent, "shipping", None)
            if shipping_data:
                # Construct structured shipping address
                shipping_address = {
                    "line1": shipping_data.address.line1,
                    "line2": shipping_data.address.line2 or "",
                    "city": shipping_data.address.city,
                    "state": shipping_data.address.state,
                    "postal_code": shipping_data.address.postal_code,
                    "country": shipping_data.address.country,
                }

        # Create the Order with shipping address
        order = Order.objects.create(
            user=user,  # User is defined earlier in guest/auth logic
            total_price=0,  # Updated later
            status="completed",
            shipping_address=shipping_address,
            terms_accepted=True,
        )

        storefront = None
        # Process enrollments
        for item in cart.items.all():
            if item.course:
                # Create enrollment for full course
                enrollment = Enrollment.objects.create(
                    student=user, course=item.course, status="approved", payment_intent_id=payment_intent_id
                )
                # Create progress tracker
                CourseProgress.objects.create(enrollment=enrollment)
                enrollments.append(enrollment)
                total_amount += item.course.price

                # Send confirmation emails
                send_enrollment_confirmation(enrollment)
                notify_teacher_new_enrollment(enrollment)

            elif item.session:
                # Create enrollment for individual session
                session_enrollment = SessionEnrollment.objects.create(
                    student=user, session=item.session, status="approved", payment_intent_id=payment_intent_id
                )
                session_enrollments.append(session_enrollment)
                total_amount += item.session.price

            elif item.goods:
                # Track goods items for the receipt
                goods_items.append(item)
                total_amount += item.final_price

                # Create order item for goods
                OrderItem.objects.create(
                    order=order,
                    goods=item.goods,
                    quantity=1,
                    price_at_purchase=item.goods.price,
                    discounted_price_at_purchase=item.goods.discount_price,
                )
                # Capture storefront from the first goods item
                if not storefront:
                    storefront = item.goods.storefront

        # Update order details
        order.total_price = total_amount
        if storefront:
            order.storefront = goods_items[0].goods.storefront
        order.save()

        # Clear the cart
        cart.items.all().delete()

        if storefront:
            order.storefront = storefront
            order.save(update_fields=["storefront"])

        # Render the receipt page
        return render(
            request,
            "cart/receipt.html",
            {
                "payment_intent_id": payment_intent_id,
                "order_date": timezone.now(),
                "user": user,
                "enrollments": enrollments,
                "session_enrollments": session_enrollments,
                "goods_items": goods_items,
                "total": total_amount,
                "order": order,
                "shipping_address": shipping_address,
            },
        )

    except stripe.error.StripeError as e:
        # send slack message
        send_slack_message(f"Payment verification failed: {str(e)}")
        messages.error(request, f"Payment verification failed: {str(e)}")
        return redirect("cart_view")
    except Exception as e:
        # send slack message
        send_slack_message(f"Failed to process checkout: {str(e)}")
        messages.error(request, f"Failed to process checkout: {str(e)}")
        return redirect("cart_view")


def send_welcome_email(user):
    """Send welcome email to newly created users after guest checkout."""
    if not user.email:
        raise ValueError("User must have an email address to send welcome email")

    reset_url = reverse("account_reset_password")
    context = {
        "user": user,
        "reset_url": reset_url,
    }

    html_message = render_to_string("emails/welcome_guest.html", context)
    text_message = render_to_string("emails/welcome_guest.txt", context)

    send_mail(
        subject="Welcome to Your New Learning Account",
        message=text_message,
        html_message=html_message,
        from_email=settings.DEFAULT_FROM_EMAIL,
        recipient_list=[user.email],
    )


@login_required
def edit_session(request, session_id):
    """Edit an existing session."""
    # Get the session and verify that the current user is the course teacher
    session = get_object_or_404(Session, id=session_id)
    course = session.course

    # Check if user is the course teacher
    if request.user != course.teacher:
        messages.error(request, "Only the course teacher can edit sessions!")
        return redirect("course_detail", slug=course.slug)

    if request.method == "POST":
        form = SessionForm(request.POST, instance=session)
        if form.is_valid():
            form.save()
            messages.success(request, "Session updated successfully!")
            return redirect("course_detail", slug=session.course.slug)
    else:
        form = SessionForm(instance=session)

    return render(
        request, "courses/session_form.html", {"form": form, "session": session, "course": course, "is_edit": True}
    )


@login_required
def invite_student(request, course_id):
    course = get_object_or_404(Course, id=course_id)

    # Check if user is the teacher of this course
    if course.teacher != request.user:
        messages.error(request, "You are not authorized to invite students to this course.")
        return redirect("course_detail", slug=course.slug)

    if request.method == "POST":
        form = InviteStudentForm(request.POST)
        if form.is_valid():
            email = form.cleaned_data["email"]
            message = form.cleaned_data.get("message", "")

            # Generate course URL
            course_url = request.build_absolute_uri(reverse("course_detail", args=[course.slug]))

            # Send invitation email
            context = {
                "course": course,
                "teacher": request.user,
                "message": message,
                "course_url": course_url,
            }
            html_message = render_to_string("emails/course_invitation.html", context)
            text_message = f"""
You have been invited to join {course.title}!

Message from {request.user.get_full_name() or request.user.username}:
{message}

Course Price: ${course.price}

Click here to view the course: {course_url}
"""

            try:
                send_mail(
                    f"Invitation to join {course.title}",
                    text_message,
                    settings.DEFAULT_FROM_EMAIL,
                    [email],
                    html_message=html_message,
                )
                messages.success(request, f"Invitation sent to {email}")
                return redirect("course_detail", slug=course.slug)
            except Exception:
                messages.error(request, "Failed to send invitation email. Please try again.")
    else:
        form = InviteStudentForm()

    context = {
        "course": course,
        "form": form,
    }
    return render(request, "courses/invite.html", context)


def terms(request):
    """Display the terms of service page."""
    return render(request, "terms.html")


@login_required
@teacher_required
def stripe_connect_onboarding(request):
    """Start the Stripe Connect onboarding process for teachers."""
    if not request.user.profile.is_teacher:
        messages.error(request, "Only teachers can set up payment accounts.")
        return redirect("profile")

    try:
        if not request.user.profile.stripe_account_id:
            # Create a new Stripe Connect account
            account = stripe.Account.create(
                type="express",
                country="US",
                email=request.user.email,
                capabilities={
                    "card_payments": {"requested": True},
                    "transfers": {"requested": True},
                },
            )

            # Save the account ID to the user's profile
            request.user.profile.stripe_account_id = account.id
            request.user.profile.save()

        # Create an account link for onboarding
        account_link = stripe.AccountLink.create(
            account=request.user.profile.stripe_account_id,
            refresh_url=request.build_absolute_uri(reverse("stripe_connect_onboarding")),
            return_url=request.build_absolute_uri(reverse("profile")),
            type="account_onboarding",
        )

        return redirect(account_link.url)

    except stripe.error.StripeError as e:
        messages.error(request, f"Failed to set up Stripe account: {str(e)}")
        return redirect("profile")


@csrf_exempt
def stripe_connect_webhook(request):
    """Handle Stripe Connect account updates."""
    payload = request.body
    sig_header = request.META.get("HTTP_STRIPE_SIGNATURE")

    try:
        event = stripe.Webhook.construct_event(payload, sig_header, settings.STRIPE_CONNECT_WEBHOOK_SECRET)
    except ValueError:
        return HttpResponse(status=400)
    except stripe.error.SignatureVerificationError:
        return HttpResponse(status=400)

    if event.type == "account.updated":
        account = event.data.object
        try:
            profile = Profile.objects.get(stripe_account_id=account.id)
            if account.charges_enabled and account.payouts_enabled:
                profile.stripe_account_status = "verified"
            else:
                profile.stripe_account_status = "pending"
            profile.save()
        except Profile.DoesNotExist:
            return HttpResponse(status=404)

    return HttpResponse(status=200)


@login_required
def create_forum_category(request):
    """Create a new forum category."""
    if request.method == "POST":
        form = ForumCategoryForm(request.POST)
        if form.is_valid():
            category = form.save()
            messages.success(request, f"Forum category '{category.name}' created successfully!")
            return redirect("forum_category", slug=category.slug)
    else:
        form = ForumCategoryForm()

    return render(request, "web/forum/create_category.html", {"form": form})


@login_required
def edit_topic(request, topic_id):
    """Edit an existing forum topic."""
    topic = get_object_or_404(ForumTopic, id=topic_id)

    # Check if user is the author of the topic
    if request.user != topic.author:
        messages.error(request, "You don't have permission to edit this topic.")
        return redirect("forum_topic", category_slug=topic.category.slug, topic_id=topic.id)

    if request.method == "POST":
        form = ForumTopicForm(request.POST)
        if form.is_valid():
            topic.title = form.cleaned_data["title"]
            topic.content = form.cleaned_data["content"]
            topic.save()
            messages.success(request, "Topic updated successfully!")
            return redirect("forum_topic", category_slug=topic.category.slug, topic_id=topic.id)
    else:
        form = ForumTopicForm(initial={"title": topic.title, "content": topic.content})

    return render(
        request,
        "web/forum/create_topic.html",
        {"form": form, "category": topic.category, "is_edit": True, "topic": topic},
    )


def get_course_calendar(request, slug):
    """AJAX endpoint to get calendar data for a course."""
    course = get_object_or_404(Course, slug=slug)
    today = timezone.now().date()
    calendar_weeks = []

    # Get current month and year from query parameters
    year = int(request.GET.get("year", today.year))
    month = int(request.GET.get("month", today.month))
    current_month = timezone.datetime(year, month, 1).date()

    # Get previous and next month for navigation
    if month == 1:
        prev_month = {"year": year - 1, "month": 12}
    else:
        prev_month = {"year": year, "month": month - 1}

    if month == 12:
        next_month = {"year": year + 1, "month": 1}
    else:
        next_month = {"year": year, "month": month + 1}

    # Get sessions for the current month
    month_sessions = course.sessions.filter(start_time__year=year, start_time__month=month).order_by("start_time")

    # Generate calendar data
    cal = calendar.monthcalendar(year, month)

    for week in cal:
        calendar_week = []
        for day in week:
            if day == 0:
                calendar_week.append({"date": None, "has_session": False, "is_today": False})
            else:
                date = timezone.datetime(year, month, day).date()
                sessions_on_day = [s for s in month_sessions if s.start_time.date() == date]
                calendar_week.append(
                    {
                        "date": date.isoformat() if date else None,
                        "has_session": bool(sessions_on_day),
                        "is_today": date == today,
                    }
                )
        calendar_weeks.append(calendar_week)

    data = {
        "calendar_weeks": calendar_weeks,
        "current_month": current_month.strftime("%B %Y"),
        "prev_month": prev_month,
        "next_month": next_month,
    }

    return JsonResponse(data)


@login_required
def create_calendar(request):
    if request.method == "POST":
        title = request.POST.get("title")
        description = request.POST.get("description")
        try:
            month = int(request.POST.get("month"))
            year = int(request.POST.get("year"))

            # Validate month is between 0-11
            if not 0 <= month <= 11:
                return JsonResponse({"success": False, "error": "Month must be between 0 and 11"}, status=400)

            calendar = EventCalendar.objects.create(
                title=title, description=description, creator=request.user, month=month, year=year
            )

            return JsonResponse({"success": True, "calendar_id": calendar.id, "share_token": calendar.share_token})
        except (ValueError, TypeError):
            return JsonResponse({"success": False, "error": "Invalid month or year"}, status=400)

    return render(request, "calendar/create.html")


def view_calendar(request, share_token):
    calendar = get_object_or_404(EventCalendar, share_token=share_token)
    return render(request, "calendar/view.html", {"calendar": calendar})


@require_POST
def add_time_slot(request, share_token):
    try:
        with transaction.atomic():
            calendar = get_object_or_404(EventCalendar, share_token=share_token)
            name = request.POST.get("name")
            day = int(request.POST.get("day"))
            start_time = request.POST.get("start_time")
            end_time = request.POST.get("end_time")

            # Create the time slot
            TimeSlot.objects.create(calendar=calendar, name=name, day=day, start_time=start_time, end_time=end_time)

            return JsonResponse({"success": True})
    except IntegrityError:
        return JsonResponse({"success": False, "error": "You already have a time slot for this day"}, status=400)
    except Exception as e:
        return JsonResponse({"success": False, "error": str(e)}, status=400)


@require_POST
def remove_time_slot(request, share_token):
    calendar = get_object_or_404(EventCalendar, share_token=share_token)
    name = request.POST.get("name")
    day = int(request.POST.get("day"))

    TimeSlot.objects.filter(calendar=calendar, name=name, day=day).delete()

    return JsonResponse({"success": True})


@require_GET
def get_calendar_data(request, share_token):
    calendar = get_object_or_404(EventCalendar, share_token=share_token)
    slots = TimeSlot.objects.filter(calendar=calendar)

    data = {
        "title": calendar.title,
        "description": calendar.description,
        "month": calendar.month,
        "year": calendar.year,
        "slots": [
            {
                "name": slot.name,
                "day": slot.day,
                "start_time": slot.start_time.strftime("%H:%M"),
                "end_time": slot.end_time.strftime("%H:%M"),
            }
            for slot in slots
        ],
    }

    return JsonResponse(data)


def system_status(request):
    """Check system status including SendGrid API connectivity and disk space usage."""
    status = {
        "sendgrid": {"status": "unknown", "message": "", "api_key_configured": False},
        "disk_space": {"status": "unknown", "message": "", "usage": {}},
        "timestamp": timezone.now(),
    }

    # Check SendGrid
    sendgrid_api_key = os.getenv("SENDGRID_PASSWORD")
    if sendgrid_api_key:
        status["sendgrid"]["api_key_configured"] = True
        try:
            print("Checking SendGrid API...")
            response = requests.get(
                "https://api.sendgrid.com/v3/user/account",
                headers={"Authorization": f"Bearer {sendgrid_api_key}"},
                timeout=5,
            )
            if response.status_code == 200:
                status["sendgrid"]["status"] = "ok"
                status["sendgrid"]["message"] = "Successfully connected to SendGrid API"
            else:
                status["sendgrid"]["status"] = "error"
                status["sendgrid"]["message"] = f"Unexpected response: {response.status_code}"
        except requests.exceptions.RequestException as e:
            status["sendgrid"]["status"] = "error"
            status["sendgrid"]["message"] = f"API Error: {str(e)}"
    else:
        status["sendgrid"]["status"] = "error"
        status["sendgrid"]["message"] = "SendGrid API key not configured"

    # Check disk space
    try:
        total, used, free = shutil.disk_usage("/")
        total_gb = total / (2**30)  # Convert to GB
        used_gb = used / (2**30)
        free_gb = free / (2**30)
        usage_percent = (used / total) * 100

        status["disk_space"]["usage"] = {
            "total_gb": round(total_gb, 2),
            "used_gb": round(used_gb, 2),
            "free_gb": round(free_gb, 2),
            "percent": round(usage_percent, 1),
        }

        # Set status based on usage percentage
        if usage_percent >= 90:
            status["disk_space"]["status"] = "error"
            status["disk_space"]["message"] = "Critical: Disk usage above 90%"
        elif usage_percent >= 80:
            status["disk_space"]["status"] = "warning"
            status["disk_space"]["message"] = "Warning: Disk usage above 80%"
        else:
            status["disk_space"]["status"] = "ok"
            status["disk_space"]["message"] = "Disk space usage is normal"
    except Exception as e:
        status["disk_space"]["status"] = "error"
        status["disk_space"]["message"] = f"Error checking disk space: {str(e)}"

    return render(request, "status.html", {"status": status})


@login_required
@teacher_required
def message_enrolled_students(request, slug):
    """Send an email to all enrolled students in a course."""
    course = get_object_or_404(Course, slug=slug, teacher=request.user)

    if request.method == "POST":
        title = request.POST.get("title")
        message = request.POST.get("message")

        if title and message:
            # Get all enrolled students
            enrolled_students = User.objects.filter(
                enrollments__course=course, enrollments__status="approved"
            ).distinct()

            # Send email to each student
            for student in enrolled_students:
                send_mail(
                    subject=f"[{course.title}] {title}",
                    message=message,
                    from_email=settings.DEFAULT_FROM_EMAIL,
                    recipient_list=[student.email],
                    fail_silently=True,
                )

            messages.success(request, "Email sent successfully to all enrolled students!")
            return redirect("course_detail", slug=slug)
        else:
            messages.error(request, "Both title and message are required!")

    return render(request, "courses/message_students.html", {"course": course})


def message_teacher(request, teacher_id):
    """Send a message to a teacher."""
    teacher = get_object_or_404(get_user_model(), id=teacher_id)
    if not teacher.profile.is_teacher:
        messages.error(request, "This user is not a teacher.")
        return redirect("index")

    if request.method == "POST":
        form = MessageTeacherForm(request.POST, user=request.user)
        if form.is_valid():
            # Prepare email content
            if request.user.is_authenticated:
                sender_name = request.user.get_full_name() or request.user.username
                sender_email = request.user.email
            else:
                sender_name = form.cleaned_data["name"]
                sender_email = form.cleaned_data["email"]

            # Send email to teacher
            context = {
                "sender_name": sender_name,
                "sender_email": sender_email,
                "message": form.cleaned_data["message"],
            }
            html_message = render_to_string("web/emails/teacher_message.html", context)

            try:
                send_mail(
                    subject=f"New message from {sender_name}",
                    message=form.cleaned_data["message"],
                    from_email=settings.DEFAULT_FROM_EMAIL,
                    recipient_list=[teacher.email],
                    html_message=html_message,
                )
                messages.success(request, "Your message has been sent successfully!")

                # Get the next URL from query params, default to course search if not provided
                next_url = request.GET.get("next")
                if next_url:
                    try:
                        return redirect("course_detail", slug=next_url)
                    except NoReverseMatch:
                        pass
                return redirect("course_search")
            except Exception as e:
                messages.error(request, f"Failed to send message: {str(e)}")
                return redirect("message_teacher", teacher_id=teacher_id)
    else:
        form = MessageTeacherForm(user=request.user)

    return render(
        request,
        "web/message_teacher.html",
        {
            "form": form,
            "teacher": teacher,
        },
    )


@login_required
def confirm_rolled_sessions(request, course_slug):
    """View for teachers to confirm rolled over session dates."""
    course = get_object_or_404(Course, slug=course_slug, teacher=request.user)

    # Get all rolled over but unconfirmed sessions
    rolled_sessions = course.sessions.filter(is_rolled_over=True, teacher_confirmed=False).order_by("start_time")

    if request.method == "POST":
        session_ids = request.POST.getlist("confirm_sessions")
        if session_ids:
            # Confirm selected sessions
            course.sessions.filter(id__in=session_ids).update(teacher_confirmed=True)
            messages.success(request, "Selected sessions have been confirmed.")

            # Reset rollover status for unselected sessions
            unselected_sessions = rolled_sessions.exclude(id__in=session_ids)
            for session in unselected_sessions:
                session.start_time = session.original_start_time
                session.end_time = session.original_end_time
                session.is_rolled_over = False
                session.save()

            messages.info(request, "Unselected sessions have been reset to their original dates.")

        return redirect("course_detail", slug=course_slug)

    return render(
        request,
        "courses/confirm_rolled_sessions.html",
        {
            "course": course,
            "rolled_sessions": rolled_sessions,
        },
    )


def feedback(request):
    if request.method == "POST":
        form = FeedbackForm(request.POST)
        if form.is_valid():
            # Send feedback notification to admin
            name = form.cleaned_data.get("name", "Anonymous")
            email = form.cleaned_data.get("email", "Not provided")
            description = form.cleaned_data["description"]

            # Send to Slack if webhook URL is configured
            if settings.SLACK_WEBHOOK_URL:
                message = f"*New Feedback*\nFrom: {name}\nEmail: {email}\n\n{description}"
                send_slack_message(message)

            messages.success(request, "Thank you for your feedback! We appreciate your input.")
            return redirect("feedback")
    else:
        form = FeedbackForm()

    return render(request, "feedback.html", {"form": form})


def content_dashboard(request):
    # Get current time and thresholds
    now = timezone.now()
    month_ago = now - timedelta(days=30)

    def get_status(date, threshold_days=None):
        if not date:
            return "neutral"
        if not threshold_days:
            return "success"
        threshold = now - timedelta(days=threshold_days)
        if date >= threshold:
            return "success"
        elif date >= (threshold - timedelta(days=threshold_days)):
            return "warning"
        return "danger"

    # Web traffic stats
    web_stats = {
        "total_views": WebRequest.objects.aggregate(total=Sum("count"))["total"] or 0,
        "unique_visitors": WebRequest.objects.values("ip_address").distinct().count(),
        "date": WebRequest.objects.order_by("-created").first().created if WebRequest.objects.exists() else None,
    }
    web_stats["status"] = get_status(web_stats["date"])

    # Generate traffic data for chart (last 30 days)
    traffic_data = []
    for i in range(30):
        date = now - timedelta(days=i)
        day_views = WebRequest.objects.filter(created__date=date.date()).aggregate(total=Sum("count"))["total"] or 0
        traffic_data.append({"date": date.strftime("%Y-%m-%d"), "views": day_views})
    traffic_data.reverse()  # Most recent last for chart

    # Blog stats
    blog_stats = {
        "posts": BlogPost.objects.filter(status="published").count(),
        "views": (WebRequest.objects.filter(path__startswith="/blog/").aggregate(total=Sum("count"))["total"] or 0),
        "date": (
            BlogPost.objects.filter(status="published").order_by("-published_at").first().published_at
            if BlogPost.objects.exists()
            else None
        ),
    }
    blog_stats["status"] = get_status(blog_stats["date"], 7)

    # Forum stats
    forum_stats = {
        "topics": ForumTopic.objects.count(),
        "replies": ForumReply.objects.count(),
        "date": ForumTopic.objects.order_by("-created_at").first().created_at if ForumTopic.objects.exists() else None,
    }
    forum_stats["status"] = get_status(forum_stats["date"], 1)  # 1 day threshold

    # Course stats
    course_stats = {
        "active": Course.objects.filter(status="published").count(),
        "students": Enrollment.objects.filter(status="approved").count(),
        "date": Course.objects.order_by("-created_at").first().created_at if Course.objects.exists() else None,
    }
    course_stats["status"] = get_status(course_stats["date"], 30)  # 1 month threshold

    # User stats
    user_stats = {
        "total": User.objects.count(),
        "active": User.objects.filter(last_login__gte=month_ago).count(),
        "date": User.objects.order_by("-date_joined").first().date_joined if User.objects.exists() else None,
    }

    def get_status(date, threshold_days):
        if not date:
            return "danger"
        days_since = (now - date).days
        if days_since > threshold_days * 2:
            return "danger"
        elif days_since > threshold_days:
            return "warning"
        return "success"

    # Calculate overall health score
    connected_platforms = 0
    healthy_platforms = 0
    platforms_data = [
        (blog_stats["date"], 7),  # Blog: 1 week threshold
        (forum_stats["date"], 7),  # Forum: 1 week threshold
        (course_stats["date"], 7),  # Courses: 1 week threshold
        (user_stats["date"], 7),  # Users: 1 week threshold
    ]

    for date, threshold in platforms_data:
        if date:
            connected_platforms += 1
            if get_status(date, threshold) != "danger":
                healthy_platforms += 1

    overall_score = int((healthy_platforms / max(connected_platforms, 1)) * 100)

    # Get social media stats
    social_stats = get_social_stats()
    content_data = {
        "blog": {
            "stats": blog_stats,
            "status": get_status(blog_stats["date"], 7),
            "date": blog_stats["date"],
        },
        "forum": {
            "stats": forum_stats,
            "status": get_status(forum_stats["date"], 7),
            "date": forum_stats["date"],
        },
        "courses": {
            "stats": course_stats,
            "status": get_status(course_stats["date"], 7),
            "date": course_stats["date"],
        },
        "users": {
            "stats": user_stats,
            "status": get_status(user_stats["date"], 7),
            "date": user_stats["date"],
        },
    }

    # Add social media stats
    content_data.update(social_stats)

    return render(
        request,
        "web/dashboard/content_status.html",
        {
            "content_data": content_data,
            "overall_score": overall_score,
            "web_stats": web_stats,
            "traffic_data": json.dumps(traffic_data),
            "blog_stats": blog_stats,
            "forum_stats": forum_stats,
            "course_stats": course_stats,
            "user_stats": user_stats,
        },
    )


def current_weekly_challenge(request):
    current_challenge = Challenge.objects.filter(start_date__lte=timezone.now(), end_date__gte=timezone.now()).first()
    # Check if the user has submitted the current challenge
    user_submission = None
    if request.user.is_authenticated and current_challenge:
        user_submission = ChallengeSubmission.objects.filter(user=request.user, challenge=current_challenge).first()

    return render(
        request,
        "web/current_weekly_challenge.html",
        {
            "current_challenge": current_challenge,
            "user_submission": user_submission,  # Pass the user's submission to the template
        },
    )


def challenge_detail(request, week_number):
    challenge = get_object_or_404(Challenge, week_number=week_number)
    submissions = ChallengeSubmission.objects.filter(challenge=challenge)
    # Check if the current user has submitted this challenge
    user_submission = None
    if request.user.is_authenticated:
        user_submission = ChallengeSubmission.objects.filter(user=request.user, challenge=challenge).first()

    return render(
        request,
        "web/challenge_detail.html",
        {"challenge": challenge, "submissions": submissions, "user_submission": user_submission},
    )


@login_required
def challenge_submit(request, week_number):
    challenge = get_object_or_404(Challenge, week_number=week_number)
    # Check if the user has already submitted this challenge
    existing_submission = ChallengeSubmission.objects.filter(user=request.user, challenge=challenge).first()

    if existing_submission:
        return redirect("challenge_detail", week_number=week_number)

    if request.method == "POST":
        form = ChallengeSubmissionForm(request.POST)
        if form.is_valid():
            submission = form.save(commit=False)
            submission.user = request.user
            submission.challenge = challenge
            submission.save()
            messages.success(request, "Your submission has been recorded!")
            return redirect("challenge_detail", week_number=week_number)
    else:
        form = ChallengeSubmissionForm()

    return render(request, "web/challenge_submit.html", {"challenge": challenge, "form": form})


@require_GET
def fetch_video_title(request):
    """
    Fetch video title from a URL with proper security measures to prevent SSRF attacks.
    """
    url = request.GET.get("url")
    if not url:
        return JsonResponse({"error": "URL parameter is required"}, status=400)

    # Validate URL
    try:
        parsed_url = urlparse(url)

        # Check for scheme - only allow http and https
        if parsed_url.scheme not in ["http", "https"]:
            return JsonResponse({"error": "Invalid URL scheme. Only HTTP and HTTPS are supported."}, status=400)

        # Check for private/internal IP addresses
        if parsed_url.netloc:
            hostname = parsed_url.netloc.split(":")[0]

            # Block localhost variations and common internal domains
            blocked_hosts = [
                "localhost",
                "127.0.0.1",
                "0.0.0.0",
                "internal",
                "intranet",
                "local",
                "lan",
                "corp",
                "private",
                "::1",
            ]

            if any(blocked in hostname.lower() for blocked in blocked_hosts):
                return JsonResponse({"error": "Access to internal networks is not allowed"}, status=403)

            # Resolve hostname to IP and check if it's private
            try:
                ip_address = socket.gethostbyname(hostname)
                ip_obj = ipaddress.ip_address(ip_address)

                # Check if the IP is private/internal
                if ip_obj.is_private or ip_obj.is_loopback or ip_obj.is_link_local or ip_obj.is_multicast:
                    return JsonResponse({"error": "Access to internal/private networks is not allowed"}, status=403)
            except (socket.gaierror, ValueError):
                # If hostname resolution fails or IP parsing fails, continue
                pass

    except Exception as e:
        return JsonResponse({"error": f"Invalid URL format: {str(e)}"}, status=400)

    # Set a timeout to prevent hanging requests
    timeout = 5  # seconds

    try:
        # Only allow HEAD and GET methods with limited redirects
        response = requests.get(
            url,
            timeout=timeout,
            allow_redirects=True,
            headers={
                "User-Agent": "Educational-Website-Validator/1.0",
            },
        )
        response.raise_for_status()

        # Extract title from response headers or content
        title = response.headers.get("title", "")
        if not title:
            # Try to extract title from HTML content
            content = response.text
            title_match = re.search(r"<title>(.*?)</title>", content)
            title = title_match.group(1) if title_match else "Untitled Video"

            # Sanitize the title
            title = html.escape(title)

        return JsonResponse({"title": title})

    except requests.RequestException:
        return JsonResponse({"error": "Failed to fetch video title:"}, status=500)


def get_referral_stats():
    """Get statistics for top referrers."""
    return (
        Profile.objects.annotate(
            total_signups=Count("referrals"),
            total_enrollments=Count(
                "referrals__user__enrollments", filter=Q(referrals__user__enrollments__status="approved")
            ),
            total_clicks=Count(
                "referrals__user__webrequest", filter=Q(referrals__user__webrequest__path__contains="ref=")
            ),
        )
        .filter(total_signups__gt=0)
        .order_by("-total_signups")[:10]
    )


def referral_leaderboard(request):
    """Display the referral leaderboard."""
    top_referrers = get_referral_stats()
    return render(request, "web/referral_leaderboard.html", {"top_referrers": top_referrers})


# Goods Views
class GoodsListView(LoginRequiredMixin, generic.ListView):
    model = Goods
    template_name = "goods/goods_list.html"
    context_object_name = "products"

    def get_queryset(self):
        return Goods.objects.filter(storefront__teacher=self.request.user)


class GoodsDetailView(LoginRequiredMixin, generic.DetailView):
    model = Goods
    template_name = "goods/goods_detail.html"
    context_object_name = "product"

    def get_object(self):
        return get_object_or_404(Goods, pk=self.kwargs["pk"])


class GoodsCreateView(LoginRequiredMixin, UserPassesTestMixin, generic.CreateView):
    model = Goods
    form_class = GoodsForm
    template_name = "goods/goods_form.html"

    def test_func(self):
        return hasattr(self.request.user, "storefront")

    def form_valid(self, form):
        form.instance.storefront = self.request.user.storefront
        images = self.request.FILES.getlist("images")
        product_type = form.cleaned_data.get("product_type")

        # Validate digital product images
        if product_type == "digital" and not images:
            form.add_error(None, "Digital products require at least one image")
            return self.form_invalid(form)

        # Validate image constraints
        if len(images) > 8:
            form.add_error(None, "Maximum 8 images allowed")
            return self.form_invalid(form)

        for img in images:
            if img.size > 5 * 1024 * 1024:
                form.add_error(None, f"{img.name} exceeds 5MB size limit")
                return self.form_invalid(form)

        # Save main product first
        super().form_valid(form)

        # Save images after product creation
        for image_file in images:
            ProductImage.objects.create(goods=self.object, image=image_file)

        return render(self.request, "goods/goods_create_success.html", {"product": self.object})

    def form_invalid(self, form):
        messages.error(self.request, f"Creation failed: {form.errors.as_text()}")
        return super().form_invalid(form)

    def get_success_url(self):
        return reverse("goods_list")


class GoodsUpdateView(LoginRequiredMixin, UserPassesTestMixin, generic.UpdateView):
    model = Goods
    form_class = GoodsForm
    template_name = "goods/goods_update.html"

    # Filter by user's products only
    def get_queryset(self):
        return Goods.objects.filter(storefront__teacher=self.request.user)

    # Verify ownership
    def test_func(self):
        return self.get_object().storefront.teacher == self.request.user

    def get_success_url(self):
        return reverse("goods_list")


class GoodsDeleteView(LoginRequiredMixin, UserPassesTestMixin, DeleteView):
    model = Goods
    template_name = "goods/goods_confirm_delete.html"
    success_url = reverse_lazy("goods_list")

    def test_func(self):
        return self.request.user == self.get_object().storefront.teacher


@login_required
def add_goods_to_cart(request, pk):
    product = get_object_or_404(Goods, pk=pk)
    # Prevent adding out-of-stock items
    if product.stock is None or product.stock <= 0:
        messages.error(request, f"{product.name} is out of stock and cannot be added to cart.")
        return redirect("goods_detail", pk=pk)  # Redirect back to product page

    cart, created = Cart.objects.get_or_create(user=request.user)
    cart_item, created = CartItem.objects.get_or_create(cart=cart, goods=product)

    if created:
        messages.success(request, f"{product.name} added to cart.")
    else:
        messages.info(request, f"{product.name} is already in your cart.")

    return redirect("cart_view")


class GoodsListingView(ListView):
    model = Goods
    template_name = "goods/goods_listing.html"
    context_object_name = "products"
    paginate_by = 15

    def get_queryset(self):
        queryset = Goods.objects.all()
        store_name = self.request.GET.get("store_name")
        product_type = self.request.GET.get("product_type")
        category = self.request.GET.get("category")
        min_price = self.request.GET.get("min_price")
        max_price = self.request.GET.get("max_price")

        if store_name:
            queryset = queryset.filter(storefront__name__icontains=store_name)
        if product_type:
            queryset = queryset.filter(product_type=product_type)
        if category:
            queryset = queryset.filter(category__icontains=category)
        if min_price:
            queryset = queryset.filter(price__gte=min_price)
        if max_price:
            queryset = queryset.filter(price__lte=max_price)

        return queryset

    def get_context_data(self, **kwargs):
        context = super().get_context_data(**kwargs)
        context["store_names"] = Storefront.objects.values_list("name", flat=True).distinct()
        context["categories"] = Goods.objects.values_list("category", flat=True).distinct()
        return context


# Order Management
class OrderManagementView(LoginRequiredMixin, UserPassesTestMixin, generic.ListView):
    model = Order
    template_name = "orders/order_management.html"
    context_object_name = "orders"
    paginate_by = 20

    def test_func(self):
        storefront = get_object_or_404(Storefront, store_slug=self.kwargs["store_slug"])
        return self.request.user == storefront.teacher

    def get_queryset(self):
        queryset = Order.objects.filter(items__goods__storefront__store_slug=self.kwargs["store_slug"]).distinct()

        # Get status from request and filter
        selected_status = self.request.GET.get("status")
        if selected_status and selected_status != "all":
            queryset = queryset.filter(status=selected_status)

        return queryset

    def get_context_data(self, **kwargs):
        context = super().get_context_data(**kwargs)
        context["statuses"] = Order.STATUS_CHOICES  # Directly from model
        context["selected_status"] = self.request.GET.get("status", "")
        return context


class OrderDetailView(LoginRequiredMixin, generic.DetailView):
    model = Order
    template_name = "orders/order_detail.html"
    context_object_name = "order"


@login_required
@require_POST
def update_order_status(request, item_id):
    order = get_object_or_404(Order, id=item_id, user=request.user)
    new_status = request.POST.get("status").lower()  # Convert to lowercase for consistency

    # Define allowed statuses inside the function
    VALID_STATUSES = ["draft", "pending", "processing", "shipped", "completed", "cancelled", "refunded"]

    if new_status not in VALID_STATUSES:
        messages.error(request, "Invalid status.")
        return redirect("order_detail", pk=item_id)

    order.status = new_status
    order.save()
    messages.success(request, "Order status updated successfully.")
    return redirect("order_detail", pk=item_id)


# Analytics
class StoreAnalyticsView(LoginRequiredMixin, UserPassesTestMixin, generic.TemplateView):
    template_name = "analytics/analytics_dashboard.html"

    def test_func(self):
        storefront = get_object_or_404(Storefront, store_slug=self.kwargs["store_slug"])
        return self.request.user == storefront.teacher

    def get_context_data(self, **kwargs):
        context = super().get_context_data(**kwargs)
        storefront = get_object_or_404(Storefront, store_slug=self.kwargs["store_slug"])

        # Store-specific analytics
        orders = Order.objects.filter(storefront=storefront, status="completed")

        context.update(
            {
                "total_sales": orders.count(),
                "total_revenue": orders.aggregate(Sum("total_price"))["total_price__sum"] or 0,
                "top_products": OrderItem.objects.filter(order__storefront=storefront)
                .values("goods__name")
                .annotate(total_sold=Sum("quantity"))
                .order_by("-total_sold")[:5],
                "storefront": storefront,
            }
        )
        return context


class AdminMerchAnalyticsView(LoginRequiredMixin, UserPassesTestMixin, generic.TemplateView):
    template_name = "analytics/admin_analytics.html"

    def test_func(self):
        return self.request.user.is_staff

    def get_context_data(self, **kwargs):
        context = super().get_context_data(**kwargs)

        # Platform-wide analytics
        context.update(
            {
                "total_sales": Order.objects.filter(status="completed").count(),
                "total_revenue": Order.objects.filter(status="completed").aggregate(Sum("total_price"))[
                    "total_price__sum"
                ]
                or 0,
                "top_storefronts": Storefront.objects.annotate(total_sales=Count("goods__orderitem")).order_by(
                    "-total_sales"
                )[:5],
            }
        )
        return context


@login_required
def sales_analytics(request):
    """View for displaying sales analytics."""
    storefront = get_object_or_404(Storefront, teacher=request.user)

    # Get completed orders for this storefront
    orders = Order.objects.filter(storefront=storefront, status="completed")

    # Calculate metrics
    total_revenue = orders.aggregate(total=Sum("total_price"))["total"] or 0
    total_orders = orders.count()

    # Placeholder conversion rate (to be implemented properly later)
    conversion_rate = 0.00  # Temporary placeholder

    # Best selling products
    best_selling_products = (
        OrderItem.objects.filter(order__storefront=storefront)
        .values("goods__name")
        .annotate(total_sold=Sum("quantity"))
        .order_by("-total_sold")[:5]
    )

    context = {
        "total_revenue": total_revenue,
        "total_orders": total_orders,
        "conversion_rate": conversion_rate,
        "best_selling_products": best_selling_products,
    }
    return render(request, "analytics/analytics_dashboard.html", context)


@login_required
def sales_data(request):
    # Get the user's storefront
    storefront = get_object_or_404(Storefront, teacher=request.user)

    # Define valid statuses for metrics (e.g., include "completed" and "shipped")
    valid_statuses = ["completed", "shipped"]
    orders = Order.objects.filter(storefront=storefront, status__in=valid_statuses)

    # Calculate total revenue
    total_revenue = orders.aggregate(total=Sum("total_price"))["total"] or 0

    # Calculate total orders
    total_orders = orders.count()

    # Calculate conversion rate (orders / visits * 100)
    total_visits = WebRequest.objects.filter(path__contains="ref=").count()  # Adjust based on visit tracking
    conversion_rate = (total_orders / total_visits * 100) if total_visits > 0 else 0.00

    # Get best-selling products
    best_selling_products = (
        OrderItem.objects.filter(order__storefront=storefront, order__status__in=valid_statuses)
        .values("goods__name")
        .annotate(total_sold=Sum("quantity"))
        .order_by("-total_sold")[:5]
    )

    # Prepare response data
    data = {
        "total_revenue": float(total_revenue),
        "total_orders": total_orders,
        "conversion_rate": round(conversion_rate, 2),
        "best_selling_products": list(best_selling_products),
    }
    return JsonResponse(data)


class StorefrontCreateView(LoginRequiredMixin, CreateView):
    model = Storefront
    form_class = StorefrontForm
    template_name = "storefront/storefront_form.html"
    success_url = "/dashboard/teacher/"

    def dispatch(self, request, *args, **kwargs):
        if Storefront.objects.filter(teacher=request.user).exists():
            return redirect("storefront_update", store_slug=request.user.storefront.store_slug)
        return super().dispatch(request, *args, **kwargs)

    def form_valid(self, form):
        form.instance.teacher = self.request.user  # Set the teacher field to the current user
        return super().form_valid(form)


class StorefrontUpdateView(LoginRequiredMixin, UpdateView):
    model = Storefront
    form_class = StorefrontForm
    template_name = "storefront/storefront_form.html"
    success_url = "/dashboard/teacher/"

    def get_object(self):
        return get_object_or_404(Storefront, teacher=self.request.user)


class StorefrontDetailView(LoginRequiredMixin, generic.DetailView):
    model = Storefront
    template_name = "storefront/storefront_detail.html"
    context_object_name = "storefront"

    def get_object(self):
        return get_object_or_404(Storefront, store_slug=self.kwargs["store_slug"])


def success_story_list(request):
    """View for listing published success stories."""
    success_stories = SuccessStory.objects.filter(status="published").order_by("-published_at")

    # Paginate results
    paginator = Paginator(success_stories, 9)  # 9 stories per page
    page_number = request.GET.get("page", 1)
    page_obj = paginator.get_page(page_number)

    context = {
        "success_stories": page_obj,
        "is_paginated": paginator.num_pages > 1,
        "page_obj": page_obj,
    }
    return render(request, "success_stories/list.html", context)


def success_story_detail(request, slug):
    """View for displaying a single success story."""
    success_story = get_object_or_404(SuccessStory, slug=slug, status="published")

    # Get related success stories (same author or similar content)
    related_stories = (
        SuccessStory.objects.filter(status="published").exclude(id=success_story.id).order_by("-published_at")[:3]
    )

    context = {
        "success_story": success_story,
        "related_stories": related_stories,
    }
    return render(request, "success_stories/detail.html", context)


@login_required
def create_success_story(request):
    """View for creating a new success story."""
    if request.method == "POST":
        form = SuccessStoryForm(request.POST, request.FILES)
        if form.is_valid():
            success_story = form.save(commit=False)
            success_story.author = request.user
            success_story.save()
            messages.success(request, "Success story created successfully!")
            return redirect("success_story_detail", slug=success_story.slug)
    else:
        form = SuccessStoryForm()

    context = {
        "form": form,
    }
    return render(request, "success_stories/create.html", context)


@login_required
def edit_success_story(request, slug):
    """View for editing an existing success story."""
    success_story = get_object_or_404(SuccessStory, slug=slug, author=request.user)

    if request.method == "POST":
        form = SuccessStoryForm(request.POST, request.FILES, instance=success_story)
        if form.is_valid():
            form.save()
            messages.success(request, "Success story updated successfully!")
            return redirect("success_story_detail", slug=success_story.slug)
    else:
        form = SuccessStoryForm(instance=success_story)

    context = {
        "form": form,
        "success_story": success_story,
        "is_edit": True,
    }
    return render(request, "success_stories/create.html", context)


@login_required
def delete_success_story(request, slug):
    """View for deleting a success story."""
    success_story = get_object_or_404(SuccessStory, slug=slug, author=request.user)

    if request.method == "POST":
        success_story.delete()
        messages.success(request, "Success story deleted successfully!")
        return redirect("success_story_list")

    context = {
        "success_story": success_story,
    }
    return render(request, "success_stories/delete_confirm.html", context)


def gsoc_landing_page(request):
    """
    Renders the GSOC landing page with top GitHub contributors
    based on merged pull requests
    """
    import logging

    import requests
    from django.conf import settings

    # Initialize an empty list for contributors in case the GitHub API call fails
    top_contributors = []

    # GitHub API URL for the education-website repository
    github_repo_url = "https://api.github.com/repos/alphaonelabs/education-website"

    # Users to exclude from the contributor list (bots and automated users)
    excluded_users = ["A1L13N", "dependabot[bot]"]

    try:
        # Fetch contributors from GitHub API
        headers = {}
        # Check if GitHub token is configured
        if hasattr(settings, "GITHUB_TOKEN") and settings.GITHUB_TOKEN:
            headers["Authorization"] = f"token {settings.GITHUB_TOKEN}"

        # Get all closed pull requests - we'll filter for merged ones in code
        # The GitHub API doesn't have a direct 'merged' filter in the query params
        # so we get all closed PRs and then check the 'merged_at' field
        pull_requests_response = requests.get(
            f"{github_repo_url}/pulls",
            params={
                "state": "closed",  # closed PRs could be either merged or just closed
                "sort": "updated",
                "direction": "desc",
                "per_page": 100,
            },
            headers=headers,
            timeout=5,
        )

        # Check for rate limiting
        if pull_requests_response.status_code == 403 and "X-RateLimit-Remaining" in pull_requests_response.headers:
            remaining = pull_requests_response.headers.get("X-RateLimit-Remaining")
            if remaining == "0":
                reset_time = int(pull_requests_response.headers.get("X-RateLimit-Reset", 0))
                reset_datetime = time.strftime("%Y-%m-%d %H:%M:%S", time.localtime(reset_time))
                logging.warning(f"GitHub API rate limit exceeded. Resets at {reset_datetime}")

        if pull_requests_response.status_code == 200:
            pull_requests = pull_requests_response.json()

            # Create a map of contributors with their PR count
            contributor_stats = defaultdict(
                lambda: {"merged_pr_count": 0, "avatar_url": "", "profile_url": "", "prs_url": ""}
            )

            # Process each pull request
            for pr in pull_requests:
                # Check if the PR was merged
                if pr.get("merged_at"):
                    username = pr["user"]["login"]

                    # Skip excluded users
                    if username in excluded_users:
                        continue

                    contributor_stats[username]["merged_pr_count"] += 1
                    contributor_stats[username]["avatar_url"] = pr["user"]["avatar_url"]
                    contributor_stats[username]["profile_url"] = pr["user"]["html_url"]
                    # Add a direct link to the user's PRs for this repository
                    base_url = "https://github.com/alphaonelabs/education-website/pulls"
                    query = f"?q=is:pr+author:{username}+is:merged"
                    contributor_stats[username]["prs_url"] = base_url + query
                    contributor_stats[username]["username"] = username

            # Convert to list and sort by PR count
            top_contributors = [v for k, v in contributor_stats.items()]
            top_contributors.sort(key=lambda x: x["merged_pr_count"], reverse=True)

            # Get top 10 contributors
            top_contributors = top_contributors[:10]

    except Exception as e:
        logging.error(f"Error fetching GitHub contributors: {str(e)}")

    context = {"top_contributors": top_contributors}

    return render(request, "gsoc_landing_page.html", context)


def whiteboard(request):
    return render(request, "whiteboard.html")


def meme_list(request):
    memes = Meme.objects.all().order_by("-created_at")
    subjects = Subject.objects.filter(memes__isnull=False).distinct()
    # Filter by subject if provided
    subject_filter = request.GET.get("subject")
    if subject_filter:
        memes = memes.filter(subject__slug=subject_filter)
    paginator = Paginator(memes, 12)  # Show 12 memes per page
    page_number = request.GET.get("page", 1)
    page_obj = paginator.get_page(page_number)

    return render(request, "memes.html", {"memes": page_obj, "subjects": subjects, "selected_subject": subject_filter})


@login_required
def add_meme(request):
    if request.method == "POST":
        form = MemeForm(request.POST, request.FILES)
        if form.is_valid():
            meme = form.save(commit=False)  # The form handles subject creation logic internally
            meme.uploader = request.user
            meme.save()
            messages.success(request, "Your meme has been uploaded successfully!")
            return redirect("meme_list")
    else:
        form = MemeForm()
    subjects = Subject.objects.all().order_by("name")
    return render(request, "add_meme.html", {"form": form, "subjects": subjects})


@login_required
@teacher_required
def add_student_to_course(request, slug):
    course = get_object_or_404(Course, slug=slug)
    if course.teacher != request.user:
        return HttpResponseForbidden("You are not authorized to enroll students in this course.")
    if request.method == "POST":
        form = StudentEnrollmentForm(request.POST)
        if form.is_valid():
            first_name = form.cleaned_data["first_name"]
            last_name = form.cleaned_data["last_name"]
            email = form.cleaned_data["email"]

            # Check if a user with this email already exists.
            if User.objects.filter(email=email).exists():
                form.add_error("email", "A user with this email already exists.")
            else:
                # Generate a username by combining the first name and the email prefix.
                email_prefix = email.split("@")[0]
                generated_username = f"{first_name}_{email_prefix}".lower()

                # Ensure the username is unique; if not, append a random string.
                while User.objects.filter(username=generated_username).exists():
                    generated_username = f"{generated_username}{get_random_string(4)}"
                # Create a new student account with an auto-generated password.
                random_password = get_random_string(10)
                try:
                    student = User.objects.create_user(
                        username=generated_username,
                        email=email,
                        password=random_password,
                        first_name=first_name,
                        last_name=last_name,
                    )
                    # Mark the new user as a student (not a teacher).
                    student.profile.is_teacher = False
                    student.profile.save()

                    # Enroll the new student in the course if not already enrolled.
                    if Enrollment.objects.filter(course=course, student=student).exists():
                        form.add_error(None, "Student is already enrolled.")
                    else:
                        Enrollment.objects.create(course=course, student=student, status="approved")
                        messages.success(request, f"{first_name} {last_name} has been enrolled in the course.")

                        # Send enrollment notification and password reset link to student
                        reset_link = request.build_absolute_uri(reverse("account_reset_password"))
                        context = {
                            "student": student,
                            "course": course,
                            "teacher": request.user,
                            "reset_link": reset_link,
                        }
                        html_message = render_to_string("emails/student_enrollment.html", context)
                        send_mail(
                            f"You have been enrolled in {course.title}",
                            f"You have been enrolled in {course.title} by\
                                {request.user.get_full_name() or request.user.username}. "
                            f"Please visit {reset_link} to set your password.",
                            settings.DEFAULT_FROM_EMAIL,
                            [email],
                            html_message=html_message,
                            fail_silently=False,
                        )
                        return redirect("course_detail", slug=course.slug)
                except IntegrityError:
                    form.add_error(None, "Failed to create user account. Please try again.")
    else:
        form = StudentEnrollmentForm()

    return render(request, "courses/add_student.html", {"form": form, "course": course})


def donate(request):
    """Display the donation page with options for one-time donations and subscriptions."""
    # Get recent public donations to display
    recent_donations = Donation.objects.filter(status="completed", anonymous=False).order_by("-created_at")[:5]

    # Calculate total donations
    total_donations = Donation.objects.filter(status="completed").aggregate(total=Sum("amount"))["total"] or 0

    # Get donation amounts for the preset buttons
    donation_amounts = [5, 10, 25, 50, 100]

    context = {
        "stripe_public_key": settings.STRIPE_PUBLISHABLE_KEY,
        "recent_donations": recent_donations,
        "total_donations": total_donations,
        "donation_amounts": donation_amounts,
    }

    return render(request, "donate.html", context)


@login_required
def create_donation_payment_intent(request):
    """Create a payment intent for a one-time donation."""
    if request.method != "POST":
        return JsonResponse({"error": "Invalid request method"}, status=400)

    try:
        data = json.loads(request.body)
        amount = data.get("amount")
        message = data.get("message", "")
        anonymous = data.get("anonymous", False)

        if not amount or float(amount) <= 0:
            return JsonResponse({"error": "Invalid donation amount"}, status=400)

        # Convert amount to cents for Stripe
        amount_cents = int(float(amount) * 100)

        # Create a payment intent
        intent = stripe.PaymentIntent.create(
            amount=amount_cents,
            currency="usd",
            metadata={
                "donation_type": "one_time",
                "user_id": request.user.id,
                "message": message[:100] if message else "",  # Limit message length
                "anonymous": "true" if anonymous else "false",
            },
        )

        # Create a donation record
        donation = Donation.objects.create(
            user=request.user,
            email=request.user.email,
            amount=amount,
            donation_type="one_time",
            status="pending",
            stripe_payment_intent_id=intent.id,
            message=message,
            anonymous=anonymous,
        )

        return JsonResponse(
            {
                "clientSecret": intent.client_secret,
                "donation_id": donation.id,
            }
        )

    except Exception as e:
        return JsonResponse({"error": str(e)}, status=400)


@login_required
def create_donation_subscription(request):
    """Create a subscription for recurring donations."""
    if request.method != "POST":
        return JsonResponse({"error": "Invalid request method"}, status=400)

    try:
        data = json.loads(request.body)
        amount = data.get("amount")
        message = data.get("message", "")
        anonymous = data.get("anonymous", False)
        payment_method_id = data.get("payment_method_id")

        if not amount or float(amount) <= 0:
            return JsonResponse({"error": "Invalid donation amount"}, status=400)

        if not payment_method_id:
            return JsonResponse({"error": "Payment method is required"}, status=400)

        # Convert amount to cents for Stripe
        amount_cents = int(float(amount) * 100)

        # Check if user already has a Stripe customer ID
        customer_id = None
        if hasattr(request.user, "profile") and request.user.profile.stripe_customer_id:
            customer_id = request.user.profile.stripe_customer_id

        # Create or get customer
        if customer_id:
            customer = stripe.Customer.retrieve(customer_id)
        else:
            customer = stripe.Customer.create(
                email=request.user.email,
                name=request.user.get_full_name() or request.user.username,
                payment_method=payment_method_id,
                invoice_settings={"default_payment_method": payment_method_id},
            )

            # Save customer ID to user profile
            if hasattr(request.user, "profile"):
                request.user.profile.stripe_customer_id = customer.id
                request.user.profile.save()

        # Create a subscription product and price if they don't exist
        # Note: In a production environment, you might want to create these
        # products and prices in the Stripe dashboard and reference them here
        product = stripe.Product.create(
            name=f"Monthly Donation - ${amount}",
            type="service",
        )

        price = stripe.Price.create(
            product=product.id,
            unit_amount=amount_cents,
            currency="usd",
            recurring={"interval": "month"},
        )

        # Create the subscription
        subscription = stripe.Subscription.create(
            customer=customer.id,
            items=[{"price": price.id}],
            payment_behavior="default_incomplete",
            expand=["latest_invoice.payment_intent"],
            metadata={
                "donation_type": "subscription",
                "user_id": request.user.id,
                "message": message[:100] if message else "",
                "anonymous": "true" if anonymous else "false",
                "amount": amount,
            },
        )

        # Create a donation record
        donation = Donation.objects.create(
            user=request.user,
            email=request.user.email,
            amount=amount,
            donation_type="subscription",
            status="pending",
            stripe_subscription_id=subscription.id,
            stripe_customer_id=customer.id,
            message=message,
            anonymous=anonymous,
        )

        return JsonResponse(
            {
                "subscription_id": subscription.id,
                "client_secret": subscription.latest_invoice.payment_intent.client_secret,
                "donation_id": donation.id,
            }
        )

    except Exception as e:
        return JsonResponse({"error": str(e)}, status=400)


@csrf_exempt
def donation_webhook(request):
    """Handle Stripe webhooks for donations."""
    payload = request.body
    sig_header = request.META.get("HTTP_STRIPE_SIGNATURE")

    try:
        event = stripe.Webhook.construct_event(payload, sig_header, settings.STRIPE_WEBHOOK_SECRET)
    except ValueError:
        # Invalid payload
        return HttpResponse(status=400)
    except stripe.error.SignatureVerificationError:
        # Invalid signature
        return HttpResponse(status=400)

    # Handle payment intent events
    if event.type == "payment_intent.succeeded":
        payment_intent = event.data.object
        handle_successful_donation_payment(payment_intent)
    elif event.type == "payment_intent.payment_failed":
        payment_intent = event.data.object
        handle_failed_donation_payment(payment_intent)

    # Handle subscription events
    elif event.type == "customer.subscription.created":
        subscription = event.data.object
        handle_subscription_created(subscription)
    elif event.type == "customer.subscription.updated":
        subscription = event.data.object
        handle_subscription_updated(subscription)
    elif event.type == "customer.subscription.deleted":
        subscription = event.data.object
        handle_subscription_cancelled(subscription)
    elif event.type == "invoice.payment_succeeded":
        invoice = event.data.object
        handle_invoice_paid(invoice)
    elif event.type == "invoice.payment_failed":
        invoice = event.data.object
        handle_invoice_failed(invoice)

    return HttpResponse(status=200)


def handle_successful_donation_payment(payment_intent):
    """Handle successful one-time donation payments."""
    try:
        # Find the donation by payment intent ID
        donation = Donation.objects.get(stripe_payment_intent_id=payment_intent.id)
        donation.status = "completed"
        donation.save()

        # Send thank you email
        send_donation_thank_you_email(donation)

    except Donation.DoesNotExist:
        # This might be a payment for something else
        pass


def handle_failed_donation_payment(payment_intent):
    """Handle failed one-time donation payments."""
    try:
        # Find the donation by payment intent ID
        donation = Donation.objects.get(stripe_payment_intent_id=payment_intent.id)
        donation.status = "failed"
        donation.save()

    except Donation.DoesNotExist:
        # This might be a payment for something else
        pass


def handle_subscription_created(subscription):
    """Handle newly created subscriptions."""
    try:
        # Find the donation by subscription ID
        donation = Donation.objects.get(stripe_subscription_id=subscription.id)

        # Update status based on subscription status
        if subscription.status == "active":
            donation.status = "completed"
        elif subscription.status == "incomplete":
            donation.status = "pending"
        elif subscription.status == "canceled":
            donation.status = "cancelled"

        donation.save()

    except Donation.DoesNotExist:
        # This might be a subscription for something else
        pass


def handle_subscription_updated(subscription):
    """Handle subscription updates."""
    try:
        # Find the donation by subscription ID
        donation = Donation.objects.get(stripe_subscription_id=subscription.id)

        # Update status based on subscription status
        if subscription.status == "active":
            donation.status = "completed"
        elif subscription.status == "past_due":
            donation.status = "pending"
        elif subscription.status == "canceled":
            donation.status = "cancelled"

        donation.save()

    except Donation.DoesNotExist:
        # This might be a subscription for something else
        pass


def handle_subscription_cancelled(subscription):
    """Handle cancelled subscriptions."""
    try:
        # Find the donation by subscription ID
        donation = Donation.objects.get(stripe_subscription_id=subscription.id)
        donation.status = "cancelled"
        donation.save()

    except Donation.DoesNotExist:
        # This might be a subscription for something else
        pass


def handle_invoice_paid(invoice):
    """Handle successful subscription invoice payments."""
    if invoice.subscription:
        try:
            # Find the donation by subscription ID
            donation = Donation.objects.get(stripe_subscription_id=invoice.subscription)

            # Create a new donation record for this payment
            Donation.objects.create(
                user=donation.user,
                email=donation.email,
                amount=donation.amount,
                donation_type="subscription",
                status="completed",
                stripe_subscription_id=donation.stripe_subscription_id,
                stripe_customer_id=donation.stripe_customer_id,
                message=donation.message,
                anonymous=donation.anonymous,
            )

            # Send thank you email
            send_donation_thank_you_email(donation)

        except Donation.DoesNotExist:
            # This might be a subscription for something else
            pass


def handle_invoice_failed(invoice):
    """Handle failed subscription invoice payments."""
    if invoice.subscription:
        try:
            # Find the donation by subscription ID
            donation = Donation.objects.get(stripe_subscription_id=invoice.subscription)

            # Create a new donation record for this failed payment
            Donation.objects.create(
                user=donation.user,
                email=donation.email,
                amount=donation.amount,
                donation_type="subscription",
                status="failed",
                stripe_subscription_id=donation.stripe_subscription_id,
                stripe_customer_id=donation.stripe_customer_id,
                message=donation.message,
                anonymous=donation.anonymous,
            )

        except Donation.DoesNotExist:
            # This might be a subscription for something else
            pass


def send_donation_thank_you_email(donation):
    """Send a thank you email for donations."""
    subject = "Thank You for Your Donation!"
    from_email = settings.DEFAULT_FROM_EMAIL
    to_email = donation.email

    # Prepare context for email template
    context = {
        "donation": donation,
        "site_name": settings.SITE_NAME,
    }

    # Render email template
    html_message = render_to_string("emails/donation_thank_you.html", context)
    plain_message = strip_tags(html_message)

    # Send email
    send_mail(subject, plain_message, from_email, [to_email], html_message=html_message)


def donation_success(request):
    """Display a success page after a successful donation."""
    donation_id = request.GET.get("donation_id")

    if donation_id:
        try:
            donation = Donation.objects.get(id=donation_id)
            context = {
                "donation": donation,
            }
            return render(request, "donation_success.html", context)
        except Donation.DoesNotExist:
            pass

    # If no valid donation ID, redirect to the donate page
    return redirect("donate")


def donation_cancel(request):
    """Handle donation cancellation."""
    return redirect("donate")


def educational_videos_list(request):
    """View for listing educational videos with optional category filtering."""
    # Get category filter from query params
    selected_category = request.GET.get("category")

    # Base queryset
    videos = EducationalVideo.objects.select_related("uploader", "category").order_by("-uploaded_at")

    # Apply category filter if provided
    if selected_category:
        videos = videos.filter(category__slug=selected_category)
        selected_category_obj = get_object_or_404(Subject, slug=selected_category)
        selected_category_display = selected_category_obj.name
    else:
        selected_category_display = None

    # Get category counts for sidebar
    category_counts = dict(
        EducationalVideo.objects.values("category__name", "category__slug")
        .annotate(count=Count("id"))
        .values_list("category__slug", "count")
    )

    # Get all subjects for the dropdown
    subjects = Subject.objects.all().order_by("order", "name")

    # Paginate results
    paginator = Paginator(videos, 12)  # 12 videos per page
    page_number = request.GET.get("page", 1)
    page_obj = paginator.get_page(page_number)

    context = {
        "videos": page_obj,
        "is_paginated": paginator.num_pages > 1,
        "page_obj": page_obj,
        "subjects": subjects,
        "selected_category": selected_category,
        "selected_category_display": selected_category_display,
        "category_counts": category_counts,
    }

    return render(request, "videos/list.html", context)


@login_required
def upload_educational_video(request):
    """View for uploading a new educational video."""
    if request.method == "POST":
        form = EducationalVideoForm(request.POST)
        if form.is_valid():
            video = form.save(commit=False)
            video.uploader = request.user
            video.save()

            return redirect("educational_videos_list")
    else:
        form = EducationalVideoForm()

    return render(request, "videos/upload.html", {"form": form})


def certificate_detail(request, certificate_id):
    certificate = get_object_or_404(Certificate, certificate_id=certificate_id)
    if request.user != certificate.user and not request.user.is_staff:
        return HttpResponseForbidden("You don't have permission to view this certificate")
    context = {
        "certificate": certificate,
    }
    return render(request, "courses/certificate_detail.html", context)


@login_required
def generate_certificate(request, enrollment_id):
    # Retrieve the enrollment for the current user
    enrollment = get_object_or_404(Enrollment, id=enrollment_id, student=request.user)
    # Ensure the course is completed before generating a certificate
    if enrollment.status != "completed":
        messages.error(request, "You can only generate a certificate for a completed course.")
        return redirect("student_dashboard")

    # Check if a certificate already exists for this course and user
    certificate = Certificate.objects.filter(user=request.user, course=enrollment.course).first()
    if certificate:
        messages.info(request, "Certificate already generated.")
        return redirect("certificate_detail", certificate_id=certificate.certificate_id)

    # Create a new certificate record manually
    certificate = Certificate.objects.create(user=request.user, course=enrollment.course)
    messages.success(request, "Certificate generated successfully!")
    return redirect("certificate_detail", certificate_id=certificate.certificate_id)


@login_required
def tracker_list(request):
    trackers = ProgressTracker.objects.filter(user=request.user).order_by("-updated_at")
    return render(request, "trackers/list.html", {"trackers": trackers})


@login_required
def create_tracker(request):
    if request.method == "POST":
        form = ProgressTrackerForm(request.POST)
        if form.is_valid():
            tracker = form.save(commit=False)
            tracker.user = request.user
            tracker.save()
            return redirect("tracker_detail", tracker_id=tracker.id)
    else:
        form = ProgressTrackerForm()
    return render(request, "trackers/form.html", {"form": form, "title": "Create Progress Tracker"})


@login_required
def update_tracker(request, tracker_id):
    tracker = get_object_or_404(ProgressTracker, id=tracker_id, user=request.user)

    if request.method == "POST":
        form = ProgressTrackerForm(request.POST, instance=tracker)
        if form.is_valid():
            form.save()
            return redirect("tracker_detail", tracker_id=tracker.id)
    else:
        form = ProgressTrackerForm(instance=tracker)
    return render(request, "trackers/form.html", {"form": form, "tracker": tracker, "title": "Update Progress Tracker"})


@login_required
def tracker_detail(request, tracker_id):
    tracker = get_object_or_404(ProgressTracker, id=tracker_id, user=request.user)
    embed_url = request.build_absolute_uri(f"/trackers/embed/{tracker.embed_code}/")
    return render(request, "trackers/detail.html", {"tracker": tracker, "embed_url": embed_url})


@login_required
def update_progress(request, tracker_id):
    if request.method == "POST" and request.headers.get("X-Requested-With") == "XMLHttpRequest":
        tracker = get_object_or_404(ProgressTracker, id=tracker_id, user=request.user)

        try:
            new_value = int(request.POST.get("current_value", tracker.current_value))
            tracker.current_value = new_value
            tracker.save()

            return JsonResponse(
                {"success": True, "percentage": tracker.percentage, "current_value": tracker.current_value}
            )
        except ValueError:
            return JsonResponse({"success": False, "error": "Invalid value"}, status=400)
    return JsonResponse({"success": False, "error": "Invalid request"}, status=400)


@xframe_options_exempt
def embed_tracker(request, embed_code):
    tracker = get_object_or_404(ProgressTracker, embed_code=embed_code, public=True)
    return render(request, "trackers/embed.html", {"tracker": tracker})


@login_required
def streak_detail(request):
    """Display the user's learning streak."""
    if not request.user.is_authenticated:
        return redirect("account_login")
    streak, created = LearningStreak.objects.get_or_create(user=request.user)
    return render(request, "streak_detail.html", {"streak": streak})


<<<<<<< HEAD
@login_required
def waiting_room_list(request):
    """View for displaying all open waiting rooms."""
    waiting_rooms = WaitingRoom.objects.filter(status='open')
    
    # Get waiting rooms created by the user
    user_created_rooms = WaitingRoom.objects.filter(creator=request.user)
    
    # Get waiting rooms joined by the user
    user_joined_rooms = request.user.joined_waiting_rooms.all()
    
    # Process topics for all waiting rooms
    all_rooms = list(waiting_rooms) + list(user_created_rooms) + list(user_joined_rooms)
    room_topics = {}
    for room in all_rooms:
        room_topics[room.id] = [topic.strip() for topic in room.topics.split(',') if topic.strip()]
    
    context = {
        'waiting_rooms': waiting_rooms,
        'user_created_rooms': user_created_rooms,
        'user_joined_rooms': user_joined_rooms,
        'room_topics': room_topics,
    }
    return render(request, 'waiting_room/list.html', context)


@login_required
def create_waiting_room(request):
    """View for creating a new waiting room."""
    if request.method == 'POST':
        form = WaitingRoomForm(request.POST)
        if form.is_valid():
            waiting_room = form.save(commit=False)
            waiting_room.creator = request.user
            waiting_room.save()
            
            # Add the creator as a participant
            waiting_room.participants.add(request.user)
            
            messages.success(request, 'Waiting room created successfully!')
            return redirect('waiting_room_detail', waiting_room_id=waiting_room.id)
    else:
        form = WaitingRoomForm()
    
    context = {
        'form': form,
    }
    return render(request, 'waiting_room/create.html', context)


@login_required
def waiting_room_detail(request, waiting_room_id):
    """View for displaying details of a waiting room."""
    waiting_room = get_object_or_404(WaitingRoom, id=waiting_room_id)
    
    # Check if the user is a participant
    is_participant = request.user in waiting_room.participants.all()
    
    # Check if the user is the creator
    is_creator = request.user == waiting_room.creator
    
    # Check if the user is a teacher
    is_teacher = hasattr(request.user, 'profile') and request.user.profile.is_teacher
    
    context = {
        'waiting_room': waiting_room,
        'is_participant': is_participant,
        'is_creator': is_creator,
        'is_teacher': is_teacher,
        'participant_count': waiting_room.participants.count(),
        'topic_list': [topic.strip() for topic in waiting_room.topics.split(',') if topic.strip()],
    }
    return render(request, 'waiting_room/detail.html', context)


@login_required
def join_waiting_room(request, waiting_room_id):
    """View for joining a waiting room."""
    waiting_room = get_object_or_404(WaitingRoom, id=waiting_room_id)
    
    # Check if the waiting room is open
    if waiting_room.status != 'open':
        messages.error(request, 'This waiting room is no longer open for joining.')
        return redirect('waiting_room_list')
    
    # Add the user as a participant if not already
    if request.user not in waiting_room.participants.all():
        waiting_room.participants.add(request.user)
        messages.success(request, f'You have joined the waiting room: {waiting_room.title}')
    else:
        messages.info(request, 'You are already a participant in this waiting room.')
    
    return redirect('waiting_room_detail', waiting_room_id=waiting_room.id)


@login_required
def leave_waiting_room(request, waiting_room_id):
    """View for leaving a waiting room."""
    waiting_room = get_object_or_404(WaitingRoom, id=waiting_room_id)
    
    # Remove the user from participants
    if request.user in waiting_room.participants.all():
        waiting_room.participants.remove(request.user)
        messages.success(request, f'You have left the waiting room: {waiting_room.title}')
    else:
        messages.info(request, 'You are not a participant in this waiting room.')
    
    return redirect('waiting_room_list')


@login_required
def create_course_from_waiting_room(request, waiting_room_id):
    """View for creating a course from a waiting room."""
    waiting_room = get_object_or_404(WaitingRoom, id=waiting_room_id)
    
    # Check if the user is a teacher
    if not hasattr(request.user, 'profile') or not request.user.profile.is_teacher:
        messages.error(request, 'Only teachers can create courses from waiting rooms.')
        return redirect('waiting_room_detail', waiting_room_id=waiting_room.id)
    
    if request.method == 'POST':
        form = CourseForm(request.POST, request.FILES)
        if form.is_valid():
            course = form.save(commit=False)
            course.teacher = request.user
            
            # Pre-fill course details from waiting room if not provided
            if not course.title:
                course.title = waiting_room.title
            if not course.description:
                course.description = waiting_room.description
            if not course.subject:
                course.subject = waiting_room.subject
            
            course.save()
            
            # Mark the waiting room as fulfilled
            waiting_room.status = 'fulfilled'
            waiting_room.save()
            
            # Send notifications to all participants
            from .notifications import notify_waiting_room_fulfilled
            notify_waiting_room_fulfilled(waiting_room, course)
            
            messages.success(request, f'Course created successfully from waiting room: {waiting_room.title}')
            return redirect('course_detail', slug=course.slug)
    else:
        # Pre-fill the form with waiting room data
        initial_data = {
            'title': waiting_room.title,
            'description': waiting_room.description,
            'subject': waiting_room.subject,
        }
        form = CourseForm(initial=initial_data)
    
    context = {
        'form': form,
        'waiting_room': waiting_room,
    }
    return render(request, 'waiting_room/create_course.html', context)
=======
def is_superuser(user):
    return user.is_superuser


@user_passes_test(is_superuser)
def sync_github_milestones(request):
    """Sync GitHub milestones with forum topics."""
    github_repo = "alphaonelabs/alphaonelabs-education-website"
    milestones_url = f"https://api.github.com/repos/{github_repo}/milestones"

    try:
        # Get GitHub milestones
        response = requests.get(milestones_url)
        response.raise_for_status()
        milestones = response.json()

        # Get or create a forum category for milestones
        category, created = ForumCategory.objects.get_or_create(
            name="GitHub Milestones",
            defaults={
                "slug": "github-milestones",
                "description": "Discussions about GitHub milestones and project roadmap",
                "icon": "fa-github",
            },
        )

        # Count for tracking
        created_count = 0
        updated_count = 0

        for milestone in milestones:
            milestone_title = milestone["title"]
            milestone_description = milestone["description"] or "No description provided."
            milestone_url = milestone["html_url"]
            milestone_state = milestone["state"]
            open_issues = milestone["open_issues"]
            closed_issues = milestone["closed_issues"]
            due_date = milestone.get("due_on", "No due date")

            # Format content with progress information
            progress = 0
            if open_issues + closed_issues > 0:
                progress = (closed_issues / (open_issues + closed_issues)) * 100

            content = f"""
## Milestone: {milestone_title}

{milestone_description}

**State:** {milestone_state}
**Progress:** {progress:.1f}% ({closed_issues} closed / {open_issues} open issues)
**Due Date:** {due_date}

[View on GitHub]({milestone_url})
            """

            # Try to find an existing topic for this milestone
            topic = ForumTopic.objects.filter(
                category=category, title__startswith=f"Milestone: {milestone_title}"
            ).first()

            if topic:
                # Update existing topic
                topic.content = content
                topic.is_pinned = milestone_state == "open"  # Pin open milestones
                topic.save()
                updated_count += 1
            else:
                # Create new topic
                # Use the first superuser as the author
                author = User.objects.filter(is_superuser=True).first()
                if author:
                    ForumTopic.objects.create(
                        category=category,
                        title=f"Milestone: {milestone_title}",
                        content=content,
                        author=author,
                        is_pinned=(milestone_state == "open"),
                    )
                    created_count += 1

        if created_count or updated_count:
            messages.success(
                request, f"Successfully synced GitHub milestones: {created_count} created, {updated_count} updated."
            )
        else:
            messages.info(request, "No GitHub milestones to sync.")

    except requests.exceptions.RequestException as e:
        messages.error(request, f"Error fetching GitHub milestones: {str(e)}")
    except Exception as e:
        messages.error(request, f"Error syncing milestones: {str(e)}")

    return redirect("forum_categories")


@login_required
def toggle_course_status(request, slug):
    """Toggle a course between draft and published status"""
    course = get_object_or_404(Course, slug=slug)

    # Check if user is the course teacher
    if request.user != course.teacher:
        messages.error(request, "Only the course teacher can modify course status!")
        return redirect("course_detail", slug=slug)

    # Toggle the status between draft and published
    if course.status == "draft":
        course.status = "published"
        messages.success(request, "Course has been published successfully!")
    elif course.status == "published":
        course.status = "draft"
        messages.success(request, "Course has been unpublished and is now in draft mode.")
    # Note: We don't toggle from/to 'archived' status as that's a separate action

    course.save()
    return redirect("course_detail", slug=slug)
>>>>>>> 210f550a
<|MERGE_RESOLUTION|>--- conflicted
+++ resolved
@@ -320,75 +320,59 @@
         if form.is_valid():
             course = form.save(commit=False)
             course.teacher = request.user
+            course.status = 'published'  # Set status to published
             course.save()
             form.save_m2m()  # Save many-to-many relationships
+
+            # Handle waiting room if course was created from one
+            if 'waiting_room_data' in request.session:
+                waiting_room = get_object_or_404(WaitingRoom, id=request.session['waiting_room_data']['id'])
+                
+                # Update waiting room status and link to course
+                waiting_room.status = 'fulfilled'
+                waiting_room.fulfilled_course = course
+                waiting_room.save(update_fields=['status', 'fulfilled_course'])
+                
+                # Send notifications to all participants
+                for participant in waiting_room.participants.all():
+                    messages.success(
+                        request,
+                        f'A new course matching your request has been created: {course.title}',
+                        extra_tags=f'course_{course.slug}'
+                    )
+                
+                # Clear waiting room data from session
+                del request.session['waiting_room_data']
+                
+                # Redirect back to waiting room to show the update
+                return redirect('waiting_room_detail', waiting_room_id=waiting_room.id)
+            
             return redirect("course_detail", slug=course.slug)
     else:
         form = CourseForm()
 
     return render(request, "courses/create.html", {"form": form})
 
+
 @login_required
 @teacher_required
 def create_course_from_waiting_room(request, waiting_room_id):
     waiting_room = get_object_or_404(WaitingRoom, id=waiting_room_id)
-    topics_list = [topic.strip() for topic in waiting_room.topics.split(",")] if waiting_room.topics else []
-    # Only allow the teacher to create a course
-    if not request.user.is_teacher:
-        messages.error(request, "Only teachers can create courses.")
+    
+    # Ensure waiting room is open
+    if waiting_room.status != "open":
+        messages.error(request, "This waiting room is no longer open.")
         return redirect("waiting_room_detail", waiting_room_id=waiting_room_id)
     
-    if request.method == "POST":
-        form = CourseForm(request.POST, request.FILES)
-        if form.is_valid():
-            course = form.save(commit=False)
-            course.teacher = request.user
-            course.save()
-            form.save_m2m()
-            
-            # Auto-enroll waiting room participants
-            for participant in waiting_room.participants.all():
-                enrollment = Enrollment.objects.create(
-                    student=participant,
-                    course=course
-                )
-                
-                # Send notification email to the participant
-                subject = f"New Course Created: {course.title}"
-                message = f"A new course has been created based on the waiting room '{waiting_room.title}' you joined. \n\n"
-                message += f"Course: {course.title}\n"
-                message += f"Teacher: {course.teacher.get_full_name() or course.teacher.username}\n\n"
-                message += f"You have been automatically enrolled in this course. Visit the course page to get started:\n"
-                message += request.build_absolute_uri(reverse('course_detail', args=[course.slug]))
-                
-                send_mail(
-                    subject,
-                    message,
-                    settings.DEFAULT_FROM_EMAIL,
-                    [participant.email],
-                    fail_silently=True
-                )
-            
-            # Mark the waiting room as fulfilled
-            waiting_room.status = "fulfilled"
-            waiting_room.save()
-            
-            messages.success(request, "Course created successfully! All waiting room participants have been enrolled.")
-            return redirect("course_detail", slug=course.slug)
-    else:
-        # Pre-fill the form with waiting room data
-        form = CourseForm(initial={
-            'title': waiting_room.title,
-            'description': waiting_room.description,
-            'subject': waiting_room.subject,
-            'topics': waiting_room.topics,
-        })
+    # Store waiting room data in session for validation
+    request.session['waiting_room_data'] = {
+        'id': waiting_room.id,
+        'subject': waiting_room.subject.strip().lower(),
+        'topics': [t.strip().lower() for t in waiting_room.topics.split(',') if t.strip()],
+    }
     
-    return render(request, "waiting_room/create_course.html", {
-        "form": form,
-        "waiting_room": waiting_room,
-        "topics_list": topics_list
-    })
+    # Redirect to regular course creation form
+    return redirect(reverse('create_course'))
 
 
 def course_detail(request, slug):
@@ -4154,11 +4138,13 @@
     return render(request, "streak_detail.html", {"streak": streak})
 
 
-<<<<<<< HEAD
 @login_required
 def waiting_room_list(request):
-    """View for displaying all open waiting rooms."""
-    waiting_rooms = WaitingRoom.objects.filter(status='open')
+    """View for displaying waiting rooms categorized by status."""
+    # Get waiting rooms by status
+    open_rooms = WaitingRoom.objects.filter(status='open')
+    fulfilled_rooms = WaitingRoom.objects.filter(status='fulfilled')
+    closed_rooms = WaitingRoom.objects.filter(status='closed')
     
     # Get waiting rooms created by the user
     user_created_rooms = WaitingRoom.objects.filter(creator=request.user)
@@ -4167,13 +4153,16 @@
     user_joined_rooms = request.user.joined_waiting_rooms.all()
     
     # Process topics for all waiting rooms
-    all_rooms = list(waiting_rooms) + list(user_created_rooms) + list(user_joined_rooms)
+    all_rooms = list(open_rooms) + list(fulfilled_rooms) + list(closed_rooms) + \
+                list(user_created_rooms) + list(user_joined_rooms)
     room_topics = {}
     for room in all_rooms:
         room_topics[room.id] = [topic.strip() for topic in room.topics.split(',') if topic.strip()]
     
     context = {
-        'waiting_rooms': waiting_rooms,
+        'open_rooms': open_rooms,
+        'fulfilled_rooms': fulfilled_rooms,
+        'closed_rooms': closed_rooms,
         'user_created_rooms': user_created_rooms,
         'user_joined_rooms': user_joined_rooms,
         'room_topics': room_topics,
@@ -4205,7 +4194,26 @@
     return render(request, 'waiting_room/create.html', context)
 
 
-@login_required
+def find_matching_courses(waiting_room):
+    """Find courses that match the waiting room's subject and topics."""
+    # Get courses with matching subject name (case-insensitive)
+    matching_courses = Course.objects.filter(
+        subject__name__iexact=waiting_room.subject,
+        status='published'
+    )
+    
+    # Filter courses that have all required topics
+    required_topics = {t.strip().lower() for t in waiting_room.topics.split(',') if t.strip()}
+    
+    # Further filter courses by checking if their topics contain all required topics
+    final_matches = []
+    for course in matching_courses:
+        course_topics = {t.strip().lower() for t in course.topics.split(',') if t.strip()}
+        if course_topics.issuperset(required_topics):
+            final_matches.append(course)
+    
+    return final_matches
+
 def waiting_room_detail(request, waiting_room_id):
     """View for displaying details of a waiting room."""
     waiting_room = get_object_or_404(WaitingRoom, id=waiting_room_id)
@@ -4219,6 +4227,9 @@
     # Check if the user is a teacher
     is_teacher = hasattr(request.user, 'profile') and request.user.profile.is_teacher
     
+    # Find matching courses
+    # matching_courses = find_matching_courses(waiting_room)
+    
     context = {
         'waiting_room': waiting_room,
         'is_participant': is_participant,
@@ -4226,6 +4237,7 @@
         'is_teacher': is_teacher,
         'participant_count': waiting_room.participants.count(),
         'topic_list': [topic.strip() for topic in waiting_room.topics.split(',') if topic.strip()],
+        #  'matching_courses': matching_courses,
     }
     return render(request, 'waiting_room/detail.html', context)
 
@@ -4267,55 +4279,23 @@
 
 @login_required
 def create_course_from_waiting_room(request, waiting_room_id):
-    """View for creating a course from a waiting room."""
     waiting_room = get_object_or_404(WaitingRoom, id=waiting_room_id)
     
-    # Check if the user is a teacher
-    if not hasattr(request.user, 'profile') or not request.user.profile.is_teacher:
-        messages.error(request, 'Only teachers can create courses from waiting rooms.')
-        return redirect('waiting_room_detail', waiting_room_id=waiting_room.id)
+    # Ensure waiting room is open
+    if waiting_room.status != "open":
+        messages.error(request, "This waiting room is no longer open.")
+        return redirect("waiting_room_detail", waiting_room_id=waiting_room_id)
     
-    if request.method == 'POST':
-        form = CourseForm(request.POST, request.FILES)
-        if form.is_valid():
-            course = form.save(commit=False)
-            course.teacher = request.user
-            
-            # Pre-fill course details from waiting room if not provided
-            if not course.title:
-                course.title = waiting_room.title
-            if not course.description:
-                course.description = waiting_room.description
-            if not course.subject:
-                course.subject = waiting_room.subject
-            
-            course.save()
-            
-            # Mark the waiting room as fulfilled
-            waiting_room.status = 'fulfilled'
-            waiting_room.save()
-            
-            # Send notifications to all participants
-            from .notifications import notify_waiting_room_fulfilled
-            notify_waiting_room_fulfilled(waiting_room, course)
-            
-            messages.success(request, f'Course created successfully from waiting room: {waiting_room.title}')
-            return redirect('course_detail', slug=course.slug)
-    else:
-        # Pre-fill the form with waiting room data
-        initial_data = {
-            'title': waiting_room.title,
-            'description': waiting_room.description,
-            'subject': waiting_room.subject,
-        }
-        form = CourseForm(initial=initial_data)
+    # Store waiting room data in session for validation
+    request.session['waiting_room_data'] = {
+        'id': waiting_room.id,
+        'subject': waiting_room.subject.strip().lower(),
+        'topics': [t.strip().lower() for t in waiting_room.topics.split(',') if t.strip()],
+    }
     
-    context = {
-        'form': form,
-        'waiting_room': waiting_room,
-    }
-    return render(request, 'waiting_room/create_course.html', context)
-=======
+    # Redirect to regular course creation form
+    return redirect(reverse('create_course'))
+
 def is_superuser(user):
     return user.is_superuser
 
@@ -4432,5 +4412,4 @@
     # Note: We don't toggle from/to 'archived' status as that's a separate action
 
     course.save()
-    return redirect("course_detail", slug=slug)
->>>>>>> 210f550a
+    return redirect("course_detail", slug=slug)