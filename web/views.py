import calendar
import html
import ipaddress
import json
import logging
import os
import re
import shutil
import socket
import subprocess
import time
from collections import Counter, defaultdict
from datetime import timedelta
from decimal import Decimal
from urllib.parse import urlparse

import requests
import stripe
import tweepy
from allauth.account.models import EmailAddress
from allauth.account.utils import send_email_confirmation
from django.conf import settings
from django.contrib import messages
from django.contrib.admin.utils import NestedObjects
from django.contrib.auth import get_user_model, login, logout
from django.contrib.auth.decorators import login_required, user_passes_test
from django.contrib.auth.mixins import LoginRequiredMixin, UserPassesTestMixin
from django.contrib.auth.models import User
from django.core.cache import cache
<<<<<<< HEAD
from django.core.exceptions import PermissionDenied
=======
from django.core.exceptions import ObjectDoesNotExist
>>>>>>> 56797eb4
from django.core.mail import send_mail
from django.core.management import call_command
from django.core.paginator import EmptyPage, PageNotAnInteger, Paginator
from django.db import IntegrityError, models, router, transaction
from django.db.models import Avg, Count, Q, Sum
from django.db.models.functions import Coalesce
from django.http import (
    FileResponse,
    Http404,
    HttpRequest,
    HttpResponse,
    HttpResponseForbidden,
    JsonResponse,
)
from django.shortcuts import get_object_or_404, redirect, render
from django.template.loader import render_to_string
from django.urls import NoReverseMatch, reverse, reverse_lazy
from django.utils import timezone
from django.utils.crypto import get_random_string
from django.utils.html import strip_tags
from django.utils.translation import gettext as _
from django.views import generic
from django.views.decorators.clickjacking import xframe_options_exempt
from django.views.decorators.csrf import csrf_exempt, csrf_protect
from django.views.decorators.http import require_GET, require_POST
from django.views.generic import (
    CreateView,
    DeleteView,
    DetailView,
    ListView,
    UpdateView,
)

from .calendar_sync import generate_google_calendar_link, generate_ical_feed, generate_outlook_calendar_link
from .decorators import teacher_required
from .forms import (
    AccountDeleteForm,
    AwardAchievementForm,
    BlogPostForm,
    ChallengeSubmissionForm,
    CourseForm,
    CourseMaterialForm,
    EducationalVideoForm,
    FeedbackForm,
    ForumCategoryForm,
    ForumTopicForm,
    GoodsForm,
    GradeableLinkForm,
    InviteStudentForm,
    LearnForm,
    LinkGradeForm,
    MemeForm,
    MessageTeacherForm,
    NotificationPreferencesForm,
    PDFSubmissionForm,
    ProfileUpdateForm,
    ProgressTrackerForm,
    ReviewForm,
    SessionForm,
    StorefrontForm,
    StudentEnrollmentForm,
    StudyGroupForm,
    SuccessStoryForm,
    TeacherSignupForm,
    TeachForm,
    TeamGoalForm,
    TeamInviteForm,
    UserRegistrationForm,
)
from .marketing import (
    generate_social_share_content,
    get_course_analytics,
    get_promotion_recommendations,
    send_course_promotion_email,
)
from .models import (
    Achievement,
    Badge,
    BlogComment,
    BlogPost,
    CartItem,
    Certificate,
    Challenge,
    ChallengeSubmission,
    Course,
    CourseMaterial,
    CourseProgress,
    Donation,
    EducationalVideo,
    Enrollment,
    EventCalendar,
    FeatureVote,
    ForumCategory,
    ForumReply,
    ForumTopic,
    Goods,
    GradeableLink,
    LearningStreak,
    LinkGrade,
    MembershipPlan,
    MembershipSubscriptionEvent,
    Meme,
    NoteHistory,
    Notification,
    NotificationPreference,
    Order,
    OrderItem,
    PDFSubmission,
    PDFType,
    PeerConnection,
    PeerMessage,
    ProductImage,
    Profile,
    ProgressTracker,
    Review,
    ScheduledPost,
    SearchLog,
    Session,
    SessionAttendance,
    SessionEnrollment,
    Storefront,
    StudyGroup,
    StudyGroupInvite,
    Subject,
    SuccessStory,
    TeamGoal,
    TeamGoalMember,
    TeamInvite,
    TimeSlot,
    UserBadge,
    WaitingRoom,
    WebRequest,
)
from .notifications import (
    notify_session_reminder,
    notify_teacher_new_enrollment,
    notify_team_goal_completion,
    notify_team_invite,
    notify_team_invite_response,
    send_enrollment_confirmation,
)
from .referrals import send_referral_reward_email
from .social import get_social_stats
from .utils import (
    cancel_subscription,
    create_leaderboard_context,
    create_subscription,
    geocode_address,
    get_cached_challenge_entries,
    get_cached_leaderboard_data,
    get_leaderboard,
    get_or_create_cart,
    get_user_points,
    reactivate_subscription,
    setup_stripe,
)

logger = logging.getLogger(__name__)

GOOGLE_CREDENTIALS_PATH = os.path.join(settings.BASE_DIR, "google_credentials.json")

# Initialize Stripe
stripe.api_key = settings.STRIPE_SECRET_KEY


def sitemap(request):
    return render(request, "sitemap.html")


def index(request):
    """Homepage view."""
    from django.conf import settings

    # Store referral code in session if present in URL
    ref_code = request.GET.get("ref")

    if ref_code:
        request.session["referral_code"] = ref_code

    # Get top referrers
    top_referrers = Profile.objects.annotate(
        total_signups=models.Count("referrals"),
        total_enrollments=models.Count(
            "referrals__user__enrollments", filter=models.Q(referrals__user__enrollments__status="approved")
        ),
        total_clicks=models.Count(
            "referrals__user",
            filter=models.Q(
                referrals__user__username__in=WebRequest.objects.filter(path__contains="ref=").values_list(
                    "user", flat=True
                )
            ),
        ),
    ).order_by("-total_signups", "-total_enrollments")[:3]

    # Get current user's profile if authenticated
    profile = request.user.profile if request.user.is_authenticated else None

    # Get featured courses
    featured_courses = Course.objects.filter(status="published", is_featured=True).order_by("-created_at")[:3]

    # Get current challenge
    current_challenge_obj = Challenge.objects.filter(
        start_date__lte=timezone.now(), end_date__gte=timezone.now()
    ).first()
    current_challenge = [current_challenge_obj] if current_challenge_obj else []

    # Get latest blog post
    latest_post = BlogPost.objects.filter(status="published").order_by("-published_at").first()

    # Get latest success story
    latest_success_story = SuccessStory.objects.filter(status="published").order_by("-published_at").first()

    # Get top latest 3 leaderboard users
    try:
        top_leaderboard_users, user_rank = get_leaderboard(request.user, period=None, limit=3)
    except Exception as e:
        logger = logging.getLogger(__name__)
        logger.error(f"Error getting leaderboard data: {e}")
        top_leaderboard_users = []

    # Get signup form if needed
    form = None
    if not request.user.is_authenticated or not request.user.profile.is_teacher:
        form = TeacherSignupForm()

    context = {
        "profile": profile,
        "featured_courses": featured_courses,
        "current_challenge": current_challenge,
        "latest_post": latest_post,
        "latest_success_story": latest_success_story,
        "top_referrers": top_referrers,
        "top_leaderboard_users": top_leaderboard_users,
        "form": form,
        "is_debug": settings.DEBUG,
    }
    if request.user.is_authenticated:
        user_team_goals = (
            TeamGoal.objects.filter(Q(creator=request.user) | Q(members__user=request.user))
            .distinct()
            .order_by("-created_at")[:3]
        )

        team_invites = TeamInvite.objects.filter(recipient=request.user, status="pending").select_related(
            "goal", "sender"
        )

        context.update(
            {
                "user_team_goals": user_team_goals,
                "team_invites": team_invites,
            }
        )

        # Add courses that the user is teaching if they have any
        teaching_courses = (
            Course.objects.filter(teacher=request.user)
            .annotate(
                view_count=Coalesce(Sum("web_requests__count"), 0),
                enrolled_students=Count("enrollments", filter=Q(enrollments__status="approved")),
            )
            .order_by("-created_at")
        )

        if teaching_courses.exists():
            context.update(
                {
                    "teaching_courses": teaching_courses,
                }
            )
    return render(request, "index.html", context)


def signup_view(request):
    """Custom signup view that properly handles referral codes."""
    if request.method == "POST":
        form = UserRegistrationForm(request.POST, request=request)
        if form.is_valid():
            form.save(request)
            return redirect("account_email_verification_sent")
    else:
        # Initialize form with request to get referral code from session
        form = UserRegistrationForm(request=request)

        # If there's no referral code in session but it's in the URL, store it
        ref_code = request.GET.get("ref")
        if ref_code and not request.session.get("referral_code"):
            request.session["referral_code"] = ref_code
            # Reinitialize form to pick up the new session value
            form = UserRegistrationForm(request=request)

    return render(
        request,
        "account/signup.html",
        {
            "form": form,
            "login_url": reverse("account_login"),
        },
    )


@login_required
def delete_account(request):
    if request.method == "POST":
        form = AccountDeleteForm(request.user, request.POST)
        if form.is_valid():
            if request.POST.get("confirm"):
                user = request.user
                user.delete()
                logout(request)
                messages.success(request, _("Your account has been successfully deleted."))
                return redirect("index")
            else:
                form.add_error(None, _("You must confirm the account deletion."))
    else:
        # Get all related objects that will be deleted
        deleted_objects_collector = NestedObjects(using=router.db_for_write(request.user.__class__))
        deleted_objects_collector.collect([request.user])

        # Transform the nested structure into something more user-friendly
        to_delete = deleted_objects_collector.nested()
        protected = deleted_objects_collector.protected

        # Format the collected objects in a user-friendly way
        model_count = {
            model._meta.verbose_name_plural: len(objs) for model, objs in deleted_objects_collector.model_objs.items()
        }

        # Format as a list of tuples (model name, count)
        formatted_count = [(name, count) for name, count in model_count.items()]

        form = AccountDeleteForm(request.user)
        # Pass the deletion info to the template
        return render(
            request,
            "account/delete_account.html",
            {"form": form, "deleted_objects": to_delete, "protected": protected, "model_count": formatted_count},
        )

    return render(request, "account/delete_account.html", {"form": form})


@login_required
def delete_waiting_room(request, waiting_room_id):
    """View for deleting a waiting room."""
    waiting_room = get_object_or_404(WaitingRoom, id=waiting_room_id)

    # Only allow creator to delete
    if request.user != waiting_room.creator:
        messages.error(request, "You don't have permission to delete this waiting room.")
        return redirect("waiting_room_detail", waiting_room_id=waiting_room_id)

    if request.method == "POST":
        waiting_room.delete()
        messages.success(request, f"Waiting room '{waiting_room.title}' has been deleted.")
        return redirect("waiting_room_list")

    return render(request, "waiting_room/confirm_delete.html", {"waiting_room": waiting_room})


@login_required
def all_leaderboards(request):
    """
    Display all leaderboard types on a single page.
    """
    # Get cached leaderboard data or fetch fresh data
    global_entries, global_rank = get_cached_leaderboard_data(request.user, None, 10, "global_leaderboard", 60 * 60)
    weekly_entries, weekly_rank = get_cached_leaderboard_data(request.user, "weekly", 10, "weekly_leaderboard", 60 * 15)
    monthly_entries, monthly_rank = get_cached_leaderboard_data(
        request.user, "monthly", 10, "monthly_leaderboard", 60 * 30
    )

    # Get user points and challenge entries if authenticated non-teacher
    challenge_entries = []
    user_points = None

    if request.user.is_authenticated and not request.user.profile.is_teacher:
        user_points = get_user_points(request.user)
        challenge_entries = get_cached_challenge_entries()

        context = create_leaderboard_context(
            global_entries,
            weekly_entries,
            monthly_entries,
            challenge_entries,
            global_rank,
            weekly_rank,
            monthly_rank,
            user_points["total"],
            user_points["weekly"],
            user_points["monthly"],
        )
        return render(request, "leaderboards/leaderboards.html", context)
    else:
        context = create_leaderboard_context(
            global_entries,
            weekly_entries,
            monthly_entries,
            [],
            global_rank,
            weekly_rank,
            monthly_rank,
            None,
            None,
            None,
        )
        return render(request, "leaderboards/leaderboards.html", context)


@login_required
def profile(request):
    if request.method == "POST":
        form = ProfileUpdateForm(request.POST, request.FILES, instance=request.user)
        if form.is_valid():
            form.save()  # Save the form data including the is_profile_public field
            request.user.profile.refresh_from_db()  # Refresh the instance so updated Profile is loaded
            messages.success(request, "Profile updated successfully!")
            return redirect("profile")
        else:
            for field, errors in form.errors.items():
                for error in errors:
                    messages.error(request, f"Error in {field}: {error}")
    else:
        # Use the instance so the form loads all updated fields from the database.
        form = ProfileUpdateForm(instance=request.user)

    badges = UserBadge.objects.filter(user=request.user).select_related("badge")

    context = {
        "form": form,
        "badges": badges,
    }

    # Teacher-specific stats
    if request.user.profile.is_teacher:
        courses = Course.objects.filter(teacher=request.user)
        total_students = sum(course.enrollments.filter(status="approved").count() for course in courses)
        avg_rating = 0
        total_ratings = 0
        for course in courses:
            course_ratings = course.reviews.all()
            if course_ratings:
                avg_rating += sum(review.rating for review in course_ratings)
                total_ratings += len(course_ratings)
        avg_rating = round(avg_rating / total_ratings, 1) if total_ratings > 0 else 0
        context.update(
            {
                "courses": courses,
                "total_students": total_students,
                "avg_rating": avg_rating,
            }
        )
    # Student-specific stats
    else:
        enrollments = Enrollment.objects.filter(student=request.user).select_related("course")
        completed_courses = enrollments.filter(status="completed").count()
        total_progress = 0
        progress_count = 0
        for enrollment in enrollments:
            progress, _ = CourseProgress.objects.get_or_create(enrollment=enrollment)
            if progress.completion_percentage is not None:
                total_progress += progress.completion_percentage
                progress_count += 1
        avg_progress = round(total_progress / progress_count) if progress_count > 0 else 0
        context.update(
            {
                "enrollments": enrollments,
                "completed_courses": completed_courses,
                "avg_progress": avg_progress,
            }
        )

    # Add created calendars with time slots if applicable
    created_calendars = request.user.created_calendars.prefetch_related("time_slots").order_by("-created_at")
    context["created_calendars"] = created_calendars

    return render(request, "profile.html", context)


@login_required
def create_course(request):
    if request.method == "POST":
        form = CourseForm(request.POST, request.FILES)
        if form.is_valid():
            course = form.save(commit=False)
            course.teacher = request.user
            course.status = "published"  # Set status to published
            course.save()
            form.save_m2m()  # Save many-to-many relationships

            # Handle waiting room if course was created from one
            if "waiting_room_data" in request.session:
                waiting_room = get_object_or_404(WaitingRoom, id=request.session["waiting_room_data"]["id"])

                # Update waiting room status and link to course
                waiting_room.status = "fulfilled"
                waiting_room.fulfilled_course = course
                waiting_room.save(update_fields=["status", "fulfilled_course"])

                # Send notifications to all participants
                for participant in waiting_room.participants.all():
                    messages.success(
                        request,
                        f"A new course matching your request has been created: {course.title}",
                        extra_tags=f"course_{course.slug}",
                    )

                # Clear waiting room data from session
                del request.session["waiting_room_data"]

                # Redirect back to waiting room to show the update
                return redirect("waiting_room_detail", waiting_room_id=waiting_room.id)

            return redirect("course_detail", slug=course.slug)
    else:
        form = CourseForm()

    return render(request, "courses/create.html", {"form": form})


@login_required
@teacher_required
def create_course_from_waiting_room(request, waiting_room_id):
    waiting_room = get_object_or_404(WaitingRoom, id=waiting_room_id)

    # Ensure waiting room is open
    if waiting_room.status != "open":
        messages.error(request, "This waiting room is no longer open.")
        return redirect("waiting_room_detail", waiting_room_id=waiting_room_id)

    # Store waiting room data in session for validation
    request.session["waiting_room_data"] = {
        "id": waiting_room.id,
        "subject": waiting_room.subject.strip().lower(),
        "topics": [t.strip().lower() for t in waiting_room.topics.split(",") if t.strip()],
    }

    # Redirect to regular course creation form
    return redirect(reverse("create_course"))


@login_required
@teacher_required
def add_featured_review(request, slug, review_id):
    # Get the course and review
    course = get_object_or_404(Course, slug=slug)
    review = get_object_or_404(Review, id=review_id, course=course)

    # Check if the user is the course teacher
    if request.user != course.teacher:
        messages.error(request, "Only the course teacher can manage featured reviews.")
        return redirect(reverse("course_detail", kwargs={"slug": slug}))

    # Set the is_featured field to True
    review.is_featured = True
    review.save()
    messages.success(request, "Review has been featured.")

    # Redirect to the course detail page
    url = reverse("course_detail", kwargs={"slug": slug})
    return redirect(f"{url}#course_reviews")


@login_required
@teacher_required
def remove_featured_review(request, slug, review_id):
    # Get the course and review
    course = get_object_or_404(Course, slug=slug)
    review = get_object_or_404(Review, id=review_id, course=course)

    # Check if the user is the course teacher
    if request.user != course.teacher:
        messages.error(request, "Only the course teacher can manage featured reviews.")
        return redirect(reverse("course_detail", kwargs={"slug": slug}))

    # Set the is_featured field to False
    review.is_featured = False
    review.save()

    # Redirect to the course detail page
    url = reverse("course_detail", kwargs={"slug": slug})
    return redirect(f"{url}#course_reviews")


@login_required
def edit_review(request, slug, review_id):
    course = get_object_or_404(Course, slug=slug)
    review = get_object_or_404(Review, id=review_id, course__slug=slug)

    # Security check - only allow editing own reviews
    if request.user.id != review.student.id:
        messages.error(request, "You can only edit your own reviews.")
        return redirect("course_detail", slug=slug)

    if request.method == "POST":
        form = ReviewForm(request.POST, instance=review)
        if form.is_valid():
            review = form.save(commit=False)
            review.save()
            messages.success(request, "Your review has been updated.")
            url = reverse("course_detail", kwargs={"slug": slug})
            return redirect(f"{url}#course_reviews")
    else:
        form = ReviewForm(instance=review)

    context = {
        "form": form,
        "course": course,
        "review": review,
        "action": "Edit",
    }
    return render(request, "courses/edit_or_add_review.html", context)


@login_required
def delete_review(request, slug, review_id):
    review = get_object_or_404(Review, id=review_id, course__slug=slug)

    # Security check - only allow deleting own reviews
    if request.user.id != review.student.id:
        messages.error(request, "You can only delete your own reviews.")
    else:
        review.delete()
        messages.success(request, "Your review has been deleted.")

    url = reverse("course_detail", kwargs={"slug": slug})
    return redirect(f"{url}#course_reviews")


def course_detail(request, slug):
    course = get_object_or_404(Course, slug=slug)
    sessions = course.sessions.all().order_by("start_time")
    now = timezone.now()
    is_teacher = request.user == course.teacher
    completed_sessions = []
    # Check if user is the teacher of this course

    # Get enrollment if user is authenticated
    enrollment = None
    is_enrolled = False
    if request.user.is_authenticated:
        enrollment = Enrollment.objects.filter(course=course, student=request.user, status="approved").first()
        is_enrolled = enrollment is not None
        if enrollment:
            # Get completed sessions through SessionAttendance
            completed_sessions = SessionAttendance.objects.filter(
                student=request.user, session__course=course, status="completed"
            ).values_list("session__id", flat=True)
            completed_sessions = course.sessions.filter(id__in=completed_sessions)

    # Get attendance data for all enrolled students
    student_attendance = {}
    total_sessions = sessions.count()

    if is_teacher or is_enrolled:
        for enroll in course.enrollments.all():
            attended_sessions = SessionAttendance.objects.filter(
                student=enroll.student, session__course=course, status__in=["present", "late"]
            ).count()
            student_attendance[enroll.student.id] = {"attended": attended_sessions, "total": total_sessions}

    # Mark past sessions as completed for display
    past_sessions = sessions.filter(end_time__lt=now)
    future_sessions = sessions.filter(end_time__gte=now)
    sessions = list(future_sessions) + list(past_sessions)  # Show future sessions first

    # Calendar data
    today = timezone.now().date()

    # Get the requested month from query parameters, default to current month
    try:
        year = int(request.GET.get("year", today.year))
        month = int(request.GET.get("month", today.month))
        current_month = today.replace(year=year, month=month, day=1)
    except (ValueError, TypeError):
        current_month = today.replace(day=1)

    # Calculate previous and next month
    if current_month.month == 1:
        prev_month = current_month.replace(year=current_month.year - 1, month=12)
    else:
        prev_month = current_month.replace(month=current_month.month - 1)

    if current_month.month == 12:
        next_month = current_month.replace(year=current_month.year + 1, month=1)
    else:
        next_month = current_month.replace(month=current_month.month + 1)

    # Get the calendar for current month
    cal = calendar.monthcalendar(current_month.year, current_month.month)

    # Get all session dates for this course in current month
    session_dates = set(
        session.start_time.date()
        for session in sessions
        if session.start_time.year == current_month.year and session.start_time.month == current_month.month
    )

    # Prepare calendar weeks data
    calendar_weeks = []
    for week in cal:
        calendar_week = []
        for day in week:
            if day == 0:
                calendar_week.append({"date": None, "in_month": False, "has_session": False})
            else:
                date = current_month.replace(day=day)
                calendar_week.append({"date": date, "in_month": True, "has_session": date in session_dates})
        calendar_weeks.append(calendar_week)

    # Check if the current user has already reviewed this course
    user_review = None
    if request.user.is_authenticated:
        user_review = Review.objects.filter(student=request.user, course=course).first()

    # Get all reviews That not featured for this course
    reviews = course.reviews.filter(is_featured=False).order_by("-created_at")

    # Get the featured review
    featured_review = Review.objects.filter(is_featured=True, course=course)

    # Get all reviews sum
    reviews_num = reviews.count() + featured_review.count()

    # Calculate rating distribution for visualization
    rating_counts = Review.objects.filter(course=course).values("rating").annotate(count=Count("id"))
    rating_distribution = {1: 0, 2: 0, 3: 0, 4: 0, 5: 0}
    for item in rating_counts:
        rating_distribution[item["rating"]] = item["count"]

    context = {
        "course": course,
        "sessions": sessions,
        "now": now,
        "today": today,
        "is_teacher": is_teacher,
        "is_enrolled": is_enrolled,
        "enrollment": enrollment,
        "completed_sessions": completed_sessions,
        "calendar_weeks": calendar_weeks,
        "current_month": current_month,
        "prev_month": prev_month,
        "next_month": next_month,
        "student_attendance": student_attendance,
        "completed_enrollment_count": course.enrollments.filter(status="completed").count(),
        "in_progress_enrollment_count": course.enrollments.filter(status="in_progress").count(),
        "featured_review": featured_review,
        "reviews": reviews,
        "user_review": user_review,
        "rating_distribution": rating_distribution,
        "reviews_num": reviews_num,
    }

    return render(request, "courses/detail.html", context)


@login_required
def enroll_course(request, course_slug):
    """Enroll in a course and handle referral rewards if applicable."""
    course = get_object_or_404(Course, slug=course_slug)

    # Check if user is already enrolled
    if request.user.enrollments.filter(course=course).exists():
        messages.warning(request, "You are already enrolled in this course.")
        return redirect("course_detail", slug=course_slug)

    # Check if course is full
    if course.max_students and course.enrollments.count() >= course.max_students:
        messages.error(request, "This course is full.")
        return redirect("course_detail", slug=course_slug)

    # Check if this is the user's first enrollment and if they were referred
    if not Enrollment.objects.filter(student=request.user).exists():
        if hasattr(request.user.profile, "referred_by") and request.user.profile.referred_by:
            referrer = request.user.profile.referred_by
            if not referrer.is_teacher:  # Regular users get reward on first course enrollment
                referrer.add_referral_earnings(5)
                send_referral_reward_email(referrer.user, request.user, 5, "enrollment")

    # For free courses, create approved enrollment immediately
    if course.price == 0:
        enrollment = Enrollment.objects.create(student=request.user, course=course, status="approved")
        # Send notifications for free courses
        send_enrollment_confirmation(enrollment)
        notify_teacher_new_enrollment(enrollment)
        messages.success(request, "You have successfully enrolled in this free course.")
        return redirect("course_detail", slug=course_slug)
    else:
        # For paid courses, create pending enrollment
        enrollment = Enrollment.objects.create(student=request.user, course=course, status="pending")
        messages.info(request, "Please complete the payment process to enroll in this course.")
        return redirect("course_detail", slug=course_slug)


@login_required
def add_session(request, slug):
    course = Course.objects.get(slug=slug)
    if request.user != course.teacher:
        messages.error(request, "Only the course teacher can add sessions!")
        return redirect("course_detail", slug=slug)

    if request.method == "POST":
        form = SessionForm(request.POST)
        if form.is_valid():
            session = form.save(commit=False)
            session.course = course
            session.save()
            # Send session notifications to enrolled students
            notify_session_reminder(session)
            messages.success(request, "Session added successfully!")
            return redirect("course_detail", slug=slug)
    else:
        form = SessionForm()

    return render(request, "courses/session_form.html", {"form": form, "course": course, "is_edit": False})


@login_required
def add_review(request, slug):
    course = Course.objects.get(slug=slug)
    student = request.user

    if not request.user.enrollments.filter(course=course).exists():
        messages.error(request, "Only enrolled students can review the course!")
        return redirect("course_detail", slug=slug)

    if request.method == "POST":
        form = ReviewForm(request.POST)
        if form.is_valid():
            if Review.objects.filter(student=student, course=course).exists():
                messages.error(request, "You have already reviewed this course.")
                return redirect("course_detail", slug=slug)
            review = form.save(commit=False)
            review.student = student
            review.course = course
            review.save()
            messages.success(request, "Review added successfully!")
            url = reverse("course_detail", kwargs={"slug": slug})
            return redirect(f"{url}#course_reviews")
    else:
        form = ReviewForm()

    return render(request, "courses/edit_or_add_review.html", {"form": form, "course": course, "action": "Add"})


@login_required
def delete_course(request, slug):
    course = get_object_or_404(Course, slug=slug)
    if request.user != course.teacher:
        messages.error(request, "Only the course teacher can delete the course!")
        return redirect("course_detail", slug=slug)

    if request.method == "POST":
        course.delete()
        messages.success(request, "Course deleted successfully!")
        return redirect("profile")

    return render(request, "courses/delete_confirm.html", {"course": course})


@csrf_exempt
def github_update(request):
    send_slack_message("New commit pulled from GitHub")
    root_directory = os.path.dirname(os.path.dirname(os.path.abspath(__file__)))
    try:
        subprocess.run(["chmod", "+x", f"{root_directory}/setup.sh"])
        result = subprocess.run(["bash", f"{root_directory}/setup.sh"], capture_output=True, text=True)
        if result.returncode != 0:
            raise Exception(
                f"setup.sh failed with return code {result.returncode} and output: {result.stdout} {result.stderr}"
            )
        send_slack_message("CHMOD success about to set time on: " + settings.PA_WSGI)

        current_time = time.time()
        os.utime(settings.PA_WSGI, (current_time, current_time))
        send_slack_message("Repository updated successfully")
        return HttpResponse("Repository updated successfully")
    except Exception as e:
        print(f"Deploy error: {e}")
        send_slack_message(f"Deploy error: {e}")
        return HttpResponse("Deploy error see logs.")


def send_slack_message(message):
    webhook_url = os.getenv("SLACK_WEBHOOK_URL")
    if not webhook_url:
        print("Warning: SLACK_WEBHOOK_URL not configured")
        return

    payload = {"text": f"```{message}```"}
    try:
        response = requests.post(webhook_url, json=payload)
        response.raise_for_status()  # Raise exception for bad status codes
    except Exception as e:
        print(f"Failed to send Slack message: {e}")


def get_wsgi_last_modified_time():
    try:
        return time.ctime(os.path.getmtime(settings.PA_WSGI))
    except Exception:
        return "Unknown"


def subjects(request):
    return render(request, "subjects.html")


def about(request):
    return render(request, "about.html")


def waiting_rooms(request):
    # Get open waiting rooms
    open_rooms = WaitingRoom.objects.filter(status="open").order_by("-created_at")

    # Get fulfilled waiting rooms (ones that have associated courses)
    fulfilled_rooms = WaitingRoom.objects.filter(status="fulfilled").order_by("-created_at")

    # Get rooms created by the user
    user_created_rooms = (
        WaitingRoom.objects.filter(creator=request.user).order_by("-created_at")
        if request.user.is_authenticated
        else []
    )

    # Get rooms the user has joined
    user_joined_rooms = (
        WaitingRoom.objects.filter(participants=request.user).order_by("-created_at")
        if request.user.is_authenticated
        else []
    )

    # Get topics for each room
    room_topics = {}
    all_rooms = list(open_rooms) + list(fulfilled_rooms) + list(user_created_rooms) + list(user_joined_rooms)
    for room in all_rooms:
        # Split topics string into a list
        room_topics[room.id] = [t.strip() for t in room.topics.split(",")] if room.topics else []

    context = {
        "open_rooms": open_rooms,
        "fulfilled_rooms": fulfilled_rooms,
        "user_created_rooms": user_created_rooms,
        "user_joined_rooms": user_joined_rooms,
        "room_topics": room_topics,
    }

    return render(request, "waiting_rooms.html", context)


def learn(request):
    if request.method == "POST":
        form = LearnForm(request.POST)
        if form.is_valid():
            # Create waiting room
            waiting_room = form.save(commit=False)
            waiting_room.status = "open"  # Set initial status
            waiting_room.creator = request.user  # Set the creator

            # Get topics from form and save as comma-separated string
            topics = form.cleaned_data.get("topics", "")
            if isinstance(topics, list):
                topics = ", ".join(topics)
            waiting_room.topics = topics

            waiting_room.save()

            # Redirect to waiting rooms page
            return redirect("waiting_rooms")

            # Get form data
            title = form.cleaned_data["title"]
            description = form.cleaned_data["description"]
            subject = form.cleaned_data["subject"]
            topics = form.cleaned_data["topics"]

            # Prepare email content
            email_subject = f"New Learning Request: {title}"
            email_body = render_to_string(
                "emails/learn_interest.html",
                {
                    "title": title,
                    "description": description,
                    "subject": subject,
                    "topics": topics,
                    "user": request.user.username,
                    "waiting_room_id": waiting_room.id,
                },
            )

            # Send email
            try:
                send_mail(
                    email_subject,
                    email_body,
                    settings.DEFAULT_FROM_EMAIL,
                    [settings.DEFAULT_FROM_EMAIL],
                    html_message=email_body,
                    fail_silently=False,
                )
                messages.success(
                    request,
                    "Thank you for your learning request!",
                )
                return redirect("waiting_rooms")
            except Exception:
                logger = logging.getLogger(__name__)
                logger.exception("Error sending email")
                messages.error(request, "Sorry, there was an error sending your inquiry. Please try again later.")
    else:
        initial_data = {}

        # Handle query parameters
        query = request.GET.get("query", "")
        subject_param = request.GET.get("subject", "")
        level = request.GET.get("level", "")

        # Try to match subject
        if subject_param:
            try:
                subject = Subject.objects.get(name=subject_param)
                initial_data["subject"] = subject.id
            except Subject.DoesNotExist:
                # Optionally, you could add the subject name to the description
                initial_data["description"] = f"Looking for courses in {subject_param}"

        # If you want to include other parameters in the description
        if query or level:
            title_parts = []
            description_parts = []
            if query:
                title_parts.append(f"{query}")
            if level:
                description_parts.append(f"Level: {level}")

            if "description" not in initial_data:
                initial_data["title"] = " | ".join(title_parts)
            else:
                initial_data["description"] += " | " + " | ".join(description_parts)

        form = LearnForm(initial=initial_data)
        return render(request, "learn.html", {"form": form})


def teach(request):
    """Handles the course creation process for both authenticated and unauthenticated users."""
    if request.method == "POST":
        form = TeachForm(request.POST, request.FILES)
        if form.is_valid():
            # Extract cleaned data
            email = form.cleaned_data["email"]
            course_title = form.cleaned_data["course_title"]
            course_description = form.cleaned_data["course_description"]
            course_image = form.cleaned_data.get("course_image")
            preferred_session_times = form.cleaned_data["preferred_session_times"]
            _ = form.cleaned_data.get("flexible_timing", False)

            # Determine the user for the course
            user = None
            is_new_user = False

            if request.user.is_authenticated:
                # For authenticated users, always use the logged-in user
                user = request.user

                # Validate that the provided email matches the logged-in user's email
                if email != user.email:
                    form.add_error(
                        "email",
                        "The provided email does not match your account email. Please use your account email.",
                    )
                    return render(request, "teach.html", {"form": form})

                # Backend validation: Check for duplicate course titles for the logged-in user
                if Course.objects.filter(title__iexact=course_title, teacher=user).exists():
                    form.add_error("course_title", "You already have a course with this title.")
                    return render(request, "teach.html", {"form": form})
            else:
                # For unauthenticated users, check if the email exists or create a new user
                try:
                    user = User.objects.get(email=email)
                    # User exists but isn’t logged in; check if email is verified
                    email_address = EmailAddress.objects.filter(user=user, email=email, primary=True).first()
                    if email_address and email_address.verified:
                        messages.info(
                            request,
                            "An account with this email exists. Please login to finalize your course.",
                        )
                    else:
                        # Email not verified, resend verification email
                        send_email_confirmation(request, user, signup=False)
                        messages.info(
                            request,
                            "An account with this email exists. Please verify your email to continue.",
                        )
                except User.DoesNotExist:
                    # Create a new user account
                    with transaction.atomic():
                        # Generate a unique username
                        email_prefix = email.split("@")[0]
                        username = email_prefix
                        counter = 1
                        while User.objects.filter(username=username).exists():
                            username = f"{email_prefix}_{get_random_string(4)}_{counter}"
                            counter += 1

                        temp_password = get_random_string(length=8)

                        # Create user with temporary password
                        user = User.objects.create_user(username=username, email=email, password=temp_password)

                        # Update profile to be a teacher
                        profile, created = Profile.objects.get_or_create(user=user)
                        profile.is_teacher = True
                        profile.save()

                        # Add email address for allauth verification
                        EmailAddress.objects.create(user=user, email=email, primary=True, verified=False)

                        # Send verification email via allauth
                        send_email_confirmation(request, user, signup=True)
                        # Send welcome email with username, email, and temp password
                        try:
                            send_welcome_teach_course_email(request, user, temp_password)
                        except Exception:
                            messages.error(request, "Failed to send welcome email. Please try again.")
                            return render(request, "teach.html", {"form": form})

                        is_new_user = True

                # Backend validation: Check for duplicate course titles for unauthenticated users
                if Course.objects.filter(title__iexact=course_title, teacher=user).exists():
                    email_address = EmailAddress.objects.filter(user=user, email=email, primary=True).first()
                    if email_address and not email_address.verified:
                        # If the user is unverified, delete the existing draft and allow a new one
                        Course.objects.filter(title__iexact=course_title, teacher=user).delete()
                    else:
                        form.add_error("course_title", "You already have a course with this title.")
                        return render(request, "teach.html", {"form": form})

            # Create a draft course
            course = Course.objects.create(
                title=course_title,
                description=course_description,
                teacher=user,
                price=0,
                max_students=12,
                status="draft",
                subject=Subject.objects.first() or Subject.objects.create(name="General"),
                level="beginner",
            )

            # Handle course image if uploaded
            if course_image:
                course.image = course_image
                course.save()

            # Create initial session if preferred time provided
            if preferred_session_times:
                Session.objects.create(
                    course=course,
                    title=f"{course_title} - Session 1",
                    description="First session of the course",
                    start_time=preferred_session_times,
                    end_time=preferred_session_times + timezone.timedelta(hours=1),
                    is_virtual=True,
                )

            # Handle redirection based on authentication status
            if request.user.is_authenticated:
                # If authenticated, mark as teacher and redirect to course setup
                request.user.profile.is_teacher = True
                request.user.profile.save()
                messages.success(
                    request, f"Welcome! Your course '{course_title}' has been created. Please complete your setup."
                )
                return redirect("course_detail", slug=course.slug)
            else:
                # Store course primary key in session for post-verification redirect
                request.session["pending_course_id"] = course.pk
                if is_new_user:
                    messages.success(
                        request,
                        "Your course has been created! "
                        "Please check your email for your username, password, and verification link to continue.",
                    )
                    return redirect("account_email_verification_sent")
                else:
                    # For existing users, redirect to login page
                    return redirect("account_login")

    else:
        initial_data = {}
        if request.GET.get("subject"):
            initial_data["course_title"] = request.GET.get("subject")
        form = TeachForm(initial=initial_data)

    return render(request, "teach.html", {"form": form})


def send_welcome_teach_course_email(request, user, temp_password):
    """Send welcome email with account and password setup instructions."""
    reset_url = request.build_absolute_uri(reverse("account_reset_password"))

    email_context = {"user": user, "reset_url": reset_url, "temp_password": temp_password}

    html_message = render_to_string("emails/welcome_teach_course.html", email_context)
    text_message = render_to_string("emails/welcome_teach_course.txt", email_context)

    send_mail(
        subject="Welcome to Your New Teaching Account.",
        message=text_message,
        html_message=html_message,
        from_email=settings.DEFAULT_FROM_EMAIL,
        recipient_list=[user.email],
        fail_silently=False,
    )


def course_search(request):
    query = request.GET.get("q", "")
    subject = request.GET.get("subject", "")
    level = request.GET.get("level", "")
    min_price = request.GET.get("min_price", "")
    max_price = request.GET.get("max_price", "")
    sort_by = request.GET.get("sort", "-created_at")

    courses = Course.objects.filter(status="published")

    # Apply filters
    if query:
        courses = courses.filter(
            Q(title__icontains=query)
            | Q(description__icontains=query)
            | Q(tags__icontains=query)
            | Q(learning_objectives__icontains=query)
            | Q(prerequisites__icontains=query)
            | Q(teacher__username__icontains=query)
            | Q(teacher__first_name__icontains=query)
            | Q(teacher__last_name__icontains=query)
            | Q(teacher__profile__expertise__icontains=query)
        )

    if subject:
        # Handle subject filtering based on whether it's an ID (number) or a string (slug/name)
        try:
            # Check if subject is an integer ID
            subject_id = int(subject)
            courses = courses.filter(subject_id=subject_id)
        except ValueError:
            # If not an integer, treat as a slug or name
            courses = courses.filter(Q(subject__slug=subject) | Q(subject__name__iexact=subject))

    if level:
        courses = courses.filter(level=level)

    if min_price:
        try:
            min_price = float(min_price)
            courses = courses.filter(price__gte=min_price)
        except ValueError:
            pass

    if max_price:
        try:
            max_price = float(max_price)
            courses = courses.filter(price__lte=max_price)
        except ValueError:
            pass

    # Annotate with average rating for sorting
    courses = courses.annotate(
        avg_rating=Avg("reviews__rating"),
        total_students=Count("enrollments", filter=Q(enrollments__status="approved")),
    )

    # Apply sorting
    if sort_by == "price":
        courses = courses.order_by("price", "-avg_rating")
    elif sort_by == "-price":
        courses = courses.order_by("-price", "-avg_rating")
    elif sort_by == "title":
        courses = courses.order_by("title")
    elif sort_by == "rating":
        courses = courses.order_by("-avg_rating", "-total_students")
    else:  # Default to newest
        courses = courses.order_by("-created_at")

    # Get total count before pagination
    total_results = courses.count()

    # Log the search
    if query or subject or level or min_price or max_price:
        filters = {
            "subject": subject,
            "level": level,
            "min_price": min_price,
            "max_price": max_price,
            "sort_by": sort_by,
        }
        SearchLog.objects.create(
            query=query,
            results_count=total_results,
            user=request.user if request.user.is_authenticated else None,
            filters_applied=filters,
            search_type="course",
        )

    # Pagination
    paginator = Paginator(courses, 12)  # Show 12 courses per page
    page_number = request.GET.get("page", 1)
    page_obj = paginator.get_page(page_number)
    is_teacher = getattr(getattr(request.user, "profile", None), "is_teacher", False)

    context = {
        "page_obj": page_obj,
        "query": query,
        "subject": subject,
        "level": level,
        "min_price": min_price,
        "max_price": max_price,
        "sort_by": sort_by,
        "subject_choices": Course._meta.get_field("subject").choices,
        "level_choices": Course._meta.get_field("level").choices,
        "total_results": total_results,
        "is_teacher": is_teacher,
    }

    return render(request, "courses/search.html", context)


@login_required
def create_payment_intent(request, slug):
    """Create a payment intent for Stripe."""
    course = get_object_or_404(Course, slug=slug)

    # Prevent creating payment intents for free courses
    if course.price == 0:
        # Find the enrollment and update its status to approved if it's pending
        enrollment = get_object_or_404(Enrollment, student=request.user, course=course)
        if enrollment.status == "pending":
            enrollment.status = "approved"
            enrollment.save()

            # Send notifications
            send_enrollment_confirmation(enrollment)
            notify_teacher_new_enrollment(enrollment)

        return JsonResponse({"free_course": True, "message": "Enrollment approved for free course"})

    # Ensure user has a pending enrollment
    enrollment = get_object_or_404(Enrollment, student=request.user, course=course, status="pending")

    # Validate price is greater than zero for Stripe
    if course.price <= 0:
        enrollment.status = "approved"
        enrollment.save()

        # Send notifications
        send_enrollment_confirmation(enrollment)
        notify_teacher_new_enrollment(enrollment)

        return JsonResponse({"free_course": True, "message": "Enrollment approved for free course"})

    try:
        # Create a PaymentIntent with the order amount and currency
        intent = stripe.PaymentIntent.create(
            amount=int(course.price * 100),  # Convert to cents
            currency="usd",
            metadata={
                "course_id": course.id,
                "user_id": request.user.id,
            },
        )
        return JsonResponse({"clientSecret": intent.client_secret})
    except Exception as e:
        return JsonResponse({"error": str(e)}, status=403)


@csrf_exempt
def stripe_webhook(request):
    """Stripe webhook endpoint for handling payment events."""
    payload = request.body
    sig_header = request.META.get("HTTP_STRIPE_SIGNATURE")

    try:
        event = stripe.Webhook.construct_event(payload, sig_header, settings.STRIPE_WEBHOOK_SECRET)
    except ValueError:
        # Invalid payload
        return HttpResponse(status=400)
    except stripe.error.SignatureVerificationError:
        # Invalid signature
        return HttpResponse(status=400)

    if event.type == "payment_intent.succeeded":
        payment_intent = event.data.object
        handle_successful_payment(payment_intent)
    elif event.type == "payment_intent.payment_failed":
        payment_intent = event.data.object
        handle_failed_payment(payment_intent)

    return HttpResponse(status=200)


def handle_successful_payment(payment_intent):
    """Handle successful payment by enrolling the user in the course."""
    # Get metadata from the payment intent
    course_id = payment_intent.metadata.get("course_id")
    user_id = payment_intent.metadata.get("user_id")

    # Create enrollment and payment records
    course = Course.objects.get(id=course_id)
    user = User.objects.get(id=user_id)

    # Create enrollment with pending status
    enrollment = Enrollment.objects.get_or_create(student=user, course=course, defaults={"status": "pending"})[0]

    # Update status to approved after successful payment
    enrollment.status = "approved"
    enrollment.save()

    # Send notifications
    send_enrollment_confirmation(enrollment)
    notify_teacher_new_enrollment(enrollment)


def handle_failed_payment(payment_intent):
    """Handle failed payment."""
    course_id = payment_intent.metadata.get("course_id")
    user_id = payment_intent.metadata.get("user_id")

    try:
        course = Course.objects.get(id=course_id)
        user = User.objects.get(id=user_id)
        enrollment = Enrollment.objects.get(student=user, course=course)
        enrollment.status = "pending"
        enrollment.save()
    except (Course.DoesNotExist, User.DoesNotExist, Enrollment.DoesNotExist):
        pass  # Log error or handle appropriately


@login_required
def update_course(request, slug):
    course = get_object_or_404(Course, slug=slug)
    if request.user != course.teacher:
        return HttpResponseForbidden()

    if request.method == "POST":
        form = CourseForm(request.POST, request.FILES, instance=course)
        if form.is_valid():
            form.save()
            return redirect("course_detail", slug=course.slug)
    else:
        form = CourseForm(instance=course)

    return render(request, "courses/update.html", {"form": form, "course": course})


@login_required
def mark_session_attendance(request, session_id):
    session = Session.objects.get(id=session_id)
    if request.user != session.course.teacher:
        messages.error(request, "Only the course teacher can mark attendance!")
        return redirect("course_detail", slug=session.course.slug)

    if request.method == "POST":
        for student_id, status in request.POST.items():
            if student_id.startswith("student_"):
                student_id = student_id.replace("student_", "")
                student = User.objects.get(id=student_id)
                attendance, created = SessionAttendance.objects.update_or_create(
                    session=session, student=student, defaults={"status": status}
                )
        messages.success(request, "Attendance marked successfully!")
        return redirect("course_detail", slug=session.course.slug)

    enrollments = session.course.enrollments.filter(status="approved")
    attendances = {att.student_id: att.status for att in session.attendances.all()}

    context = {
        "session": session,
        "enrollments": enrollments,
        "attendances": attendances,
    }
    return render(request, "courses/mark_attendance.html", context)


@login_required
def mark_session_completed(request, session_id):
    session = Session.objects.get(id=session_id)
    enrollment = request.user.enrollments.get(course=session.course)

    if enrollment.status != "approved":
        messages.error(request, "You must be enrolled in the course to mark sessions as completed!")
        return redirect("course_detail", slug=session.course.slug)

    progress, created = CourseProgress.objects.get_or_create(enrollment=enrollment)
    progress.completed_sessions.add(session)

    # Check for achievements
    if progress.completion_percentage == 100:
        Achievement.objects.get_or_create(
            student=request.user,
            course=session.course,
            achievement_type="completion",
            defaults={
                "title": "Course Completed!",
                "description": f"Completed all sessions in {session.course.title}",
            },
        )

    if progress.attendance_rate == 100:
        Achievement.objects.get_or_create(
            student=request.user,
            course=session.course,
            achievement_type="attendance",
            defaults={
                "title": "Perfect Attendance!",
                "description": f"Attended all sessions in {session.course.title}",
            },
        )

    messages.success(request, "Session marked as completed!")
    return redirect("course_detail", slug=session.course.slug)


@login_required
def award_achievement(request):
    try:
        profile = request.user.profile
        if not profile.is_teacher:
            messages.error(request, "You do not have permission to award achievements.")
            return redirect("teacher_dashboard")
    except Profile.DoesNotExist:
        messages.error(request, "Profile not found.")
        return redirect("teacher_dashboard")

    if request.method == "POST":
        form = AwardAchievementForm(request.POST, teacher=request.user)
        if form.is_valid():
            Achievement.objects.create(
                student=form.cleaned_data["student"],
                course=form.cleaned_data["course"],
                achievement_type=form.cleaned_data["achievement_type"],
                title=form.cleaned_data["title"],
                description=form.cleaned_data["description"],
                badge_icon=form.cleaned_data["badge_icon"],
            )
            messages.success(
                request,
                f'Achievement "{form.cleaned_data["title"]}" awarded to {form.cleaned_data["student"].username}.',
            )
            return redirect("teacher_dashboard")
        else:
            # Show an error message if the form is invalid
            messages.error(request, "There was an error in the form submission. Please check the form and try again.")
    else:
        form = AwardAchievementForm(teacher=request.user)
    return render(request, "award_achievement.html", {"form": form})


@login_required
def student_progress(request, enrollment_id):
    enrollment = Enrollment.objects.get(id=enrollment_id)

    if request.user != enrollment.student and request.user != enrollment.course.teacher:
        messages.error(request, "You don't have permission to view this progress!")
        return redirect("course_detail", slug=enrollment.course.slug)

    progress, created = CourseProgress.objects.get_or_create(enrollment=enrollment)
    achievements = Achievement.objects.filter(student=enrollment.student, course=enrollment.course)

    past_sessions = enrollment.course.sessions.filter(start_time__lt=timezone.now())
    upcoming_sessions = enrollment.course.sessions.filter(start_time__gte=timezone.now())

    context = {
        "enrollment": enrollment,
        "progress": progress,
        "achievements": achievements,
        "past_sessions": past_sessions,
        "upcoming_sessions": upcoming_sessions,
        "stripe_public_key": (
            settings.STRIPE_PUBLISHABLE_KEY if enrollment.status == "pending" and enrollment.course.price > 0 else None
        ),
    }
    return render(request, "courses/student_progress.html", context)


@login_required
def course_progress_overview(request, slug):
    course = Course.objects.get(slug=slug)
    if request.user != course.teacher:
        messages.error(request, "Only the course teacher can view the progress overview!")
        return redirect("course_detail", slug=slug)

    enrollments = course.enrollments.filter(status="approved")
    progress_data = []

    for enrollment in enrollments:
        progress, created = CourseProgress.objects.get_or_create(enrollment=enrollment)
        attendance_data = (
            SessionAttendance.objects.filter(student=enrollment.student, session__course=course)
            .values("status")
            .annotate(count=models.Count("status"))
        )

        progress_data.append(
            {
                "enrollment": enrollment,
                "progress": progress,
                "attendance": attendance_data,
            }
        )

    context = {
        "course": course,
        "progress_data": progress_data,
    }
    return render(request, "courses/progress_overview.html", context)


@login_required
def upload_material(request, slug):
    course = get_object_or_404(Course, slug=slug)
    if request.user != course.teacher:
        return HttpResponseForbidden("You are not authorized to upload materials for this course.")

    if request.method == "POST":
        form = CourseMaterialForm(request.POST, request.FILES, course=course)
        if form.is_valid():
            material = form.save(commit=False)
            material.course = course
            material.save()
            messages.success(request, "Course material uploaded successfully!")
            return redirect("course_detail", slug=course.slug)
    else:
        form = CourseMaterialForm(course=course)

    return render(request, "courses/upload_material.html", {"form": form, "course": course})


@login_required
def delete_material(request, slug, material_id):
    material = get_object_or_404(CourseMaterial, id=material_id, course__slug=slug)
    if request.user != material.course.teacher:
        return HttpResponseForbidden("You are not authorized to delete this material.")

    if request.method == "POST":
        material.delete()
        messages.success(request, "Course material deleted successfully!")
        return redirect("course_detail", slug=slug)

    return render(request, "courses/delete_material_confirm.html", {"material": material})


@login_required
def download_material(request, slug, material_id):
    material = get_object_or_404(CourseMaterial, id=material_id, course__slug=slug)
    if not material.is_downloadable and request.user != material.course.teacher:
        return HttpResponseForbidden("This material is not available for download.")

    try:
        return FileResponse(material.file, as_attachment=True)
    except FileNotFoundError:
        messages.error(request, "The requested file could not be found.")
        return redirect("course_detail", slug=slug)


@login_required
@teacher_required
def course_marketing(request, slug):
    """View for managing course marketing and promotions."""
    course = get_object_or_404(Course, slug=slug, teacher=request.user)

    if request.method == "POST":
        action = request.POST.get("action")

        if action == "send_promotional_emails":
            send_course_promotion_email(
                course=course,
                subject=f"New Course Recommendation: {course.title}",
                template_name="course_promotion",
            )
            messages.success(request, "Promotional emails have been sent successfully.")

        elif action == "generate_social_content":
            social_content = generate_social_share_content(course)
            return JsonResponse({"social_content": social_content})

    # Get analytics and recommendations
    analytics = get_course_analytics(course)
    recommendations = get_promotion_recommendations(course)

    context = {
        "course": course,
        "analytics": analytics,
        "recommendations": recommendations,
    }

    return render(request, "courses/marketing.html", context)


@login_required
@teacher_required
def course_analytics(request, slug):
    """View for displaying detailed course analytics."""
    course = get_object_or_404(Course, slug=slug, teacher=request.user)
    analytics = get_course_analytics(course)

    if request.headers.get("X-Requested-With") == "XMLHttpRequest":
        return JsonResponse({"analytics": analytics})

    context = {
        "course": course,
        "analytics": analytics,
    }

    return render(request, "courses/analytics.html", context)


@login_required
def calendar_feed(request):
    """Generate and serve an iCal feed of the user's course sessions."""

    response = HttpResponse(generate_ical_feed(request.user), content_type="text/calendar")
    response["Content-Disposition"] = f'attachment; filename="{settings.SITE_NAME}-schedule.ics"'
    return response


@login_required
def calendar_links(request, session_id):
    """Get calendar links for a specific session."""

    session = get_object_or_404(Session, id=session_id)

    # Check if user has access to this session
    if not (
        request.user == session.course.teacher
        or request.user.enrollments.filter(course=session.course, status="approved").exists()
    ):
        return HttpResponseForbidden("You don't have access to this session.")

    links = {
        "google": generate_google_calendar_link(session),
        "outlook": generate_outlook_calendar_link(session),
    }

    if request.headers.get("X-Requested-With") == "XMLHttpRequest":
        return JsonResponse({"links": links})

    return render(
        request,
        "courses/calendar_links.html",
        {
            "session": session,
            "calendar_links": links,
        },
    )


def forum_categories(request):
    """Display all forum categories."""
    categories = ForumCategory.objects.all()
    return render(request, "web/forum/categories.html", {"categories": categories})


def forum_category(request, slug):
    """Display topics in a specific category."""
    category = get_object_or_404(ForumCategory, slug=slug)
    topics = category.topics.all()
    categories = ForumCategory.objects.all()
    return render(
        request, "web/forum/category.html", {"category": category, "topics": topics, "categories": categories}
    )


def forum_topic(request, category_slug, topic_id):
    """Display a forum topic and its replies."""
    topic = get_object_or_404(ForumTopic, id=topic_id, category__slug=category_slug)
    categories = ForumCategory.objects.all()

    # Get view count from WebRequest model
    view_count = (
        WebRequest.objects.filter(path=request.path).aggregate(total_views=models.Sum("count"))["total_views"] or 0
    )
    topic.views = view_count
    topic.save()

    # Handle POST requests for replies, etc.
    if request.method == "POST":
        action = request.POST.get("action")
        if action == "add_reply" and request.user.is_authenticated:
            content = request.POST.get("content")
            if content:
                ForumReply.objects.create(topic=topic, author=request.user, content=content)
                messages.success(request, "Reply added successfully.")
                return redirect("forum_topic", category_slug=category_slug, topic_id=topic_id)
        elif action == "delete_reply" and request.user.is_authenticated:
            reply_id = request.POST.get("reply_id")
            reply = get_object_or_404(ForumReply, id=reply_id, author=request.user)
            reply.delete()
            messages.success(request, "Reply deleted successfully.")
            return redirect("forum_topic", category_slug=category_slug, topic_id=topic_id)
        elif action == "delete_topic" and request.user == topic.author:
            topic.delete()
            messages.success(request, "Topic deleted successfully.")
            return redirect("forum_category", slug=category_slug)

    replies = topic.replies.select_related("author").order_by("created_at")
    return render(request, "web/forum/topic.html", {"topic": topic, "replies": replies, "categories": categories})


@login_required
def create_topic(request, category_slug):
    """Create a new forum topic."""
    category = get_object_or_404(ForumCategory, slug=category_slug)
    categories = ForumCategory.objects.all()

    if request.method == "POST":
        form = ForumTopicForm(request.POST)
        if form.is_valid():
            topic = ForumTopic.objects.create(
                category=category,
                author=request.user,
                title=form.cleaned_data["title"],
                content=form.cleaned_data["content"],
            )
            messages.success(request, "Topic created successfully!")
            return redirect("forum_topic", category_slug=category_slug, topic_id=topic.id)
    else:
        form = ForumTopicForm()

    return render(
        request, "web/forum/create_topic.html", {"category": category, "form": form, "categories": categories}
    )


@login_required
def peer_connections(request):
    """Display user's peer connections."""
    sent_connections = request.user.sent_connections.all()
    received_connections = request.user.received_connections.all()
    return render(
        request,
        "web/peer/connections.html",
        {
            "sent_connections": sent_connections,
            "received_connections": received_connections,
        },
    )


@login_required
def send_connection_request(request, user_id):
    """Send a peer connection request."""
    receiver = get_object_or_404(User, id=user_id)

    if request.user == receiver:
        messages.error(request, "You cannot connect with yourself!")
        return redirect("peer_connections")

    connection, created = PeerConnection.objects.get_or_create(
        sender=request.user, receiver=receiver, defaults={"status": "pending"}
    )

    if created:
        messages.success(request, f"Connection request sent to {receiver.username}!")
    else:
        messages.info(request, f"Connection request already sent to {receiver.username}.")

    return redirect("peer_connections")


@login_required
def handle_connection_request(request, connection_id, action):
    """Accept or reject a peer connection request."""
    connection = get_object_or_404(PeerConnection, id=connection_id, receiver=request.user, status="pending")

    if action == "accept":
        connection.status = "accepted"
        messages.success(request, f"Connection with {connection.sender.username} accepted!")
    elif action == "reject":
        connection.status = "rejected"
        messages.info(request, f"Connection with {connection.sender.username} rejected.")

    connection.save()
    return redirect("peer_connections")


@login_required
def peer_messages(request, user_id):
    """Display and handle messages with a peer."""
    peer = get_object_or_404(User, id=user_id)

    # Check if users are connected
    connection = PeerConnection.objects.filter(
        (Q(sender=request.user, receiver=peer) | Q(sender=peer, receiver=request.user)),
        status="accepted",
    ).first()

    if not connection:
        messages.error(request, "You must be connected with this user to send messages.")
        return redirect("peer_connections")

    if request.method == "POST":
        content = request.POST.get("content")
        if content:
            PeerMessage.objects.create(sender=request.user, receiver=peer, content=content)
            messages.success(request, "Message sent!")

    # Get conversation messages
    messages_list = PeerMessage.objects.filter(
        (Q(sender=request.user, receiver=peer) | Q(sender=peer, receiver=request.user))
    ).order_by("created_at")

    # Mark received messages as read
    messages_list.filter(sender=peer, receiver=request.user, is_read=False).update(is_read=True)

    return render(request, "web/peer/messages.html", {"peer": peer, "messages": messages_list})


@login_required
def study_groups(request, course_id):
    """Display study groups for a course."""
    course = get_object_or_404(Course, id=course_id)
    groups = course.study_groups.all()

    if request.method == "POST":
        name = request.POST.get("name")
        description = request.POST.get("description")
        max_members = request.POST.get("max_members", 10)
        is_private = request.POST.get("is_private", False)

        if name and description:
            group = StudyGroup.objects.create(
                course=course,
                creator=request.user,
                name=name,
                description=description,
                max_members=max_members,
                is_private=is_private,
            )
            group.members.add(request.user)
            messages.success(request, "Study group created successfully!")
            return redirect("study_group_detail", group_id=group.id)

    return render(request, "web/study/groups.html", {"course": course, "groups": groups})


@login_required
def study_group_detail(request, group_id):
    """Display study group details and handle join/leave requests."""
    group = get_object_or_404(StudyGroup, id=group_id)

    if request.method == "POST":
        action = request.POST.get("action")

        if action == "join":
            if group.members.count() >= group.max_members:
                messages.error(request, "This group is full!")
            else:
                group.members.add(request.user)
                messages.success(request, f"You have joined {group.name}!")

        elif action == "leave":
            if request.user == group.creator:
                messages.error(request, "Group creator cannot leave the group!")
            else:
                group.members.remove(request.user)
                messages.info(request, f"You have left {group.name}.")

    return render(request, "web/study/group_detail.html", {"group": group})


# API Views
@login_required
def api_course_list(request):
    """API endpoint for listing courses."""
    courses = Course.objects.filter(status="published")
    data = [
        {
            "id": course.id,
            "title": course.title,
            "description": course.description,
            "teacher": course.teacher.username,
            "price": str(course.price),
            "subject": course.subject,
            "level": course.level,
            "slug": course.slug,
        }
        for course in courses
    ]
    return JsonResponse(data, safe=False)


@login_required
@teacher_required
def api_course_create(request):
    """API endpoint for creating a course."""
    if request.method != "POST":
        return JsonResponse({"error": "Only POST method is allowed"}, status=405)

    data = json.loads(request.body)
    course = Course.objects.create(
        teacher=request.user,
        title=data["title"],
        description=data["description"],
        learning_objectives=data["learning_objectives"],
        prerequisites=data.get("prerequisites", ""),
        price=data["price"],
        max_students=data["max_students"],
        subject=data["subject"],
        level=data["level"],
    )
    return JsonResponse(
        {
            "id": course.id,
            "title": course.title,
            "slug": course.slug,
        },
        status=201,
    )


@login_required
def api_course_detail(request, slug):
    """API endpoint for course details."""
    course = get_object_or_404(Course, slug=slug)
    data = {
        "id": course.id,
        "title": course.title,
        "description": course.description,
        "teacher": course.teacher.username,
        "price": str(course.price),
        "subject": course.subject,
        "level": course.level,
        "prerequisites": course.prerequisites,
        "learning_objectives": course.learning_objectives,
        "max_students": course.max_students,
        "available_spots": course.available_spots,
        "average_rating": course.average_rating,
    }
    return JsonResponse(data)


@login_required
def api_enroll(request, course_slug):
    """API endpoint for course enrollment."""
    if request.method != "POST":
        return JsonResponse({"error": "Only POST method is allowed"}, status=405)

    course = get_object_or_404(Course, slug=course_slug)
    if request.user.enrollments.filter(course=course).exists():
        return JsonResponse({"error": "Already enrolled"}, status=400)

    enrollment = Enrollment.objects.create(
        student=request.user,
        course=course,
        status="pending",
    )
    return JsonResponse(
        {
            "id": enrollment.id,
            "status": enrollment.status,
        },
        status=201,
    )


@login_required
def api_enrollments(request):
    """API endpoint for listing user enrollments."""
    enrollments = request.user.enrollments.all()
    data = [
        {
            "id": enrollment.id,
            "course": {
                "id": enrollment.course.id,
                "title": enrollment.course.title,
                "slug": enrollment.course.slug,
            },
            "status": enrollment.status,
            "enrollment_date": enrollment.enrollment_date.isoformat(),
        }
        for enrollment in enrollments
    ]
    return JsonResponse(data, safe=False)


@login_required
def api_session_list(request, course_slug):
    """API endpoint for listing course sessions."""
    course = get_object_or_404(Course, slug=course_slug)
    sessions = course.sessions.all()
    data = [
        {
            "id": session.id,
            "title": session.title,
            "description": session.description,
            "start_time": session.start_time.isoformat(),
            "end_time": session.end_time.isoformat(),
            "is_virtual": session.is_virtual,
        }
        for session in sessions
    ]
    return JsonResponse(data, safe=False)


@login_required
def api_session_detail(request, pk):
    """API endpoint for session details."""
    session = get_object_or_404(Session, pk=pk)
    data = {
        "id": session.id,
        "title": session.title,
        "description": session.description,
        "start_time": session.start_time.isoformat(),
        "end_time": session.end_time.isoformat(),
        "is_virtual": session.is_virtual,
        "meeting_link": session.meeting_link if session.is_virtual else None,
        "location": session.location if not session.is_virtual else None,
    }
    return JsonResponse(data)


@login_required
def api_forum_topic_create(request):
    """API endpoint for creating forum topics."""
    if request.method != "POST":
        return JsonResponse({"error": "Only POST method is allowed"}, status=405)

    data = json.loads(request.body)
    category = get_object_or_404(ForumCategory, id=data["category"])
    topic = ForumTopic.objects.create(
        title=data["title"],
        content=data["content"],
        category=category,
        author=request.user,
    )
    return JsonResponse(
        {
            "id": topic.id,
            "title": topic.title,
        },
        status=201,
    )


@login_required
def api_forum_reply_create(request):
    """API endpoint for creating forum replies."""
    if request.method != "POST":
        return JsonResponse({"error": "Only POST method is allowed"}, status=405)

    data = json.loads(request.body)
    topic = get_object_or_404(ForumTopic, id=data["topic"])
    reply = ForumReply.objects.create(
        topic=topic,
        content=data["content"],
        author=request.user,
    )
    return JsonResponse(
        {
            "id": reply.id,
            "content": reply.content,
        },
        status=201,
    )


@login_required
def session_detail(request, session_id):
    try:
        session = get_object_or_404(Session, id=session_id)

        # Check access rights
        if not (
            request.user == session.course.teacher
            or request.user.enrollments.filter(course=session.course, status="approved").exists()
        ):
            return HttpResponseForbidden("You don't have access to this session")

        context = {
            "session": session,
            "is_teacher": request.user == session.course.teacher,
            "now": timezone.now(),
        }

        return render(request, "web/study/session_detail.html", context)

    except Session.DoesNotExist:
        messages.error(request, "Session not found")
        return redirect("course_search")
    except Exception as e:
        if settings.DEBUG:
            raise e
        messages.error(request, "An error occurred while loading the session")
        return redirect("index")


def blog_list(request):
    blog_posts = BlogPost.objects.filter(status="published").order_by("-published_at")
    tags = BlogPost.objects.values_list("tags", flat=True).distinct()
    # Split comma-separated tags and get unique values
    unique_tags = sorted(set(tag.strip() for tags_str in tags if tags_str for tag in tags_str.split(",")))

    return render(request, "blog/list.html", {"blog_posts": blog_posts, "tags": unique_tags})


def blog_tag(request, tag):
    """View for filtering blog posts by tag."""
    blog_posts = BlogPost.objects.filter(status="published", tags__icontains=tag).order_by("-published_at")
    tags = BlogPost.objects.values_list("tags", flat=True).distinct()
    # Split comma-separated tags and get unique values
    unique_tags = sorted(set(tag.strip() for tags_str in tags if tags_str for tag in tags_str.split(",")))

    return render(request, "blog/list.html", {"blog_posts": blog_posts, "tags": unique_tags, "current_tag": tag})


@login_required
def create_blog_post(request):
    if request.method == "POST":
        form = BlogPostForm(request.POST, request.FILES)
        if form.is_valid():
            post = form.save(commit=False)
            post.author = request.user
            post.save()
            messages.success(request, "Blog post created successfully!")
            return redirect("blog_detail", slug=post.slug)
    else:
        form = BlogPostForm()

    return render(request, "blog/create.html", {"form": form})


def blog_detail(request, slug):
    """Display a blog post and its comments."""
    post = get_object_or_404(BlogPost, slug=slug, status="published")
    comments = post.comments.filter(is_approved=True).order_by("created_at")

    if request.method == "POST":
        if not request.user.is_authenticated:
            messages.error(request, "Please log in to comment.")
            return redirect("account_login")

        comment_content = request.POST.get("content")
        if comment_content:
            comment = BlogComment.objects.create(
                post=post, author=request.user, content=comment_content, is_approved=True  # Auto-approve for now
            )
            messages.success(request, f"Comment #{comment.id} added successfully!")
            return redirect("blog_detail", slug=slug)

    # Get view count from WebRequest
    view_count = WebRequest.objects.filter(path=request.path).aggregate(total_views=Sum("count"))["total_views"] or 0

    context = {
        "post": post,
        "comments": comments,
        "view_count": view_count,
    }
    return render(request, "blog/detail.html", context)


@login_required
def student_dashboard(request):
    """
    Dashboard view for students showing enrollments, progress, upcoming sessions, learning streak,
    and an Achievements section.
    """

    # Update the learning streak.
    streak, created = LearningStreak.objects.get_or_create(user=request.user)
    streak.update_streak()

    enrollments = Enrollment.objects.filter(student=request.user).select_related("course")
    upcoming_sessions = Session.objects.filter(
        course__enrollments__student=request.user, start_time__gt=timezone.now()
    ).order_by("start_time")[:5]

    progress_data = []
    total_progress = 0
    for enrollment in enrollments:
        progress, _ = CourseProgress.objects.get_or_create(enrollment=enrollment)
        progress_data.append(
            {
                "enrollment": enrollment,
                "progress": progress,
            }
        )
        total_progress += progress.completion_percentage

    avg_progress = round(total_progress / len(progress_data)) if progress_data else 0

    # Query achievements for the user.
    achievements = Achievement.objects.filter(student=request.user).order_by("-awarded_at")

    context = {
        "enrollments": enrollments,
        "upcoming_sessions": upcoming_sessions,
        "progress_data": progress_data,
        "avg_progress": avg_progress,
        "streak": streak,
        "achievements": achievements,
    }
    return render(request, "dashboard/student.html", context)


@login_required
@teacher_required
def teacher_dashboard(request):
    """Dashboard view for teachers showing their courses, student progress, and upcoming sessions."""
    courses = Course.objects.filter(teacher=request.user)
    upcoming_sessions = Session.objects.filter(course__teacher=request.user, start_time__gt=timezone.now()).order_by(
        "start_time"
    )[:5]

    # Get enrollment and progress stats for each course
    course_stats = []
    total_students = 0
    total_completed = 0
    total_earnings = Decimal("0.00")
    for course in courses:
        enrollments = course.enrollments.filter(status="approved")
        course_total_students = enrollments.count()
        course_completed = enrollments.filter(status="completed").count()
        total_students += course_total_students
        total_completed += course_completed
        # Calculate earnings (90% of course price for each enrollment, 10% platform fee)
        course_earnings = Decimal(str(course_total_students)) * course.price * Decimal("0.9")
        total_earnings += course_earnings
        course_stats.append(
            {
                "course": course,
                "total_students": course_total_students,
                "completed": course_completed,
                "completion_rate": (course_completed / course_total_students * 100) if course_total_students > 0 else 0,
                "earnings": course_earnings,
            }
        )

    # Get the teacher's storefront if it exists
    storefront = Storefront.objects.filter(teacher=request.user).first()

    context = {
        "courses": courses,
        "upcoming_sessions": upcoming_sessions,
        "course_stats": course_stats,
        "total_students": total_students,
        "completion_rate": (total_completed / total_students * 100) if total_students > 0 else 0,
        "total_earnings": round(total_earnings, 2),
        "storefront": storefront,
    }
    return render(request, "dashboard/teacher.html", context)


def custom_404(request, exception):
    """Custom 404 error handler"""
    return render(request, "404.html", status=404)


def custom_500(request):
    """Custom 500 error handler"""
    return render(request, "500.html", status=500)


def custom_429(request, exception=None):
    """Custom 429 error page."""
    return render(request, "429.html", status=429)


def cart_view(request):
    """View the shopping cart."""
    cart = get_or_create_cart(request)
    return render(request, "cart/cart.html", {"cart": cart, "stripe_public_key": settings.STRIPE_PUBLISHABLE_KEY})


def add_course_to_cart(request, course_id):
    """Add a course to the cart."""
    course = get_object_or_404(Course, id=course_id)
    cart = get_or_create_cart(request)

    # Try to get or create the cart item
    cart_item, created = CartItem.objects.get_or_create(cart=cart, course=course, defaults={"session": None})

    if created:
        messages.success(request, f"{course.title} added to cart.")
    else:
        messages.info(request, f"{course.title} is already in your cart.")

    return redirect("cart_view")


def add_session_to_cart(request, session_id):
    """Add an individual session to the cart."""
    session = get_object_or_404(Session, id=session_id)
    cart = get_or_create_cart(request)

    # Try to get or create the cart item
    cart_item, created = CartItem.objects.get_or_create(cart=cart, session=session, defaults={"course": None})

    if created:
        messages.success(request, f"{session.title} added to cart.")
    else:
        messages.info(request, f"{session.title} is already in your cart.")

    return redirect("cart_view")


def remove_from_cart(request, item_id):
    """Remove an item from the shopping cart."""
    cart = get_or_create_cart(request)
    item = get_object_or_404(CartItem, id=item_id, cart=cart)
    item.delete()
    messages.success(request, "Item removed from cart.")
    return redirect("cart_view")


def create_cart_payment_intent(request):
    """Create a payment intent for the entire cart."""
    cart = get_or_create_cart(request)

    if not cart.items.exists():
        return JsonResponse({"error": "Cart is empty"}, status=400)

    try:
        # Create a PaymentIntent with the cart total
        intent = stripe.PaymentIntent.create(
            amount=int(cart.total * 100),  # Convert to cents
            currency="usd",
            metadata={
                "cart_id": cart.id,
                "user_id": request.user.id if request.user.is_authenticated else None,
                "session_key": request.session.session_key if not request.user.is_authenticated else None,
            },
        )
        return JsonResponse({"clientSecret": intent.client_secret})
    except Exception as e:
        return JsonResponse({"error": str(e)}, status=403)


def checkout_success(request):
    """Handle successful checkout and payment confirmation."""
    payment_intent_id = request.GET.get("payment_intent")

    if not payment_intent_id:
        messages.error(request, "No payment information found.")
        return redirect("cart_view")

    try:
        # Verify the payment intent
        payment_intent = stripe.PaymentIntent.retrieve(payment_intent_id)

        if payment_intent.status != "succeeded":
            messages.error(request, "Payment was not successful.")
            return redirect("cart_view")

        cart = get_or_create_cart(request)

        if not cart.items.exists():
            messages.error(request, "Cart is empty.")
            return redirect("cart_view")

        # Handle guest checkout
        if not request.user.is_authenticated:
            email = payment_intent.receipt_email
            if not email:
                messages.error(request, "No email provided for guest checkout.")
                return redirect("cart_view")

            # Create a new user account with transaction and better username generation
            with transaction.atomic():
                base_username = email.split("@")[0][:15]  # Limit length
                timestamp = timezone.now().strftime("%Y%m%d%H%M%S")
                username = f"{base_username}_{timestamp}"

                # In the unlikely case of a collision, append random string
                while User.objects.filter(username=username).exists():
                    username = f"{base_username}_{timestamp}_{get_random_string(4)}"

                # Create the user
                user = User.objects.create_user(
                    username=username,
                    email=email,
                    password=get_random_string(length=32),  # Random password for reset
                )

                # Associate the cart with the new user
                cart.user = user
                cart.session_key = ""  # Empty string instead of None
                cart.save()

                # Send welcome email with password reset link
                send_welcome_email(user)

                # Log in the new user
                login(request, user, backend="django.contrib.auth.backends.ModelBackend")
        else:
            user = request.user

        # Lists to track enrollments for the receipt
        enrollments = []
        session_enrollments = []
        goods_items = []
        total_amount = 0

        # Define shipping_address
        shipping_address = request.POST.get("address") if cart.has_goods else None

        # Check if the cart contains goods requiring shipping
        has_goods = any(item.goods for item in cart.items.all())

        # Extract shipping address from Stripe PaymentIntent
        shipping_address = None
        if has_goods:
            shipping_data = getattr(payment_intent, "shipping", None)
            if shipping_data:
                # Construct structured shipping address
                shipping_address = {
                    "line1": shipping_data.address.line1,
                    "line2": shipping_data.address.line2 or "",
                    "city": shipping_data.address.city,
                    "state": shipping_data.address.state,
                    "postal_code": shipping_data.address.postal_code,
                    "country": shipping_data.address.country,
                }

        # Create the Order with shipping address
        order = Order.objects.create(
            user=user,  # User is defined earlier in guest/auth logic
            total_price=0,  # Updated later
            status="completed",
            shipping_address=shipping_address,
            terms_accepted=True,
        )

        storefront = None
        # Process enrollments
        for item in cart.items.all():
            if item.course:
                # Create enrollment for full course
                enrollment = Enrollment.objects.create(
                    student=user, course=item.course, status="approved", payment_intent_id=payment_intent_id
                )
                # Create progress tracker
                CourseProgress.objects.create(enrollment=enrollment)
                enrollments.append(enrollment)
                total_amount += item.course.price

                # Send confirmation emails
                send_enrollment_confirmation(enrollment)
                notify_teacher_new_enrollment(enrollment)

            elif item.session:
                # Create enrollment for individual session
                session_enrollment = SessionEnrollment.objects.create(
                    student=user, session=item.session, status="approved", payment_intent_id=payment_intent_id
                )
                session_enrollments.append(session_enrollment)
                total_amount += item.session.price

            elif item.goods:
                # Track goods items for the receipt
                goods_items.append(item)
                total_amount += item.final_price

                # Create order item for goods
                OrderItem.objects.create(
                    order=order,
                    goods=item.goods,
                    quantity=1,
                    price_at_purchase=item.goods.price,
                    discounted_price_at_purchase=item.goods.discount_price,
                )
                # Capture storefront from the first goods item
                if not storefront:
                    storefront = item.goods.storefront

        # Update order details
        order.total_price = total_amount
        if storefront:
            order.storefront = goods_items[0].goods.storefront
        order.save()

        # Clear the cart
        cart.items.all().delete()

        if storefront:
            order.storefront = storefront
            order.save(update_fields=["storefront"])

        # Render the receipt page
        return render(
            request,
            "cart/receipt.html",
            {
                "payment_intent_id": payment_intent_id,
                "order_date": timezone.now(),
                "user": user,
                "enrollments": enrollments,
                "session_enrollments": session_enrollments,
                "goods_items": goods_items,
                "total": total_amount,
                "order": order,
                "shipping_address": shipping_address,
            },
        )

    except stripe.error.StripeError as e:
        # send slack message
        send_slack_message(f"Payment verification failed: {str(e)}")
        messages.error(request, f"Payment verification failed: {str(e)}")
        return redirect("cart_view")
    except Exception as e:
        # send slack message
        send_slack_message(f"Failed to process checkout: {str(e)}")
        messages.error(request, f"Failed to process checkout: {str(e)}")
        return redirect("cart_view")


def send_welcome_email(user):
    """Send welcome email to newly created users after guest checkout."""
    if not user.email:
        raise ValueError("User must have an email address to send welcome email")

    reset_url = reverse("account_reset_password")
    context = {
        "user": user,
        "reset_url": reset_url,
    }

    html_message = render_to_string("emails/welcome_guest.html", context)
    text_message = render_to_string("emails/welcome_guest.txt", context)

    send_mail(
        subject="Welcome to Your New Learning Account",
        message=text_message,
        html_message=html_message,
        from_email=settings.DEFAULT_FROM_EMAIL,
        recipient_list=[user.email],
    )


@login_required
def edit_session(request, session_id):
    """Edit an existing session."""
    # Get the session and verify that the current user is the course teacher
    session = get_object_or_404(Session, id=session_id)
    course = session.course

    # Check if user is the course teacher
    if request.user != course.teacher:
        messages.error(request, "Only the course teacher can edit sessions!")
        return redirect("course_detail", slug=course.slug)

    if request.method == "POST":
        form = SessionForm(request.POST, instance=session)
        if form.is_valid():
            form.save()
            messages.success(request, "Session updated successfully!")
            return redirect("course_detail", slug=session.course.slug)
    else:
        form = SessionForm(instance=session)

    return render(
        request, "courses/session_form.html", {"form": form, "session": session, "course": course, "is_edit": True}
    )


@login_required
def invite_student(request, course_id):
    course = get_object_or_404(Course, id=course_id)

    # Check if user is the teacher of this course
    if course.teacher != request.user:
        messages.error(request, "You are not authorized to invite students to this course.")
        return redirect("course_detail", slug=course.slug)

    if request.method == "POST":
        form = InviteStudentForm(request.POST)
        if form.is_valid():
            email = form.cleaned_data["email"]
            message = form.cleaned_data.get("message", "")

            # Generate course URL
            course_url = request.build_absolute_uri(reverse("course_detail", args=[course.slug]))

            # Send invitation email
            context = {
                "course": course,
                "teacher": request.user,
                "message": message,
                "course_url": course_url,
            }
            html_message = render_to_string("emails/course_invitation.html", context)
            text_message = f"""
You have been invited to join {course.title}!

Message from {request.user.get_full_name() or request.user.username}:
{message}

Course Price: ${course.price}

Click here to view the course: {course_url}
"""

            try:
                send_mail(
                    f"Invitation to join {course.title}",
                    text_message,
                    settings.DEFAULT_FROM_EMAIL,
                    [email],
                    html_message=html_message,
                )
                messages.success(request, f"Invitation sent to {email}")
                return redirect("course_detail", slug=course.slug)
            except Exception:
                messages.error(request, "Failed to send invitation email. Please try again.")
    else:
        form = InviteStudentForm()

    context = {
        "course": course,
        "form": form,
    }
    return render(request, "courses/invite.html", context)


def terms(request):
    """Display the terms of service page."""
    return render(request, "terms.html")


@login_required
@teacher_required
def stripe_connect_onboarding(request):
    """Start the Stripe Connect onboarding process for teachers."""
    if not request.user.profile.is_teacher:
        messages.error(request, "Only teachers can set up payment accounts.")
        return redirect("profile")

    try:
        if not request.user.profile.stripe_account_id:
            # Create a new Stripe Connect account
            account = stripe.Account.create(
                type="express",
                country="US",
                email=request.user.email,
                capabilities={
                    "card_payments": {"requested": True},
                    "transfers": {"requested": True},
                },
            )

            # Save the account ID to the user's profile
            request.user.profile.stripe_account_id = account.id
            request.user.profile.save()

        # Create an account link for onboarding
        account_link = stripe.AccountLink.create(
            account=request.user.profile.stripe_account_id,
            refresh_url=request.build_absolute_uri(reverse("stripe_connect_onboarding")),
            return_url=request.build_absolute_uri(reverse("profile")),
            type="account_onboarding",
        )

        return redirect(account_link.url)

    except stripe.error.StripeError as e:
        messages.error(request, f"Failed to set up Stripe account: {str(e)}")
        return redirect("profile")


@csrf_exempt
def stripe_connect_webhook(request):
    """Handle Stripe Connect account updates."""
    payload = request.body
    sig_header = request.META.get("HTTP_STRIPE_SIGNATURE")

    try:
        event = stripe.Webhook.construct_event(payload, sig_header, settings.STRIPE_CONNECT_WEBHOOK_SECRET)
    except ValueError:
        return HttpResponse(status=400)
    except stripe.error.SignatureVerificationError:
        return HttpResponse(status=400)

    if event.type == "account.updated":
        account = event.data.object
        try:
            profile = Profile.objects.get(stripe_account_id=account.id)
            if account.charges_enabled and account.payouts_enabled:
                profile.stripe_account_status = "verified"
            else:
                profile.stripe_account_status = "pending"
            profile.save()
        except Profile.DoesNotExist:
            return HttpResponse(status=404)

    return HttpResponse(status=200)


@login_required
def create_forum_category(request):
    """Create a new forum category."""
    if request.method == "POST":
        form = ForumCategoryForm(request.POST)
        if form.is_valid():
            category = form.save()
            messages.success(request, f"Forum category '{category.name}' created successfully!")
            return redirect("forum_category", slug=category.slug)
    else:
        form = ForumCategoryForm()

    return render(request, "web/forum/create_category.html", {"form": form})


@login_required
def edit_topic(request, topic_id):
    """Edit an existing forum topic."""
    topic = get_object_or_404(ForumTopic, id=topic_id, author=request.user)
    categories = ForumCategory.objects.all()

    if request.method == "POST":
        form = ForumTopicForm(request.POST, instance=topic)
        if form.is_valid():
            form.save()
            messages.success(request, "Topic updated successfully!")
            return redirect("forum_topic", category_slug=topic.category.slug, topic_id=topic.id)
    else:
        form = ForumTopicForm(instance=topic)

    return render(request, "web/forum/edit_topic.html", {"topic": topic, "form": form, "categories": categories})


@login_required
def my_forum_topics(request):
    """Display all forum topics created by the current user."""
    topics = ForumTopic.objects.filter(author=request.user).order_by("-created_at")
    categories = ForumCategory.objects.all()
    return render(request, "web/forum/my_topics.html", {"topics": topics, "categories": categories})


@login_required
def my_forum_replies(request):
    """Display all forum replies created by the current user."""
    replies = (
        ForumReply.objects.filter(author=request.user)
        .select_related("topic", "topic__category")
        .order_by("-created_at")
    )
    categories = ForumCategory.objects.all()
    return render(request, "web/forum/my_replies.html", {"replies": replies, "categories": categories})


def get_course_calendar(request, slug):
    """AJAX endpoint to get calendar data for a course."""
    course = get_object_or_404(Course, slug=slug)
    today = timezone.now().date()
    calendar_weeks = []

    # Get current month and year from query parameters
    year = int(request.GET.get("year", today.year))
    month = int(request.GET.get("month", today.month))
    current_month = timezone.datetime(year, month, 1).date()

    # Get previous and next month for navigation
    if month == 1:
        prev_month = {"year": year - 1, "month": 12}
    else:
        prev_month = {"year": year, "month": month - 1}

    if month == 12:
        next_month = {"year": year + 1, "month": 1}
    else:
        next_month = {"year": year, "month": month + 1}

    # Get sessions for the current month
    month_sessions = course.sessions.filter(start_time__year=year, start_time__month=month).order_by("start_time")

    # Generate calendar data
    cal = calendar.monthcalendar(year, month)

    for week in cal:
        calendar_week = []
        for day in week:
            if day == 0:
                calendar_week.append({"date": None, "has_session": False, "is_today": False})
            else:
                date = timezone.datetime(year, month, day).date()
                sessions_on_day = [s for s in month_sessions if s.start_time.date() == date]
                calendar_week.append(
                    {
                        "date": date.isoformat() if date else None,
                        "has_session": bool(sessions_on_day),
                        "is_today": date == today,
                    }
                )
        calendar_weeks.append(calendar_week)

    data = {
        "calendar_weeks": calendar_weeks,
        "current_month": current_month.strftime("%B %Y"),
        "prev_month": prev_month,
        "next_month": next_month,
    }

    return JsonResponse(data)


@login_required
def create_calendar(request):
    if request.method == "POST":
        title = request.POST.get("title")
        description = request.POST.get("description")
        try:
            month = int(request.POST.get("month"))
            year = int(request.POST.get("year"))

            # Validate month is between 0-11
            if not 0 <= month <= 11:
                return JsonResponse({"success": False, "error": "Month must be between 0 and 11"}, status=400)

            calendar = EventCalendar.objects.create(
                title=title, description=description, creator=request.user, month=month, year=year
            )

            return JsonResponse({"success": True, "calendar_id": calendar.id, "share_token": calendar.share_token})
        except (ValueError, TypeError):
            return JsonResponse({"success": False, "error": "Invalid month or year"}, status=400)

    return render(request, "calendar/create.html")


def view_calendar(request, share_token):
    calendar = get_object_or_404(EventCalendar, share_token=share_token)
    return render(request, "calendar/view.html", {"calendar": calendar})


@require_POST
def add_time_slot(request, share_token):
    try:
        with transaction.atomic():
            calendar = get_object_or_404(EventCalendar, share_token=share_token)
            name = request.POST.get("name")
            day = int(request.POST.get("day"))
            start_time = request.POST.get("start_time")
            end_time = request.POST.get("end_time")

            # Create the time slot
            TimeSlot.objects.create(calendar=calendar, name=name, day=day, start_time=start_time, end_time=end_time)

            return JsonResponse({"success": True})
    except IntegrityError:
        return JsonResponse({"success": False, "error": "You already have a time slot for this day"}, status=400)
    except Exception as e:
        return JsonResponse({"success": False, "error": str(e)}, status=400)


@require_POST
def remove_time_slot(request, share_token):
    calendar = get_object_or_404(EventCalendar, share_token=share_token)
    name = request.POST.get("name")
    day = int(request.POST.get("day"))

    TimeSlot.objects.filter(calendar=calendar, name=name, day=day).delete()

    return JsonResponse({"success": True})


@require_GET
def get_calendar_data(request, share_token):
    calendar = get_object_or_404(EventCalendar, share_token=share_token)
    slots = TimeSlot.objects.filter(calendar=calendar)

    data = {
        "title": calendar.title,
        "description": calendar.description,
        "month": calendar.month,
        "year": calendar.year,
        "slots": [
            {
                "name": slot.name,
                "day": slot.day,
                "start_time": slot.start_time.strftime("%H:%M"),
                "end_time": slot.end_time.strftime("%H:%M"),
            }
            for slot in slots
        ],
    }

    return JsonResponse(data)


def system_status(request):
    """Check system status including SendGrid API connectivity and disk space usage."""
    status = {
        "sendgrid": {"status": "unknown", "message": "", "api_key_configured": False},
        "disk_space": {"status": "unknown", "message": "", "usage": {}},
        "timestamp": timezone.now(),
    }

    # Check SendGrid
    sendgrid_api_key = os.getenv("SENDGRID_PASSWORD")
    if sendgrid_api_key:
        status["sendgrid"]["api_key_configured"] = True
        try:
            print("Checking SendGrid API...")
            response = requests.get(
                "https://api.sendgrid.com/v3/user/account",
                headers={"Authorization": f"Bearer {sendgrid_api_key}"},
                timeout=5,
            )
            if response.status_code == 200:
                status["sendgrid"]["status"] = "ok"
                status["sendgrid"]["message"] = "Successfully connected to SendGrid API"
            else:
                status["sendgrid"]["status"] = "error"
                status["sendgrid"]["message"] = f"Unexpected response: {response.status_code}"
        except requests.exceptions.RequestException as e:
            status["sendgrid"]["status"] = "error"
            status["sendgrid"]["message"] = f"API Error: {str(e)}"
    else:
        status["sendgrid"]["status"] = "error"
        status["sendgrid"]["message"] = "SendGrid API key not configured"

    # Check disk space
    try:
        total, used, free = shutil.disk_usage("/")
        total_gb = total / (2**30)  # Convert to GB
        used_gb = used / (2**30)
        free_gb = free / (2**30)
        usage_percent = (used / total) * 100

        status["disk_space"]["usage"] = {
            "total_gb": round(total_gb, 2),
            "used_gb": round(used_gb, 2),
            "free_gb": round(free_gb, 2),
            "percent": round(usage_percent, 1),
        }

        # Set status based on usage percentage
        if usage_percent >= 90:
            status["disk_space"]["status"] = "error"
            status["disk_space"]["message"] = "Critical: Disk usage above 90%"
        elif usage_percent >= 80:
            status["disk_space"]["status"] = "warning"
            status["disk_space"]["message"] = "Warning: Disk usage above 80%"
        else:
            status["disk_space"]["status"] = "ok"
            status["disk_space"]["message"] = "Disk space usage is normal"
    except Exception as e:
        status["disk_space"]["status"] = "error"
        status["disk_space"]["message"] = f"Error checking disk space: {str(e)}"

    return render(request, "status.html", {"status": status})


@login_required
@teacher_required
def message_enrolled_students(request, slug):
    """Send an email to all enrolled students in a course."""
    course = get_object_or_404(Course, slug=slug, teacher=request.user)

    if request.method == "POST":
        title = request.POST.get("title")
        message = request.POST.get("message")

        if title and message:
            # Get all enrolled students
            enrolled_students = User.objects.filter(
                enrollments__course=course, enrollments__status="approved"
            ).distinct()

            # Send email to each student
            for student in enrolled_students:
                send_mail(
                    subject=f"[{course.title}] {title}",
                    message=message,
                    from_email=settings.DEFAULT_FROM_EMAIL,
                    recipient_list=[student.email],
                    fail_silently=True,
                )

            messages.success(request, "Email sent successfully to all enrolled students!")
            return redirect("course_detail", slug=slug)
        else:
            messages.error(request, "Both title and message are required!")

    return render(request, "courses/message_students.html", {"course": course})


def message_teacher(request, teacher_id):
    """Send a message to a teacher."""
    teacher = get_object_or_404(get_user_model(), id=teacher_id)
    if not teacher.profile.is_teacher:
        messages.error(request, "This user is not a teacher.")
        return redirect("index")

    if request.method == "POST":
        form = MessageTeacherForm(request.POST, user=request.user)
        if form.is_valid():
            # Prepare email content
            if request.user.is_authenticated:
                sender_name = request.user.get_full_name() or request.user.username
                sender_email = request.user.email
            else:
                sender_name = form.cleaned_data["name"]
                sender_email = form.cleaned_data["email"]

            # Send email to teacher
            context = {
                "sender_name": sender_name,
                "sender_email": sender_email,
                "message": form.cleaned_data["message"],
            }
            html_message = render_to_string("web/emails/teacher_message.html", context)

            try:
                send_mail(
                    subject=f"New message from {sender_name}",
                    message=form.cleaned_data["message"],
                    from_email=settings.DEFAULT_FROM_EMAIL,
                    recipient_list=[teacher.email],
                    html_message=html_message,
                )
                messages.success(request, "Your message has been sent successfully!")

                # Get the next URL from query params, default to course search if not provided
                next_url = request.GET.get("next")
                if next_url:
                    try:
                        return redirect("course_detail", slug=next_url)
                    except NoReverseMatch:
                        pass
                return redirect("course_search")
            except Exception as e:
                messages.error(request, f"Failed to send message: {str(e)}")
                return redirect("message_teacher", teacher_id=teacher_id)
    else:
        form = MessageTeacherForm(user=request.user)

    return render(
        request,
        "web/message_teacher.html",
        {
            "form": form,
            "teacher": teacher,
        },
    )


@login_required
def confirm_rolled_sessions(request, course_slug):
    """View for teachers to confirm rolled over session dates."""
    course = get_object_or_404(Course, slug=course_slug, teacher=request.user)

    # Get all rolled over but unconfirmed sessions
    rolled_sessions = course.sessions.filter(is_rolled_over=True, teacher_confirmed=False).order_by("start_time")

    if request.method == "POST":
        session_ids = request.POST.getlist("confirm_sessions")
        if session_ids:
            # Confirm selected sessions
            course.sessions.filter(id__in=session_ids).update(teacher_confirmed=True)
            messages.success(request, "Selected sessions have been confirmed.")

            # Reset rollover status for unselected sessions
            unselected_sessions = rolled_sessions.exclude(id__in=session_ids)
            for session in unselected_sessions:
                session.start_time = session.original_start_time
                session.end_time = session.original_end_time
                session.is_rolled_over = False
                session.save()

            messages.info(request, "Unselected sessions have been reset to their original dates.")

        return redirect("course_detail", slug=course_slug)

    return render(
        request,
        "courses/confirm_rolled_sessions.html",
        {
            "course": course,
            "rolled_sessions": rolled_sessions,
        },
    )


def feedback(request):
    if request.method == "POST":
        form = FeedbackForm(request.POST)
        if form.is_valid():
            # Send feedback notification to admin
            name = form.cleaned_data.get("name", "Anonymous")
            email = form.cleaned_data.get("email", "Not provided")
            description = form.cleaned_data["description"]

            # Send to Slack if webhook URL is configured
            if settings.SLACK_WEBHOOK_URL:
                message = f"*New Feedback*\nFrom: {name}\nEmail: {email}\n\n{description}"
                send_slack_message(message)

            messages.success(request, "Thank you for your feedback! We appreciate your input.")
            return redirect("feedback")
    else:
        form = FeedbackForm()

    return render(request, "feedback.html", {"form": form})


def content_dashboard(request):
    # Get current time and thresholds
    now = timezone.now()
    month_ago = now - timedelta(days=30)

    def get_status(date, threshold_days=None):
        if not date:
            return "neutral"
        if not threshold_days:
            return "success"
        threshold = now - timedelta(days=threshold_days)
        if date >= threshold:
            return "success"
        elif date >= (threshold - timedelta(days=threshold_days)):
            return "warning"
        return "danger"

    # Web traffic stats
    web_stats = {
        "total_views": WebRequest.objects.aggregate(total=Sum("count"))["total"] or 0,
        "unique_visitors": WebRequest.objects.values("ip_address").distinct().count(),
        "date": WebRequest.objects.order_by("-created").first().created if WebRequest.objects.exists() else None,
    }
    web_stats["status"] = get_status(web_stats["date"])

    # Generate traffic data for chart (last 30 days)
    traffic_data = []
    for i in range(30):
        date = now - timedelta(days=i)
        day_views = WebRequest.objects.filter(created__date=date.date()).aggregate(total=Sum("count"))["total"] or 0
        traffic_data.append({"date": date.strftime("%Y-%m-%d"), "views": day_views})
    traffic_data.reverse()  # Most recent last for chart

    # Blog stats
    blog_stats = {
        "posts": BlogPost.objects.filter(status="published").count(),
        "views": (WebRequest.objects.filter(path__startswith="/blog/").aggregate(total=Sum("count"))["total"] or 0),
        "date": (
            BlogPost.objects.filter(status="published").order_by("-published_at").first().published_at
            if BlogPost.objects.exists()
            else None
        ),
    }
    blog_stats["status"] = get_status(blog_stats["date"], 7)

    # Forum stats
    forum_stats = {
        "topics": ForumTopic.objects.count(),
        "replies": ForumReply.objects.count(),
        "date": ForumTopic.objects.order_by("-created_at").first().created_at if ForumTopic.objects.exists() else None,
    }
    forum_stats["status"] = get_status(forum_stats["date"], 1)  # 1 day threshold

    # Course stats
    course_stats = {
        "active": Course.objects.filter(status="published").count(),
        "students": Enrollment.objects.filter(status="approved").count(),
        "date": Course.objects.order_by("-created_at").first().created_at if Course.objects.exists() else None,
    }
    course_stats["status"] = get_status(course_stats["date"], 30)  # 1 month threshold

    # User stats
    user_stats = {
        "total": User.objects.count(),
        "active": User.objects.filter(last_login__gte=month_ago).count(),
        "date": User.objects.order_by("-date_joined").first().date_joined if User.objects.exists() else None,
    }

    def get_status(date, threshold_days):
        if not date:
            return "danger"
        days_since = (now - date).days
        if days_since > threshold_days * 2:
            return "danger"
        elif days_since > threshold_days:
            return "warning"
        return "success"

    # Calculate overall health score
    connected_platforms = 0
    healthy_platforms = 0
    platforms_data = [
        (blog_stats["date"], 7),  # Blog: 1 week threshold
        (forum_stats["date"], 7),  # Forum: 1 week threshold
        (course_stats["date"], 7),  # Courses: 1 week threshold
        (user_stats["date"], 7),  # Users: 1 week threshold
    ]

    for date, threshold in platforms_data:
        if date:
            connected_platforms += 1
            if get_status(date, threshold) != "danger":
                healthy_platforms += 1

    overall_score = int((healthy_platforms / max(connected_platforms, 1)) * 100)

    # Get social media stats
    social_stats = get_social_stats()
    content_data = {
        "blog": {
            "stats": blog_stats,
            "status": get_status(blog_stats["date"], 7),
            "date": blog_stats["date"],
        },
        "forum": {
            "stats": forum_stats,
            "status": get_status(forum_stats["date"], 7),
            "date": forum_stats["date"],
        },
        "courses": {
            "stats": course_stats,
            "status": get_status(course_stats["date"], 7),
            "date": course_stats["date"],
        },
        "users": {
            "stats": user_stats,
            "status": get_status(user_stats["date"], 7),
            "date": user_stats["date"],
        },
    }

    # Add social media stats
    content_data.update(social_stats)

    return render(
        request,
        "web/dashboard/content_status.html",
        {
            "content_data": content_data,
            "overall_score": overall_score,
            "web_stats": web_stats,
            "traffic_data": json.dumps(traffic_data),
            "blog_stats": blog_stats,
            "forum_stats": forum_stats,
            "course_stats": course_stats,
            "user_stats": user_stats,
        },
    )


# Challenges views
def current_weekly_challenge(request):
    current_time = timezone.now()
    weekly_challenge = Challenge.objects.filter(
        challenge_type="weekly", start_date__lte=current_time, end_date__gte=current_time
    ).first()

    one_time_challenges = Challenge.objects.filter(
        challenge_type="one_time", start_date__lte=current_time, end_date__gte=current_time
    )
    user_submissions = {}
    if request.user.is_authenticated:
        # Get all active challenges
        all_challenges = []
        if weekly_challenge:
            all_challenges.append(weekly_challenge)
            all_challenges.extend(list(one_time_challenges))

        # Get all submissions for active challenges
        if all_challenges:
            submissions = ChallengeSubmission.objects.filter(user=request.user, challenge__in=all_challenges)
            # Create a dictionary mapping challenge IDs to submissions
            for submission in submissions:
                user_submissions[submission.challenge_id] = submission

    return render(
        request,
        "web/current_weekly_challenge.html",
        {
            "current_challenge": weekly_challenge,
            "one_time_challenges": one_time_challenges,
            "user_submissions": user_submissions if request.user.is_authenticated else {},
        },
    )


def challenge_detail(request, challenge_id):
    try:
        challenge = get_object_or_404(Challenge, id=challenge_id)
        submissions = ChallengeSubmission.objects.filter(challenge=challenge)
        # Check if the current user has submitted this challenge
        user_submission = None
        if request.user.is_authenticated:
            user_submission = ChallengeSubmission.objects.filter(user=request.user, challenge=challenge).first()

        return render(
            request,
            "web/challenge_detail.html",
            {"challenge": challenge, "submissions": submissions, "user_submission": user_submission},
        )
    except Http404:
        # Redirect to weekly challenges list if specific challenge not found
        messages.info(request, "Challenge not found. Returning to challenges list.")
        return redirect("current_weekly_challenge")


@login_required
def challenge_submit(request, challenge_id):
    challenge = get_object_or_404(Challenge, id=challenge_id)
    # Check if the user has already submitted this challenge
    existing_submission = ChallengeSubmission.objects.filter(user=request.user, challenge=challenge).first()

    if existing_submission:
        return redirect("challenge_detail", challenge_id=challenge_id)

    if request.method == "POST":
        form = ChallengeSubmissionForm(request.POST)
        if form.is_valid():
            submission = form.save(commit=False)
            submission.user = request.user
            submission.challenge = challenge
            submission.save()
            messages.success(request, "Your submission has been recorded!")
            return redirect("challenge_detail", challenge_id=challenge_id)
    else:
        form = ChallengeSubmissionForm()

    return render(request, "web/challenge_submit.html", {"challenge": challenge, "form": form})


@require_GET
def fetch_video_title(request):
    """
    Fetch video title from a URL with proper security measures to prevent SSRF attacks.
    """
    url = request.GET.get("url")
    if not url:
        return JsonResponse({"error": "URL parameter is required"}, status=400)

    # Validate URL
    try:
        parsed_url = urlparse(url)

        # Check for scheme - only allow http and https
        if parsed_url.scheme not in ["http", "https"]:
            return JsonResponse({"error": "Invalid URL scheme. Only HTTP and HTTPS are supported."}, status=400)

        # Check for private/internal IP addresses
        if parsed_url.netloc:
            hostname = parsed_url.netloc.split(":")[0]

            # Block localhost variations and common internal domains
            blocked_hosts = [
                "localhost",
                "127.0.0.1",
                "0.0.0.0",
                "internal",
                "intranet",
                "local",
                "lan",
                "corp",
                "private",
                "::1",
            ]

            if any(blocked in hostname.lower() for blocked in blocked_hosts):
                return JsonResponse({"error": "Access to internal networks is not allowed"}, status=403)

            # Resolve hostname to IP and check if it's private
            try:
                ip_address = socket.gethostbyname(hostname)
                ip_obj = ipaddress.ip_address(ip_address)

                # Check if the IP is private/internal
                if ip_obj.is_private or ip_obj.is_loopback or ip_obj.is_link_local or ip_obj.is_multicast:
                    return JsonResponse({"error": "Access to internal/private networks is not allowed"}, status=403)
            except (socket.gaierror, ValueError):
                # If hostname resolution fails or IP parsing fails, continue
                pass

    except Exception as e:
        return JsonResponse({"error": f"Invalid URL format: {str(e)}"}, status=400)

    # Set a timeout to prevent hanging requests
    timeout = 5  # seconds

    try:
        # Only allow HEAD and GET methods with limited redirects
        response = requests.get(
            url,
            timeout=timeout,
            allow_redirects=True,
            headers={
                "User-Agent": "Educational-Website-Validator/1.0",
            },
        )
        response.raise_for_status()

        # Extract title from response headers or content
        title = response.headers.get("title", "")
        if not title:
            # Try to extract title from HTML content
            content = response.text
            title_match = re.search(r"<title>(.*?)</title>", content)
            title = title_match.group(1) if title_match else "Untitled Video"

            # Sanitize the title
            title = html.escape(title)

        return JsonResponse({"title": title})

    except requests.RequestException:
        return JsonResponse({"error": "Failed to fetch video title:"}, status=500)


def get_referral_stats():
    """Get statistics for top referrers."""
    return (
        Profile.objects.annotate(
            total_signups=Count("referrals"),
            total_enrollments=Count(
                "referrals__user__enrollments", filter=Q(referrals__user__enrollments__status="approved")
            ),
            total_clicks=Count(
                "referrals__user__webrequest", filter=Q(referrals__user__webrequest__path__contains="ref=")
            ),
        )
        .filter(total_signups__gt=0)
        .order_by("-total_signups")[:10]
    )


def referral_leaderboard(request):
    """Display the referral leaderboard."""
    top_referrers = get_referral_stats()
    return render(request, "web/referral_leaderboard.html", {"top_referrers": top_referrers})


# Goods Views
class GoodsListView(LoginRequiredMixin, generic.ListView):
    model = Goods
    template_name = "goods/goods_list.html"
    context_object_name = "products"

    def get_queryset(self):
        return Goods.objects.filter(storefront__teacher=self.request.user)


class GoodsDetailView(generic.DetailView):
    model = Goods
    template_name = "goods/goods_detail.html"
    context_object_name = "product"

    def get_context_data(self, **kwargs):
        context = super().get_context_data(**kwargs)
        context["product_images"] = self.object.goods_images.all()  # Get all images related to the product
        context["other_products"] = Goods.objects.exclude(pk=self.object.pk)[:12]  # Fetch other products
        return context


class GoodsCreateView(LoginRequiredMixin, UserPassesTestMixin, generic.CreateView):
    model = Goods
    form_class = GoodsForm
    template_name = "goods/goods_form.html"

    def test_func(self):
        return hasattr(self.request.user, "storefront")

    def form_valid(self, form):
        form.instance.storefront = self.request.user.storefront
        images = self.request.FILES.getlist("images")
        product_type = form.cleaned_data.get("product_type")

        # Validate digital product images
        if product_type == "digital" and not images:
            form.add_error(None, "Digital products require at least one image")
            return self.form_invalid(form)

        # Validate image constraints
        if len(images) > 8:
            form.add_error(None, "Maximum 8 images allowed")
            return self.form_invalid(form)

        for img in images:
            if img.size > 5 * 1024 * 1024:
                form.add_error(None, f"{img.name} exceeds 5MB size limit")
                return self.form_invalid(form)

        # Save main product first
        super().form_valid(form)

        # Save images after product creation
        for image_file in images:
            ProductImage.objects.create(goods=self.object, image=image_file)

        return render(self.request, "goods/goods_create_success.html", {"product": self.object})

    def form_invalid(self, form):
        messages.error(self.request, f"Creation failed: {form.errors.as_text()}")
        return super().form_invalid(form)

    def get_success_url(self):
        return reverse("goods_list")


class GoodsUpdateView(LoginRequiredMixin, UserPassesTestMixin, generic.UpdateView):
    model = Goods
    form_class = GoodsForm
    template_name = "goods/goods_update.html"

    # Filter by user's products only
    def get_queryset(self):
        return Goods.objects.filter(storefront__teacher=self.request.user)

    # Verify ownership
    def test_func(self):
        return self.get_object().storefront.teacher == self.request.user

    def get_success_url(self):
        return reverse("goods_list")


class GoodsDeleteView(LoginRequiredMixin, UserPassesTestMixin, DeleteView):
    model = Goods
    template_name = "goods/goods_confirm_delete.html"
    success_url = reverse_lazy("goods_list")

    def test_func(self):
        return self.request.user == self.get_object().storefront.teacher


def add_goods_to_cart(request, pk):
    """Add a product (goods) to the cart."""
    product = get_object_or_404(Goods, pk=pk)

    # Prevent adding out-of-stock items
    if product.stock is None or product.stock <= 0:
        messages.error(request, f"{product.name} is out of stock and cannot be added to cart.")
        return redirect("goods_detail", pk=pk)  # Redirect back to product page

    cart = get_or_create_cart(request)
    cart_item, created = CartItem.objects.get_or_create(cart=cart, goods=product, defaults={"session": None})

    if created:
        messages.success(request, f"{product.name} added to cart.")
    else:
        messages.info(request, f"{product.name} is already in your cart.")

    return redirect("cart_view")


class GoodsListingView(ListView):
    model = Goods
    template_name = "goods/goods_listing.html"
    context_object_name = "products"
    paginate_by = 15

    def get_queryset(self):
        queryset = Goods.objects.all()
        store_name = self.request.GET.get("store_name")
        product_type = self.request.GET.get("product_type")
        category = self.request.GET.get("category")
        min_price = self.request.GET.get("min_price")
        max_price = self.request.GET.get("max_price")

        if store_name:
            queryset = queryset.filter(storefront__name__icontains=store_name)
        if product_type:
            queryset = queryset.filter(product_type=product_type)
        if category:
            queryset = queryset.filter(category__icontains=category)
        if min_price:
            queryset = queryset.filter(price__gte=min_price)
        if max_price:
            queryset = queryset.filter(price__lte=max_price)

        return queryset

    def get_context_data(self, **kwargs):
        context = super().get_context_data(**kwargs)
        context["store_names"] = Storefront.objects.values_list("name", flat=True).distinct()
        context["categories"] = Goods.objects.values_list("category", flat=True).distinct()
        return context


# Order Management
class OrderManagementView(LoginRequiredMixin, UserPassesTestMixin, generic.ListView):
    model = Order
    template_name = "orders/order_management.html"
    context_object_name = "orders"
    paginate_by = 20

    def test_func(self):
        storefront = get_object_or_404(Storefront, store_slug=self.kwargs["store_slug"])
        return self.request.user == storefront.teacher

    def get_queryset(self):
        queryset = Order.objects.filter(items__goods__storefront__store_slug=self.kwargs["store_slug"]).distinct()

        # Get status from request and filter
        selected_status = self.request.GET.get("status")
        if selected_status and selected_status != "all":
            queryset = queryset.filter(status=selected_status)

        return queryset

    def get_context_data(self, **kwargs):
        context = super().get_context_data(**kwargs)
        context["statuses"] = Order.STATUS_CHOICES  # Directly from model
        context["selected_status"] = self.request.GET.get("status", "")
        return context


class OrderDetailView(LoginRequiredMixin, generic.DetailView):
    model = Order
    template_name = "orders/order_detail.html"
    context_object_name = "order"


@login_required
@require_POST
def update_order_status(request, item_id):
    order = get_object_or_404(Order, id=item_id, user=request.user)
    new_status = request.POST.get("status").lower()  # Convert to lowercase for consistency

    # Define allowed statuses inside the function
    VALID_STATUSES = ["draft", "pending", "processing", "shipped", "completed", "cancelled", "refunded"]

    if new_status not in VALID_STATUSES:
        messages.error(request, "Invalid status.")
        return redirect("order_detail", pk=item_id)

    order.status = new_status
    order.save()
    messages.success(request, "Order status updated successfully.")
    return redirect("order_detail", pk=item_id)


# Analytics
class StoreAnalyticsView(LoginRequiredMixin, UserPassesTestMixin, generic.TemplateView):
    template_name = "analytics/analytics_dashboard.html"

    def test_func(self):
        storefront = get_object_or_404(Storefront, store_slug=self.kwargs["store_slug"])
        return self.request.user == storefront.teacher

    def get_context_data(self, **kwargs):
        context = super().get_context_data(**kwargs)
        storefront = get_object_or_404(Storefront, store_slug=self.kwargs["store_slug"])

        # Store-specific analytics
        orders = Order.objects.filter(storefront=storefront, status="completed")

        context.update(
            {
                "total_sales": orders.count(),
                "total_revenue": orders.aggregate(Sum("total_price"))["total_price__sum"] or 0,
                "top_products": OrderItem.objects.filter(order__storefront=storefront)
                .values("goods__name")
                .annotate(total_sold=Sum("quantity"))
                .order_by("-total_sold")[:5],
                "storefront": storefront,
            }
        )
        return context


class AdminMerchAnalyticsView(LoginRequiredMixin, UserPassesTestMixin, generic.TemplateView):
    template_name = "analytics/admin_analytics.html"

    def test_func(self):
        return self.request.user.is_staff

    def get_context_data(self, **kwargs):
        context = super().get_context_data(**kwargs)

        # Platform-wide analytics
        context.update(
            {
                "total_sales": Order.objects.filter(status="completed").count(),
                "total_revenue": Order.objects.filter(status="completed").aggregate(Sum("total_price"))[
                    "total_price__sum"
                ]
                or 0,
                "top_storefronts": Storefront.objects.annotate(total_sales=Count("goods__orderitem")).order_by(
                    "-total_sales"
                )[:5],
            }
        )
        return context


@login_required
def sales_analytics(request):
    """View for displaying sales analytics."""
    storefront = get_object_or_404(Storefront, teacher=request.user)

    # Get completed orders for this storefront
    orders = Order.objects.filter(storefront=storefront, status="completed")

    # Calculate metrics
    total_revenue = orders.aggregate(total=Sum("total_price"))["total"] or 0
    total_orders = orders.count()

    # Placeholder conversion rate (to be implemented properly later)
    conversion_rate = 0.00  # Temporary placeholder

    # Best selling products
    best_selling_products = (
        OrderItem.objects.filter(order__storefront=storefront)
        .values("goods__name")
        .annotate(total_sold=Sum("quantity"))
        .order_by("-total_sold")[:5]
    )

    context = {
        "total_revenue": total_revenue,
        "total_orders": total_orders,
        "conversion_rate": conversion_rate,
        "best_selling_products": best_selling_products,
    }
    return render(request, "analytics/analytics_dashboard.html", context)


@login_required
def sales_data(request):
    # Get the user's storefront
    storefront = get_object_or_404(Storefront, teacher=request.user)

    # Define valid statuses for metrics (e.g., include "completed" and "shipped")
    valid_statuses = ["completed", "shipped"]
    orders = Order.objects.filter(storefront=storefront, status__in=valid_statuses)

    # Calculate total revenue
    total_revenue = orders.aggregate(total=Sum("total_price"))["total"] or 0

    # Calculate total orders
    total_orders = orders.count()

    # Calculate conversion rate (orders / visits * 100)
    total_visits = WebRequest.objects.filter(path__contains="ref=").count()  # Adjust based on visit tracking
    conversion_rate = (total_orders / total_visits * 100) if total_visits > 0 else 0.00

    # Get best-selling products
    best_selling_products = (
        OrderItem.objects.filter(order__storefront=storefront, order__status__in=valid_statuses)
        .values("goods__name")
        .annotate(total_sold=Sum("quantity"))
        .order_by("-total_sold")[:5]
    )

    # Prepare response data
    data = {
        "total_revenue": float(total_revenue),
        "total_orders": total_orders,
        "conversion_rate": round(conversion_rate, 2),
        "best_selling_products": list(best_selling_products),
    }
    return JsonResponse(data)


class StorefrontCreateView(LoginRequiredMixin, CreateView):
    model = Storefront
    form_class = StorefrontForm
    template_name = "storefront/storefront_form.html"
    success_url = "/dashboard/teacher/"

    def dispatch(self, request, *args, **kwargs):
        if Storefront.objects.filter(teacher=request.user).exists():
            return redirect("storefront_update", store_slug=request.user.storefront.store_slug)
        return super().dispatch(request, *args, **kwargs)

    def form_valid(self, form):
        form.instance.teacher = self.request.user  # Set the teacher field to the current user
        return super().form_valid(form)


class StorefrontUpdateView(LoginRequiredMixin, UpdateView):
    model = Storefront
    form_class = StorefrontForm
    template_name = "storefront/storefront_form.html"
    success_url = "/dashboard/teacher/"

    def get_object(self):
        return get_object_or_404(Storefront, teacher=self.request.user)


class StorefrontDetailView(LoginRequiredMixin, generic.DetailView):
    model = Storefront
    template_name = "storefront/storefront_detail.html"
    context_object_name = "storefront"

    def get_object(self):
        return get_object_or_404(Storefront, store_slug=self.kwargs["store_slug"])


def success_story_list(request):
    """View for listing published success stories."""
    success_stories = SuccessStory.objects.filter(status="published").order_by("-published_at")

    # Paginate results
    paginator = Paginator(success_stories, 9)  # 9 stories per page
    page_number = request.GET.get("page", 1)
    page_obj = paginator.get_page(page_number)

    context = {
        "success_stories": page_obj,
        "is_paginated": paginator.num_pages > 1,
        "page_obj": page_obj,
    }
    return render(request, "success_stories/list.html", context)


def success_story_detail(request, slug):
    """View for displaying a single success story."""
    success_story = get_object_or_404(SuccessStory, slug=slug, status="published")

    # Get related success stories (same author or similar content)
    related_stories = (
        SuccessStory.objects.filter(status="published").exclude(id=success_story.id).order_by("-published_at")[:3]
    )

    context = {
        "success_story": success_story,
        "related_stories": related_stories,
    }
    return render(request, "success_stories/detail.html", context)


@login_required
def create_success_story(request):
    """View for creating a new success story."""
    if request.method == "POST":
        form = SuccessStoryForm(request.POST, request.FILES)
        if form.is_valid():
            success_story = form.save(commit=False)
            success_story.author = request.user
            success_story.save()
            messages.success(request, "Success story created successfully!")
            return redirect("success_story_detail", slug=success_story.slug)
    else:
        form = SuccessStoryForm()

    context = {
        "form": form,
    }
    return render(request, "success_stories/create.html", context)


@login_required
def edit_success_story(request, slug):
    """View for editing an existing success story."""
    success_story = get_object_or_404(SuccessStory, slug=slug, author=request.user)

    if request.method == "POST":
        form = SuccessStoryForm(request.POST, request.FILES, instance=success_story)
        if form.is_valid():
            form.save()
            messages.success(request, "Success story updated successfully!")
            return redirect("success_story_detail", slug=success_story.slug)
    else:
        form = SuccessStoryForm(instance=success_story)

    context = {
        "form": form,
        "success_story": success_story,
        "is_edit": True,
    }
    return render(request, "success_stories/create.html", context)


@login_required
def delete_success_story(request, slug):
    """View for deleting a success story."""
    success_story = get_object_or_404(SuccessStory, slug=slug, author=request.user)

    if request.method == "POST":
        success_story.delete()
        messages.success(request, "Success story deleted successfully!")
        return redirect("success_story_list")

    context = {
        "success_story": success_story,
    }
    return render(request, "success_stories/delete_confirm.html", context)


def gsoc_landing_page(request):
    """
    Renders the GSOC landing page with top GitHub contributors
    based on merged pull requests
    """
    import logging

    import requests
    from django.conf import settings

    # Initialize an empty list for contributors in case the GitHub API call fails
    top_contributors = []

    # GitHub API URL for the education-website repository
    github_repo_url = "https://api.github.com/repos/alphaonelabs/education-website"

    # Users to exclude from the contributor list (bots and automated users)
    excluded_users = ["A1L13N", "dependabot[bot]"]

    try:
        # Fetch contributors from GitHub API
        headers = {}
        # Check if GitHub token is configured
        if hasattr(settings, "GITHUB_TOKEN") and settings.GITHUB_TOKEN:
            headers["Authorization"] = f"token {settings.GITHUB_TOKEN}"

        # Get all closed pull requests - we'll filter for merged ones in code
        # The GitHub API doesn't have a direct 'merged' filter in the query params
        # so we get all closed PRs and then check the 'merged_at' field
        pull_requests_response = requests.get(
            f"{github_repo_url}/pulls",
            params={
                "state": "closed",  # closed PRs could be either merged or just closed
                "sort": "updated",
                "direction": "desc",
                "per_page": 100,
            },
            headers=headers,
            timeout=5,
        )

        # Check for rate limiting
        if pull_requests_response.status_code == 403 and "X-RateLimit-Remaining" in pull_requests_response.headers:
            remaining = pull_requests_response.headers.get("X-RateLimit-Remaining")
            if remaining == "0":
                reset_time = int(pull_requests_response.headers.get("X-RateLimit-Reset", 0))
                reset_datetime = time.strftime("%Y-%m-%d %H:%M:%S", time.localtime(reset_time))
                logging.warning(f"GitHub API rate limit exceeded. Resets at {reset_datetime}")

        if pull_requests_response.status_code == 200:
            pull_requests = pull_requests_response.json()

            # Create a map of contributors with their PR count
            contributor_stats = defaultdict(
                lambda: {"merged_pr_count": 0, "avatar_url": "", "profile_url": "", "prs_url": ""}
            )

            # Process each pull request
            for pr in pull_requests:
                # Check if the PR was merged
                if pr.get("merged_at"):
                    username = pr["user"]["login"]

                    # Skip excluded users
                    if username in excluded_users:
                        continue

                    contributor_stats[username]["merged_pr_count"] += 1
                    contributor_stats[username]["avatar_url"] = pr["user"]["avatar_url"]
                    contributor_stats[username]["profile_url"] = pr["user"]["html_url"]
                    # Add a direct link to the user's PRs for this repository
                    base_url = "https://github.com/alphaonelabs/education-website/pulls"
                    query = f"?q=is:pr+author:{username}+is:merged"
                    contributor_stats[username]["prs_url"] = base_url + query
                    contributor_stats[username]["username"] = username

            # Convert to list and sort by PR count
            top_contributors = [v for k, v in contributor_stats.items()]
            top_contributors.sort(key=lambda x: x["merged_pr_count"], reverse=True)

            # Get top 10 contributors
            top_contributors = top_contributors[:10]

    except Exception as e:
        logging.error(f"Error fetching GitHub contributors: {str(e)}")

    context = {"top_contributors": top_contributors}

    return render(request, "gsoc_landing_page.html", context)


def whiteboard(request):
    return render(request, "whiteboard.html")


def graphing_calculator(request):
    return render(request, "graphing_calculator.html")


def meme_list(request):
    memes = Meme.objects.all().order_by("-created_at")
    subjects = Subject.objects.filter(memes__isnull=False).distinct()
    # Filter by subject if provided
    subject_filter = request.GET.get("subject")
    if subject_filter:
        memes = memes.filter(subject__slug=subject_filter)
    paginator = Paginator(memes, 12)  # Show 12 memes per page
    page_number = request.GET.get("page", 1)
    page_obj = paginator.get_page(page_number)

    return render(request, "memes.html", {"memes": page_obj, "subjects": subjects, "selected_subject": subject_filter})


@login_required
def add_meme(request):
    if request.method == "POST":
        form = MemeForm(request.POST, request.FILES)
        if form.is_valid():
            meme = form.save(commit=False)  # The form handles subject creation logic internally
            meme.uploader = request.user
            meme.save()
            messages.success(request, "Your meme has been uploaded successfully!")
            return redirect("meme_list")
    else:
        form = MemeForm()
    subjects = Subject.objects.all().order_by("name")
    return render(request, "add_meme.html", {"form": form, "subjects": subjects})


@login_required
def team_goals(request):
    """List all team goals the user is part of or has created."""
    user_goals = (
        TeamGoal.objects.filter(Q(creator=request.user) | Q(members__user=request.user))
        .distinct()
        .order_by("-created_at")
    )

    paginator = Paginator(user_goals, 10)
    page_number = request.GET.get("page")
    page_obj = paginator.get_page(page_number)

    pending_invites = TeamInvite.objects.filter(recipient=request.user, status="pending").select_related(
        "goal", "sender"
    )

    context = {
        "goals": page_obj,
        "pending_invites": pending_invites,
        "is_paginated": paginator.num_pages > 1,
    }
    return render(request, "teams/list.html", context)


@login_required
def create_team_goal(request):
    """Create a new team goal."""
    if request.method == "POST":
        form = TeamGoalForm(request.POST)
        if form.is_valid():
            with transaction.atomic():
                goal = form.save(commit=False)
                goal.creator = request.user
                goal.save()

                # Add creator as a member
                TeamGoalMember.objects.create(team_goal=goal, user=request.user, role="leader")

                messages.success(request, "Team goal created successfully!")
                return redirect("team_goal_detail", goal_id=goal.id)
    else:
        form = TeamGoalForm()

    return render(request, "teams/create.html", {"form": form})


@login_required
def team_goal_detail(request, goal_id):
    """View and manage a specific team goal."""
    goal = get_object_or_404(TeamGoal.objects.prefetch_related("members__user"), id=goal_id)

    # Check if user has access to this goal
    if not (goal.creator == request.user or goal.members.filter(user=request.user).exists()):
        messages.error(request, "You do not have access to this team goal.")
        return redirect("team_goals")

    # Get existing team members to exclude from invitation
    existing_members = goal.members.values_list("user_id", flat=True)

    # Handle inviting new members
    if request.method == "POST":
        form = TeamInviteForm(request.POST)
        if form.is_valid():
            # Check for existing invites using the validated User object
            if TeamInvite.objects.filter(
                goal__id=goal.id, recipient=form.cleaned_data["recipient"]  # Changed to use User object
            ).exists():
                messages.warning(request, "An invite for this user is already pending.")
                return redirect("team_goal_detail", goal_id=goal.id)
            invite = form.save(commit=False)
            invite.sender = request.user
            invite.goal = goal
            invite.save()
            messages.success(request, f"Invitation sent to {invite.recipient.email}!")
            notify_team_invite(invite)
            return redirect("team_goal_detail", goal_id=goal.id)

    else:
        form = TeamInviteForm()

    # Get users that can be invited (exclude existing members and the creator)
    available_users = User.objects.exclude(id__in=list(existing_members) + [goal.creator.id]).values(
        "id", "username", "email"
    )

    context = {
        "goal": goal,
        "invite_form": form,
        "user_is_leader": goal.members.filter(user=request.user, role="leader").exists(),
        "available_users": available_users,
    }
    return render(request, "teams/detail.html", context)


@login_required
def accept_team_invite(request, invite_id):
    """Accept a team invitation."""
    invite = get_object_or_404(
        TeamInvite.objects.select_related("goal"), id=invite_id, recipient=request.user, status="pending"
    )

    # Create team member using get_or_create to avoid race conditions
    member, created = TeamGoalMember.objects.get_or_create(
        team_goal=invite.goal, user=request.user, defaults={"role": "member"}
    )

    if not created:
        messages.info(request, f"You are already a member of {invite.goal.title}.")
    else:
        messages.success(request, f"You have joined {invite.goal.title}!")

    # Update invite status
    invite.status = "accepted"
    invite.responded_at = timezone.now()
    invite.save()

    notify_team_invite_response(invite)
    return redirect("team_goal_detail", goal_id=invite.goal.id)


@login_required
def decline_team_invite(request, invite_id):
    """Decline a team invitation."""
    invite = get_object_or_404(TeamInvite, id=invite_id, recipient=request.user, status="pending")

    invite.status = "declined"
    invite.responded_at = timezone.now()
    invite.save()

    notify_team_invite_response(invite)
    messages.info(request, f"You have declined to join {invite.goal.title}.")
    return redirect("team_goals")


@login_required
def edit_team_goal(request, goal_id):
    """Edit an existing team goal."""
    goal = get_object_or_404(TeamGoal, id=goal_id)

    # Check if user is the creator or a leader
    if not (goal.creator == request.user or goal.members.filter(user=request.user, role="leader").exists()):
        messages.error(request, "You don't have permission to edit this team goal.")
        return redirect("team_goal_detail", goal_id=goal_id)

    if request.method == "POST":
        form = TeamGoalForm(request.POST, instance=goal)
        if form.is_valid():
            # Validate that deadline is not in the past
            if form.cleaned_data["deadline"] < timezone.now():
                form.add_error("deadline", "Deadline cannot be in the past.")
                context = {
                    "form": form,
                    "goal": goal,
                    "is_edit": True,
                }
                return render(request, "teams/create.html", context)
            form.save()
            messages.success(request, "Team goal updated successfully!")
            return redirect("team_goal_detail", goal_id=goal.id)
    else:
        form = TeamGoalForm(instance=goal)

    context = {
        "form": form,
        "goal": goal,
        "is_edit": True,
    }
    return render(request, "teams/create.html", context)


@login_required
def mark_team_contribution(request, goal_id):
    """Allow a team member to mark their contribution as complete."""
    goal = get_object_or_404(TeamGoal, id=goal_id)

    # Find the current user's membership in this goal
    member = goal.members.filter(user=request.user).first()

    if not member:
        messages.error(request, "You are not a member of this team goal.")
        return redirect("team_goal_detail", goal_id=goal_id)

    if member.completed:
        messages.info(request, "Your contribution is already marked as complete.")
        return redirect("team_goal_detail", goal_id=goal_id)

    # Mark the user's contribution as complete
    member.mark_completed()
    messages.success(request, "Your contribution has been marked as complete.")
    notify_team_goal_completion(goal, request.user)
    return redirect("team_goal_detail", goal_id=goal_id)


@login_required
def remove_team_member(request, goal_id, member_id):
    """Remove a member from a team goal."""
    goal = get_object_or_404(TeamGoal, id=goal_id)

    # Check if user is the creator or a leader
    if not (goal.creator == request.user or goal.members.filter(user=request.user, role="leader").exists()):
        messages.error(request, "You don't have permission to remove members.")
        return redirect("team_goal_detail", goal_id=goal_id)

    member = get_object_or_404(TeamGoalMember, id=member_id, team_goal=goal)

    # Prevent removing the creator
    if member.user == goal.creator:
        messages.error(request, "The team creator cannot be removed.")
        return redirect("team_goal_detail", goal_id=goal_id)

    member.delete()
    messages.success(request, f"{member.user.username} has been removed from the team.")
    return redirect("team_goal_detail", goal_id=goal_id)


@login_required
def delete_team_goal(request, goal_id):
    """Delete a team goal."""
    goal = get_object_or_404(TeamGoal, id=goal_id)

    # Only creator can delete the goal
    if request.user != goal.creator:
        messages.error(request, "Only the creator can delete this team goal.")
        return redirect("team_goal_detail", goal_id=goal_id)

    if request.method == "POST":
        goal.delete()
        messages.success(request, "Team goal has been deleted.")
        return redirect("team_goals")

    return render(request, "teams/delete_confirm.html", {"goal": goal})


@teacher_required
def add_student_to_course(request, slug):
    course = get_object_or_404(Course, slug=slug)
    if course.teacher != request.user:
        return HttpResponseForbidden("You are not authorized to enroll students in this course.")
    if request.method == "POST":
        form = StudentEnrollmentForm(request.POST)
        if form.is_valid():
            first_name = form.cleaned_data["first_name"]
            last_name = form.cleaned_data["last_name"]
            email = form.cleaned_data["email"]

            # Check if a user with this email already exists.
            if User.objects.filter(email=email).exists():
                form.add_error("email", "A user with this email already exists.")
            else:
                # Generate a username by combining the first name and the email prefix.
                email_prefix = email.split("@")[0]
                generated_username = f"{first_name}_{email_prefix}".lower()

                # Ensure the username is unique; if not, append a random string.
                while User.objects.filter(username=generated_username).exists():
                    generated_username = f"{generated_username}{get_random_string(4)}"
                # Create a new student account with an auto-generated password.
                random_password = get_random_string(10)
                try:
                    student = User.objects.create_user(
                        username=generated_username,
                        email=email,
                        password=random_password,
                        first_name=first_name,
                        last_name=last_name,
                    )
                    # Mark the new user as a student (not a teacher).
                    student.profile.is_teacher = False
                    student.profile.save()

                    # Enroll the new student in the course if not already enrolled.
                    if Enrollment.objects.filter(course=course, student=student).exists():
                        form.add_error(None, "Student is already enrolled.")
                    else:
                        Enrollment.objects.create(course=course, student=student, status="approved")
                        messages.success(request, f"{first_name} {last_name} has been enrolled in the course.")

                        # Send enrollment notification and password reset link to student
                        reset_link = request.build_absolute_uri(reverse("account_reset_password"))
                        context = {
                            "student": student,
                            "course": course,
                            "teacher": request.user,
                            "reset_link": reset_link,
                        }
                        html_message = render_to_string("emails/student_enrollment.html", context)
                        send_mail(
                            f"You have been enrolled in {course.title}",
                            f"You have been enrolled in {course.title} by\
                                {request.user.get_full_name() or request.user.username}. "
                            f"Please visit {reset_link} to set your password.",
                            settings.DEFAULT_FROM_EMAIL,
                            [email],
                            html_message=html_message,
                            fail_silently=False,
                        )
                        return redirect("course_detail", slug=course.slug)
                except IntegrityError:
                    form.add_error(None, "Failed to create user account. Please try again.")
    else:
        form = StudentEnrollmentForm()

    return render(request, "courses/add_student.html", {"form": form, "course": course})


def donate(request):
    """Display the donation page with options for one-time donations and subscriptions."""
    # Get recent public donations to display
    recent_donations = Donation.objects.filter(status="completed", anonymous=False).order_by("-created_at")[:5]

    # Calculate total donations
    total_donations = Donation.objects.filter(status="completed").aggregate(total=Sum("amount"))["total"] or 0

    # Get donation amounts for the preset buttons
    donation_amounts = [5, 10, 25, 50, 100]

    context = {
        "stripe_public_key": settings.STRIPE_PUBLISHABLE_KEY,
        "recent_donations": recent_donations,
        "total_donations": total_donations,
        "donation_amounts": donation_amounts,
    }

    return render(request, "donate.html", context)


@login_required
def create_donation_payment_intent(request):
    """Create a payment intent for a one-time donation."""
    if request.method != "POST":
        return JsonResponse({"error": "Invalid request method"}, status=400)

    try:
        data = json.loads(request.body)
        amount = data.get("amount")
        message = data.get("message", "")
        anonymous = data.get("anonymous", False)

        if not amount or float(amount) <= 0:
            return JsonResponse({"error": "Invalid donation amount"}, status=400)

        # Convert amount to cents for Stripe
        amount_cents = int(float(amount) * 100)

        # Create a payment intent
        intent = stripe.PaymentIntent.create(
            amount=amount_cents,
            currency="usd",
            metadata={
                "donation_type": "one_time",
                "user_id": request.user.id,
                "message": message[:100] if message else "",  # Limit message length
                "anonymous": "true" if anonymous else "false",
            },
        )

        # Create a donation record
        donation = Donation.objects.create(
            user=request.user,
            email=request.user.email,
            amount=amount,
            donation_type="one_time",
            status="pending",
            stripe_payment_intent_id=intent.id,
            message=message,
            anonymous=anonymous,
        )

        return JsonResponse(
            {
                "clientSecret": intent.client_secret,
                "donation_id": donation.id,
            }
        )

    except Exception as e:
        return JsonResponse({"error": str(e)}, status=400)


@login_required
def create_donation_subscription(request):
    """Create a subscription for recurring donations."""
    if request.method != "POST":
        return JsonResponse({"error": "Invalid request method"}, status=400)

    try:
        data = json.loads(request.body)
        amount = data.get("amount")
        message = data.get("message", "")
        anonymous = data.get("anonymous", False)
        payment_method_id = data.get("payment_method_id")

        if not amount or float(amount) <= 0:
            return JsonResponse({"error": "Invalid donation amount"}, status=400)

        if not payment_method_id:
            return JsonResponse({"error": "Payment method is required"}, status=400)

        # Convert amount to cents for Stripe
        amount_cents = int(float(amount) * 100)

        # Check if user already has a Stripe customer ID
        customer_id = None
        if hasattr(request.user, "profile") and request.user.profile.stripe_customer_id:
            customer_id = request.user.profile.stripe_customer_id

        # Create or get customer
        if customer_id:
            customer = stripe.Customer.retrieve(customer_id)
        else:
            customer = stripe.Customer.create(
                email=request.user.email,
                name=request.user.get_full_name() or request.user.username,
                payment_method=payment_method_id,
                invoice_settings={"default_payment_method": payment_method_id},
            )

            # Save customer ID to user profile
            if hasattr(request.user, "profile"):
                request.user.profile.stripe_customer_id = customer.id
                request.user.profile.save()

        # Create a subscription product and price if they don't exist
        # Note: In a production environment, you might want to create these
        # products and prices in the Stripe dashboard and reference them here
        product = stripe.Product.create(
            name=f"Monthly Donation - ${amount}",
            type="service",
        )

        price = stripe.Price.create(
            product=product.id,
            unit_amount=amount_cents,
            currency="usd",
            recurring={"interval": "month"},
        )

        # Create the subscription
        subscription = stripe.Subscription.create(
            customer=customer.id,
            items=[{"price": price.id}],
            payment_behavior="default_incomplete",
            expand=["latest_invoice.payment_intent"],
            metadata={
                "donation_type": "subscription",
                "user_id": request.user.id,
                "message": message[:100] if message else "",
                "anonymous": "true" if anonymous else "false",
                "amount": amount,
            },
        )

        # Create a donation record
        donation = Donation.objects.create(
            user=request.user,
            email=request.user.email,
            amount=amount,
            donation_type="subscription",
            status="pending",
            stripe_subscription_id=subscription.id,
            stripe_customer_id=customer.id,
            message=message,
            anonymous=anonymous,
        )

        return JsonResponse(
            {
                "subscription_id": subscription.id,
                "client_secret": subscription.latest_invoice.payment_intent.client_secret,
                "donation_id": donation.id,
            }
        )

    except Exception as e:
        return JsonResponse({"error": str(e)}, status=400)


@csrf_exempt
def donation_webhook(request):
    """Handle Stripe webhooks for donations."""
    payload = request.body
    sig_header = request.META.get("HTTP_STRIPE_SIGNATURE")

    try:
        event = stripe.Webhook.construct_event(payload, sig_header, settings.STRIPE_WEBHOOK_SECRET)
    except ValueError:
        # Invalid payload
        return HttpResponse(status=400)
    except stripe.error.SignatureVerificationError:
        # Invalid signature
        return HttpResponse(status=400)

    # Handle payment intent events
    if event.type == "payment_intent.succeeded":
        payment_intent = event.data.object
        handle_successful_donation_payment(payment_intent)
    elif event.type == "payment_intent.payment_failed":
        payment_intent = event.data.object
        handle_failed_donation_payment(payment_intent)

    # Handle subscription events
    elif event.type == "customer.subscription.created":
        subscription = event.data.object
        handle_subscription_created(subscription)
    elif event.type == "customer.subscription.updated":
        subscription = event.data.object
        handle_subscription_updated(subscription)
    elif event.type == "customer.subscription.deleted":
        subscription = event.data.object
        handle_subscription_cancelled(subscription)
    elif event.type == "invoice.payment_succeeded":
        invoice = event.data.object
        handle_invoice_paid(invoice)
    elif event.type == "invoice.payment_failed":
        invoice = event.data.object
        handle_invoice_failed(invoice)

    return HttpResponse(status=200)


def handle_successful_donation_payment(payment_intent):
    """Handle successful one-time donation payments."""
    try:
        # Find the donation by payment intent ID
        donation = Donation.objects.get(stripe_payment_intent_id=payment_intent.id)
        donation.status = "completed"
        donation.save()

        # Send thank you email
        send_donation_thank_you_email(donation)

    except Donation.DoesNotExist:
        # This might be a payment for something else
        pass


def handle_failed_donation_payment(payment_intent):
    """Handle failed one-time donation payments."""
    try:
        # Find the donation by payment intent ID
        donation = Donation.objects.get(stripe_payment_intent_id=payment_intent.id)
        donation.status = "failed"
        donation.save()

    except Donation.DoesNotExist:
        # This might be a payment for something else
        pass


def handle_subscription_created(subscription):
    """Handle newly created subscriptions."""
    try:
        # Find the donation by subscription ID
        donation = Donation.objects.get(stripe_subscription_id=subscription.id)

        # Update status based on subscription status
        if subscription.status == "active":
            donation.status = "completed"
        elif subscription.status == "incomplete":
            donation.status = "pending"
        elif subscription.status == "canceled":
            donation.status = "cancelled"

        donation.save()

    except Donation.DoesNotExist:
        # This might be a subscription for something else
        pass


def handle_subscription_updated(subscription):
    """Handle subscription updates."""
    try:
        # Find the donation by subscription ID
        donation = Donation.objects.get(stripe_subscription_id=subscription.id)

        # Update status based on subscription status
        if subscription.status == "active":
            donation.status = "completed"
        elif subscription.status == "past_due":
            donation.status = "pending"
        elif subscription.status == "canceled":
            donation.status = "cancelled"

        donation.save()

    except Donation.DoesNotExist:
        # This might be a subscription for something else
        pass


def handle_subscription_cancelled(subscription):
    """Handle cancelled subscriptions."""
    try:
        # Find the donation by subscription ID
        donation = Donation.objects.get(stripe_subscription_id=subscription.id)
        donation.status = "cancelled"
        donation.save()

    except Donation.DoesNotExist:
        # This might be a subscription for something else
        pass


def handle_invoice_paid(invoice):
    """Handle successful subscription invoice payments."""
    if invoice.subscription:
        try:
            # Find the donation by subscription ID
            donation = Donation.objects.get(stripe_subscription_id=invoice.subscription)

            # Create a new donation record for this payment
            Donation.objects.create(
                user=donation.user,
                email=donation.email,
                amount=donation.amount,
                donation_type="subscription",
                status="completed",
                stripe_subscription_id=donation.stripe_subscription_id,
                stripe_customer_id=donation.stripe_customer_id,
                message=donation.message,
                anonymous=donation.anonymous,
            )

            # Send thank you email
            send_donation_thank_you_email(donation)

        except Donation.DoesNotExist:
            # This might be a subscription for something else
            pass


def handle_invoice_failed(invoice):
    """Handle failed subscription invoice payments."""
    if invoice.subscription:
        try:
            # Find the donation by subscription ID
            donation = Donation.objects.get(stripe_subscription_id=invoice.subscription)

            # Create a new donation record for this failed payment
            Donation.objects.create(
                user=donation.user,
                email=donation.email,
                amount=donation.amount,
                donation_type="subscription",
                status="failed",
                stripe_subscription_id=donation.stripe_subscription_id,
                stripe_customer_id=donation.stripe_customer_id,
                message=donation.message,
                anonymous=donation.anonymous,
            )

        except Donation.DoesNotExist:
            # This might be a subscription for something else
            pass


def send_donation_thank_you_email(donation):
    """Send a thank you email for donations."""
    subject = "Thank You for Your Donation!"
    from_email = settings.DEFAULT_FROM_EMAIL
    to_email = donation.email

    # Prepare context for email template
    context = {
        "donation": donation,
        "site_name": settings.SITE_NAME,
    }

    # Render email template
    html_message = render_to_string("emails/donation_thank_you.html", context)
    plain_message = strip_tags(html_message)

    # Send email
    send_mail(subject, plain_message, from_email, [to_email], html_message=html_message)


def donation_success(request):
    """Display a success page after a successful donation."""
    donation_id = request.GET.get("donation_id")

    if donation_id:
        try:
            donation = Donation.objects.get(id=donation_id)
            context = {
                "donation": donation,
            }
            return render(request, "donation_success.html", context)
        except Donation.DoesNotExist:
            pass

    # If no valid donation ID, redirect to the donate page
    return redirect("donate")


def donation_cancel(request):
    """Handle donation cancellation."""
    return redirect("donate")


def educational_videos_list(request):
    """View for listing educational videos with optional category filtering."""
    # Get category filter from query params
    selected_category = request.GET.get("category")

    # Base queryset
    videos = EducationalVideo.objects.select_related("uploader", "category").order_by("-uploaded_at")

    # Apply category filter if provided
    if selected_category:
        videos = videos.filter(category__slug=selected_category)
        selected_category_obj = get_object_or_404(Subject, slug=selected_category)
        selected_category_display = selected_category_obj.name
    else:
        selected_category_display = None

    # Get category counts for sidebar
    category_counts = dict(
        EducationalVideo.objects.values("category__name", "category__slug")
        .annotate(count=Count("id"))
        .values_list("category__slug", "count")
    )

    # Get all subjects for the dropdown
    subjects = Subject.objects.all().order_by("order", "name")

    # Paginate results
    paginator = Paginator(videos, 12)  # 12 videos per page
    page_number = request.GET.get("page", 1)
    page_obj = paginator.get_page(page_number)

    context = {
        "videos": page_obj,
        "is_paginated": paginator.num_pages > 1,
        "page_obj": page_obj,
        "subjects": subjects,
        "selected_category": selected_category,
        "selected_category_display": selected_category_display,
        "category_counts": category_counts,
    }

    return render(request, "videos/list.html", context)


@login_required
def upload_educational_video(request):
    """View for uploading a new educational video."""
    if request.method == "POST":
        form = EducationalVideoForm(request.POST)
        if form.is_valid():
            video = form.save(commit=False)
            video.uploader = request.user
            video.save()

            return redirect("educational_videos_list")
    else:
        form = EducationalVideoForm()

    return render(request, "videos/upload.html", {"form": form})


def certificate_detail(request, certificate_id):
    certificate = get_object_or_404(Certificate, certificate_id=certificate_id)
    if request.user != certificate.user and not request.user.is_staff:
        return HttpResponseForbidden("You don't have permission to view this certificate")
    context = {
        "certificate": certificate,
    }
    return render(request, "courses/certificate_detail.html", context)


@login_required
def generate_certificate(request, enrollment_id):
    # Retrieve the enrollment for the current user
    enrollment = get_object_or_404(Enrollment, id=enrollment_id, student=request.user)
    # Ensure the course is completed before generating a certificate
    if enrollment.status != "completed":
        messages.error(request, "You can only generate a certificate for a completed course.")
        return redirect("student_dashboard")

    # Check if a certificate already exists for this course and user
    certificate = Certificate.objects.filter(user=request.user, course=enrollment.course).first()
    if certificate:
        messages.info(request, "Certificate already generated.")
        return redirect("certificate_detail", certificate_id=certificate.certificate_id)

    # Create a new certificate record manually
    certificate = Certificate.objects.create(user=request.user, course=enrollment.course)
    messages.success(request, "Certificate generated successfully!")
    return redirect("certificate_detail", certificate_id=certificate.certificate_id)


@login_required
def tracker_list(request):
    trackers = ProgressTracker.objects.filter(user=request.user).order_by("-updated_at")
    return render(request, "trackers/list.html", {"trackers": trackers})


@login_required
def create_tracker(request):
    if request.method == "POST":
        form = ProgressTrackerForm(request.POST)
        if form.is_valid():
            tracker = form.save(commit=False)
            tracker.user = request.user
            tracker.save()
            return redirect("tracker_detail", tracker_id=tracker.id)
    else:
        form = ProgressTrackerForm()
    return render(request, "trackers/form.html", {"form": form, "title": "Create Progress Tracker"})


@login_required
def update_tracker(request, tracker_id):
    tracker = get_object_or_404(ProgressTracker, id=tracker_id, user=request.user)

    if request.method == "POST":
        form = ProgressTrackerForm(request.POST, instance=tracker)
        if form.is_valid():
            form.save()
            return redirect("tracker_detail", tracker_id=tracker.id)
    else:
        form = ProgressTrackerForm(instance=tracker)
    return render(request, "trackers/form.html", {"form": form, "tracker": tracker, "title": "Update Progress Tracker"})


@login_required
def tracker_detail(request, tracker_id):
    tracker = get_object_or_404(ProgressTracker, id=tracker_id, user=request.user)
    embed_url = request.build_absolute_uri(f"/trackers/embed/{tracker.embed_code}/")
    return render(request, "trackers/detail.html", {"tracker": tracker, "embed_url": embed_url})


@login_required
def update_progress(request, tracker_id):
    if request.method == "POST" and request.headers.get("X-Requested-With") == "XMLHttpRequest":
        tracker = get_object_or_404(ProgressTracker, id=tracker_id, user=request.user)

        try:
            new_value = int(request.POST.get("current_value", tracker.current_value))
            tracker.current_value = new_value
            tracker.save()

            return JsonResponse(
                {"success": True, "percentage": tracker.percentage, "current_value": tracker.current_value}
            )
        except ValueError:
            return JsonResponse({"success": False, "error": "Invalid value"}, status=400)
    return JsonResponse({"success": False, "error": "Invalid request"}, status=400)


@xframe_options_exempt
def embed_tracker(request, embed_code):
    tracker = get_object_or_404(ProgressTracker, embed_code=embed_code, public=True)
    return render(request, "trackers/embed.html", {"tracker": tracker})


@login_required
def streak_detail(request):
    """Display the user's learning streak."""
    if not request.user.is_authenticated:
        return redirect("account_login")
    streak, created = LearningStreak.objects.get_or_create(user=request.user)
    return render(request, "streak_detail.html", {"streak": streak})


@login_required
def waiting_room_list(request):
    """View for displaying waiting rooms categorized by status."""
    # Get waiting rooms by status
    open_rooms = WaitingRoom.objects.filter(status="open")
    fulfilled_rooms = WaitingRoom.objects.filter(status="fulfilled")
    closed_rooms = WaitingRoom.objects.filter(status="closed")

    # Get waiting rooms created by the user
    user_created_rooms = WaitingRoom.objects.filter(creator=request.user)

    # Get waiting rooms joined by the user
    user_joined_rooms = request.user.joined_waiting_rooms.all()

    # Process topics for all waiting rooms
    all_rooms = (
        list(open_rooms)
        + list(fulfilled_rooms)
        + list(closed_rooms)
        + list(user_created_rooms)
        + list(user_joined_rooms)
    )
    room_topics = {}
    for room in all_rooms:
        room_topics[room.id] = [topic.strip() for topic in room.topics.split(",") if topic.strip()]

    context = {
        "open_rooms": open_rooms,
        "fulfilled_rooms": fulfilled_rooms,
        "closed_rooms": closed_rooms,
        "user_created_rooms": user_created_rooms,
        "user_joined_rooms": user_joined_rooms,
        "room_topics": room_topics,
    }
    return render(request, "waiting_room/list.html", context)


def find_matching_courses(waiting_room):
    """Find courses that match the waiting room's subject and topics."""
    # Get courses with matching subject name (case-insensitive)
    matching_courses = Course.objects.filter(subject__iexact=waiting_room.subject, status="published")

    # Filter courses that have all required topics
    required_topics = {t.strip().lower() for t in waiting_room.topics.split(",") if t.strip()}

    # Further filter courses by checking if their topics contain all required topics
    final_matches = []
    for course in matching_courses:
        course_topics = {t.strip().lower() for t in course.topics.split(",") if t.strip()}
        if course_topics.issuperset(required_topics):
            final_matches.append(course)

    return final_matches


def waiting_room_detail(request, waiting_room_id):
    """View for displaying details of a waiting room."""
    waiting_room = get_object_or_404(WaitingRoom, id=waiting_room_id)

    # Check if the user is a participant
    is_participant = request.user.is_authenticated and request.user in waiting_room.participants.all()

    # Check if the user is the creator
    is_creator = request.user.is_authenticated and request.user == waiting_room.creator

    # Check if the user is a teacher
    is_teacher = request.user.is_authenticated and hasattr(request.user, "profile") and request.user.profile.is_teacher

    context = {
        "waiting_room": waiting_room,
        "is_participant": is_participant,
        "is_creator": is_creator,
        "is_teacher": is_teacher,
        "participant_count": waiting_room.participants.count(),
        "topic_list": [topic.strip() for topic in waiting_room.topics.split(",") if topic.strip()],
    }
    return render(request, "waiting_room/detail.html", context)


@login_required
def join_waiting_room(request, waiting_room_id):
    """View for joining a waiting room."""
    waiting_room = get_object_or_404(WaitingRoom, id=waiting_room_id)

    # Check if the waiting room is open
    if waiting_room.status != "open":
        messages.error(request, "This waiting room is no longer open for joining.")
        return redirect("waiting_room_list")

    # Add the user as a participant if not already
    if request.user not in waiting_room.participants.all():
        waiting_room.participants.add(request.user)
        messages.success(request, f"You have joined the waiting room: {waiting_room.title}")
    else:
        messages.info(request, "You are already a participant in this waiting room.")

    return redirect("waiting_room_detail", waiting_room_id=waiting_room.id)


@login_required
def leave_waiting_room(request, waiting_room_id):
    """View for leaving a waiting room."""
    waiting_room = get_object_or_404(WaitingRoom, id=waiting_room_id)

    # Remove the user from participants
    if request.user in waiting_room.participants.all():
        waiting_room.participants.remove(request.user)
        messages.success(request, f"You have left the waiting room: {waiting_room.title}")
    else:
        messages.info(request, "You are not a participant in this waiting room.")

    return redirect("waiting_room_list")


def is_superuser(user):
    return user.is_superuser


@user_passes_test(is_superuser)
def sync_github_milestones(request):
    """Sync GitHub milestones with forum topics."""
    github_repo = "alphaonelabs/alphaonelabs-education-website"
    milestones_url = f"https://api.github.com/repos/{github_repo}/milestones"

    try:
        # Get GitHub milestones
        response = requests.get(milestones_url)
        response.raise_for_status()
        milestones = response.json()

        # Get or create a forum category for milestones
        category, created = ForumCategory.objects.get_or_create(
            name="GitHub Milestones",
            defaults={
                "slug": "github-milestones",
                "description": "Discussions about GitHub milestones and project roadmap",
                "icon": "fa-github",
            },
        )

        # Count for tracking
        created_count = 0
        updated_count = 0

        for milestone in milestones:
            milestone_title = milestone["title"]
            milestone_description = milestone["description"] or "No description provided."
            milestone_url = milestone["html_url"]
            milestone_state = milestone["state"]
            open_issues = milestone["open_issues"]
            closed_issues = milestone["closed_issues"]
            due_date = milestone.get("due_on", "No due date")

            # Format content with progress information
            progress = 0
            if open_issues + closed_issues > 0:
                progress = (closed_issues / (open_issues + closed_issues)) * 100

            content = f"""
## Milestone: {milestone_title}

{milestone_description}

**State:** {milestone_state}
**Progress:** {progress:.1f}% ({closed_issues} closed / {open_issues} open issues)
**Due Date:** {due_date}

[View on GitHub]({milestone_url})
            """

            # Try to find an existing topic for this milestone
            topic = ForumTopic.objects.filter(
                category=category, title__startswith=f"Milestone: {milestone_title}"
            ).first()

            if topic:
                # Update existing topic
                topic.content = content
                topic.is_pinned = milestone_state == "open"  # Pin open milestones
                topic.save()
                updated_count += 1
            else:
                # Create new topic
                # Use the first superuser as the author
                author = User.objects.filter(is_superuser=True).first()
                if author:
                    ForumTopic.objects.create(
                        category=category,
                        title=f"Milestone: {milestone_title}",
                        content=content,
                        author=author,
                        is_pinned=(milestone_state == "open"),
                    )
                    created_count += 1

        if created_count or updated_count:
            messages.success(
                request, f"Successfully synced GitHub milestones: {created_count} created, {updated_count} updated."
            )
        else:
            messages.info(request, "No GitHub milestones to sync.")

    except requests.exceptions.RequestException as e:
        messages.error(request, f"Error fetching GitHub milestones: {str(e)}")
    except Exception as e:
        messages.error(request, f"Error syncing milestones: {str(e)}")

    return redirect("forum_categories")


@login_required
def toggle_course_status(request, slug):
    """Toggle a course between draft and published status"""
    course = get_object_or_404(Course, slug=slug)

    # Check if user is the course teacher
    if request.user != course.teacher:
        messages.error(request, "Only the course teacher can modify course status!")
        return redirect("course_detail", slug=slug)

    # Toggle the status between draft and published
    if course.status == "draft":
        course.status = "published"
        messages.success(request, "Course has been published successfully!")
    elif course.status == "published":
        course.status = "draft"
        messages.success(request, "Course has been unpublished and is now in draft mode.")
    # Note: We don't toggle from/to 'archived' status as that's a separate action

    course.save()
    return redirect("course_detail", slug=slug)


def public_profile(request, username):
    user = get_object_or_404(User, username=username)

    try:
        profile = user.profile
    except Profile.DoesNotExist:
        # Instead of raising Http404, we call custom_404.
        return custom_404(request, "Profile not found.")

    if not profile.is_profile_public:
        return custom_404(request, "Profile not found.")

    context = {"profile": profile}

    if profile.is_teacher:
        courses = Course.objects.filter(teacher=user)
        total_students = sum(course.enrollments.filter(status="approved").count() for course in courses)
        context.update(
            {
                "teacher_stats": {
                    "courses": courses,
                    "total_courses": courses.count(),
                    "total_students": total_students,
                }
            }
        )
    else:
        enrollments = Enrollment.objects.filter(student=user)
        completed_enrollments = enrollments.filter(status="completed")
        total_courses = enrollments.count()
        total_completed = completed_enrollments.count()
        total_progress = 0
        progress_count = 0
        for enrollment in enrollments:
            progress, _ = CourseProgress.objects.get_or_create(enrollment=enrollment)
            total_progress += progress.completion_percentage
            progress_count += 1
        avg_progress = round(total_progress / progress_count) if progress_count > 0 else 0
        context.update(
            {
                "total_courses": total_courses,
                "total_completed": total_completed,
                "avg_progress": avg_progress,
                "completed_courses": completed_enrollments,
            }
        )

    return render(request, "public_profile_detail.html", context)


class GradeableLinkListView(ListView):
    """View to display all submitted links that can be graded."""

    model = GradeableLink
    template_name = "grade_links/link_list.html"
    context_object_name = "links"
    paginate_by = 10


class GradeableLinkDetailView(DetailView):
    """View to display details about a specific link and its grades."""

    model = GradeableLink
    template_name = "grade_links/link_detail.html"
    context_object_name = "link"

    def get_context_data(self, **kwargs):
        context = super().get_context_data(**kwargs)

        # Check if user is authenticated
        if self.request.user.is_authenticated:
            # Check if the user has already graded this link
            try:
                user_grade = LinkGrade.objects.get(link=self.object, user=self.request.user)
                context["user_grade"] = user_grade
                context["grade_form"] = LinkGradeForm(instance=user_grade)
            except LinkGrade.DoesNotExist:
                context["grade_form"] = LinkGradeForm()

        # Get all grades for this link
        context["grades"] = self.object.grades.all()

        return context


class GradeableLinkCreateView(LoginRequiredMixin, CreateView):
    """View to submit a new link for grading."""

    model = GradeableLink
    form_class = GradeableLinkForm
    template_name = "grade_links/submit_link.html"
    success_url = reverse_lazy("gradeable_link_list")

    def form_valid(self, form):
        form.instance.user = self.request.user
        messages.success(self.request, "Your link has been submitted for grading!")
        return super().form_valid(form)


@login_required
def grade_link(request, pk):
    """View to grade a link."""
    link = get_object_or_404(GradeableLink, pk=pk)

    # Prevent users from grading their own links
    if link.user == request.user:
        messages.error(request, "You cannot grade your own submissions!")
        return redirect("gradeable_link_detail", pk=link.pk)

    # Check if the user has already graded this link
    try:
        user_grade = LinkGrade.objects.get(link=link, user=request.user)
    except LinkGrade.DoesNotExist:
        user_grade = None

    if request.method == "POST":
        form = LinkGradeForm(request.POST, instance=user_grade)
        if form.is_valid():
            grade = form.save(commit=False)
            grade.link = link
            grade.user = request.user
            grade.save()
            messages.success(request, "Your grade has been submitted!")
            return redirect("gradeable_link_detail", pk=link.pk)
    else:
        form = LinkGradeForm(instance=user_grade)

    return render(
        request,
        "grade_links/grade_link.html",
        {
            "form": form,
            "link": link,
        },
    )


def duplicate_session(request, session_id):
    """Duplicate a session to next week."""
    # Get the original session
    session = get_object_or_404(Session, id=session_id)
    course = session.course

    # Check if user is the course teacher
    if request.user != course.teacher:
        messages.error(request, "Only the course teacher can duplicate sessions!")
        return redirect("course_detail", slug=course.slug)

    # Create a new session with the same properties but dates shifted forward by a week
    new_session = Session(
        course=course,
        title=session.title,
        description=session.description,
        is_virtual=session.is_virtual,
        meeting_link=session.meeting_link,
        meeting_id="",  # Clear meeting ID as it will be a new meeting
        location=session.location,
        price=session.price,
        enable_rollover=session.enable_rollover,
        rollover_pattern=session.rollover_pattern,
    )

    # Set dates one week later
    time_shift = timezone.timedelta(days=7)
    new_session.start_time = session.start_time + time_shift
    new_session.end_time = session.end_time + time_shift

    # Save the new session
    new_session.save()
    msg = f"Session '{session.title}' duplicated for {new_session.start_time.strftime('%b %d, %Y')}"
    messages.success(request, msg)

    return redirect("course_detail", slug=course.slug)


def run_create_test_data(request):
    """Run the create_test_data management command and redirect to homepage."""
    from django.conf import settings

    if not settings.DEBUG:
        messages.error(request, "This action is only available in debug mode.")
        return redirect("index")

    try:
        call_command("create_test_data")
        messages.success(request, "Test data has been created successfully!")
    except Exception as e:
        messages.error(request, f"Error creating test data: {str(e)}")

    return redirect("index")


@login_required
@require_POST
def update_student_attendance(request):
    if not request.headers.get("X-Requested-With") == "XMLHttpRequest":
        return JsonResponse({"success": False, "message": "Invalid request"}, status=400)

    try:
        session_id = request.POST.get("session_id")
        student_id = request.POST.get("student_id")
        status = request.POST.get("status")
        notes = request.POST.get("notes", "")

        if not all([session_id, student_id, status]):
            return JsonResponse({"success": False, "message": "Missing required fields"}, status=400)

        session = Session.objects.get(id=session_id)
        student = User.objects.get(id=student_id)

        # Check if the user is the course teacher
        if request.user != session.course.teacher:
            return JsonResponse(
                {"success": False, "message": "Unauthorized: Only the course teacher can update attendance"}, status=403
            )

        # Update or create the attendance record
        attendance, created = SessionAttendance.objects.update_or_create(
            session=session, student=student, defaults={"status": status, "notes": notes}
        )

        return JsonResponse(
            {"success": True, "message": "Attendance updated successfully", "created": created, "status": status}
        )
    except Session.DoesNotExist:
        return JsonResponse({"success": False, "message": "Session not found"}, status=404)
    except User.DoesNotExist:
        return JsonResponse({"success": False, "message": "Student not found"}, status=404)
    except Exception:
        import logging

        logger = logging.getLogger(__name__)
        logger.error("Error updating student attendance", exc_info=True)
        return JsonResponse({"success": False, "message": "An internal error has occurred."}, status=500)


@login_required
def get_student_attendance(request):
    """Get a student's attendance data for a specific course."""
    if not request.headers.get("X-Requested-With") == "XMLHttpRequest":
        return JsonResponse({"success": False, "message": "Invalid request"}, status=400)

    student_id = request.GET.get("student_id")
    course_id = request.GET.get("course_id")

    if not all([student_id, course_id]):
        return JsonResponse({"success": False, "message": "Missing required parameters"}, status=400)

    try:
        course = Course.objects.get(id=course_id)
        student = User.objects.get(id=student_id)

        # Check if user is authorized (must be the course teacher)
        if request.user != course.teacher:
            return JsonResponse(
                {"success": False, "message": "Unauthorized: Only the course teacher can view this data"}, status=403
            )

        # Get all attendance records for this student in this course
        attendance_records = SessionAttendance.objects.filter(student=student, session__course=course).select_related(
            "session"
        )

        # Format the data for the frontend
        attendance_data = {}
        for record in attendance_records:
            attendance_data[record.session.id] = {
                "status": record.status,
                "notes": record.notes,
                "created_at": record.created_at.isoformat(),
                "updated_at": record.updated_at.isoformat(),
            }

        return JsonResponse({"success": True, "attendance": attendance_data})

    except Course.DoesNotExist:
        return JsonResponse({"success": False, "message": "Course not found"}, status=404)
    except User.DoesNotExist:
        return JsonResponse({"success": False, "message": "Student not found"}, status=404)
    except Exception:
        return JsonResponse({"success": False, "message": "Error: get_student_attendance"}, status=500)


@login_required
@teacher_required
def student_management(request, course_slug, student_id):
    """
    View for managing a specific student in a course.
    This replaces the modal functionality with a dedicated page.
    """
    course = get_object_or_404(Course, slug=course_slug)
    student = get_object_or_404(User, id=student_id)

    # Check if user is the course teacher
    if request.user != course.teacher:
        messages.error(request, "Only the course teacher can manage students!")
        return redirect("course_detail", slug=course.slug)

    # Check if student is enrolled in this course
    enrollment = get_object_or_404(Enrollment, course=course, student=student)

    # Get sessions for this course
    sessions = course.sessions.all().order_by("start_time")

    # Get attendance records
    attendance_records = SessionAttendance.objects.filter(student=student, session__course=course).select_related(
        "session"
    )

    # Format attendance data for easier access in template
    attendance_data = {}
    for record in attendance_records:
        attendance_data[record.session.id] = {"status": record.status, "notes": record.notes}

    # Get student progress data
    progress = CourseProgress.objects.filter(enrollment=enrollment).first()
    completed_sessions = []
    if progress:
        completed_sessions = progress.completed_sessions.all()

    # Calculate attendance rate
    total_sessions = sessions.count()
    attended_sessions = SessionAttendance.objects.filter(
        student=student, session__course=course, status__in=["present", "late"]
    ).count()

    attendance_rate = 0
    if total_sessions > 0:
        attendance_rate = int((attended_sessions / total_sessions) * 100)

    # Get badges earned by this student
    user_badges = student.badges.all()

    context = {
        "course": course,
        "student": student,
        "enrollment": enrollment,
        "sessions": sessions,
        "attendance_data": attendance_data,
        "attendance_rate": attendance_rate,
        "progress": progress,
        "completed_sessions": completed_sessions,
        "badges": user_badges,
    }

    return render(request, "courses/student_management.html", context)


@login_required
@teacher_required
def update_student_progress(request, enrollment_id):
    """
    View for updating a student's progress in a course.
    """
    enrollment = get_object_or_404(Enrollment, id=enrollment_id)
    course = enrollment.course

    # Check if user is the course teacher
    if request.user != course.teacher:
        messages.error(request, "Only the course teacher can update student progress!")
        return redirect("course_detail", slug=course.slug)

    if request.method == "POST":
        grade = request.POST.get("grade")
        status = request.POST.get("status")
        comments = request.POST.get("comments", "")

        # Update enrollment
        enrollment.grade = grade
        enrollment.status = status
        enrollment.notes = comments
        enrollment.last_grade_update = timezone.now()
        enrollment.save()

        messages.success(request, f"Progress for {enrollment.student.username} updated successfully!")
        return redirect("student_management", course_slug=course.slug, student_id=enrollment.student.id)

    # If not POST, redirect back to student management
    return redirect("student_management", course_slug=course.slug, student_id=enrollment.student.id)


@login_required
@teacher_required
def update_teacher_notes(request, enrollment_id):
    """
    View for updating teacher's private notes for a student.
    """
    enrollment = get_object_or_404(Enrollment, id=enrollment_id)
    course = enrollment.course

    # Check if user is the course teacher
    if request.user != course.teacher:
        messages.error(request, "Only the course teacher can update notes!")
        return redirect("course_detail", slug=course.slug)

    if request.method == "POST":
        notes = request.POST.get("teacher_notes", "")

        # If notes have changed, create a new note history entry
        if enrollment.teacher_notes != notes and notes.strip():
            NoteHistory.objects.create(enrollment=enrollment, content=notes, created_by=request.user)

        # Update enrollment
        enrollment.teacher_notes = notes
        enrollment.save()

        messages.success(request, f"Notes for {enrollment.student.username} updated successfully!")

    return redirect("student_management", course_slug=course.slug, student_id=enrollment.student.id)


@login_required
@teacher_required
@require_POST
def award_badge(request):
    """
    AJAX view for awarding badges to students.
    """
    if not request.headers.get("X-Requested-With") == "XMLHttpRequest":
        return JsonResponse({"success": False, "message": "Invalid request"}, status=400)

    student_id = request.POST.get("student_id")
    badge_type = request.POST.get("badge_type")
    course_slug = request.POST.get("course_slug")

    if not all([student_id, badge_type, course_slug]):
        return JsonResponse({"success": False, "message": "Missing required parameters"}, status=400)

    try:
        student = User.objects.get(id=student_id)
        course = Course.objects.get(slug=course_slug)

        # Check if user is the course teacher
        if request.user != course.teacher:
            return JsonResponse(
                {"success": False, "message": "Unauthorized: Only the course teacher can award badges"}, status=403
            )

        # Handle different badge types
        badge = None
        if badge_type == "perfect_attendance":
            badge, created = Badge.objects.get_or_create(
                name="Perfect Attendance",
                defaults={"description": "Awarded for attending all sessions in a course", "points": 50},
            )
        elif badge_type == "participation":
            badge, created = Badge.objects.get_or_create(
                name="Outstanding Participation",
                defaults={"description": "Awarded for exceptional participation in course discussions", "points": 75},
            )
        elif badge_type == "completion":
            badge, created = Badge.objects.get_or_create(
                name="Course Completion",
                defaults={"description": "Awarded for successfully completing the course", "points": 100},
            )
        else:
            return JsonResponse({"success": False, "message": "Invalid badge type"}, status=400)

        # Award the badge to the student
        user_badge, created = UserBadge.objects.get_or_create(
            user=student, badge=badge, defaults={"awarded_by": request.user, "course": course}
        )

        if not created:
            return JsonResponse({"success": False, "message": "Student already has this badge"}, status=400)

        return JsonResponse(
            {"success": True, "message": f"Badge '{badge.name}' awarded successfully to {student.username}"}
        )

    except User.DoesNotExist:
        return JsonResponse({"success": False, "message": "Student not found"}, status=404)
    except Course.DoesNotExist:
        return JsonResponse({"success": False, "message": "Course not found"}, status=404)
    except Exception:
        return JsonResponse({"success": False, "message": "Error: award_badge"}, status=500)


def notification_preferences(request):
    """
    Display and update the notification preferences for the logged-in user.
    """
    # Get (or create) the user's notification preferences.
    preference, created = NotificationPreference.objects.get_or_create(user=request.user)

    if request.method == "POST":
        form = NotificationPreferencesForm(request.POST, instance=preference)
        if form.is_valid():
            form.save()
            messages.success(request, "Your notification preferences have been updated.")
            # Redirect to the profile page after saving
            return redirect("profile")
        else:
            messages.error(request, "There was an error updating your preferences.")
    else:
        form = NotificationPreferencesForm(instance=preference)

    return render(request, "account/notification_preferences.html", {"form": form})


@login_required
def invite_to_study_group(request, group_id):
    """Invite a user to a study group."""
    group = get_object_or_404(StudyGroup, id=group_id)

    # Only allow invitations from current group members.
    if request.user not in group.members.all():
        messages.error(request, "You must be a member of the group to invite others.")
        return redirect("study_group_detail", group_id=group.id)

    if request.method == "POST":
        email_or_username = request.POST.get("email_or_username")
        # Search by email or username.
        recipient = User.objects.filter(Q(email=email_or_username) | Q(username=email_or_username)).first()
        if not recipient:
            messages.error(request, f"No user found with email or username: {email_or_username}")
            return redirect("study_group_detail", group_id=group.id)

        # Prevent duplicate invitations or inviting existing members.
        if recipient in group.members.all():
            messages.warning(request, f"{recipient.username} is already a member of this group.")
            return redirect("study_group_detail", group_id=group.id)

        if StudyGroupInvite.objects.filter(group=group, recipient=recipient, status="pending").exists():
            messages.warning(request, f"An invitation has already been sent to {recipient.username}.")
            return redirect("study_group_detail", group_id=group.id)

        if group.is_full():
            messages.error(request, "The study group is full. No new members can be added.")
            return redirect("study_group_detail", group_id=group.id)

        # Create a notification for the recipient.
        notification_url = request.build_absolute_uri(reverse("user_invitations"))
        notification_text = (
            f"{request.user.username} has invited you to join the study group: {group.name}. "
            f"View invitations here: {notification_url}"
        )
        Notification.objects.create(
            user=recipient, title="Study Group Invitation", message=notification_text, notification_type="info"
        )

        messages.success(request, f"Invitation sent to {recipient.username}.")
        return redirect("study_group_detail", group_id=group.id)

    return redirect("study_group_detail", group_id=group.id)


@login_required
def user_invitations(request):
    """Display pending study group invitations for the user."""
    invitations = StudyGroupInvite.objects.filter(recipient=request.user, status="pending").select_related(
        "group", "sender"
    )
    return render(request, "web/study/invitations.html", {"invitations": invitations})


@login_required
def respond_to_invitation(request, invite_id):
    """Accept or decline a study group invitation."""
    invite = get_object_or_404(StudyGroupInvite, id=invite_id, recipient=request.user)
    if request.method == "POST":
        response = request.POST.get("response")
        if response == "accept":
            if invite.group.is_full():
                messages.error(request, "The study group is full. Cannot join.")
                return redirect("user_invitations")
            invite.accept()
            study_group_url = request.build_absolute_uri(reverse("study_group_detail", args=[invite.group.id]))
            notification_text = f"{request.user.username} has accepted your invitation to join {invite.group.name}.\
                 View group details here: {study_group_url}"
            Notification.objects.create(
                user=invite.sender, title="Invitation Accepted", message=notification_text, notification_type="success"
            )
            messages.success(request, f"You have joined {invite.group.name}.")
            return redirect("user_invitations")
        elif response == "decline":
            invite.decline()
            study_group_url = request.build_absolute_uri(reverse("study_group_detail", args=[invite.group.id]))
            notification_text = f"{request.user.username} has declined your invitation to join {invite.group.name}.\
                 View group details here: {study_group_url}"
            Notification.objects.create(
                user=invite.sender, title="Invitation Declined", message=notification_text, notification_type="warning"
            )
            messages.info(request, f"You have declined the invitation to {invite.group.name}.")
            return redirect("user_invitations")

    return redirect("user_invitations")


@login_required
def create_study_group(request):
    if request.method == "POST":
        form = StudyGroupForm(request.POST)
        if form.is_valid():
            study_group = form.save(commit=False)
            study_group.creator = request.user
            study_group.save()
            # Automatically add the creator as a member
            study_group.members.add(request.user)
            messages.success(request, "Study group created successfully!")
            return redirect("study_group_detail", group_id=study_group.id)
    else:
        form = StudyGroupForm()
    return render(request, "web/study/create_group.html", {"form": form})


def features_page(request):
    """View to display the features page."""
    return render(request, "features.html")


@require_POST
@csrf_protect
def feature_vote(request):
    """API endpoint to handle feature voting."""
    feature_id = request.POST.get("feature_id")
    vote_type = request.POST.get("vote")

    if not feature_id or vote_type not in ["up", "down"]:
        return JsonResponse({"status": "error", "message": "Invalid parameters"}, status=400)

    # Store IP for anonymous users
    ip_address = None
    if not request.user.is_authenticated:
        ip_address = (
            request.META.get("REMOTE_ADDR") or request.META.get("HTTP_X_FORWARDED_FOR", "").split(",")[0].strip()
        )
        if not ip_address:
            return JsonResponse({"status": "error", "message": "Could not identify user"}, status=400)

    # Process the vote
    try:
        # Use transaction to prevent race conditions during vote operations
        with transaction.atomic():
            # Check for existing vote
            existing_vote = None
            if request.user.is_authenticated:
                existing_vote = FeatureVote.objects.filter(feature_id=feature_id, user=request.user).first()
            elif ip_address:
                existing_vote = FeatureVote.objects.filter(
                    feature_id=feature_id, ip_address=ip_address, user__isnull=True
                ).first()

            # Handle the vote logic
            status_message = "Vote recorded"
            if existing_vote:
                if existing_vote.vote == vote_type:
                    status_message = "You've already cast this vote"
                else:
                    # Change vote type if user changed their mind
                    existing_vote.vote = vote_type
                    existing_vote.save()
                    status_message = "Vote changed"
            else:
                # Create new vote
                new_vote = FeatureVote(feature_id=feature_id, vote=vote_type)

                if request.user.is_authenticated:
                    new_vote.user = request.user
                else:
                    new_vote.ip_address = ip_address

                new_vote.save()

            # Get updated counts within the transaction to ensure consistency
            up_count = FeatureVote.objects.filter(feature_id=feature_id, vote="up").count()
            down_count = FeatureVote.objects.filter(feature_id=feature_id, vote="down").count()

        # Calculate percentage for visualization
        total_votes = up_count + down_count
        up_percentage = round((up_count / total_votes) * 100) if total_votes > 0 else 0
        down_percentage = round((down_count / total_votes) * 100) if total_votes > 0 else 0

        return JsonResponse(
            {
                "status": "success",
                "message": status_message,
                "up_count": up_count,
                "down_count": down_count,
                "total_votes": total_votes,
                "up_percentage": up_percentage,
                "down_percentage": down_percentage,
            }
        )

    except Exception as e:
        import logging

        logger = logging.getLogger(__name__)
        logger.error(f"Error processing vote: {str(e)}", exc_info=True)
        return JsonResponse({"status": "error", "message": f"Error processing vote: {str(e)}"}, status=500)


@require_GET
def feature_vote_count(request):
    """Get vote counts for one or more features."""
    feature_ids = request.GET.get("feature_ids", "").split(",")
    if not feature_ids or not feature_ids[0]:
        return JsonResponse({"error": "No feature IDs provided"}, status=400)

    result = {}
    # Get all up and down votes in a single query each for better performance
    up_votes = (
        FeatureVote.objects.filter(feature_id__in=feature_ids, vote="up")
        .values("feature_id")
        .annotate(count=Count("id"))
    )
    down_votes = (
        FeatureVote.objects.filter(feature_id__in=feature_ids, vote="down")
        .values("feature_id")
        .annotate(count=Count("id"))
    )

    # Create lookup dictionaries for efficient access
    up_votes_dict = {str(vote["feature_id"]): vote["count"] for vote in up_votes}
    down_votes_dict = {str(vote["feature_id"]): vote["count"] for vote in down_votes}

    # Check user's votes if authenticated
    user_votes = {}
    if request.user.is_authenticated:
        user_vote_objects = FeatureVote.objects.filter(feature_id__in=feature_ids, user=request.user)
        for vote in user_vote_objects:
            user_votes[str(vote.feature_id)] = vote.vote
    elif request.META.get("REMOTE_ADDR"):
        # Get IP address for anonymous users
        ip_address = (
            request.META.get("REMOTE_ADDR") or request.META.get("HTTP_X_FORWARDED_FOR", "").split(",")[0].strip()
        )
        if ip_address:
            anon_vote_objects = FeatureVote.objects.filter(
                feature_id__in=feature_ids, ip_address=ip_address, user__isnull=True
            )
            for vote in anon_vote_objects:
                user_votes[str(vote.feature_id)] = vote.vote

    for feature_id in feature_ids:
        up_count = up_votes_dict.get(feature_id, 0)
        down_count = down_votes_dict.get(feature_id, 0)
        total_votes = up_count + down_count

        # Calculate percentages
        up_percentage = (up_count / total_votes * 100) if total_votes > 0 else 0
        down_percentage = (down_count / total_votes * 100) if total_votes > 0 else 0

        result[feature_id] = {
            "up_count": up_count,
            "down_count": down_count,
            "total_votes": total_votes,
            "up_percentage": round(up_percentage, 1),
            "down_percentage": round(down_percentage, 1),
            "user_vote": user_votes.get(feature_id, None),
        }

    return JsonResponse(result)


@login_required
def progress_visualization(request):
    """Generate and render progress visualization statistics for a student's enrolled courses."""
    user = request.user

    # Create a unique cache key based on user ID
    cache_key = f"user_progress_{user.id}"
    context = cache.get(cache_key)

    if not context:
        # Cache miss - calculate all data
        enrollments = Enrollment.objects.filter(student=user)
        course_stats = calculate_course_stats(enrollments)
        attendance_stats = calculate_attendance_stats(user, enrollments)
        learning_activity = calculate_learning_activity(user, enrollments)
        completion_pace = calculate_completion_pace(enrollments)
        chart_data = prepare_chart_data(enrollments)

        # Combine all stats into a single context dictionary
        context = {**course_stats, **attendance_stats, **learning_activity, **completion_pace, **chart_data}
        # Cache the results (no expiration, we'll invalidate manually via signals)
        cache.set(cache_key, context, timeout=None)  # None means no expiration

    return render(request, "courses/progress_visualization.html", context)


def calculate_course_stats(enrollments):
    """Calculate statistics on the user's course progress."""
    total_courses = enrollments.count()
    courses_completed = enrollments.filter(status="completed").count()
    topics_mastered = sum(e.progress.completed_sessions.count() for e in enrollments if hasattr(e, "progress"))

    return {
        "total_courses": total_courses,
        "courses_completed": courses_completed,
        "courses_completed_percentage": round((courses_completed / total_courses) * 100) if total_courses else 0,
        "topics_mastered": topics_mastered,
    }


def calculate_attendance_stats(user, enrollments):
    """Calculate the user's attendance statistics."""
    all_attendances = SessionAttendance.objects.filter(
        student=user, session__course__in=[e.course for e in enrollments]
    )
    total_attendance_count = all_attendances.count()
    present_attendance_count = all_attendances.filter(status__in=["present", "late"]).count()

    return {
        "average_attendance": (
            round((present_attendance_count / total_attendance_count) * 100) if total_attendance_count else 0
        )
    }


def calculate_learning_activity(user, enrollments):
    """Calculate learning activity metrics like active days, streaks, and learning hours."""
    all_completed_sessions = [
        s for s in get_all_completed_sessions(enrollments) if s.start_time and s.end_time and s.end_time > s.start_time
    ]
    now = timezone.now()

    # Find the most active day of the week
    most_active_day = Counter(session.start_time.strftime("%A") for session in all_completed_sessions).most_common(1)
    # Find the most recent session date
    last_session_date = (
        max(all_completed_sessions, key=lambda s: s.start_time).start_time.strftime("%b %d, %Y")
        if all_completed_sessions
        else "N/A"
    )

    streak, _ = LearningStreak.objects.get_or_create(user=user)
    current_streak = streak.current_streak

    total_learning_hours = round(
        sum((s.end_time - s.start_time).total_seconds() / 3600 for s in all_completed_sessions), 1
    )

    # Calculate the number of weeks since the first session, minimum 1 week
    weeks_since_first_session = (
        max(1, (now - min(all_completed_sessions, key=lambda s: s.start_time).start_time).days / 7)
        if all_completed_sessions
        else 1
    )
    avg_sessions_per_week = round(len(all_completed_sessions) / weeks_since_first_session, 1)

    return {
        # Extract the day name from the most common day tuple, or default to "N/A"
        "most_active_day": most_active_day[0][0] if most_active_day else "N/A",
        "last_session_date": last_session_date,
        "current_streak": current_streak,
        "total_learning_hours": total_learning_hours,
        "avg_sessions_per_week": avg_sessions_per_week,
    }


def calculate_completion_pace(enrollments):
    """Calculate the average completion pace for completed courses."""
    completed_enrollments = enrollments.filter(status="completed")
    if not completed_enrollments.exists():
        return {"completion_pace": "N/A"}

    total_days = sum(
        (e.completion_date - e.enrollment_date).days
        for e in completed_enrollments
        if e.completion_date and e.enrollment_date
    )
    avg_days_to_complete = total_days / completed_enrollments.count() if completed_enrollments.count() > 0 else 0

    return {"completion_pace": f"{avg_days_to_complete:.0f} days/course"}


def get_all_completed_sessions(enrollments):
    """Retrieve all completed sessions for a user's enrollments."""
    return [s for e in enrollments if hasattr(e, "progress") for s in e.progress.completed_sessions.all()]


def prepare_chart_data(enrollments):
    """Prepare data for visualizing user progress in charts."""
    colors = ["255,99,132", "54,162,235", "255,206,86", "75,192,192", "153,102,255"]

    courses = []
    progress_dates, sessions_completed = [], []

    for i, e in enumerate(enrollments):
        color = colors[i % len(colors)]
        # Basic course data with progress information
        course_data = {
            "title": e.course.title,
            "color": color,
            "progress": getattr(e.progress, "completion_percentage", 0),
            "sessions_completed": e.progress.completed_sessions.count() if hasattr(e, "progress") else 0,
            "total_sessions": e.course.sessions.count(),
        }

        # Add time series data for courses with completed sessions
        if hasattr(e, "progress") and e.progress.completed_sessions.exists():
            # Find the most recent active session date
            last_session = max(e.progress.completed_sessions.all(), key=lambda s: s.start_time)
            course_data["last_active"] = last_session.start_time.strftime("%b %d, %Y")
            # Generate time series data for progress visualization
            time_data = prepare_time_series_data(e, course_data["total_sessions"])
            course_data.update(time_data)
            progress_dates.append(time_data["dates"])
            sessions_completed.append(time_data["sessions_points"])
        else:
            # Default values for courses without progress
            course_data.update({"last_active": "Not started", "progress_over_time": []})
            progress_dates.append([])
            sessions_completed.append([])

        courses.append(course_data)

    return {
        "courses": courses,
        # Create a sorted list of all unique dates by flattening and deduplicating
        "progress_dates": json.dumps(sorted(set(date for dates in progress_dates for date in dates))),
        "sessions_completed": json.dumps(sessions_completed),
        "courses_json": json.dumps(courses),
    }


def prepare_time_series_data(enrollment, total_sessions):
    """Generate time series data for progress visualization."""
    completed_sessions = (
        sorted(enrollment.progress.completed_sessions.all(), key=lambda s: s.start_time)
        if hasattr(enrollment, "progress")
        else []
    )

    return {
        # Calculate progress percentage for each completed session
        "progress_over_time": [
            round(((idx + 1) / total_sessions) * 100, 1) if total_sessions else 0
            for idx, _ in enumerate(completed_sessions)
        ],
        # Create sequential session numbers
        "sessions_points": list(range(1, len(completed_sessions) + 1)),
        # Format session dates consistently
        "dates": [s.start_time.strftime("%Y-%m-%d") for s in completed_sessions],
    }


# map views


@login_required
def classes_map(request):
    """View for displaying classes near the user."""
    now = timezone.now()
    sessions = (
        Session.objects.filter(Q(start_time__gte=now) | Q(start_time__lte=now, end_time__gte=now))
        .filter(is_virtual=False, location__isnull=False)
        .exclude(location="")
        .order_by("start_time")
        .select_related("course", "course__teacher")
    )
    # Get filter parameters
    course_id = request.GET.get("course")
    teaching_style = request.GET.get("teaching_style")
    # Apply filters
    if course_id:
        sessions = sessions.filter(course_id=course_id, status="published")
    if teaching_style:
        sessions = sessions.filter(teaching_style=teaching_style)
    # Fetch only necessary course fields
    courses = Course.objects.only("id", "title").order_by("title")
    age_groups = Course._meta.get_field("level").choices
    teaching_styles = list(set(Session.objects.values_list("teaching_style", flat=True)))
    context = {"sessions": sessions, "courses": courses, "age_groups": age_groups, "teaching_style": teaching_styles}
    return render(request, "web/classes_map.html", context)


@login_required
def map_data_api(request):
    """API to return all live and ongoing class data in JSON format."""
    now = timezone.now()
    sessions = (
        Session.objects.filter(
            Q(start_time__gte=now) | Q(start_time__lte=now, end_time__gte=now)  # Future or Live classes
        )
        .filter(Q(is_virtual=False) & ~Q(location=""))
        .select_related("course", "course__teacher")
    )

    course_id = request.GET.get("course")
    age_group = request.GET.get("age_group")

    if course_id:
        sessions = sessions.filter(course__id=course_id, status="published")
    if age_group:
        sessions = sessions.filter(course__level=age_group)

    logger.debug(f"API call with filters: course={course_id}, age={age_group}")

    map_data = []
    sessions_to_update = []
    # Limit geocoding to a reasonable number per request
    MAX_GEOCODING_PER_REQUEST = 5
    geocoding_count = 0
    geocoding_errors = 0
    coordinate_errors = 0
    for session in sessions:
        if not session.latitude or not session.longitude:
            if geocoding_count >= MAX_GEOCODING_PER_REQUEST:
                logger.warning(f"Geocoding limit reached ({MAX_GEOCODING_PER_REQUEST}). Skipping session {session.id}")
                continue
            geocoding_count += 1
            logger.info(f"Geocoding session {session.id} with location: {session.location}")
            lat, lng = geocode_address(session.location)
            if lat is not None and lng is not None:
                session.latitude = lat
                session.longitude = lng
                sessions_to_update.append(session)
            else:
                geocoding_errors += 1
                logger.warning(f"Skipping session {session.id} due to failed geocoding")
                continue

        try:
            lat = float(session.latitude)
            lng = float(session.longitude)
            map_data.append(
                {
                    "id": session.id,
                    "title": session.title,
                    "course_title": session.course.title,
                    "teacher": session.course.teacher.get_full_name() or session.course.teacher.username,
                    "start_time": session.start_time.isoformat(),
                    "end_time": session.end_time.isoformat(),
                    "location": session.location,
                    "lat": lat,
                    "lng": lng,
                    "price": str(session.price or session.course.price),
                    "url": session.get_absolute_url(),
                    "course": session.course.title,
                    "level": session.course.get_level_display(),
                    "is_virtual": session.is_virtual,
                }
            )
        except (ValueError, TypeError):
            coordinate_errors += 1
            logger.warning(
                f"Skipping session {session.id} due to invalid coordinates: "
                f"lat={session.latitude}, lng={session.longitude}"
            )
            continue

    if sessions_to_update:
        logger.info(f"Batch updating coordinates for {len(sessions_to_update)} sessions")
        Session.objects.bulk_update(sessions_to_update, ["latitude", "longitude"])  # Batch update

    # Log summary of issues
    if geocoding_errors > 0 or coordinate_errors > 0:
        logger.warning(f"Map data issues: {geocoding_errors} geocoding errors, {coordinate_errors} coordinate errors")

    logger.info(f"Found {len(map_data)} sessions with valid coordinates")
    return JsonResponse({"sessions": map_data})


GITHUB_REPO = "alphaonelabs/alphaonelabs-education-website"
GITHUB_API_BASE = "https://api.github.com"

logger = logging.getLogger(__name__)


def github_api_request(endpoint, params=None, headers=None):
    """
    Make a GitHub API request with consistent error handling and timeout.
    Returns JSON response on success, empty dict on failure.
    """
    try:
        response = requests.get(endpoint, params=params, headers=headers, timeout=10)
        if response.status_code == 200:
            return response.json()
        else:
            logger.error(f"Failed API request to {endpoint}: {response.status_code} - {response.text}")
            return {}
    except requests.RequestException as e:
        logger.error(f"Request error for {endpoint}: {e}")
        return {}


def get_user_contribution_metrics(username, token):
    """
    Use the GitHub GraphQL API to fetch all of the user's merged PRs (across all repos),
    then filter by the target repo, implementing pagination to ensure complete data.
    """
    graphql_endpoint = "https://api.github.com/graphql"
    headers = {"Authorization": f"Bearer {token}"}

    query = """
    query($username: String!, $after: String) {
      user(login: $username) {
        pullRequests(
          first: 100
          after: $after
          states: MERGED
          orderBy: { field: CREATED_AT, direction: DESC }
        ) {
          totalCount
          pageInfo {
            endCursor
            hasNextPage
          }
          nodes {
            additions
            deletions
            createdAt
            repository {
              nameWithOwner
            }
          }
        }
      }
    }
    """

    all_filtered_prs = []
    after_cursor = None

    while True:
        variables = {"username": username, "after": after_cursor}
        try:
            response = requests.post(
                graphql_endpoint, json={"query": query, "variables": variables}, headers=headers, timeout=15
            )
            if response.status_code == 200:
                data = response.json()
                if data.get("data") and data["data"].get("user"):
                    pr_data = data["data"]["user"]["pullRequests"]
                    prs = pr_data["nodes"]

                    # Filter PRs to the target repository (case insensitive)
                    target_repo = GITHUB_REPO.lower()
                    filtered_prs = [pr for pr in prs if pr["repository"]["nameWithOwner"].lower() == target_repo]
                    all_filtered_prs.extend(filtered_prs)

                    # Check if there are more pages
                    if pr_data["pageInfo"]["hasNextPage"]:
                        after_cursor = pr_data["pageInfo"]["endCursor"]
                    else:
                        break
                else:
                    logger.error("No user or PR data found in GraphQL response.")
                    break
            else:
                logger.error(f"GraphQL error: {response.status_code} - {response.text}")
                break
        except Exception as e:
            logger.error(f"GraphQL request error: {e}")
            break

    # Prepare final result structure
    final_result = {
        "data": {"user": {"pullRequests": {"totalCount": len(all_filtered_prs), "nodes": all_filtered_prs}}}
    }
    return final_result


def contributor_detail_view(request, username):
    """
    View to display detailed information about a specific GitHub contributor.
    Only accessible to staff members.
    """
    cache_key = f"github_contributor_{username}"
    cached_data = cache.get(cache_key)
    if cached_data:
        return render(request, "web/contributor_detail.html", cached_data)

    token = os.environ.get("GITHUB_TOKEN")
    headers = {"Authorization": f"token {token}"} if token else {}

    # Initialize variables to store contributor data
    user_data = {}
    prs_created = 0
    prs_merged = 0
    issues_created = 0
    pr_reviews = 0
    pr_comments = 0
    issue_comments = 0
    lines_added = 0
    lines_deleted = 0
    first_contribution_date = "N/A"
    issue_assignments = 0

    user_endpoint = f"{GITHUB_API_BASE}/users/{username}"
    user_data = github_api_request(user_endpoint, headers=headers)
    if not user_data:
        logger.error("User profile data could not be retrieved.")

    # Pull requests created
    prs_created_json = github_api_request(
        f"{GITHUB_API_BASE}/search/issues",
        params={"q": f"author:{username} type:pr repo:{GITHUB_REPO}"},
        headers=headers,
    )
    prs_created = prs_created_json.get("total_count", 0)

    # Pull requests merged
    prs_merged_json = github_api_request(
        f"{GITHUB_API_BASE}/search/issues",
        params={"q": f"author:{username} type:pr repo:{GITHUB_REPO} is:merged"},
        headers=headers,
    )
    prs_merged = prs_merged_json.get("total_count", 0)

    # Issues created
    issues_json = github_api_request(
        f"{GITHUB_API_BASE}/search/issues",
        params={"q": f"author:{username} type:issue repo:{GITHUB_REPO}"},
        headers=headers,
    )
    issues_created = issues_json.get("total_count", 0)

    # Pull request reviews
    reviews_json = github_api_request(
        f"{GITHUB_API_BASE}/search/issues",
        params={"q": f"reviewer:{username} type:pr repo:{GITHUB_REPO}"},
        headers=headers,
    )
    pr_reviews = reviews_json.get("total_count", 0)

    # Pull requests with comments
    pr_comments_json = github_api_request(
        f"{GITHUB_API_BASE}/search/issues",
        params={"q": f"commenter:{username} type:pr repo:{GITHUB_REPO}"},
        headers=headers,
    )
    pr_comments = pr_comments_json.get("total_count", 0)

    # Issues with comments
    issue_comments_json = github_api_request(
        f"{GITHUB_API_BASE}/search/issues",
        params={"q": f"commenter:{username} type:issue repo:{GITHUB_REPO}"},
        headers=headers,
    )
    issue_comments = issue_comments_json.get("total_count", 0)

    # Oldest PR creation date
    prs_oldest = github_api_request(
        f"{GITHUB_API_BASE}/search/issues",
        params={
            "q": f"author:{username} type:pr repo:{GITHUB_REPO}",
            "sort": "created",
            "order": "asc",
            "per_page": 1,
        },
        headers=headers,
    )
    if prs_oldest.get("total_count", 0) > 0:
        first_contribution_date = prs_oldest["items"][0].get("created_at", "N/A")

    # Issue assignments
    issue_assignments_json = github_api_request(
        f"{GITHUB_API_BASE}/search/issues",
        params={"q": f"assignee:{username} type:issue repo:{GITHUB_REPO}"},
        headers=headers,
    )
    issue_assignments = issue_assignments_json.get("total_count", 0)
    metrics = get_user_contribution_metrics(username, token)
    pr_data = metrics.get("data", {}).get("user", {}).get("pullRequests", {}).get("nodes", [])
    for pr in pr_data:
        lines_added += pr.get("additions", 0)
        lines_deleted += pr.get("deletions", 0)

    # Update user_data with additional metrics
    user_data.update(
        {
            "reactions_received": user_data.get("reactions_received", 0),
            "mentorship_score": user_data.get("mentorship_score", 0),
            "collaboration_score": user_data.get("collaboration_score", 0),
            "issue_assignments": issue_assignments,
        }
    )

    # Prepare context for the template
    context = {
        "user": user_data,
        "prs_created": prs_created,
        "prs_merged": prs_merged,
        "pr_reviews": pr_reviews,
        "issues_created": issues_created,
        "issue_comments": issue_comments,
        "pr_comments": pr_comments,
        "lines_added": lines_added,
        "lines_deleted": lines_deleted,
        "first_contribution_date": first_contribution_date,
        "chart_data": {
            "prs_created": prs_created,
            "prs_merged": prs_merged,
            "pr_reviews": pr_reviews,
            "issues_created": issues_created,
            "issue_assignments": issue_assignments,
            "pr_comments": pr_comments,
            "issue_comments": issue_comments,
            "lines_added": lines_added,
            "lines_deleted": lines_deleted,
            "first_contribution_date": (first_contribution_date if first_contribution_date != "N/A" else "N/A"),
        },
    }

    # Cache for 1 hour
    cache.set(cache_key, context, 3600)
    return render(request, "web/contributor_detail.html", context)


@login_required
def all_study_groups(request):
    """Display all study groups across courses."""
    # Get all study groups
    groups = StudyGroup.objects.all().order_by("-created_at")

    # Group study groups by course
    courses_with_groups = {}
    for group in groups:
        if group.course not in courses_with_groups:
            courses_with_groups[group.course] = []
        courses_with_groups[group.course].append(group)

    # Handle creating a new study group
    if request.method == "POST":
        course_id = request.POST.get("course")
        name = request.POST.get("name")
        description = request.POST.get("description")
        max_members = request.POST.get("max_members", 10)
        is_private = request.POST.get("is_private", False) == "on"  # Convert checkbox to boolean

        try:
            # Validate the input
            if not course_id or not name or not description:
                raise ValueError("All fields are required")

            # Get the course
            course = Course.objects.get(id=course_id)

            # Create the group
            group = StudyGroup.objects.create(
                course=course,
                creator=request.user,
                name=name,
                description=description,
                max_members=int(max_members),
                is_private=is_private,
            )

            # Add the creator as a member
            group.members.add(request.user)

            messages.success(request, "Study group created successfully!")
            return redirect("study_group_detail", group_id=group.id)
        except Course.DoesNotExist:
            messages.error(request, "Course not found.")
        except ValueError as e:
            messages.error(request, str(e))
        except Exception as e:
            messages.error(request, f"Error creating study group: {str(e)}")

    # Get user's enrollments for the create group form
    enrollments = request.user.enrollments.filter(status="approved").select_related("course")
    enrolled_courses = [enrollment.course for enrollment in enrollments]

    return render(
        request,
        "web/study/all_groups.html",
        {
            "courses_with_groups": courses_with_groups,
            "enrolled_courses": enrolled_courses,
        },
    )


<<<<<<< HEAD
# PDF submission views


@login_required
def upload_pdf_submission(request: HttpRequest) -> HttpResponse:
    """View for students to upload their PDF documents."""
    if request.method == "POST":
        form = PDFSubmissionForm(request.POST, request.FILES)
        if form.is_valid():
            submission = form.save(commit=False)
            submission.student = request.user
            submission.save()
            # Create notification for user
            Notification.objects.create(
                user=request.user,
                title="PDF Submission Received",
                message=f"Your {submission.pdf_type.name} has been submitted successfully and is pending review.",
                notification_type="success",
            )
            # Create notifications for teachers
            admin_users = User.objects.filter(profile__is_teacher=True)
            notifications = []
            for admin in admin_users:
                notifications.append(
                    Notification(
                        user=admin,
                        title="New PDF Submission",
                        message=(
                            f"A new {submission.pdf_type.name} has been submitted by "
                            f"{request.user.username} and needs review."
                        ),
                        notification_type="info",
                    )
                )
            Notification.objects.bulk_create(notifications)
            messages.success(request, "Your submission has been received and will be reviewed soon.")
            return redirect("pdf_submission_list")
    else:
        form = PDFSubmissionForm()
    return render(request, "web/pdf/upload_submission.html", {"form": form})


@login_required
def pdf_submission_list(request: HttpRequest) -> HttpResponse:
    """View to see all submitted PDF documents."""
    viewing_as = "student"
    if request.user.profile.is_teacher:
        viewing_as = "reviewer"
        submissions_list = PDFSubmission.objects.select_related("student", "pdf_type").all().order_by("-submitted_at")
    else:
        submissions_list = (
            PDFSubmission.objects.select_related("pdf_type").filter(student=request.user).order_by("-submitted_at")
        )

    # Pagination logic
    paginator = Paginator(submissions_list, 10)
    page = request.GET.get("page")

    try:
        submissions = paginator.page(page)
    except PageNotAnInteger:
        submissions = paginator.page(1)
        messages.info(request, "Page number not valid. Showing first page of results.")
    except EmptyPage:
        submissions = paginator.page(paginator.num_pages)
        messages.info(request, "Requested page is empty. Showing last page of results.")

    context = {
        "submissions": submissions,
        "viewing_as": viewing_as,
        "pdf_types": PDFType.objects.all(),
    }
    return render(request, "web/pdf/submission_list.html", context)


@login_required
def pdf_submission_detail(request: HttpRequest, submission_id: int) -> HttpResponse:
    """View to see the details of a specific PDF submission and provide feedback."""
    submission = get_object_or_404(PDFSubmission, pk=submission_id)

    # Determine user role
    is_student = request.user == submission.student
    is_reviewer = hasattr(request.user, "profile") and (
        getattr(request.user.profile, "is_teacher", False) or getattr(request.user.profile, "is_reviewer", False)
    )
    # Access control
    if not (is_student or is_reviewer):
        raise PermissionDenied("You do not have permission to view this submission.")

    if request.method == "POST" and is_reviewer:
        feedback = request.POST.get("feedback", "")
        new_status = request.POST.get("status", "")
        if feedback or new_status:
            with transaction.atomic():
                if feedback:
                    submission.feedback = feedback
                if new_status:
                    if new_status in dict(PDFSubmission.STATUS_CHOICES):
                        submission.status = new_status
                    else:
                        messages.error(request, f"Invalid status: {new_status}")
                        return redirect("pdf_submission_detail", submission_id=submission.id)
                submission.reviewed_by = request.user
                submission.reviewed_at = timezone.now()
                submission.save()
                print(submission)
                # Create notification for student
                Notification.objects.create(
                    user=submission.student,
                    title="Your PDF Submission Has Been Reviewed",
                    message=f"Your {submission.pdf_type.name} has been reviewed. Check the feedback for details.",
                    notification_type="info",
                )
                messages.success(request, "Feedback and status updated successfully.")
            return redirect("pdf_submission_list")

    context = {
        "submission": submission,  # Rename to match template
        "is_reviewer": is_reviewer,
        "is_student": is_student,
        "status_choices": submission.get_status_choices(),
    }
    return render(request, "web/pdf/submission_detail.html", context)
=======
@login_required
def membership_checkout(request, plan_id: int) -> HttpResponse:
    """Display the membership checkout page."""
    plan = get_object_or_404(MembershipPlan, id=plan_id)

    # Default to monthly billing
    billing_period = request.GET.get("billing_period", "monthly")

    context = {
        "plan": plan,
        "billing_period": billing_period,
        "stripe_public_key": settings.STRIPE_PUBLISHABLE_KEY,
    }

    return render(request, "checkout.html", context)


@login_required
def create_membership_subscription(request) -> JsonResponse:
    """Create a new membership subscription."""
    if request.method != "POST":
        return JsonResponse({"error": "Invalid request method"}, status=400)

    try:
        data = json.loads(request.body)
        plan_id = data.get("plan_id")
        payment_method_id = data.get("payment_method_id")
        billing_period = data.get("billing_period", "monthly")

        if not all([plan_id, payment_method_id, billing_period]):
            return JsonResponse({"error": "Missing required fields"}, status=400)

        # Create subscription using helper function
        result = create_subscription(
            user=request.user,
            plan_id=plan_id,
            payment_method_id=payment_method_id,
            billing_period=billing_period,
        )

        if not result["success"]:
            return JsonResponse({"error": result["error"]}, status=400)

        # Helper function to extract client_secret
        def get_client_secret(subscription):
            """Extract client_secret safely from a subscription object."""
            if (
                hasattr(subscription, "latest_invoice")
                and subscription.latest_invoice
                and hasattr(subscription.latest_invoice, "payment_intent")
            ):
                return subscription.latest_invoice.payment_intent.client_secret
            return None

        return JsonResponse(
            {
                "subscription": result["subscription"],
                "client_secret": get_client_secret(result["subscription"]),
            },
        )

    except json.JSONDecodeError as e:
        return JsonResponse({"error": f"Invalid JSON: {str(e)}"}, status=400)
    except stripe.error.CardError as e:
        return JsonResponse({"error": f"Card error: {str(e)}"}, status=400)
    except stripe.error.StripeError as e:
        return JsonResponse({"error": f"Payment processing error: {str(e)}"}, status=500)
    except KeyError as e:
        return JsonResponse({"error": f"Missing key: {str(e)}"}, status=400)
    except Exception:
        logger.exception("Unexpected error in create_membership_subscription")
        return JsonResponse({"error": "An unexpected error occurred"}, status=500)


@login_required
def membership_success(request) -> HttpResponse:
    """Display the membership success page."""
    try:
        membership = request.user.membership
        context = {
            "membership": membership,
        }
        return render(request, "membership_success.html", context)
    except (AttributeError, ObjectDoesNotExist):
        messages.info(request, "You don't have an active membership subscription.")
        return redirect("index")


@login_required
def membership_settings(request) -> HttpResponse:
    """Display the membership settings page."""
    try:
        membership = request.user.membership

        # Get Stripe invoices
        if membership.stripe_customer_id:
            setup_stripe()
            invoices = stripe.Invoice.list(customer=membership.stripe_customer_id, limit=12)
        else:
            invoices = []

        # Get subscription events
        events = MembershipSubscriptionEvent.objects.filter(user=request.user).order_by("-created_at")[:10]

        context = {
            "membership": membership,
            "invoices": invoices.data if invoices else [],
            "events": events,
        }
        return render(request, "membership_settings.html", context)
    except (AttributeError, ObjectDoesNotExist):
        return redirect("index")


@login_required
def cancel_membership(request) -> HttpResponse:
    """Cancel the user's membership subscription."""
    if request.method != "POST":
        return redirect("membership_settings")

    try:
        result = cancel_subscription(request.user)

        if result["success"]:
            messages.success(
                request,
                "Your subscription has been cancelled and will end at the current billing period.",
            )
        else:
            messages.error(request, result["error"])

    except stripe.error.StripeError as e:
        messages.error(request, f"Stripe error: {str(e)}")
    except ObjectDoesNotExist:
        messages.error(request, "No membership found for your account.")
    except Exception as e:
        logger.error(f"Unexpected error in cancel_membership: {str(e)}")
        messages.error(request, str(e))

    return redirect("membership_settings")


@login_required
def reactivate_membership(request) -> HttpResponse:
    """Reactivate a cancelled membership subscription."""
    if request.method != "POST":
        return redirect("membership_settings")

    try:
        result = reactivate_subscription(request.user)

        if result["success"]:
            messages.success(request, "Your subscription has been reactivated.")
        else:
            messages.error(request, result["error"])

    except stripe.error.StripeError as e:
        messages.error(request, f"Stripe error: {str(e)}")
    except ObjectDoesNotExist:
        messages.error(request, "No membership found for your account.")
    except Exception as e:
        logger.error(f"Unexpected error in reactivate_membership: {str(e)}")
        messages.error(request, str(e))

    return redirect("membership_settings")


@login_required
def update_payment_method(request) -> HttpResponse:
    """Display the update payment method page."""
    try:
        membership = request.user.membership

        # Get current payment method
        if membership.stripe_customer_id:
            setup_stripe()
            payment_methods = stripe.PaymentMethod.list(customer=membership.stripe_customer_id, type="card")
            current_payment_method = payment_methods.data[0] if payment_methods.data else None
        else:
            current_payment_method = None

        context = {
            "membership": membership,
            "current_payment_method": current_payment_method,
            "stripe_public_key": settings.STRIPE_PUBLISHABLE_KEY,
        }
        return render(request, "update_payment_method.html", context)
    except (AttributeError, ObjectDoesNotExist):
        return redirect("membership_settings")


@login_required
def update_payment_method_api(request) -> JsonResponse:
    """Update the payment method for a subscription."""
    if request.method != "POST":
        return JsonResponse({"error": "Invalid request method"}, status=400)

    try:
        data = json.loads(request.body)
        payment_method_id = data.get("payment_method_id")

        if not payment_method_id:
            return JsonResponse({"error": "Missing payment method ID"}, status=400)

        membership = request.user.membership

        if not membership.stripe_customer_id:
            return JsonResponse({"error": "No active subscription found"}, status=400)

        setup_stripe()

        # Attach payment method to customer
        stripe.PaymentMethod.attach(payment_method_id, customer=membership.stripe_customer_id)

        # Set as default payment method
        stripe.Customer.modify(
            membership.stripe_customer_id,
            invoice_settings={"default_payment_method": payment_method_id},
        )

        return JsonResponse({"success": True})

    except stripe.error.CardError as e:
        return JsonResponse({"error": f"Card error: {str(e)}"}, status=400)
    except stripe.error.InvalidRequestError as e:
        return JsonResponse({"error": f"Invalid request: {str(e)}"}, status=400)
    except stripe.error.StripeError as e:
        return JsonResponse({"error": f"Payment processing error: {str(e)}"}, status=500)
    except Exception as e:
        logger.error(f"Unexpected error in update_payment_method_api: {str(e)}")
        return JsonResponse({"error": str(e)}, status=400)
>>>>>>> 56797eb4


def social_media_manager_required(user):
    """Check if user has social media manager permissions."""
    return user.is_authenticated and (user.is_staff or getattr(user.profile, "is_social_media_manager", False))


@user_passes_test(social_media_manager_required)
def get_twitter_client():
    """Initialize the Tweepy client."""
    auth = tweepy.OAuthHandler(settings.TWITTER_API_KEY, settings.TWITTER_API_SECRET_KEY)
    auth.set_access_token(settings.TWITTER_ACCESS_TOKEN, settings.TWITTER_ACCESS_TOKEN_SECRET)
    return tweepy.API(auth)


@user_passes_test(social_media_manager_required)
def social_media_dashboard(request):
    # Fetch all posts that haven't been posted yet
    posts = ScheduledPost.objects.filter(posted=False).order_by("-id")
    return render(request, "social_media_dashboard.html", {"posts": posts})


@user_passes_test(social_media_manager_required)
def post_to_twitter(request, post_id):
    post = get_object_or_404(ScheduledPost, id=post_id)
    if request.method == "POST":
        client = get_twitter_client()
        try:
            if post.image:
                # Upload the image file from disk
                media = client.media_upload(post.image.path)
                client.update_status(post.content, media_ids=[media.media_id])
            else:
                client.update_status(post.content)
            post.posted = True
            post.posted_at = timezone.now()
            post.save()
        except Exception as e:
            print(f"Error posting tweet: {e}")
        return redirect("social_media_dashboard")
    return redirect("social_media_dashboard")


@user_passes_test(social_media_manager_required)
def create_scheduled_post(request):
    if request.method == "POST":
        content = request.POST.get("content")
        image = request.FILES.get("image")  # Get the uploaded image, if provided.
        if not content:
            messages.error(request, "Post content cannot be empty.")
            return redirect("social_media_dashboard")
        ScheduledPost.objects.create(
            content=content, image=image, scheduled_time=timezone.now()  # This saves the image file.
        )
        messages.success(request, "Post created successfully!")
    return redirect("social_media_dashboard")


@user_passes_test(social_media_manager_required)
def delete_post(request, post_id):
    """Delete a scheduled post."""
    post = get_object_or_404(ScheduledPost, id=post_id)
    if request.method == "POST":
        post.delete()
    return redirect("social_media_dashboard")<|MERGE_RESOLUTION|>--- conflicted
+++ resolved
@@ -27,11 +27,7 @@
 from django.contrib.auth.mixins import LoginRequiredMixin, UserPassesTestMixin
 from django.contrib.auth.models import User
 from django.core.cache import cache
-<<<<<<< HEAD
-from django.core.exceptions import PermissionDenied
-=======
-from django.core.exceptions import ObjectDoesNotExist
->>>>>>> 56797eb4
+from django.core.exceptions import PermissionDenied, ObjectDoesNotExist
 from django.core.mail import send_mail
 from django.core.management import call_command
 from django.core.paginator import EmptyPage, PageNotAnInteger, Paginator
@@ -6618,7 +6614,6 @@
     )
 
 
-<<<<<<< HEAD
 # PDF submission views
 
 
@@ -6742,7 +6737,7 @@
         "status_choices": submission.get_status_choices(),
     }
     return render(request, "web/pdf/submission_detail.html", context)
-=======
+  
 @login_required
 def membership_checkout(request, plan_id: int) -> HttpResponse:
     """Display the membership checkout page."""
@@ -6974,7 +6969,6 @@
     except Exception as e:
         logger.error(f"Unexpected error in update_payment_method_api: {str(e)}")
         return JsonResponse({"error": str(e)}, status=400)
->>>>>>> 56797eb4
 
 
 def social_media_manager_required(user):
