import calendar
import html
import ipaddress
import json
import os
import re
import shutil
import socket
import subprocess
import time
from collections import defaultdict
from datetime import timedelta
from decimal import Decimal
from urllib.parse import urlparse

import requests
import stripe
from django.conf import settings
from django.contrib import messages
from django.contrib.auth import get_user_model, login
from django.contrib.auth.decorators import login_required, user_passes_test
from django.contrib.auth.mixins import LoginRequiredMixin, UserPassesTestMixin
from django.contrib.auth.models import User
from django.core.mail import send_mail
from django.core.paginator import Paginator
from django.db import IntegrityError, models, transaction
from django.db.models import Avg, Count, Q, Sum
from django.http import (
    FileResponse,
    HttpResponse,
    HttpResponseForbidden,
    JsonResponse,
)
from django.shortcuts import get_object_or_404, redirect, render
from django.template.loader import render_to_string
from django.urls import NoReverseMatch, reverse, reverse_lazy
from django.utils import timezone
from django.utils.crypto import get_random_string
from django.utils.html import strip_tags
from django.views import generic
from django.views.decorators.clickjacking import xframe_options_exempt
from django.views.decorators.csrf import csrf_exempt
from django.views.decorators.http import require_GET, require_POST
from django.views.generic import (
    CreateView,
    DeleteView,
    ListView,
    UpdateView,
)

from .calendar_sync import generate_google_calendar_link, generate_ical_feed, generate_outlook_calendar_link
from .decorators import teacher_required
from .forms import (
    BlogPostForm,
    ChallengeSubmissionForm,
    CourseForm,
    CourseMaterialForm,
    EducationalVideoForm,
    FeedbackForm,
    ForumCategoryForm,
    ForumTopicForm,
    GoodsForm,
    InviteStudentForm,
    LearnForm,
    MemeForm,
    MessageTeacherForm,
    ProfileUpdateForm,
    ProgressTrackerForm,
    ReviewForm,
    SessionForm,
    StorefrontForm,
    StudentEnrollmentForm,
    SuccessStoryForm,
    TeacherSignupForm,
    TeachForm,
    TeamGoalForm,
    TeamInviteForm,
    UserRegistrationForm,
)
from .marketing import (
    generate_social_share_content,
    get_course_analytics,
    get_promotion_recommendations,
    send_course_promotion_email,
)
from .models import (
    Achievement,
    BlogComment,
    BlogPost,
    Cart,
    CartItem,
    Certificate,
    Challenge,
    ChallengeSubmission,
    Course,
    CourseMaterial,
    CourseProgress,
    Donation,
    EducationalVideo,
    Enrollment,
    EventCalendar,
    ForumCategory,
    ForumReply,
    ForumTopic,
    Goods,
    LearningStreak,
    Meme,
    Order,
    OrderItem,
    PeerConnection,
    PeerMessage,
    ProductImage,
    Profile,
    ProgressTracker,
    SearchLog,
    Session,
    SessionAttendance,
    SessionEnrollment,
    Storefront,
    StudyGroup,
    Subject,
    SuccessStory,
    TeamGoal,
    TeamGoalMember,
    TeamInvite,
    TimeSlot,
    WebRequest,
    GroupEnrollment,
    GroupMember,
    Discount,
)
from .notifications import (
    notify_session_reminder,
    notify_teacher_new_enrollment,
    notify_team_goal_completion,
    notify_team_invite,
    notify_team_invite_response,
    send_enrollment_confirmation,
)
from .referrals import send_referral_reward_email
from .social import get_social_stats
from .utils import get_or_create_cart

GOOGLE_CREDENTIALS_PATH = os.path.join(settings.BASE_DIR, "google_credentials.json")

# Initialize Stripe
stripe.api_key = settings.STRIPE_SECRET_KEY


def sitemap(request):
    return render(request, "sitemap.html")


def index(request):
    """Homepage view."""
    # Store referral code in session if present in URL
    ref_code = request.GET.get("ref")
    if ref_code:
        request.session["referral_code"] = ref_code

    # Get current user's profile if authenticated
    profile = request.user.profile if request.user.is_authenticated else None

    # Get top referrers
    top_referrers = (
        Profile.objects.annotate(
            total_signups=Count("referrals"),
            total_enrollments=Count(
                "referrals__user__enrollments", filter=Q(referrals__user__enrollments__status="approved")
            ),
            total_clicks=Count(
                "referrals__user",
                filter=Q(
                    referrals__user__username__in=WebRequest.objects.filter(path__contains="ref=").values_list(
                        "user", flat=True
                    )
                ),
            ),
        )
        .filter(total_signups__gt=0)
        .order_by("-total_signups")[:5]
    )

    # Get featured courses
    featured_courses = Course.objects.filter(status="published", is_featured=True).order_by("-created_at")[:3]

    # Get current challenge
    current_challenge = Challenge.objects.filter(start_date__lte=timezone.now(), end_date__gte=timezone.now()).first()

    # Get latest blog post
    latest_post = BlogPost.objects.filter(status="published").order_by("-published_at").first()

    # Get latest success story
    latest_success_story = SuccessStory.objects.filter(status="published").order_by("-published_at").first()

    # Get signup form if needed
    form = None
    if not request.user.is_authenticated or not request.user.profile.is_teacher:
        form = TeacherSignupForm()

    context = {
        "profile": profile,
        "top_referrers": top_referrers,
        "featured_courses": featured_courses,
        "current_challenge": current_challenge,
        "latest_post": latest_post,
        "latest_success_story": latest_success_story,
        "form": form,
    }
    if request.user.is_authenticated:
        user_team_goals = (
            TeamGoal.objects.filter(Q(creator=request.user) | Q(members__user=request.user))
            .distinct()
            .order_by("-created_at")[:3]
        )

        team_invites = TeamInvite.objects.filter(recipient=request.user, status="pending").select_related(
            "goal", "sender"
        )

        context.update(
            {
                "user_team_goals": user_team_goals,
                "team_invites": team_invites,
            }
        )
    return render(request, "index.html", context)


def signup_view(request):
    """Custom signup view that properly handles referral codes."""
    if request.method == "POST":
        # Initialize the registration form with POST data and request context
        form = UserRegistrationForm(request.POST, request=request)
        # Validate the form data before saving the new user
        if form.is_valid():
            form.save(request)
            return redirect("account_email_verification_sent")
    else:
        # Initialize form with request to get referral code from session
        form = UserRegistrationForm(request=request)

        # If there's no referral code in session but it's in the URL, store it
        ref_code = request.GET.get("ref")
        if ref_code and not request.session.get("referral_code"):
            request.session["referral_code"] = ref_code
            # Reinitialize form to pick up the new session value
            form = UserRegistrationForm(request=request)

    return render(
        request,
        "account/signup.html",
        {
            "form": form,
            "login_url": reverse("account_login"),
        },
    )


@login_required
def profile(request):
    if request.method == "POST":
        if "avatar" in request.FILES:
            # Handle avatar upload
            request.user.profile.avatar = request.FILES["avatar"]
            request.user.profile.save()
            return redirect("profile")

        form = ProfileUpdateForm(request.POST, instance=request.user)
        if form.is_valid():
            user = form.save()
            user.profile.bio = form.cleaned_data["bio"]
            user.profile.expertise = form.cleaned_data["expertise"]
            user.profile.save()
            messages.success(request, "Profile updated successfully!")
            return redirect("profile")
    else:
        form = ProfileUpdateForm(
            initial={
                "username": request.user.username,
                "email": request.user.email,
                "first_name": request.user.first_name,
                "last_name": request.user.last_name,
                "bio": request.user.profile.bio,
                "expertise": request.user.profile.expertise,
            }
        )

    context = {
        "form": form,
    }

    # Add teacher-specific stats
    if request.user.profile.is_teacher:
        courses = Course.objects.filter(teacher=request.user)
        total_students = sum(course.enrollments.filter(status="approved").count() for course in courses)
        avg_rating = 0
        total_ratings = 0
        for course in courses:
            course_ratings = course.reviews.all()
            if course_ratings:
                avg_rating += sum(review.rating for review in course_ratings)
                total_ratings += len(course_ratings)

        avg_rating = round(avg_rating / total_ratings, 1) if total_ratings > 0 else 0

        context.update(
            {
                "courses": courses,
                "total_students": total_students,
                "avg_rating": avg_rating,
            }
        )

    # Add student-specific stats
    else:
        enrollments = Enrollment.objects.filter(student=request.user).select_related("course")
        completed_courses = enrollments.filter(status="completed").count()

        # Calculate average progress
        total_progress = 0
        progress_count = 0
        for enrollment in enrollments:
            progress, _ = CourseProgress.objects.get_or_create(enrollment=enrollment)
            if progress.completion_percentage is not None:
                total_progress += progress.completion_percentage
                progress_count += 1

        avg_progress = round(total_progress / progress_count) if progress_count > 0 else 0

        context.update(
            {
                "enrollments": enrollments,
                "completed_courses": completed_courses,
                "avg_progress": avg_progress,
            }
        )

    # Add created calendars with prefetched time slots
    created_calendars = request.user.created_calendars.prefetch_related("time_slots").order_by("-created_at")
    context["created_calendars"] = created_calendars

    return render(request, "profile.html", context)


@login_required
def create_course(request):
    if request.method == "POST":
        form = CourseForm(request.POST, request.FILES)
        if form.is_valid():
            course = form.save(commit=False)
            course.teacher = request.user
            course.save()
            form.save_m2m()  # Save many-to-many relationships
            return redirect("course_detail", slug=course.slug)
    else:
        form = CourseForm()

    return render(request, "courses/create.html", {"form": form})


def course_detail(request, slug):
    course = get_object_or_404(Course, slug=slug)
    sessions = course.sessions.all().order_by("start_time")
    now = timezone.now()
    is_teacher = request.user == course.teacher
    completed_sessions = []

    # Get enrollment if user is authenticated
    enrollment = None
    is_enrolled = False
    if request.user.is_authenticated:
        enrollment = Enrollment.objects.filter(course=course, student=request.user, status="approved").first()
        is_enrolled = enrollment is not None
        if enrollment:
            # Get completed sessions through SessionAttendance
            completed_sessions = SessionAttendance.objects.filter(
                student=request.user, session__course=course, status="completed"
            ).values_list("session__id", flat=True)
            completed_sessions = course.sessions.filter(id__in=completed_sessions)

    # Mark past sessions as completed for display
    past_sessions = sessions.filter(end_time__lt=now)
    future_sessions = sessions.filter(end_time__gte=now)
    sessions = list(future_sessions) + list(past_sessions)  # Show future sessions first

    # Calendar data
    today = timezone.now().date()

    # Get the requested month from query parameters, default to current month
    try:
        year = int(request.GET.get("year", today.year))
        month = int(request.GET.get("month", today.month))
        current_month = today.replace(year=year, month=month, day=1)
    except (ValueError, TypeError):
        current_month = today.replace(day=1)

    # Calculate previous and next month
    if current_month.month == 1:
        prev_month = current_month.replace(year=current_month.year - 1, month=12)
    else:
        prev_month = current_month.replace(month=current_month.month - 1)

    if current_month.month == 12:
        next_month = current_month.replace(year=current_month.year + 1, month=1)
    else:
        next_month = current_month.replace(month=current_month.month + 1)

    # Get the calendar for current month
    cal = calendar.monthcalendar(current_month.year, current_month.month)

    # Get all session dates for this course in current month
    session_dates = set(
        session.start_time.date()
        for session in sessions
        if session.start_time.year == current_month.year and session.start_time.month == current_month.month
    )

    # Prepare calendar weeks data
    calendar_weeks = []
    for week in cal:
        calendar_week = []
        for day in week:
            if day == 0:
                calendar_week.append({"date": None, "in_month": False, "has_session": False})
            else:
                date = current_month.replace(day=day)
                calendar_week.append({"date": date, "in_month": True, "has_session": date in session_dates})
        calendar_weeks.append(calendar_week)

    context = {
        "course": course,
        "sessions": sessions,
        "now": now,
        "today": today,
        "is_teacher": is_teacher,
        "is_enrolled": is_enrolled,
        "enrollment": enrollment,
        "completed_sessions": completed_sessions,
        "calendar_weeks": calendar_weeks,
        "current_month": current_month,
        "prev_month": prev_month,
        "next_month": next_month,
    }

    return render(request, "courses/detail.html", context)


@login_required
def enroll_course(request, course_slug):
    """Enroll in a course and handle referral rewards if applicable."""
    course = get_object_or_404(Course, slug=course_slug)

    # Check if user is already enrolled
    if request.user.enrollments.filter(course=course).exists():
        messages.warning(request, "You are already enrolled in this course.")
        return redirect("course_detail", slug=course_slug)

    # Check if course is full
    if course.max_students and course.enrollments.count() >= course.max_students:
        messages.error(request, "This course is full.")
        return redirect("course_detail", slug=course_slug)

    # Check if this is the user's first enrollment and if they were referred
    if not Enrollment.objects.filter(student=request.user).exists():
        if hasattr(request.user.profile, "referred_by") and request.user.profile.referred_by:
            referrer = request.user.profile.referred_by
            if not referrer.is_teacher:  # Regular users get reward on first course enrollment
                referrer.add_referral_earnings(5)
                send_referral_reward_email(referrer.user, request.user, 5, "enrollment")

    # For free courses, create approved enrollment immediately
    if course.price == 0:
        enrollment = Enrollment.objects.create(student=request.user, course=course, status="approved")
        # Send notifications for free courses
        send_enrollment_confirmation(enrollment)
        notify_teacher_new_enrollment(enrollment)
        messages.success(request, "You have successfully enrolled in this free course.")
        return redirect("course_detail", slug=course_slug)
    else:
        # For paid courses, create pending enrollment
        enrollment = Enrollment.objects.create(student=request.user, course=course, status="pending")
        messages.info(request, "Please complete the payment process to enroll in this course.")
        return redirect("course_detail", slug=course_slug)


@login_required
def add_session(request, slug):
    course = Course.objects.get(slug=slug)
    if request.user != course.teacher:
        messages.error(request, "Only the course teacher can add sessions!")
        return redirect("course_detail", slug=slug)

    if request.method == "POST":
        form = SessionForm(request.POST)
        if form.is_valid():
            session = form.save(commit=False)
            session.course = course
            session.save()
            # Send session notifications to enrolled students
            notify_session_reminder(session)
            messages.success(request, "Session added successfully!")
            return redirect("course_detail", slug=slug)
    else:
        form = SessionForm()

    return render(request, "courses/session_form.html", {"form": form, "course": course, "is_edit": False})


@login_required
def add_review(request, slug):
    course = Course.objects.get(slug=slug)
    if not request.user.enrollments.filter(course=course).exists():
        messages.error(request, "Only enrolled students can review the course!")
        return redirect("course_detail", slug=slug)

    if request.method == "POST":
        form = ReviewForm(request.POST)
        if form.is_valid():
            review = form.save(commit=False)
            review.student = request.user
            review.course = course
            review.save()
            messages.success(request, "Review added successfully!")
            return redirect("course_detail", slug=slug)
    else:
        form = ReviewForm()

    return render(request, "courses/add_review.html", {"form": form, "course": course})


@login_required
def delete_course(request, slug):
    course = get_object_or_404(Course, slug=slug)
    if request.user != course.teacher:
        messages.error(request, "Only the course teacher can delete the course!")
        return redirect("course_detail", slug=slug)

    if request.method == "POST":
        course.delete()
        messages.success(request, "Course deleted successfully!")
        return redirect("profile")

    return render(request, "courses/delete_confirm.html", {"course": course})


@csrf_exempt
def github_update(request):
    send_slack_message("New commit pulled from GitHub")
    root_directory = os.path.dirname(os.path.dirname(os.path.abspath(__file__)))
    try:
        subprocess.run(["chmod", "+x", f"{root_directory}/setup.sh"])
        result = subprocess.run(["bash", f"{root_directory}/setup.sh"], capture_output=True, text=True)
        if result.returncode != 0:
            raise Exception(
                f"setup.sh failed with return code {result.returncode} and output: {result.stdout} {result.stderr}"
            )
        send_slack_message("CHMOD success about to set time on: " + settings.PA_WSGI)

        current_time = time.time()
        os.utime(settings.PA_WSGI, (current_time, current_time))
        send_slack_message("Repository updated successfully")
        return HttpResponse("Repository updated successfully")
    except Exception as e:
        print(f"Deploy error: {e}")
        send_slack_message(f"Deploy error: {e}")
        return HttpResponse("Deploy error see logs.")


def send_slack_message(message):
    webhook_url = os.getenv("SLACK_WEBHOOK_URL")
    if not webhook_url:
        print("Warning: SLACK_WEBHOOK_URL not configured")
        return

    payload = {"text": f"```{message}```"}
    try:
        response = requests.post(webhook_url, json=payload)
        response.raise_for_status()  # Raise exception for bad status codes
    except Exception as e:
        print(f"Failed to send Slack message: {e}")


def get_wsgi_last_modified_time():
    try:
        return time.ctime(os.path.getmtime(settings.PA_WSGI))
    except Exception:
        return "Unknown"


def subjects(request):
    return render(request, "subjects.html")


def about(request):
    return render(request, "about.html")


def learn(request):
    if request.method == "POST":
        form = LearnForm(request.POST)
        if form.is_valid():
            subject = form.cleaned_data["subject"]
            email = form.cleaned_data["email"]
            message = form.cleaned_data["message"]

            # Prepare email content
            email_subject = f"Learning Interest: {subject}"
            email_body = render_to_string(
                "emails/learn_interest.html",
                {
                    "subject": subject,
                    "email": email,
                    "message": message,
                },
            )

            # Send email
            try:
                send_mail(
                    email_subject,
                    email_body,
                    settings.DEFAULT_FROM_EMAIL,
                    [settings.DEFAULT_FROM_EMAIL],
                    html_message=email_body,
                    fail_silently=False,
                )
                messages.success(request, "Thank you for your interest! We'll be in touch soon.")
                return redirect("index")
            except Exception as e:
                print(f"Error sending email: {e}")
                messages.error(request, "Sorry, there was an error sending your inquiry. Please try again later.")
    else:
        initial_data = {}
        if request.GET.get("subject"):
            initial_data["subject"] = request.GET.get("subject")
        form = LearnForm(initial=initial_data)

    return render(request, "learn.html", {"form": form})


def teach(request):
    if request.method == "POST":
        form = TeachForm(request.POST)
        if form.is_valid():
            subject = form.cleaned_data["subject"]
            email = form.cleaned_data["email"]
            expertise = form.cleaned_data["expertise"]

            # Prepare email content
            email_subject = f"Teaching Application: {subject}"
            email_body = render_to_string(
                "emails/teach_application.html",
                {
                    "subject": subject,
                    "email": email,
                    "expertise": expertise,
                },
            )

            # Send email
            try:
                send_mail(
                    email_subject,
                    email_body,
                    settings.DEFAULT_FROM_EMAIL,
                    [settings.DEFAULT_FROM_EMAIL],
                    html_message=email_body,
                    fail_silently=False,
                )
                messages.success(request, "Thank you for your application! We'll review it and get back to you soon.")
                return redirect("index")
            except Exception as e:
                print(f"Error sending email: {e}")
                messages.error(request, "Sorry, there was an error sending your application. Please try again later.")
    else:
        initial_data = {}
        if request.GET.get("subject"):
            initial_data["subject"] = request.GET.get("subject")
        form = TeachForm(initial=initial_data)

    return render(request, "teach.html", {"form": form})


def course_search(request):
    query = request.GET.get("q", "")
    subject = request.GET.get("subject", "")
    level = request.GET.get("level", "")
    min_price = request.GET.get("min_price", "")
    max_price = request.GET.get("max_price", "")
    sort_by = request.GET.get("sort", "-created_at")

    courses = Course.objects.filter(status="published")

    # Apply filters
    if query:
        courses = courses.filter(
            Q(title__icontains=query)
            | Q(description__icontains=query)
            | Q(tags__icontains=query)
            | Q(learning_objectives__icontains=query)
            | Q(prerequisites__icontains=query)
            | Q(teacher__username__icontains=query)
            | Q(teacher__first_name__icontains=query)
            | Q(teacher__last_name__icontains=query)
            | Q(teacher__profile__expertise__icontains=query)
        )

    if subject:
        courses = courses.filter(subject=subject)

    if level:
        courses = courses.filter(level=level)

    if min_price:
        try:
            min_price = float(min_price)
            courses = courses.filter(price__gte=min_price)
        except ValueError:
            pass

    if max_price:
        try:
            max_price = float(max_price)
            courses = courses.filter(price__lte=max_price)
        except ValueError:
            pass

    # Annotate with average rating for sorting
    courses = courses.annotate(
        avg_rating=Avg("reviews__rating"),
        total_students=Count("enrollments", filter=Q(enrollments__status="approved")),
    )

    # Apply sorting
    if sort_by == "price":
        courses = courses.order_by("price", "-avg_rating")
    elif sort_by == "-price":
        courses = courses.order_by("-price", "-avg_rating")
    elif sort_by == "title":
        courses = courses.order_by("title")
    elif sort_by == "rating":
        courses = courses.order_by("-avg_rating", "-total_students")
    else:  # Default to newest
        courses = courses.order_by("-created_at")

    # Get total count before pagination
    total_results = courses.count()

    # Log the search
    if query or subject or level or min_price or max_price:
        filters = {
            "subject": subject,
            "level": level,
            "min_price": min_price,
            "max_price": max_price,
            "sort_by": sort_by,
        }
        SearchLog.objects.create(
            query=query,
            results_count=total_results,
            user=request.user if request.user.is_authenticated else None,
            filters_applied=filters,
            search_type="course",
        )

    # Pagination
    paginator = Paginator(courses, 12)  # Show 12 courses per page
    page_number = request.GET.get("page", 1)
    page_obj = paginator.get_page(page_number)

    context = {
        "page_obj": page_obj,
        "query": query,
        "subject": subject,
        "level": level,
        "min_price": min_price,
        "max_price": max_price,
        "sort_by": sort_by,
        "subject_choices": Course._meta.get_field("subject").choices,
        "level_choices": Course._meta.get_field("level").choices,
        "total_results": total_results,
    }

    return render(request, "courses/search.html", context)


@login_required
def create_payment_intent(request, slug):
    """Create a payment intent for Stripe."""
    course = get_object_or_404(Course, slug=slug)

    # Prevent creating payment intents for free courses
    if course.price == 0:
        # Find the enrollment and update its status to approved if it's pending
        enrollment = get_object_or_404(Enrollment, student=request.user, course=course)
        if enrollment.status == "pending":
            enrollment.status = "approved"
            enrollment.save()

            # Send notifications
            send_enrollment_confirmation(enrollment)
            notify_teacher_new_enrollment(enrollment)

        return JsonResponse({"free_course": True, "message": "Enrollment approved for free course"})

    # Ensure user has a pending enrollment
    enrollment = get_object_or_404(Enrollment, student=request.user, course=course, status="pending")

    # Validate price is greater than zero for Stripe
    if course.price <= 0:
        enrollment.status = "approved"
        enrollment.save()

        # Send notifications
        send_enrollment_confirmation(enrollment)
        notify_teacher_new_enrollment(enrollment)

        return JsonResponse({"free_course": True, "message": "Enrollment approved for free course"})

    try:
        # Create a PaymentIntent with the order amount and currency
        intent = stripe.PaymentIntent.create(
            amount=int(course.price * 100),  # Convert to cents
            currency="usd",
            metadata={
                "course_id": course.id,
                "user_id": request.user.id,
            },
        )
        return JsonResponse({"clientSecret": intent.client_secret})
    except Exception as e:
        return JsonResponse({"error": str(e)}, status=403)


@csrf_exempt
def stripe_webhook(request):
    """Stripe webhook endpoint for handling payment events."""
    payload = request.body
    sig_header = request.META.get("HTTP_STRIPE_SIGNATURE")

    try:
        event = stripe.Webhook.construct_event(payload, sig_header, settings.STRIPE_WEBHOOK_SECRET)
    except ValueError:
        # Invalid payload
        return HttpResponse(status=400)
    except stripe.error.SignatureVerificationError:
        # Invalid signature
        return HttpResponse(status=400)

    if event.type == "payment_intent.succeeded":
        payment_intent = event.data.object
        handle_successful_payment(payment_intent)
    elif event.type == "payment_intent.payment_failed":
        payment_intent = event.data.object
        handle_failed_payment(payment_intent)

    return HttpResponse(status=200)


def handle_successful_payment(payment_intent):
    """Handle successful payment by enrolling the user in the course."""
    # Get metadata from the payment intent
    course_id = payment_intent.metadata.get("course_id")
    user_id = payment_intent.metadata.get("user_id")

    # Create enrollment and payment records
    course = Course.objects.get(id=course_id)
    user = User.objects.get(id=user_id)

    # Create enrollment with pending status
    enrollment = Enrollment.objects.get_or_create(student=user, course=course, defaults={"status": "pending"})[0]

    # Update status to approved after successful payment
    enrollment.status = "approved"
    enrollment.save()

    # Send notifications
    send_enrollment_confirmation(enrollment)
    notify_teacher_new_enrollment(enrollment)


def handle_failed_payment(payment_intent):
    """Handle failed payment."""
    course_id = payment_intent.metadata.get("course_id")
    user_id = payment_intent.metadata.get("user_id")

    try:
        course = Course.objects.get(id=course_id)
        user = User.objects.get(id=user_id)
        enrollment = Enrollment.objects.get(student=user, course=course)
        enrollment.status = "pending"
        enrollment.save()
    except (Course.DoesNotExist, User.DoesNotExist, Enrollment.DoesNotExist):
        pass  # Log error or handle appropriately


@login_required
def update_course(request, slug):
    course = get_object_or_404(Course, slug=slug)
    if request.user != course.teacher:
        return HttpResponseForbidden()

    if request.method == "POST":
        form = CourseForm(request.POST, request.FILES, instance=course)
        if form.is_valid():
            form.save()
            return redirect("course_detail", slug=course.slug)
    else:
        form = CourseForm(instance=course)

    return render(request, "courses/update.html", {"form": form, "course": course})


@login_required
def mark_session_attendance(request, session_id):
    session = Session.objects.get(id=session_id)
    if request.user != session.course.teacher:
        messages.error(request, "Only the course teacher can mark attendance!")
        return redirect("course_detail", slug=session.course.slug)

    if request.method == "POST":
        for student_id, status in request.POST.items():
            if student_id.startswith("student_"):
                student_id = student_id.replace("student_", "")
                student = User.objects.get(id=student_id)
                attendance, created = SessionAttendance.objects.update_or_create(
                    session=session, student=student, defaults={"status": status}
                )
        messages.success(request, "Attendance marked successfully!")
        return redirect("course_detail", slug=session.course.slug)

    enrollments = session.course.enrollments.filter(status="approved")
    attendances = {att.student_id: att.status for att in session.attendances.all()}

    context = {
        "session": session,
        "enrollments": enrollments,
        "attendances": attendances,
    }
    return render(request, "courses/mark_attendance.html", context)


@login_required
def mark_session_completed(request, session_id):
    session = Session.objects.get(id=session_id)
    enrollment = request.user.enrollments.get(course=session.course)

    if enrollment.status != "approved":
        messages.error(request, "You must be enrolled in the course to mark sessions as completed!")
        return redirect("course_detail", slug=session.course.slug)

    progress, created = CourseProgress.objects.get_or_create(enrollment=enrollment)
    progress.completed_sessions.add(session)

    # Check for achievements
    if progress.completion_percentage == 100:
        Achievement.objects.get_or_create(
            student=request.user,
            course=session.course,
            achievement_type="completion",
            defaults={
                "title": "Course Completed!",
                "description": f"Completed all sessions in {session.course.title}",
            },
        )

    if progress.attendance_rate == 100:
        Achievement.objects.get_or_create(
            student=request.user,
            course=session.course,
            achievement_type="attendance",
            defaults={
                "title": "Perfect Attendance!",
                "description": f"Attended all sessions in {session.course.title}",
            },
        )

    messages.success(request, "Session marked as completed!")
    return redirect("course_detail", slug=session.course.slug)


@login_required
def student_progress(request, enrollment_id):
    enrollment = Enrollment.objects.get(id=enrollment_id)

    if request.user != enrollment.student and request.user != enrollment.course.teacher:
        messages.error(request, "You don't have permission to view this progress!")
        return redirect("course_detail", slug=enrollment.course.slug)

    progress, created = CourseProgress.objects.get_or_create(enrollment=enrollment)
    achievements = Achievement.objects.filter(student=enrollment.student, course=enrollment.course)

    past_sessions = enrollment.course.sessions.filter(start_time__lt=timezone.now())
    upcoming_sessions = enrollment.course.sessions.filter(start_time__gte=timezone.now())

    context = {
        "enrollment": enrollment,
        "progress": progress,
        "achievements": achievements,
        "past_sessions": past_sessions,
        "upcoming_sessions": upcoming_sessions,
        "stripe_public_key": (
            settings.STRIPE_PUBLISHABLE_KEY if enrollment.status == "pending" and enrollment.course.price > 0 else None
        ),
    }
    return render(request, "courses/student_progress.html", context)


@login_required
def course_progress_overview(request, slug):
    course = Course.objects.get(slug=slug)
    if request.user != course.teacher:
        messages.error(request, "Only the course teacher can view the progress overview!")
        return redirect("course_detail", slug=slug)

    enrollments = course.enrollments.filter(status="approved")
    progress_data = []

    for enrollment in enrollments:
        progress, created = CourseProgress.objects.get_or_create(enrollment=enrollment)
        attendance_data = (
            SessionAttendance.objects.filter(student=enrollment.student, session__course=course)
            .values("status")
            .annotate(count=models.Count("status"))
        )

        progress_data.append(
            {
                "enrollment": enrollment,
                "progress": progress,
                "attendance": attendance_data,
            }
        )

    context = {
        "course": course,
        "progress_data": progress_data,
    }
    return render(request, "courses/progress_overview.html", context)


@login_required
def upload_material(request, slug):
    course = get_object_or_404(Course, slug=slug)
    if request.user != course.teacher:
        return HttpResponseForbidden("You are not authorized to upload materials for this course.")

    if request.method == "POST":
        form = CourseMaterialForm(request.POST, request.FILES, course=course)
        if form.is_valid():
            material = form.save(commit=False)
            material.course = course
            material.save()
            messages.success(request, "Course material uploaded successfully!")
            return redirect("course_detail", slug=course.slug)
    else:
        form = CourseMaterialForm(course=course)

    return render(request, "courses/upload_material.html", {"form": form, "course": course})


@login_required
def delete_material(request, slug, material_id):
    material = get_object_or_404(CourseMaterial, id=material_id, course__slug=slug)
    if request.user != material.course.teacher:
        return HttpResponseForbidden("You are not authorized to delete this material.")

    if request.method == "POST":
        material.delete()
        messages.success(request, "Course material deleted successfully!")
        return redirect("course_detail", slug=slug)

    return render(request, "courses/delete_material_confirm.html", {"material": material})


@login_required
def download_material(request, slug, material_id):
    material = get_object_or_404(CourseMaterial, id=material_id, course__slug=slug)
    if not material.is_downloadable and request.user != material.course.teacher:
        return HttpResponseForbidden("This material is not available for download.")

    try:
        return FileResponse(material.file, as_attachment=True)
    except FileNotFoundError:
        messages.error(request, "The requested file could not be found.")
        return redirect("course_detail", slug=slug)


@login_required
@teacher_required
def course_marketing(request, slug):
    """View for managing course marketing and promotions."""
    course = get_object_or_404(Course, slug=slug, teacher=request.user)

    if request.method == "POST":
        action = request.POST.get("action")

        if action == "send_promotional_emails":
            send_course_promotion_email(
                course=course,
                subject=f"New Course Recommendation: {course.title}",
                template_name="course_promotion",
            )
            messages.success(request, "Promotional emails have been sent successfully.")

        elif action == "generate_social_content":
            social_content = generate_social_share_content(course)
            return JsonResponse({"social_content": social_content})

    # Get analytics and recommendations
    analytics = get_course_analytics(course)
    recommendations = get_promotion_recommendations(course)

    context = {
        "course": course,
        "analytics": analytics,
        "recommendations": recommendations,
    }

    return render(request, "courses/marketing.html", context)


@login_required
@teacher_required
def course_analytics(request, slug):
    """View for displaying detailed course analytics."""
    course = get_object_or_404(Course, slug=slug, teacher=request.user)
    analytics = get_course_analytics(course)

    if request.headers.get("X-Requested-With") == "XMLHttpRequest":
        return JsonResponse({"analytics": analytics})

    context = {
        "course": course,
        "analytics": analytics,
    }

    return render(request, "courses/analytics.html", context)


@login_required
def calendar_feed(request):
    """Generate and serve an iCal feed of the user's course sessions."""

    response = HttpResponse(generate_ical_feed(request.user), content_type="text/calendar")
    response["Content-Disposition"] = f'attachment; filename="{settings.SITE_NAME}-schedule.ics"'
    return response


@login_required
def calendar_links(request, session_id):
    """Get calendar links for a specific session."""

    session = get_object_or_404(Session, id=session_id)

    # Check if user has access to this session
    if not (
        request.user == session.course.teacher
        or request.user.enrollments.filter(course=session.course, status="approved").exists()
    ):
        return HttpResponseForbidden("You don't have access to this session.")

    links = {
        "google": generate_google_calendar_link(session),
        "outlook": generate_outlook_calendar_link(session),
    }

    if request.headers.get("X-Requested-With") == "XMLHttpRequest":
        return JsonResponse({"links": links})

    return render(
        request,
        "courses/calendar_links.html",
        {
            "session": session,
            "calendar_links": links,
        },
    )


def forum_categories(request):
    """Display all forum categories."""
    categories = ForumCategory.objects.all()
    return render(request, "web/forum/categories.html", {"categories": categories})


def forum_category(request, slug):
    """Display topics in a specific category."""
    category = get_object_or_404(ForumCategory, slug=slug)
    topics = category.topics.all()
    return render(request, "web/forum/category.html", {"category": category, "topics": topics})


def forum_topic(request, category_slug, topic_id):
    """Display a forum topic and its replies."""
    topic = get_object_or_404(ForumTopic, id=topic_id, category__slug=category_slug)

    # Get view count from WebRequest model
    view_count = (
        WebRequest.objects.filter(path=request.path).aggregate(total_views=models.Sum("count"))["total_views"] or 0
    )
    topic.views = view_count
    topic.save()

    # Handle POST requests for replies, etc.
    if request.method == "POST":
        action = request.POST.get("action")
        if action == "add_reply" and request.user.is_authenticated:
            content = request.POST.get("content")
            if content:
                ForumReply.objects.create(topic=topic, author=request.user, content=content)
                messages.success(request, "Reply added successfully.")
                return redirect("forum_topic", category_slug=category_slug, topic_id=topic_id)
        elif action == "delete_reply" and request.user.is_authenticated:
            reply_id = request.POST.get("reply_id")
            reply = get_object_or_404(ForumReply, id=reply_id, author=request.user)
            reply.delete()
            messages.success(request, "Reply deleted successfully.")
            return redirect("forum_topic", category_slug=category_slug, topic_id=topic_id)
        elif action == "delete_topic" and request.user == topic.author:
            topic.delete()
            messages.success(request, "Topic deleted successfully.")
            return redirect("forum_category", slug=category_slug)

    replies = topic.replies.select_related("author").order_by("created_at")
    return render(request, "web/forum/topic.html", {"topic": topic, "replies": replies})


@login_required
def create_topic(request, category_slug):
    """Create a new forum topic."""
    category = get_object_or_404(ForumCategory, slug=category_slug)

    if request.method == "POST":
        form = ForumTopicForm(request.POST)
        if form.is_valid():
            topic = ForumTopic.objects.create(
                category=category,
                author=request.user,
                title=form.cleaned_data["title"],
                content=form.cleaned_data["content"],
            )
            messages.success(request, "Topic created successfully!")
            return redirect("forum_topic", category_slug=category_slug, topic_id=topic.id)
    else:
        form = ForumTopicForm()

    return render(request, "web/forum/create_topic.html", {"category": category, "form": form})


@login_required
def peer_connections(request):
    """Display user's peer connections."""
    sent_connections = request.user.sent_connections.all()
    received_connections = request.user.received_connections.all()
    return render(
        request,
        "web/peer/connections.html",
        {
            "sent_connections": sent_connections,
            "received_connections": received_connections,
        },
    )


@login_required
def send_connection_request(request, user_id):
    """Send a peer connection request."""
    receiver = get_object_or_404(User, id=user_id)

    if request.user == receiver:
        messages.error(request, "You cannot connect with yourself!")
        return redirect("peer_connections")

    connection, created = PeerConnection.objects.get_or_create(
        sender=request.user, receiver=receiver, defaults={"status": "pending"}
    )

    if created:
        messages.success(request, f"Connection request sent to {receiver.username}!")
    else:
        messages.info(request, f"Connection request already sent to {receiver.username}.")

    return redirect("peer_connections")


@login_required
def handle_connection_request(request, connection_id, action):
    """Accept or reject a peer connection request."""
    connection = get_object_or_404(PeerConnection, id=connection_id, receiver=request.user, status="pending")

    if action == "accept":
        connection.status = "accepted"
        messages.success(request, f"Connection with {connection.sender.username} accepted!")
    elif action == "reject":
        connection.status = "rejected"
        messages.info(request, f"Connection with {connection.sender.username} rejected.")

    connection.save()
    return redirect("peer_connections")


@login_required
def peer_messages(request, user_id):
    """Display and handle messages with a peer."""
    peer = get_object_or_404(User, id=user_id)

    # Check if users are connected
    connection = PeerConnection.objects.filter(
        (Q(sender=request.user, receiver=peer) | Q(sender=peer, receiver=request.user)),
        status="accepted",
    ).first()

    if not connection:
        messages.error(request, "You must be connected with this user to send messages.")
        return redirect("peer_connections")

    if request.method == "POST":
        content = request.POST.get("content")
        if content:
            PeerMessage.objects.create(sender=request.user, receiver=peer, content=content)
            messages.success(request, "Message sent!")

    # Get conversation messages
    messages_list = PeerMessage.objects.filter(
        (Q(sender=request.user, receiver=peer) | Q(sender=peer, receiver=request.user))
    ).order_by("created_at")

    # Mark received messages as read
    messages_list.filter(sender=peer, receiver=request.user, is_read=False).update(is_read=True)

    return render(request, "web/peer/messages.html", {"peer": peer, "messages": messages_list})


@login_required
def study_groups(request, course_id):
    """Display study groups for a course."""
    course = get_object_or_404(Course, id=course_id)
    groups = course.study_groups.all()

    if request.method == "POST":
        name = request.POST.get("name")
        description = request.POST.get("description")
        max_members = request.POST.get("max_members", 10)
        is_private = request.POST.get("is_private", False)

        if name and description:
            group = StudyGroup.objects.create(
                course=course,
                creator=request.user,
                name=name,
                description=description,
                max_members=max_members,
                is_private=is_private,
            )
            group.members.add(request.user)
            messages.success(request, "Study group created successfully!")
            return redirect("study_group_detail", group_id=group.id)

    return render(request, "web/study/groups.html", {"course": course, "groups": groups})


@login_required
def study_group_detail(request, group_id):
    """Display study group details and handle join/leave requests."""
    group = get_object_or_404(StudyGroup, id=group_id)

    if request.method == "POST":
        action = request.POST.get("action")

        if action == "join":
            if group.members.count() >= group.max_members:
                messages.error(request, "This group is full!")
            else:
                group.members.add(request.user)
                messages.success(request, f"You have joined {group.name}!")

        elif action == "leave":
            if request.user == group.creator:
                messages.error(request, "Group creator cannot leave the group!")
            else:
                group.members.remove(request.user)
                messages.info(request, f"You have left {group.name}.")

    return render(request, "web/study/group_detail.html", {"group": group})


# API Views
@login_required
def api_course_list(request):
    """API endpoint for listing courses."""
    courses = Course.objects.filter(status="published")
    data = [
        {
            "id": course.id,
            "title": course.title,
            "description": course.description,
            "teacher": course.teacher.username,
            "price": str(course.price),
            "subject": course.subject,
            "level": course.level,
            "slug": course.slug,
        }
        for course in courses
    ]
    return JsonResponse(data, safe=False)


@login_required
@teacher_required
def api_course_create(request):
    """API endpoint for creating a course."""
    if request.method != "POST":
        return JsonResponse({"error": "Only POST method is allowed"}, status=405)

    data = json.loads(request.body)
    course = Course.objects.create(
        teacher=request.user,
        title=data["title"],
        description=data["description"],
        learning_objectives=data["learning_objectives"],
        prerequisites=data.get("prerequisites", ""),
        price=data["price"],
        max_students=data["max_students"],
        subject=data["subject"],
        level=data["level"],
    )
    return JsonResponse(
        {
            "id": course.id,
            "title": course.title,
            "slug": course.slug,
        },
        status=201,
    )


@login_required
def api_course_detail(request, slug):
    """API endpoint for course details."""
    course = get_object_or_404(Course, slug=slug)
    data = {
        "id": course.id,
        "title": course.title,
        "description": course.description,
        "teacher": course.teacher.username,
        "price": str(course.price),
        "subject": course.subject,
        "level": course.level,
        "prerequisites": course.prerequisites,
        "learning_objectives": course.learning_objectives,
        "max_students": course.max_students,
        "available_spots": course.available_spots,
        "average_rating": course.average_rating,
    }
    return JsonResponse(data)


@login_required
def api_enroll(request, course_slug):
    """API endpoint for course enrollment."""
    if request.method != "POST":
        return JsonResponse({"error": "Only POST method is allowed"}, status=405)

    course = get_object_or_404(Course, slug=course_slug)
    if request.user.enrollments.filter(course=course).exists():
        return JsonResponse({"error": "Already enrolled"}, status=400)

    enrollment = Enrollment.objects.create(
        student=request.user,
        course=course,
        status="pending",
    )
    return JsonResponse(
        {
            "id": enrollment.id,
            "status": enrollment.status,
        },
        status=201,
    )


@login_required
def api_enrollments(request):
    """API endpoint for listing user enrollments."""
    enrollments = request.user.enrollments.all()
    data = [
        {
            "id": enrollment.id,
            "course": {
                "id": enrollment.course.id,
                "title": enrollment.course.title,
                "slug": enrollment.course.slug,
            },
            "status": enrollment.status,
            "enrollment_date": enrollment.enrollment_date.isoformat(),
        }
        for enrollment in enrollments
    ]
    return JsonResponse(data, safe=False)


@login_required
def api_session_list(request, course_slug):
    """API endpoint for listing course sessions."""
    course = get_object_or_404(Course, slug=course_slug)
    sessions = course.sessions.all()
    data = [
        {
            "id": session.id,
            "title": session.title,
            "description": session.description,
            "start_time": session.start_time.isoformat(),
            "end_time": session.end_time.isoformat(),
            "is_virtual": session.is_virtual,
        }
        for session in sessions
    ]
    return JsonResponse(data, safe=False)


@login_required
def api_session_detail(request, pk):
    """API endpoint for session details."""
    session = get_object_or_404(Session, pk=pk)
    data = {
        "id": session.id,
        "title": session.title,
        "description": session.description,
        "start_time": session.start_time.isoformat(),
        "end_time": session.end_time.isoformat(),
        "is_virtual": session.is_virtual,
        "meeting_link": session.meeting_link if session.is_virtual else None,
        "location": session.location if not session.is_virtual else None,
    }
    return JsonResponse(data)


@login_required
def api_forum_topic_create(request):
    """API endpoint for creating forum topics."""
    if request.method != "POST":
        return JsonResponse({"error": "Only POST method is allowed"}, status=405)

    data = json.loads(request.body)
    category = get_object_or_404(ForumCategory, id=data["category"])
    topic = ForumTopic.objects.create(
        title=data["title"],
        content=data["content"],
        category=category,
        author=request.user,
    )
    return JsonResponse(
        {
            "id": topic.id,
            "title": topic.title,
        },
        status=201,
    )


@login_required
def api_forum_reply_create(request):
    """API endpoint for creating forum replies."""
    if request.method != "POST":
        return JsonResponse({"error": "Only POST method is allowed"}, status=405)

    data = json.loads(request.body)
    topic = get_object_or_404(ForumTopic, id=data["topic"])
    reply = ForumReply.objects.create(
        topic=topic,
        content=data["content"],
        author=request.user,
    )
    return JsonResponse(
        {
            "id": reply.id,
            "content": reply.content,
        },
        status=201,
    )


@login_required
def session_detail(request, session_id):
    try:
        session = get_object_or_404(Session, id=session_id)

        # Check access rights
        if not (
            request.user == session.course.teacher
            or request.user.enrollments.filter(course=session.course, status="approved").exists()
        ):
            return HttpResponseForbidden("You don't have access to this session")

        context = {
            "session": session,
            "is_teacher": request.user == session.course.teacher,
            "now": timezone.now(),
        }

        return render(request, "web/study/session_detail.html", context)

    except Session.DoesNotExist:
        messages.error(request, "Session not found")
        return redirect("course_search")
    except Exception as e:
        if settings.DEBUG:
            raise e
        messages.error(request, "An error occurred while loading the session")
        return redirect("index")


def blog_list(request):
    blog_posts = BlogPost.objects.filter(status="published").order_by("-published_at")
    tags = BlogPost.objects.values_list("tags", flat=True).distinct()
    # Split comma-separated tags and get unique values
    unique_tags = sorted(set(tag.strip() for tags_str in tags if tags_str for tag in tags_str.split(",")))

    return render(request, "blog/list.html", {"blog_posts": blog_posts, "tags": unique_tags})


def blog_tag(request, tag):
    """View for filtering blog posts by tag."""
    blog_posts = BlogPost.objects.filter(status="published", tags__icontains=tag).order_by("-published_at")
    tags = BlogPost.objects.values_list("tags", flat=True).distinct()
    # Split comma-separated tags and get unique values
    unique_tags = sorted(set(tag.strip() for tags_str in tags if tags_str for tag in tags_str.split(",")))

    return render(request, "blog/list.html", {"blog_posts": blog_posts, "tags": unique_tags, "current_tag": tag})


@login_required
def create_blog_post(request):
    if request.method == "POST":
        form = BlogPostForm(request.POST, request.FILES)
        if form.is_valid():
            post = form.save(commit=False)
            post.author = request.user
            post.save()
            messages.success(request, "Blog post created successfully!")
            return redirect("blog_detail", slug=post.slug)
    else:
        form = BlogPostForm()

    return render(request, "blog/create.html", {"form": form})


def blog_detail(request, slug):
    """Display a blog post and its comments."""
    post = get_object_or_404(BlogPost, slug=slug, status="published")
    comments = post.comments.filter(is_approved=True).order_by("created_at")

    if request.method == "POST":
        if not request.user.is_authenticated:
            messages.error(request, "Please log in to comment.")
            return redirect("account_login")

        comment_content = request.POST.get("content")
        if comment_content:
            comment = BlogComment.objects.create(
                post=post, author=request.user, content=comment_content, is_approved=True  # Auto-approve for now
            )
            messages.success(request, f"Comment #{comment.id} added successfully!")
            return redirect("blog_detail", slug=slug)

    # Get view count from WebRequest
    view_count = WebRequest.objects.filter(path=request.path).aggregate(total_views=Sum("count"))["total_views"] or 0

    context = {
        "post": post,
        "comments": comments,
        "view_count": view_count,
    }
    return render(request, "blog/detail.html", context)


@login_required
def student_dashboard(request):
    """
    Dashboard view for students showing enrollments, progress, upcoming sessions, learning streak,
    and an Achievements section.
    """
    if request.user.profile.is_teacher:
        messages.error(request, "This dashboard is for students only.")
        return redirect("profile")

    # Update the learning streak.
    streak, created = LearningStreak.objects.get_or_create(user=request.user)
    streak.update_streak()

    enrollments = Enrollment.objects.filter(student=request.user).select_related("course")
    upcoming_sessions = Session.objects.filter(
        course__enrollments__student=request.user, start_time__gt=timezone.now()
    ).order_by("start_time")[:5]

    progress_data = []
    total_progress = 0
    for enrollment in enrollments:
        progress, _ = CourseProgress.objects.get_or_create(enrollment=enrollment)
        progress_data.append(
            {
                "enrollment": enrollment,
                "progress": progress,
            }
        )
        total_progress += progress.completion_percentage

    avg_progress = round(total_progress / len(progress_data)) if progress_data else 0

    # Query achievements for the user.
    achievements = Achievement.objects.filter(student=request.user).order_by("-awarded_at")

    context = {
        "enrollments": enrollments,
        "upcoming_sessions": upcoming_sessions,
        "progress_data": progress_data,
        "avg_progress": avg_progress,
        "streak": streak,
        "achievements": achievements,
    }
    return render(request, "dashboard/student.html", context)


@login_required
@teacher_required
def teacher_dashboard(request):
    """Dashboard view for teachers showing their courses, student progress, and upcoming sessions."""
    courses = Course.objects.filter(teacher=request.user)
    upcoming_sessions = Session.objects.filter(course__teacher=request.user, start_time__gt=timezone.now()).order_by(
        "start_time"
    )[:5]

    # Get enrollment and progress stats for each course
    course_stats = []
    total_students = 0
    total_completed = 0
    total_earnings = Decimal("0.00")
    for course in courses:
        enrollments = course.enrollments.filter(status="approved")
        course_total_students = enrollments.count()
        course_completed = enrollments.filter(status="completed").count()
        total_students += course_total_students
        total_completed += course_completed
        # Calculate earnings (90% of course price for each enrollment, 10% platform fee)
        course_earnings = Decimal(str(course_total_students)) * course.price * Decimal("0.9")
        total_earnings += course_earnings
        course_stats.append(
            {
                "course": course,
                "total_students": course_total_students,
                "completed": course_completed,
                "completion_rate": (course_completed / course_total_students * 100) if course_total_students > 0 else 0,
                "earnings": course_earnings,
            }
        )

    # Get the teacher's storefront if it exists
    storefront = Storefront.objects.filter(teacher=request.user).first()

    context = {
        "courses": courses,
        "upcoming_sessions": upcoming_sessions,
        "course_stats": course_stats,
        "completion_rate": (total_completed / total_students * 100) if total_students > 0 else 0,
        "total_earnings": round(total_earnings, 2),
        "storefront": storefront,
    }
    return render(request, "dashboard/teacher.html", context)


def custom_404(request, exception):
    """Custom 404 error handler"""
    return render(request, "404.html", status=404)


def custom_500(request):
    """Custom 500 error handler"""
    return render(request, "500.html", status=500)


def custom_429(request, exception=None):
    """Custom 429 error page."""
    return render(request, "429.html", status=429)


def cart_view(request):
    """View the shopping cart."""
    cart = get_or_create_cart(request)
    return render(request, "cart/cart.html", {"cart": cart, "stripe_public_key": settings.STRIPE_PUBLISHABLE_KEY})


def add_course_to_cart(request, course_id):
    """Add a course to the cart."""
    course = get_object_or_404(Course, id=course_id)
    cart = get_or_create_cart(request)

    # Try to get or create the cart item
    cart_item, created = CartItem.objects.get_or_create(cart=cart, course=course, defaults={"session": None})

    if created:
        messages.success(request, f"{course.title} added to cart.")
    else:
        messages.info(request, f"{course.title} is already in your cart.")

    return redirect("cart_view")


def add_session_to_cart(request, session_id):
    """Add an individual session to the cart."""
    session = get_object_or_404(Session, id=session_id)
    cart = get_or_create_cart(request)

    # Try to get or create the cart item
    cart_item, created = CartItem.objects.get_or_create(cart=cart, session=session, defaults={"course": None})

    if created:
        messages.success(request, f"{session.title} added to cart.")
    else:
        messages.info(request, f"{session.title} is already in your cart.")

    return redirect("cart_view")


def remove_from_cart(request, item_id):
    """Remove an item from the shopping cart."""
    cart = get_or_create_cart(request)
    item = get_object_or_404(CartItem, id=item_id, cart=cart)
    item.delete()
    messages.success(request, "Item removed from cart.")
    return redirect("cart_view")


def create_cart_payment_intent(request):
    """Create a payment intent for the entire cart."""
    cart = get_or_create_cart(request)

    if not cart.items.exists():
        return JsonResponse({"error": "Cart is empty"}, status=400)

    try:
        # Create a PaymentIntent with the cart total
        intent = stripe.PaymentIntent.create(
            amount=int(cart.total * 100),  # Convert to cents
            currency="usd",
            metadata={
                "cart_id": cart.id,
                "user_id": request.user.id if request.user.is_authenticated else None,
                "session_key": request.session.session_key if not request.user.is_authenticated else None,
            },
        )
        return JsonResponse({"clientSecret": intent.client_secret})
    except Exception as e:
        return JsonResponse({"error": str(e)}, status=403)


def validate_discount(discount_id, course):
    """Helper function to validate discount during checkout"""
    try:
        discount = Discount.objects.get(id=discount_id, course=course)
        if not discount.is_valid():
            return None
        return discount
    except Discount.DoesNotExist:
        return None


def checkout_success(request):
    """Handle successful checkout and payment confirmation."""
    payment_intent_id = request.GET.get("payment_intent")

    if not payment_intent_id:
        messages.error(request, "No payment information found.")
        return redirect("cart_view")

    try:
        # Verify the payment intent
        payment_intent = stripe.PaymentIntent.retrieve(payment_intent_id)

        if payment_intent.status != "succeeded":
            messages.error(request, "Payment was not successful.")
            return redirect("cart_view")

        cart = get_or_create_cart(request)

        if not cart.items.exists():
            messages.error(request, "Cart is empty.")
            return redirect("cart_view")

        # Handle guest checkout
        if not request.user.is_authenticated:
            email = payment_intent.receipt_email
            user, created = User.objects.get_or_create(
                email=email,
                defaults={
                    "username": email.split("@")[0],
                    "is_active": True,
                },
            )
            if created:
                send_welcome_email(user)
        else:
            user = request.user

        # Initialize variables
        enrollments = []
        session_enrollments = []
        goods_items = []
        total_amount = Decimal("0")
        has_goods = False
        shipping_address = None

        # Check for discount and validate it
        discount_id = request.session.get('discount_id')
        if discount_id:
            for item in cart.items.all():
                if item.course:
                    discount = validate_discount(discount_id, item.course)
                    if not discount:
                        messages.warning(request, "The discount code is no longer valid.")
                        del request.session['discount_id']
                        del request.session['discount_amount']
                        break

        # Process cart items
        for item in cart.items.all():
            if item.course:
                # Create enrollment for full course
                enrollment = Enrollment.objects.create(
                    student=user, course=item.course, status="approved", payment_intent_id=payment_intent_id
                )
                # Create progress tracker
                CourseProgress.objects.create(enrollment=enrollment)
                enrollments.append(enrollment)
                total_amount += item.course.price

                # Send confirmation emails
                send_enrollment_confirmation(enrollment)
                notify_teacher_new_enrollment(enrollment)

            elif item.session:
                # Create enrollment for individual session
                session_enrollment = SessionEnrollment.objects.create(
                    student=user, session=item.session, status="approved", payment_intent_id=payment_intent_id
                )
                session_enrollments.append(session_enrollment)
                total_amount += item.session.price

            elif item.goods:
                # Track goods items for the receipt
                goods_items.append(item)
                total_amount += item.final_price
                has_goods = True

                # Create order item for goods
                OrderItem.objects.create(
                    order=order,
                    goods=item.goods,
                    quantity=1,
                    price_at_purchase=item.goods.price,
                    discounted_price_at_purchase=item.goods.discount_price,
                )
                # Capture storefront from the first goods item
                if not storefront:
                    storefront = item.goods.storefront

        # Update order details
        order.total_price = total_amount
        if storefront:
            order.storefront = goods_items[0].goods.storefront
        order.save()

        # Clear the cart and discount session data
        cart.items.all().delete()
        if 'discount_id' in request.session:
            del request.session['discount_id']
        if 'discount_amount' in request.session:
            del request.session['discount_amount']

        if storefront:
            order.storefront = storefront
            order.save(update_fields=["storefront"])

        # Render the receipt page
        return render(
            request,
            "cart/receipt.html",
            {
                "payment_intent_id": payment_intent_id,
                "order_date": timezone.now(),
                "user": user,
                "enrollments": enrollments,
                "session_enrollments": session_enrollments,
                "goods_items": goods_items,
                "total": total_amount,
                "order": order,
                "shipping_address": shipping_address,
            },
        )

    except stripe.error.StripeError as e:
        # send slack message
        send_slack_message(f"Payment verification failed: {str(e)}")
        messages.error(request, f"Payment verification failed: {str(e)}")
        return redirect("cart_view")
    except Exception as e:
        # send slack message
        send_slack_message(f"Failed to process checkout: {str(e)}")
        messages.error(request, f"Failed to process checkout: {str(e)}")
        return redirect("cart_view")


def send_welcome_email(user):
    """Send welcome email to newly created users after guest checkout."""
    if not user.email:
        raise ValueError("User must have an email address to send welcome email")

    reset_url = reverse("account_reset_password")
    context = {
        "user": user,
        "reset_url": reset_url,
    }

    html_message = render_to_string("emails/welcome_guest.html", context)
    text_message = render_to_string("emails/welcome_guest.txt", context)

    send_mail(
        subject="Welcome to Your New Learning Account",
        message=text_message,
        html_message=html_message,
        from_email=settings.DEFAULT_FROM_EMAIL,
        recipient_list=[user.email],
    )


@login_required
def edit_session(request, session_id):
    """Edit an existing session."""
    # Get the session and verify that the current user is the course teacher
    session = get_object_or_404(Session, id=session_id)
    course = session.course

    # Check if user is the course teacher
    if request.user != course.teacher:
        messages.error(request, "Only the course teacher can edit sessions!")
        return redirect("course_detail", slug=course.slug)

    if request.method == "POST":
        form = SessionForm(request.POST, instance=session)
        if form.is_valid():
            form.save()
            messages.success(request, "Session updated successfully!")
            return redirect("course_detail", slug=session.course.slug)
    else:
        form = SessionForm(instance=session)

    return render(
        request, "courses/session_form.html", {"form": form, "session": session, "course": course, "is_edit": True}
    )


@login_required
def invite_student(request, course_id):
    course = get_object_or_404(Course, id=course_id)

    # Check if user is the teacher of this course
    if course.teacher != request.user:
        messages.error(request, "You are not authorized to invite students to this course.")
        return redirect("course_detail", slug=course.slug)

    if request.method == "POST":
        form = InviteStudentForm(request.POST)
        if form.is_valid():
            email = form.cleaned_data["email"]
            message = form.cleaned_data.get("message", "")

            # Generate course URL
            course_url = request.build_absolute_uri(reverse("course_detail", args=[course.slug]))

            # Send invitation email
            context = {
                "course": course,
                "teacher": request.user,
                "message": message,
                "course_url": course_url,
            }
            html_message = render_to_string("emails/course_invitation.html", context)
            text_message = f"""
You have been invited to join {course.title}!

Message from {request.user.get_full_name() or request.user.username}:
{message}

Course Price: ${course.price}

Click here to view the course: {course_url}
"""

            try:
                send_mail(
                    f"Invitation to join {course.title}",
                    text_message,
                    settings.DEFAULT_FROM_EMAIL,
                    [email],
                    html_message=html_message,
                )
                messages.success(request, f"Invitation sent to {email}")
                return redirect("course_detail", slug=course.slug)
            except Exception:
                messages.error(request, "Failed to send invitation email. Please try again.")
    else:
        form = InviteStudentForm()

    context = {
        "course": course,
        "form": form,
    }
    return render(request, "courses/invite.html", context)


def terms(request):
    """Display the terms of service page."""
    return render(request, "terms.html")


@login_required
@teacher_required
def stripe_connect_onboarding(request):
    """Start the Stripe Connect onboarding process for teachers."""
    if not request.user.profile.is_teacher:
        messages.error(request, "Only teachers can set up payment accounts.")
        return redirect("profile")

    try:
        if not request.user.profile.stripe_account_id:
            # Create a new Stripe Connect account
            account = stripe.Account.create(
                type="express",
                country="US",
                email=request.user.email,
                capabilities={
                    "card_payments": {"requested": True},
                    "transfers": {"requested": True},
                },
            )

            # Save the account ID to the user's profile
            request.user.profile.stripe_account_id = account.id
            request.user.profile.save()

        # Create an account link for onboarding
        account_link = stripe.AccountLink.create(
            account=request.user.profile.stripe_account_id,
            refresh_url=request.build_absolute_uri(reverse("stripe_connect_onboarding")),
            return_url=request.build_absolute_uri(reverse("profile")),
            type="account_onboarding",
        )

        return redirect(account_link.url)

    except stripe.error.StripeError as e:
        messages.error(request, f"Failed to set up Stripe account: {str(e)}")
        return redirect("profile")


@csrf_exempt
def stripe_connect_webhook(request):
    """Handle Stripe Connect account updates."""
    payload = request.body
    sig_header = request.META.get("HTTP_STRIPE_SIGNATURE")

    try:
        event = stripe.Webhook.construct_event(payload, sig_header, settings.STRIPE_CONNECT_WEBHOOK_SECRET)
    except ValueError:
        return HttpResponse(status=400)
    except stripe.error.SignatureVerificationError:
        return HttpResponse(status=400)

    if event.type == "account.updated":
        account = event.data.object
        try:
            profile = Profile.objects.get(stripe_account_id=account.id)
            if account.charges_enabled and account.payouts_enabled:
                profile.stripe_account_status = "verified"
            else:
                profile.stripe_account_status = "pending"
            profile.save()
        except Profile.DoesNotExist:
            return HttpResponse(status=404)

    return HttpResponse(status=200)


@login_required
def create_forum_category(request):
    """Create a new forum category."""
    if request.method == "POST":
        form = ForumCategoryForm(request.POST)
        if form.is_valid():
            category = form.save()
            messages.success(request, f"Forum category '{category.name}' created successfully!")
            return redirect("forum_category", slug=category.slug)
    else:
        form = ForumCategoryForm()

    return render(request, "web/forum/create_category.html", {"form": form})


@login_required
def edit_topic(request, topic_id):
    """Edit an existing forum topic."""
    topic = get_object_or_404(ForumTopic, id=topic_id)

    # Check if user is the author of the topic
    if request.user != topic.author:
        messages.error(request, "You don't have permission to edit this topic.")
        return redirect("forum_topic", category_slug=topic.category.slug, topic_id=topic.id)

    if request.method == "POST":
        form = ForumTopicForm(request.POST)
        if form.is_valid():
            topic.title = form.cleaned_data["title"]
            topic.content = form.cleaned_data["content"]
            topic.save()
            messages.success(request, "Topic updated successfully!")
            return redirect("forum_topic", category_slug=topic.category.slug, topic_id=topic.id)
    else:
        form = ForumTopicForm(initial={"title": topic.title, "content": topic.content})

    return render(
        request,
        "web/forum/create_topic.html",
        {"form": form, "category": topic.category, "is_edit": True, "topic": topic},
    )


def get_course_calendar(request, slug):
    """AJAX endpoint to get calendar data for a course."""
    course = get_object_or_404(Course, slug=slug)
    today = timezone.now().date()
    calendar_weeks = []

    # Get current month and year from query parameters
    year = int(request.GET.get("year", today.year))
    month = int(request.GET.get("month", today.month))
    current_month = timezone.datetime(year, month, 1).date()

    # Get previous and next month for navigation
    if month == 1:
        prev_month = {"year": year - 1, "month": 12}
    else:
        prev_month = {"year": year, "month": month - 1}

    if month == 12:
        next_month = {"year": year + 1, "month": 1}
    else:
        next_month = {"year": year, "month": month + 1}

    # Get sessions for the current month
    month_sessions = course.sessions.filter(start_time__year=year, start_time__month=month).order_by("start_time")

    # Generate calendar data
    cal = calendar.monthcalendar(year, month)

    for week in cal:
        calendar_week = []
        for day in week:
            if day == 0:
                calendar_week.append({"date": None, "has_session": False, "is_today": False})
            else:
                date = timezone.datetime(year, month, day).date()
                sessions_on_day = [s for s in month_sessions if s.start_time.date() == date]
                calendar_week.append(
                    {
                        "date": date.isoformat() if date else None,
                        "has_session": bool(sessions_on_day),
                        "is_today": date == today,
                    }
                )
        calendar_weeks.append(calendar_week)

    data = {
        "calendar_weeks": calendar_weeks,
        "current_month": current_month.strftime("%B %Y"),
        "prev_month": prev_month,
        "next_month": next_month,
    }

    return JsonResponse(data)


@login_required
def create_calendar(request):
    if request.method == "POST":
        title = request.POST.get("title")
        description = request.POST.get("description")
        try:
            month = int(request.POST.get("month"))
            year = int(request.POST.get("year"))

            # Validate month is between 0-11
            if not 0 <= month <= 11:
                return JsonResponse({"success": False, "error": "Month must be between 0 and 11"}, status=400)

            calendar = EventCalendar.objects.create(
                title=title, description=description, creator=request.user, month=month, year=year
            )

            return JsonResponse({"success": True, "calendar_id": calendar.id, "share_token": calendar.share_token})
        except (ValueError, TypeError):
            return JsonResponse({"success": False, "error": "Invalid month or year"}, status=400)

    return render(request, "calendar/create.html")


def view_calendar(request, share_token):
    calendar = get_object_or_404(EventCalendar, share_token=share_token)
    return render(request, "calendar/view.html", {"calendar": calendar})


@require_POST
def add_time_slot(request, share_token):
    try:
        with transaction.atomic():
            calendar = get_object_or_404(EventCalendar, share_token=share_token)
            name = request.POST.get("name")
            day = int(request.POST.get("day"))
            start_time = request.POST.get("start_time")
            end_time = request.POST.get("end_time")

            # Create the time slot
            TimeSlot.objects.create(calendar=calendar, name=name, day=day, start_time=start_time, end_time=end_time)

            return JsonResponse({"success": True})
    except IntegrityError:
        return JsonResponse({"success": False, "error": "You already have a time slot for this day"}, status=400)
    except Exception as e:
        return JsonResponse({"success": False, "error": str(e)}, status=400)


@require_POST
def remove_time_slot(request, share_token):
    calendar = get_object_or_404(EventCalendar, share_token=share_token)
    name = request.POST.get("name")
    day = int(request.POST.get("day"))

    TimeSlot.objects.filter(calendar=calendar, name=name, day=day).delete()

    return JsonResponse({"success": True})


@require_GET
def get_calendar_data(request, share_token):
    calendar = get_object_or_404(EventCalendar, share_token=share_token)
    slots = TimeSlot.objects.filter(calendar=calendar)

    data = {
        "title": calendar.title,
        "description": calendar.description,
        "month": calendar.month,
        "year": calendar.year,
        "slots": [
            {
                "name": slot.name,
                "day": slot.day,
                "start_time": slot.start_time.strftime("%H:%M"),
                "end_time": slot.end_time.strftime("%H:%M"),
            }
            for slot in slots
        ],
    }

    return JsonResponse(data)


def system_status(request):
    """Check system status including SendGrid API connectivity and disk space usage."""
    status = {
        "sendgrid": {"status": "unknown", "message": "", "api_key_configured": False},
        "disk_space": {"status": "unknown", "message": "", "usage": {}},
        "timestamp": timezone.now(),
    }

    # Check SendGrid
    sendgrid_api_key = os.getenv("SENDGRID_PASSWORD")
    if sendgrid_api_key:
        status["sendgrid"]["api_key_configured"] = True
        try:
            print("Checking SendGrid API...")
            response = requests.get(
                "https://api.sendgrid.com/v3/user/account",
                headers={"Authorization": f"Bearer {sendgrid_api_key}"},
                timeout=5,
            )
            if response.status_code == 200:
                status["sendgrid"]["status"] = "ok"
                status["sendgrid"]["message"] = "Successfully connected to SendGrid API"
            else:
                status["sendgrid"]["status"] = "error"
                status["sendgrid"]["message"] = f"Unexpected response: {response.status_code}"
        except requests.exceptions.RequestException as e:
            status["sendgrid"]["status"] = "error"
            status["sendgrid"]["message"] = f"API Error: {str(e)}"
    else:
        status["sendgrid"]["status"] = "error"
        status["sendgrid"]["message"] = "SendGrid API key not configured"

    # Check disk space
    try:
        total, used, free = shutil.disk_usage("/")
        total_gb = total / (2**30)  # Convert to GB
        used_gb = used / (2**30)
        free_gb = free / (2**30)
        usage_percent = (used / total) * 100

        status["disk_space"]["usage"] = {
            "total_gb": round(total_gb, 2),
            "used_gb": round(used_gb, 2),
            "free_gb": round(free_gb, 2),
            "percent": round(usage_percent, 1),
        }

        # Set status based on usage percentage
        if usage_percent >= 90:
            status["disk_space"]["status"] = "error"
            status["disk_space"]["message"] = "Critical: Disk usage above 90%"
        elif usage_percent >= 80:
            status["disk_space"]["status"] = "warning"
            status["disk_space"]["message"] = "Warning: Disk usage above 80%"
        else:
            status["disk_space"]["status"] = "ok"
            status["disk_space"]["message"] = "Disk space usage is normal"
    except Exception as e:
        status["disk_space"]["status"] = "error"
        status["disk_space"]["message"] = f"Error checking disk space: {str(e)}"

    return render(request, "status.html", {"status": status})


@login_required
@teacher_required
def message_enrolled_students(request, slug):
    """Send an email to all enrolled students in a course."""
    course = get_object_or_404(Course, slug=slug, teacher=request.user)

    if request.method == "POST":
        title = request.POST.get("title")
        message = request.POST.get("message")

        if title and message:
            # Get all enrolled students
            enrolled_students = User.objects.filter(
                enrollments__course=course, enrollments__status="approved"
            ).distinct()

            # Send email to each student
            for student in enrolled_students:
                send_mail(
                    subject=f"[{course.title}] {title}",
                    message=message,
                    from_email=settings.DEFAULT_FROM_EMAIL,
                    recipient_list=[student.email],
                    fail_silently=True,
                )

            messages.success(request, "Email sent successfully to all enrolled students!")
            return redirect("course_detail", slug=slug)
        else:
            messages.error(request, "Both title and message are required!")

    return render(request, "courses/message_students.html", {"course": course})


def message_teacher(request, teacher_id):
    """Send a message to a teacher."""
    teacher = get_object_or_404(get_user_model(), id=teacher_id)
    if not teacher.profile.is_teacher:
        messages.error(request, "This user is not a teacher.")
        return redirect("index")

    if request.method == "POST":
        form = MessageTeacherForm(request.POST, user=request.user)
        if form.is_valid():
            # Prepare email content
            if request.user.is_authenticated:
                sender_name = request.user.get_full_name() or request.user.username
                sender_email = request.user.email
            else:
                sender_name = form.cleaned_data["name"]
                sender_email = form.cleaned_data["email"]

            # Send email to teacher
            context = {
                "sender_name": sender_name,
                "sender_email": sender_email,
                "message": form.cleaned_data["message"],
            }
            html_message = render_to_string("web/emails/teacher_message.html", context)

            try:
                send_mail(
                    subject=f"New message from {sender_name}",
                    message=form.cleaned_data["message"],
                    from_email=settings.DEFAULT_FROM_EMAIL,
                    recipient_list=[teacher.email],
                    html_message=html_message,
                )
                messages.success(request, "Your message has been sent successfully!")

                # Get the next URL from query params, default to course search if not provided
                next_url = request.GET.get("next")
                if next_url:
                    try:
                        return redirect("course_detail", slug=next_url)
                    except NoReverseMatch:
                        pass
                return redirect("course_search")
            except Exception as e:
                messages.error(request, f"Failed to send message: {str(e)}")
                return redirect("message_teacher", teacher_id=teacher_id)
    else:
        form = MessageTeacherForm(user=request.user)

    return render(
        request,
        "web/message_teacher.html",
        {
            "form": form,
            "teacher": teacher,
        },
    )


@login_required
def confirm_rolled_sessions(request, course_slug):
    """View for teachers to confirm rolled over session dates."""
    course = get_object_or_404(Course, slug=course_slug, teacher=request.user)

    # Get all rolled over but unconfirmed sessions
    rolled_sessions = course.sessions.filter(is_rolled_over=True, teacher_confirmed=False).order_by("start_time")

    if request.method == "POST":
        session_ids = request.POST.getlist("confirm_sessions")
        if session_ids:
            # Confirm selected sessions
            course.sessions.filter(id__in=session_ids).update(teacher_confirmed=True)
            messages.success(request, "Selected sessions have been confirmed.")

            # Reset rollover status for unselected sessions
            unselected_sessions = rolled_sessions.exclude(id__in=session_ids)
            for session in unselected_sessions:
                session.start_time = session.original_start_time
                session.end_time = session.original_end_time
                session.is_rolled_over = False
                session.save()

            messages.info(request, "Unselected sessions have been reset to their original dates.")

        return redirect("course_detail", slug=course_slug)

    return render(
        request,
        "courses/confirm_rolled_sessions.html",
        {
            "course": course,
            "rolled_sessions": rolled_sessions,
        },
    )


def feedback(request):
    if request.method == "POST":
        form = FeedbackForm(request.POST)
        if form.is_valid():
            # Send feedback notification to admin
            name = form.cleaned_data.get("name", "Anonymous")
            email = form.cleaned_data.get("email", "Not provided")
            description = form.cleaned_data["description"]

            # Send to Slack if webhook URL is configured
            if settings.SLACK_WEBHOOK_URL:
                message = f"*New Feedback*\nFrom: {name}\nEmail: {email}\n\n{description}"
                send_slack_message(message)

            messages.success(request, "Thank you for your feedback! We appreciate your input.")
            return redirect("feedback")
    else:
        form = FeedbackForm()

    return render(request, "feedback.html", {"form": form})


def content_dashboard(request):
    # Get current time and thresholds
    now = timezone.now()
    month_ago = now - timedelta(days=30)

    def get_status(date, threshold_days=None):
        if not date:
            return "neutral"
        if not threshold_days:
            return "success"
        threshold = now - timedelta(days=threshold_days)
        if date >= threshold:
            return "success"
        elif date >= (threshold - timedelta(days=threshold_days)):
            return "warning"
        return "danger"

    # Web traffic stats
    web_stats = {
        "total_views": WebRequest.objects.aggregate(total=Sum("count"))["total"] or 0,
        "unique_visitors": WebRequest.objects.values("ip_address").distinct().count(),
        "date": WebRequest.objects.order_by("-created").first().created if WebRequest.objects.exists() else None,
    }
    web_stats["status"] = get_status(web_stats["date"])

    # Generate traffic data for chart (last 30 days)
    traffic_data = []
    for i in range(30):
        date = now - timedelta(days=i)
        day_views = WebRequest.objects.filter(created__date=date.date()).aggregate(total=Sum("count"))["total"] or 0
        traffic_data.append({"date": date.strftime("%Y-%m-%d"), "views": day_views})
    traffic_data.reverse()  # Most recent last for chart

    # Blog stats
    blog_stats = {
        "posts": BlogPost.objects.filter(status="published").count(),
        "views": (WebRequest.objects.filter(path__startswith="/blog/").aggregate(total=Sum("count"))["total"] or 0),
        "date": (
            BlogPost.objects.filter(status="published").order_by("-published_at").first().published_at
            if BlogPost.objects.exists()
            else None
        ),
    }
    blog_stats["status"] = get_status(blog_stats["date"], 7)

    # Forum stats
    forum_stats = {
        "topics": ForumTopic.objects.count(),
        "replies": ForumReply.objects.count(),
        "date": ForumTopic.objects.order_by("-created_at").first().created_at if ForumTopic.objects.exists() else None,
    }
    forum_stats["status"] = get_status(forum_stats["date"], 1)  # 1 day threshold

    # Course stats
    course_stats = {
        "active": Course.objects.filter(status="published").count(),
        "students": Enrollment.objects.filter(status="approved").count(),
        "date": Course.objects.order_by("-created_at").first().created_at if Course.objects.exists() else None,
    }
    course_stats["status"] = get_status(course_stats["date"], 30)  # 1 month threshold

    # User stats
    user_stats = {
        "total": User.objects.count(),
        "active": User.objects.filter(last_login__gte=month_ago).count(),
        "date": User.objects.order_by("-date_joined").first().date_joined if User.objects.exists() else None,
    }

    def get_status(date, threshold_days):
        if not date:
            return "danger"
        days_since = (now - date).days
        if days_since > threshold_days * 2:
            return "danger"
        elif days_since > threshold_days:
            return "warning"
        return "success"

    # Calculate overall health score
    connected_platforms = 0
    healthy_platforms = 0
    platforms_data = [
        (blog_stats["date"], 7),  # Blog: 1 week threshold
        (forum_stats["date"], 7),  # Forum: 1 week threshold
        (course_stats["date"], 7),  # Courses: 1 week threshold
        (user_stats["date"], 7),  # Users: 1 week threshold
    ]

    for date, threshold in platforms_data:
        if date:
            connected_platforms += 1
            if get_status(date, threshold) != "danger":
                healthy_platforms += 1

    overall_score = int((healthy_platforms / max(connected_platforms, 1)) * 100)

    # Get social media stats
    social_stats = get_social_stats()
    content_data = {
        "blog": {
            "stats": blog_stats,
            "status": get_status(blog_stats["date"], 7),
            "date": blog_stats["date"],
        },
        "forum": {
            "stats": forum_stats,
            "status": get_status(forum_stats["date"], 7),
            "date": forum_stats["date"],
        },
        "courses": {
            "stats": course_stats,
            "status": get_status(course_stats["date"], 7),
            "date": course_stats["date"],
        },
        "users": {
            "stats": user_stats,
            "status": get_status(user_stats["date"], 7),
            "date": user_stats["date"],
        },
    }

    # Add social media stats
    content_data.update(social_stats)

    return render(
        request,
        "web/dashboard/content_status.html",
        {
            "content_data": content_data,
            "overall_score": overall_score,
            "web_stats": web_stats,
            "traffic_data": json.dumps(traffic_data),
            "blog_stats": blog_stats,
            "forum_stats": forum_stats,
            "course_stats": course_stats,
            "user_stats": user_stats,
        },
    )


def current_weekly_challenge(request):
    current_challenge = Challenge.objects.filter(start_date__lte=timezone.now(), end_date__gte=timezone.now()).first()
    # Check if the user has submitted the current challenge
    user_submission = None
    if request.user.is_authenticated and current_challenge:
        user_submission = ChallengeSubmission.objects.filter(user=request.user, challenge=current_challenge).first()

    return render(
        request,
        "web/current_weekly_challenge.html",
        {
            "current_challenge": current_challenge,
            "user_submission": user_submission,  # Pass the user's submission to the template
        },
    )


def challenge_detail(request, week_number):
    challenge = get_object_or_404(Challenge, week_number=week_number)
    submissions = ChallengeSubmission.objects.filter(challenge=challenge)
    # Check if the current user has submitted this challenge
    user_submission = None
    if request.user.is_authenticated:
        user_submission = ChallengeSubmission.objects.filter(user=request.user, challenge=challenge).first()

    return render(
        request,
        "web/challenge_detail.html",
        {"challenge": challenge, "submissions": submissions, "user_submission": user_submission},
    )


@login_required
def challenge_submit(request, week_number):
    challenge = get_object_or_404(Challenge, week_number=week_number)
    # Check if the user has already submitted this challenge
    existing_submission = ChallengeSubmission.objects.filter(user=request.user, challenge=challenge).first()

    if existing_submission:
        return redirect("challenge_detail", week_number=week_number)

    if request.method == "POST":
        form = ChallengeSubmissionForm(request.POST)
        if form.is_valid():
            submission = form.save(commit=False)
            submission.user = request.user
            submission.challenge = challenge
            submission.save()
            messages.success(request, "Your submission has been recorded!")
            return redirect("challenge_detail", week_number=week_number)
    else:
        form = ChallengeSubmissionForm()

    return render(request, "web/challenge_submit.html", {"challenge": challenge, "form": form})


@require_GET
def fetch_video_title(request):
    """
    Fetch video title from a URL with proper security measures to prevent SSRF attacks.
    """
    url = request.GET.get("url")
    if not url:
        return JsonResponse({"error": "URL parameter is required"}, status=400)

    # Validate URL
    try:
        parsed_url = urlparse(url)

        # Check for scheme - only allow http and https
        if parsed_url.scheme not in ["http", "https"]:
            return JsonResponse({"error": "Invalid URL scheme. Only HTTP and HTTPS are supported."}, status=400)

        # Check for private/internal IP addresses
        if parsed_url.netloc:
            hostname = parsed_url.netloc.split(":")[0]

            # Block localhost variations and common internal domains
            blocked_hosts = [
                "localhost",
                "127.0.0.1",
                "0.0.0.0",
                "internal",
                "intranet",
                "local",
                "lan",
                "corp",
                "private",
                "::1",
            ]

            if any(blocked in hostname.lower() for blocked in blocked_hosts):
                return JsonResponse({"error": "Access to internal networks is not allowed"}, status=403)

            # Resolve hostname to IP and check if it's private
            try:
                ip_address = socket.gethostbyname(hostname)
                ip_obj = ipaddress.ip_address(ip_address)

                # Check if the IP is private/internal
                if ip_obj.is_private or ip_obj.is_loopback or ip_obj.is_link_local or ip_obj.is_multicast:
                    return JsonResponse({"error": "Access to internal/private networks is not allowed"}, status=403)
            except (socket.gaierror, ValueError):
                # If hostname resolution fails or IP parsing fails, continue
                pass

    except Exception as e:
        return JsonResponse({"error": f"Invalid URL format: {str(e)}"}, status=400)

    # Set a timeout to prevent hanging requests
    timeout = 5  # seconds

    try:
        # Only allow HEAD and GET methods with limited redirects
        response = requests.get(
            url,
            timeout=timeout,
            allow_redirects=True,
            headers={
                "User-Agent": "Educational-Website-Validator/1.0",
            },
        )
        response.raise_for_status()

        # Extract title from response headers or content
        title = response.headers.get("title", "")
        if not title:
            # Try to extract title from HTML content
            content = response.text
            title_match = re.search(r"<title>(.*?)</title>", content)
            title = title_match.group(1) if title_match else "Untitled Video"

            # Sanitize the title
            title = html.escape(title)

        return JsonResponse({"title": title})

    except requests.RequestException:
        return JsonResponse({"error": "Failed to fetch video title:"}, status=500)


def get_referral_stats():
    """Get statistics for top referrers."""
    return (
        Profile.objects.annotate(
            total_signups=Count("referrals"),
            total_enrollments=Count(
                "referrals__user__enrollments", filter=Q(referrals__user__enrollments__status="approved")
            ),
            total_clicks=Count(
                "referrals__user__webrequest", filter=Q(referrals__user__webrequest__path__contains="ref=")
            ),
        )
        .filter(total_signups__gt=0)
        .order_by("-total_signups")[:10]
    )


def referral_leaderboard(request):
    """Display the referral leaderboard."""
    top_referrers = get_referral_stats()
    return render(request, "web/referral_leaderboard.html", {"top_referrers": top_referrers})


# Goods Views
class GoodsListView(LoginRequiredMixin, generic.ListView):
    model = Goods
    template_name = "goods/goods_list.html"
    context_object_name = "products"

    def get_queryset(self):
        return Goods.objects.filter(storefront__teacher=self.request.user)


class GoodsDetailView(LoginRequiredMixin, generic.DetailView):
    model = Goods
    template_name = "goods/goods_detail.html"
    context_object_name = "product"

    def get_object(self):
        return get_object_or_404(Goods, pk=self.kwargs["pk"])


class GoodsCreateView(LoginRequiredMixin, UserPassesTestMixin, generic.CreateView):
    model = Goods
    form_class = GoodsForm
    template_name = "goods/goods_form.html"

    def test_func(self):
        return hasattr(self.request.user, "storefront")

    def form_valid(self, form):
        form.instance.storefront = self.request.user.storefront
        images = self.request.FILES.getlist("images")
        product_type = form.cleaned_data.get("product_type")

        # Validate digital product images
        if product_type == "digital" and not images:
            form.add_error(None, "Digital products require at least one image")
            return self.form_invalid(form)

        # Validate image constraints
        if len(images) > 8:
            form.add_error(None, "Maximum 8 images allowed")
            return self.form_invalid(form)

        for img in images:
            if img.size > 5 * 1024 * 1024:
                form.add_error(None, f"{img.name} exceeds 5MB size limit")
                return self.form_invalid(form)

        # Save main product first
        super().form_valid(form)

        # Save images after product creation
        for image_file in images:
            ProductImage.objects.create(goods=self.object, image=image_file)

        return render(self.request, "goods/goods_create_success.html", {"product": self.object})

    def form_invalid(self, form):
        messages.error(self.request, f"Creation failed: {form.errors.as_text()}")
        return super().form_invalid(form)

    def get_success_url(self):
        return reverse("goods_list")


class GoodsUpdateView(LoginRequiredMixin, UserPassesTestMixin, generic.UpdateView):
    model = Goods
    form_class = GoodsForm
    template_name = "goods/goods_update.html"

    # Filter by user's products only
    def get_queryset(self):
        return Goods.objects.filter(storefront__teacher=self.request.user)

    # Verify ownership
    def test_func(self):
        return self.get_object().storefront.teacher == self.request.user

    def get_success_url(self):
        return reverse("goods_list")


class GoodsDeleteView(LoginRequiredMixin, UserPassesTestMixin, DeleteView):
    model = Goods
    template_name = "goods/goods_confirm_delete.html"
    success_url = reverse_lazy("goods_list")

    def test_func(self):
        return self.request.user == self.get_object().storefront.teacher


@login_required
def add_goods_to_cart(request, pk):
    product = get_object_or_404(Goods, pk=pk)
    # Prevent adding out-of-stock items
    if product.stock is None or product.stock <= 0:
        messages.error(request, f"{product.name} is out of stock and cannot be added to cart.")
        return redirect("goods_detail", pk=pk)  # Redirect back to product page

    cart, created = Cart.objects.get_or_create(user=request.user)
    cart_item, created = CartItem.objects.get_or_create(cart=cart, goods=product)

    if created:
        messages.success(request, f"{product.name} added to cart.")
    else:
        messages.info(request, f"{product.name} is already in your cart.")

    return redirect("cart_view")


class GoodsListingView(ListView):
    model = Goods
    template_name = "goods/goods_listing.html"
    context_object_name = "products"
    paginate_by = 15

    def get_queryset(self):
        queryset = Goods.objects.all()
        store_name = self.request.GET.get("store_name")
        product_type = self.request.GET.get("product_type")
        category = self.request.GET.get("category")
        min_price = self.request.GET.get("min_price")
        max_price = self.request.GET.get("max_price")

        if store_name:
            queryset = queryset.filter(storefront__name__icontains=store_name)
        if product_type:
            queryset = queryset.filter(product_type=product_type)
        if category:
            queryset = queryset.filter(category__icontains=category)
        if min_price:
            queryset = queryset.filter(price__gte=min_price)
        if max_price:
            queryset = queryset.filter(price__lte=max_price)

        return queryset

    def get_context_data(self, **kwargs):
        context = super().get_context_data(**kwargs)
        context["store_names"] = Storefront.objects.values_list("name", flat=True).distinct()
        context["categories"] = Goods.objects.values_list("category", flat=True).distinct()
        return context


# Order Management
class OrderManagementView(LoginRequiredMixin, UserPassesTestMixin, generic.ListView):
    model = Order
    template_name = "orders/order_management.html"
    context_object_name = "orders"
    paginate_by = 20

    def test_func(self):
        storefront = get_object_or_404(Storefront, store_slug=self.kwargs["store_slug"])
        return self.request.user == storefront.teacher

    def get_queryset(self):
        queryset = Order.objects.filter(items__goods__storefront__store_slug=self.kwargs["store_slug"]).distinct()

        # Get status from request and filter
        selected_status = self.request.GET.get("status")
        if selected_status and selected_status != "all":
            queryset = queryset.filter(status=selected_status)

        return queryset

    def get_context_data(self, **kwargs):
        context = super().get_context_data(**kwargs)
        context["statuses"] = Order.STATUS_CHOICES  # Directly from model
        context["selected_status"] = self.request.GET.get("status", "")
        return context


class OrderDetailView(LoginRequiredMixin, generic.DetailView):
    model = Order
    template_name = "orders/order_detail.html"
    context_object_name = "order"


@login_required
@require_POST
def update_order_status(request, item_id):
    order = get_object_or_404(Order, id=item_id, user=request.user)
    new_status = request.POST.get("status").lower()  # Convert to lowercase for consistency

    # Define allowed statuses inside the function
    VALID_STATUSES = ["draft", "pending", "processing", "shipped", "completed", "cancelled", "refunded"]

    if new_status not in VALID_STATUSES:
        messages.error(request, "Invalid status.")
        return redirect("order_detail", pk=item_id)

    order.status = new_status
    order.save()
    messages.success(request, "Order status updated successfully.")
    return redirect("order_detail", pk=item_id)


# Analytics
class StoreAnalyticsView(LoginRequiredMixin, UserPassesTestMixin, generic.TemplateView):
    template_name = "analytics/analytics_dashboard.html"

    def test_func(self):
        storefront = get_object_or_404(Storefront, store_slug=self.kwargs["store_slug"])
        return self.request.user == storefront.teacher

    def get_context_data(self, **kwargs):
        context = super().get_context_data(**kwargs)
        storefront = get_object_or_404(Storefront, store_slug=self.kwargs["store_slug"])

        # Store-specific analytics
        orders = Order.objects.filter(storefront=storefront, status="completed")

        context.update(
            {
                "total_sales": orders.count(),
                "total_revenue": orders.aggregate(Sum("total_price"))["total_price__sum"] or 0,
                "top_products": OrderItem.objects.filter(order__storefront=storefront)
                .values("goods__name")
                .annotate(total_sold=Sum("quantity"))
                .order_by("-total_sold")[:5],
                "storefront": storefront,
            }
        )
        return context


class AdminMerchAnalyticsView(LoginRequiredMixin, UserPassesTestMixin, generic.TemplateView):
    template_name = "analytics/admin_analytics.html"

    def test_func(self):
        return self.request.user.is_staff

    def get_context_data(self, **kwargs):
        context = super().get_context_data(**kwargs)

        # Platform-wide analytics
        context.update(
            {
                "total_sales": Order.objects.filter(status="completed").count(),
                "total_revenue": Order.objects.filter(status="completed").aggregate(Sum("total_price"))[
                    "total_price__sum"
                ]
                or 0,
                "top_storefronts": Storefront.objects.annotate(total_sales=Count("goods__orderitem")).order_by(
                    "-total_sales"
                )[:5],
            }
        )
        return context


@login_required
def sales_analytics(request):
    """View for displaying sales analytics."""
    storefront = get_object_or_404(Storefront, teacher=request.user)

    # Get completed orders for this storefront
    orders = Order.objects.filter(storefront=storefront, status="completed")

    # Calculate metrics
    total_revenue = orders.aggregate(total=Sum("total_price"))["total"] or 0
    total_orders = orders.count()

    # Placeholder conversion rate (to be implemented properly later)
    conversion_rate = 0.00  # Temporary placeholder

    # Best selling products
    best_selling_products = (
        OrderItem.objects.filter(order__storefront=storefront)
        .values("goods__name")
        .annotate(total_sold=Sum("quantity"))
        .order_by("-total_sold")[:5]
    )

    context = {
        "total_revenue": total_revenue,
        "total_orders": total_orders,
        "conversion_rate": conversion_rate,
        "best_selling_products": best_selling_products,
    }
    return render(request, "analytics/analytics_dashboard.html", context)


@login_required
def sales_data(request):
    # Get the user's storefront
    storefront = get_object_or_404(Storefront, teacher=request.user)

    # Define valid statuses for metrics (e.g., include "completed" and "shipped")
    valid_statuses = ["completed", "shipped"]
    orders = Order.objects.filter(storefront=storefront, status__in=valid_statuses)

    # Calculate total revenue
    total_revenue = orders.aggregate(total=Sum("total_price"))["total"] or 0

    # Calculate total orders
    total_orders = orders.count()

    # Calculate conversion rate (orders / visits * 100)
    total_visits = WebRequest.objects.filter(path__contains="ref=").count()  # Adjust based on visit tracking
    conversion_rate = (total_orders / total_visits * 100) if total_visits > 0 else 0.00

    # Get best-selling products
    best_selling_products = (
        OrderItem.objects.filter(order__storefront=storefront, order__status__in=valid_statuses)
        .values("goods__name")
        .annotate(total_sold=Sum("quantity"))
        .order_by("-total_sold")[:5]
    )

    # Prepare response data
    data = {
        "total_revenue": float(total_revenue),
        "total_orders": total_orders,
        "conversion_rate": round(conversion_rate, 2),
        "best_selling_products": list(best_selling_products),
    }
    return JsonResponse(data)


class StorefrontCreateView(LoginRequiredMixin, CreateView):
    model = Storefront
    form_class = StorefrontForm
    template_name = "storefront/storefront_form.html"
    success_url = "/dashboard/teacher/"

    def dispatch(self, request, *args, **kwargs):
        if Storefront.objects.filter(teacher=request.user).exists():
            return redirect("storefront_update", store_slug=request.user.storefront.store_slug)
        return super().dispatch(request, *args, **kwargs)

    def form_valid(self, form):
        form.instance.teacher = self.request.user  # Set the teacher field to the current user
        return super().form_valid(form)


class StorefrontUpdateView(LoginRequiredMixin, UpdateView):
    model = Storefront
    form_class = StorefrontForm
    template_name = "storefront/storefront_form.html"
    success_url = "/dashboard/teacher/"

    def get_object(self):
        return get_object_or_404(Storefront, teacher=self.request.user)


class StorefrontDetailView(LoginRequiredMixin, generic.DetailView):
    model = Storefront
    template_name = "storefront/storefront_detail.html"
    context_object_name = "storefront"

    def get_object(self):
        return get_object_or_404(Storefront, store_slug=self.kwargs["store_slug"])


def success_story_list(request):
    """View for listing published success stories."""
    success_stories = SuccessStory.objects.filter(status="published").order_by("-published_at")

    # Paginate results
    paginator = Paginator(success_stories, 9)  # 9 stories per page
    page_number = request.GET.get("page", 1)
    page_obj = paginator.get_page(page_number)

    context = {
        "success_stories": page_obj,
        "is_paginated": paginator.num_pages > 1,
        "page_obj": page_obj,
    }
    return render(request, "success_stories/list.html", context)


def success_story_detail(request, slug):
    """View for displaying a single success story."""
    success_story = get_object_or_404(SuccessStory, slug=slug, status="published")

    # Get related success stories (same author or similar content)
    related_stories = (
        SuccessStory.objects.filter(status="published").exclude(id=success_story.id).order_by("-published_at")[:3]
    )

    context = {
        "success_story": success_story,
        "related_stories": related_stories,
    }
    return render(request, "success_stories/detail.html", context)


@login_required
def create_success_story(request):
    """View for creating a new success story."""
    if request.method == "POST":
        form = SuccessStoryForm(request.POST, request.FILES)
        if form.is_valid():
            success_story = form.save(commit=False)
            success_story.author = request.user
            success_story.save()
            messages.success(request, "Success story created successfully!")
            return redirect("success_story_detail", slug=success_story.slug)
    else:
        form = SuccessStoryForm()

    context = {
        "form": form,
    }
    return render(request, "success_stories/create.html", context)


@login_required
def edit_success_story(request, slug):
    """View for editing an existing success story."""
    success_story = get_object_or_404(SuccessStory, slug=slug, author=request.user)

    if request.method == "POST":
        form = SuccessStoryForm(request.POST, request.FILES, instance=success_story)
        if form.is_valid():
            form.save()
            messages.success(request, "Success story updated successfully!")
            return redirect("success_story_detail", slug=success_story.slug)
    else:
        form = SuccessStoryForm(instance=success_story)

    context = {
        "form": form,
        "success_story": success_story,
        "is_edit": True,
    }
    return render(request, "success_stories/create.html", context)


@login_required
def delete_success_story(request, slug):
    """View for deleting a success story."""
    success_story = get_object_or_404(SuccessStory, slug=slug, author=request.user)

    if request.method == "POST":
        success_story.delete()
        messages.success(request, "Success story deleted successfully!")
        return redirect("success_story_list")

    context = {
        "success_story": success_story,
    }
    return render(request, "success_stories/delete_confirm.html", context)


def gsoc_landing_page(request):
    """
    Renders the GSOC landing page with top GitHub contributors
    based on merged pull requests
    """
    import logging

    import requests
    from django.conf import settings

    # Initialize an empty list for contributors in case the GitHub API call fails
    top_contributors = []

    # GitHub API URL for the education-website repository
    github_repo_url = "https://api.github.com/repos/alphaonelabs/education-website"

    # Users to exclude from the contributor list (bots and automated users)
    excluded_users = ["A1L13N", "dependabot[bot]"]

    try:
        # Fetch contributors from GitHub API
        headers = {}
        # Check if GitHub token is configured
        if hasattr(settings, "GITHUB_TOKEN") and settings.GITHUB_TOKEN:
            headers["Authorization"] = f"token {settings.GITHUB_TOKEN}"

        # Get all closed pull requests - we'll filter for merged ones in code
        # The GitHub API doesn't have a direct 'merged' filter in the query params
        # so we get all closed PRs and then check the 'merged_at' field
        pull_requests_response = requests.get(
            f"{github_repo_url}/pulls",
            params={
                "state": "closed",  # closed PRs could be either merged or just closed
                "sort": "updated",
                "direction": "desc",
                "per_page": 100,
            },
            headers=headers,
            timeout=5,
        )

        # Check for rate limiting
        if pull_requests_response.status_code == 403 and "X-RateLimit-Remaining" in pull_requests_response.headers:
            remaining = pull_requests_response.headers.get("X-RateLimit-Remaining")
            if remaining == "0":
                reset_time = int(pull_requests_response.headers.get("X-RateLimit-Reset", 0))
                reset_datetime = time.strftime("%Y-%m-%d %H:%M:%S", time.localtime(reset_time))
                logging.warning(f"GitHub API rate limit exceeded. Resets at {reset_datetime}")

        if pull_requests_response.status_code == 200:
            pull_requests = pull_requests_response.json()

            # Create a map of contributors with their PR count
            contributor_stats = defaultdict(
                lambda: {"merged_pr_count": 0, "avatar_url": "", "profile_url": "", "prs_url": ""}
            )

            # Process each pull request
            for pr in pull_requests:
                # Check if the PR was merged
                if pr.get("merged_at"):
                    username = pr["user"]["login"]

                    # Skip excluded users
                    if username in excluded_users:
                        continue

                    contributor_stats[username]["merged_pr_count"] += 1
                    contributor_stats[username]["avatar_url"] = pr["user"]["avatar_url"]
                    contributor_stats[username]["profile_url"] = pr["user"]["html_url"]
                    # Add a direct link to the user's PRs for this repository
                    base_url = "https://github.com/alphaonelabs/education-website/pulls"
                    query = f"?q=is:pr+author:{username}+is:merged"
                    contributor_stats[username]["prs_url"] = base_url + query
                    contributor_stats[username]["username"] = username

            # Convert to list and sort by PR count
            top_contributors = [v for k, v in contributor_stats.items()]
            top_contributors.sort(key=lambda x: x["merged_pr_count"], reverse=True)

            # Get top 10 contributors
            top_contributors = top_contributors[:10]

    except Exception as e:
        logging.error(f"Error fetching GitHub contributors: {str(e)}")

    context = {"top_contributors": top_contributors}

    return render(request, "gsoc_landing_page.html", context)


def whiteboard(request):
    return render(request, "whiteboard.html")


def meme_list(request):
    memes = Meme.objects.all().order_by("-created_at")
    subjects = Subject.objects.filter(memes__isnull=False).distinct()
    # Filter by subject if provided
    subject_filter = request.GET.get("subject")
    if subject_filter:
        memes = memes.filter(subject__slug=subject_filter)
    paginator = Paginator(memes, 12)  # Show 12 memes per page
    page_number = request.GET.get("page", 1)
    page_obj = paginator.get_page(page_number)

    return render(request, "memes.html", {"memes": page_obj, "subjects": subjects, "selected_subject": subject_filter})


@login_required
def add_meme(request):
    if request.method == "POST":
        form = MemeForm(request.POST, request.FILES)
        if form.is_valid():
            meme = form.save(commit=False)  # The form handles subject creation logic internally
            meme.uploader = request.user
            meme.save()
            messages.success(request, "Your meme has been uploaded successfully!")
            return redirect("meme_list")
    else:
        form = MemeForm()
    subjects = Subject.objects.all().order_by("name")
    return render(request, "add_meme.html", {"form": form, "subjects": subjects})


@login_required
def team_goals(request):
    """List all team goals the user is part of or has created."""
    user_goals = (
        TeamGoal.objects.filter(Q(creator=request.user) | Q(members__user=request.user))
        .distinct()
        .order_by("-created_at")
    )

    paginator = Paginator(user_goals, 10)
    page_number = request.GET.get("page")
    page_obj = paginator.get_page(page_number)

    pending_invites = TeamInvite.objects.filter(recipient=request.user, status="pending").select_related(
        "goal", "sender"
    )

    context = {
        "goals": page_obj,
        "pending_invites": pending_invites,
        "is_paginated": paginator.num_pages > 1,
    }
    return render(request, "teams/list.html", context)


@login_required
def create_team_goal(request):
    """Create a new team goal."""
    if request.method == "POST":
        form = TeamGoalForm(request.POST)
        if form.is_valid():
            with transaction.atomic():
                goal = form.save(commit=False)
                goal.creator = request.user
                goal.save()

                # Add creator as a member
                TeamGoalMember.objects.create(team_goal=goal, user=request.user, role="leader")

                messages.success(request, "Team goal created successfully!")
                return redirect("team_goal_detail", goal_id=goal.id)
    else:
        form = TeamGoalForm()

    return render(request, "teams/create.html", {"form": form})


@login_required
def team_goal_detail(request, goal_id):
    """View and manage a specific team goal."""
    goal = get_object_or_404(TeamGoal.objects.prefetch_related("members__user"), id=goal_id)

    # Check if user has access to this goal
    if not (goal.creator == request.user or goal.members.filter(user=request.user).exists()):
        messages.error(request, "You do not have access to this team goal.")
        return redirect("team_goals")

    # Get existing team members to exclude from invitation
    existing_members = goal.members.values_list("user_id", flat=True)

    # Handle inviting new members
    if request.method == "POST":
        form = TeamInviteForm(request.POST)
        if form.is_valid():
            # Check for existing invites using the validated User object
            if TeamInvite.objects.filter(
                goal__id=goal.id, recipient=form.cleaned_data["recipient"]  # Changed to use User object
            ).exists():
                messages.warning(request, "An invite for this user is already pending.")
                return redirect("team_goal_detail", goal_id=goal.id)
            invite = form.save(commit=False)
            invite.sender = request.user
            invite.goal = goal
            invite.save()
            messages.success(request, f"Invitation sent to {invite.recipient.email}!")
            notify_team_invite(invite)
            return redirect("team_goal_detail", goal_id=goal.id)

    else:
        form = TeamInviteForm()

    # Get users that can be invited (exclude existing members and the creator)
    available_users = User.objects.exclude(id__in=list(existing_members) + [goal.creator.id]).values(
        "id", "username", "email"
    )

    context = {
        "goal": goal,
        "invite_form": form,
        "user_is_leader": goal.members.filter(user=request.user, role="leader").exists(),
        "available_users": available_users,
    }
    return render(request, "teams/detail.html", context)


@login_required
def accept_team_invite(request, invite_id):
    """Accept a team invitation."""
    invite = get_object_or_404(
        TeamInvite.objects.select_related("goal"), id=invite_id, recipient=request.user, status="pending"
    )

    # Create team member using get_or_create to avoid race conditions
    member, created = TeamGoalMember.objects.get_or_create(
        team_goal=invite.goal, user=request.user, defaults={"role": "member"}
    )

    if not created:
        messages.info(request, f"You are already a member of {invite.goal.title}.")
    else:
        messages.success(request, f"You have joined {invite.goal.title}!")

    # Update invite status
    invite.status = "accepted"
    invite.responded_at = timezone.now()
    invite.save()

    notify_team_invite_response(invite)
    return redirect("team_goal_detail", goal_id=invite.goal.id)


@login_required
def decline_team_invite(request, invite_id):
    """Decline a team invitation."""
    invite = get_object_or_404(TeamInvite, id=invite_id, recipient=request.user, status="pending")

    invite.status = "declined"
    invite.responded_at = timezone.now()
    invite.save()

    notify_team_invite_response(invite)
    messages.info(request, f"You have declined to join {invite.goal.title}.")
    return redirect("team_goals")


@login_required
def edit_team_goal(request, goal_id):
    """Edit an existing team goal."""
    goal = get_object_or_404(TeamGoal, id=goal_id)

    # Check if user is the creator or a leader
    if not (goal.creator == request.user or goal.members.filter(user=request.user, role="leader").exists()):
        messages.error(request, "You don't have permission to edit this team goal.")
        return redirect("team_goal_detail", goal_id=goal_id)

    if request.method == "POST":
        form = TeamGoalForm(request.POST, instance=goal)
        if form.is_valid():
            # Validate that deadline is not in the past
            if form.cleaned_data["deadline"] < timezone.now():
                form.add_error("deadline", "Deadline cannot be in the past.")
                context = {
                    "form": form,
                    "goal": goal,
                    "is_edit": True,
                }
                return render(request, "teams/create.html", context)
            form.save()
            messages.success(request, "Team goal updated successfully!")
            return redirect("team_goal_detail", goal_id=goal.id)
    else:
        form = TeamGoalForm(instance=goal)

    context = {
        "form": form,
        "goal": goal,
        "is_edit": True,
    }
    return render(request, "teams/create.html", context)


@login_required
def mark_team_contribution(request, goal_id):
    """Allow a team member to mark their contribution as complete."""
    goal = get_object_or_404(TeamGoal, id=goal_id)

    # Find the current user's membership in this goal
    member = goal.members.filter(user=request.user).first()

    if not member:
        messages.error(request, "You are not a member of this team goal.")
        return redirect("team_goal_detail", goal_id=goal_id)

    if member.completed:
        messages.info(request, "Your contribution is already marked as complete.")
        return redirect("team_goal_detail", goal_id=goal_id)

    # Mark the user's contribution as complete
    member.mark_completed()
    messages.success(request, "Your contribution has been marked as complete.")
    notify_team_goal_completion(goal, request.user)
    return redirect("team_goal_detail", goal_id=goal_id)


@login_required
def remove_team_member(request, goal_id, member_id):
    """Remove a member from a team goal."""
    goal = get_object_or_404(TeamGoal, id=goal_id)

    # Check if user is the creator or a leader
    if not (goal.creator == request.user or goal.members.filter(user=request.user, role="leader").exists()):
        messages.error(request, "You don't have permission to remove members.")
        return redirect("team_goal_detail", goal_id=goal_id)

    member = get_object_or_404(TeamGoalMember, id=member_id, team_goal=goal)

    # Prevent removing the creator
    if member.user == goal.creator:
        messages.error(request, "The team creator cannot be removed.")
        return redirect("team_goal_detail", goal_id=goal_id)

    member.delete()
    messages.success(request, f"{member.user.username} has been removed from the team.")
    return redirect("team_goal_detail", goal_id=goal_id)


@login_required
def delete_team_goal(request, goal_id):
    """Delete a team goal."""
    goal = get_object_or_404(TeamGoal, id=goal_id)

    # Only creator can delete the goal
    if request.user != goal.creator:
        messages.error(request, "Only the creator can delete this team goal.")
        return redirect("team_goal_detail", goal_id=goal_id)

    if request.method == "POST":
        goal.delete()
        messages.success(request, "Team goal has been deleted.")
        return redirect("team_goals")

    return render(request, "teams/delete_confirm.html", {"goal": goal})


@teacher_required
def add_student_to_course(request, slug):
    course = get_object_or_404(Course, slug=slug)
    if course.teacher != request.user:
        return HttpResponseForbidden("You are not authorized to enroll students in this course.")
    if request.method == "POST":
        form = StudentEnrollmentForm(request.POST)
        if form.is_valid():
            first_name = form.cleaned_data["first_name"]
            last_name = form.cleaned_data["last_name"]
            email = form.cleaned_data["email"]

            # Check if a user with this email already exists.
            if User.objects.filter(email=email).exists():
                form.add_error("email", "A user with this email already exists.")
            else:
                # Generate a username by combining the first name and the email prefix.
                email_prefix = email.split("@")[0]
                generated_username = f"{first_name}_{email_prefix}".lower()

                # Ensure the username is unique; if not, append a random string.
                while User.objects.filter(username=generated_username).exists():
                    generated_username = f"{generated_username}{get_random_string(4)}"
                # Create a new student account with an auto-generated password.
                random_password = get_random_string(10)
                try:
                    student = User.objects.create_user(
                        username=generated_username,
                        email=email,
                        password=random_password,
                        first_name=first_name,
                        last_name=last_name,
                    )
                    # Mark the new user as a student (not a teacher).
                    student.profile.is_teacher = False
                    student.profile.save()

                    # Enroll the new student in the course if not already enrolled.
                    if Enrollment.objects.filter(course=course, student=student).exists():
                        form.add_error(None, "Student is already enrolled.")
                    else:
                        Enrollment.objects.create(course=course, student=student, status="approved")
                        messages.success(request, f"{first_name} {last_name} has been enrolled in the course.")

                        # Send enrollment notification and password reset link to student
                        reset_link = request.build_absolute_uri(reverse("account_reset_password"))
                        context = {
                            "student": student,
                            "course": course,
                            "teacher": request.user,
                            "reset_link": reset_link,
                        }
                        html_message = render_to_string("emails/student_enrollment.html", context)
                        send_mail(
                            f"You have been enrolled in {course.title}",
                            f"You have been enrolled in {course.title} by\
                                {request.user.get_full_name() or request.user.username}. "
                            f"Please visit {reset_link} to set your password.",
                            settings.DEFAULT_FROM_EMAIL,
                            [email],
                            html_message=html_message,
                            fail_silently=False,
                        )
                        return redirect("course_detail", slug=course.slug)
                except IntegrityError:
                    form.add_error(None, "Failed to create user account. Please try again.")
    else:
        form = StudentEnrollmentForm()

    return render(request, "courses/add_student.html", {"form": form, "course": course})


def donate(request):
    """Display the donation page with options for one-time donations and subscriptions."""
    # Get recent public donations to display
    recent_donations = Donation.objects.filter(status="completed", anonymous=False).order_by("-created_at")[:5]

    # Calculate total donations
    total_donations = Donation.objects.filter(status="completed").aggregate(total=Sum("amount"))["total"] or 0

    # Get donation amounts for the preset buttons
    donation_amounts = [5, 10, 25, 50, 100]

    context = {
        "stripe_public_key": settings.STRIPE_PUBLISHABLE_KEY,
        "recent_donations": recent_donations,
        "total_donations": total_donations,
        "donation_amounts": donation_amounts,
    }

    return render(request, "donate.html", context)


@login_required
def create_donation_payment_intent(request):
    """Create a payment intent for a one-time donation."""
    if request.method != "POST":
        return JsonResponse({"error": "Invalid request method"}, status=400)

    try:
        data = json.loads(request.body)
        amount = data.get("amount")
        message = data.get("message", "")
        anonymous = data.get("anonymous", False)

        if not amount or float(amount) <= 0:
            return JsonResponse({"error": "Invalid donation amount"}, status=400)

        # Convert amount to cents for Stripe
        amount_cents = int(float(amount) * 100)

        # Create a payment intent
        intent = stripe.PaymentIntent.create(
            amount=amount_cents,
            currency="usd",
            metadata={
                "donation_type": "one_time",
                "user_id": request.user.id,
                "message": message[:100] if message else "",  # Limit message length
                "anonymous": "true" if anonymous else "false",
            },
        )

        # Create a donation record
        donation = Donation.objects.create(
            user=request.user,
            email=request.user.email,
            amount=amount,
            donation_type="one_time",
            status="pending",
            stripe_payment_intent_id=intent.id,
            message=message,
            anonymous=anonymous,
        )

        return JsonResponse(
            {
                "clientSecret": intent.client_secret,
                "donation_id": donation.id,
            }
        )

    except Exception as e:
        return JsonResponse({"error": str(e)}, status=400)


@login_required
def create_donation_subscription(request):
    """Create a subscription for recurring donations."""
    if request.method != "POST":
        return JsonResponse({"error": "Invalid request method"}, status=400)

    try:
        data = json.loads(request.body)
        amount = data.get("amount")
        message = data.get("message", "")
        anonymous = data.get("anonymous", False)
        payment_method_id = data.get("payment_method_id")

        if not amount or float(amount) <= 0:
            return JsonResponse({"error": "Invalid donation amount"}, status=400)

        if not payment_method_id:
            return JsonResponse({"error": "Payment method is required"}, status=400)

        # Convert amount to cents for Stripe
        amount_cents = int(float(amount) * 100)

        # Check if user already has a Stripe customer ID
        customer_id = None
        if hasattr(request.user, "profile") and request.user.profile.stripe_customer_id:
            customer_id = request.user.profile.stripe_customer_id

        # Create or get customer
        if customer_id:
            customer = stripe.Customer.retrieve(customer_id)
        else:
            customer = stripe.Customer.create(
                email=request.user.email,
                name=request.user.get_full_name() or request.user.username,
                payment_method=payment_method_id,
                invoice_settings={"default_payment_method": payment_method_id},
            )

            # Save customer ID to user profile
            if hasattr(request.user, "profile"):
                request.user.profile.stripe_customer_id = customer.id
                request.user.profile.save()

        # Create a subscription product and price if they don't exist
        # Note: In a production environment, you might want to create these
        # products and prices in the Stripe dashboard and reference them here
        product = stripe.Product.create(
            name=f"Monthly Donation - ${amount}",
            type="service",
        )

        price = stripe.Price.create(
            product=product.id,
            unit_amount=amount_cents,
            currency="usd",
            recurring={"interval": "month"},
        )

        # Create the subscription
        subscription = stripe.Subscription.create(
            customer=customer.id,
            items=[{"price": price.id}],
            payment_behavior="default_incomplete",
            expand=["latest_invoice.payment_intent"],
            metadata={
                "donation_type": "subscription",
                "user_id": request.user.id,
                "message": message[:100] if message else "",
                "anonymous": "true" if anonymous else "false",
                "amount": amount,
            },
        )

        # Create a donation record
        donation = Donation.objects.create(
            user=request.user,
            email=request.user.email,
            amount=amount,
            donation_type="subscription",
            status="pending",
            stripe_subscription_id=subscription.id,
            stripe_customer_id=customer.id,
            message=message,
            anonymous=anonymous,
        )

        return JsonResponse(
            {
                "subscription_id": subscription.id,
                "client_secret": subscription.latest_invoice.payment_intent.client_secret,
                "donation_id": donation.id,
            }
        )

    except Exception as e:
        return JsonResponse({"error": str(e)}, status=400)


@csrf_exempt
def donation_webhook(request):
    """Handle Stripe webhooks for donations."""
    payload = request.body
    sig_header = request.META.get("HTTP_STRIPE_SIGNATURE")

    try:
        event = stripe.Webhook.construct_event(payload, sig_header, settings.STRIPE_WEBHOOK_SECRET)
    except ValueError:
        # Invalid payload
        return HttpResponse(status=400)
    except stripe.error.SignatureVerificationError:
        # Invalid signature
        return HttpResponse(status=400)

    # Handle payment intent events
    if event.type == "payment_intent.succeeded":
        payment_intent = event.data.object
        handle_successful_donation_payment(payment_intent)
    elif event.type == "payment_intent.payment_failed":
        payment_intent = event.data.object
        handle_failed_donation_payment(payment_intent)

    # Handle subscription events
    elif event.type == "customer.subscription.created":
        subscription = event.data.object
        handle_subscription_created(subscription)
    elif event.type == "customer.subscription.updated":
        subscription = event.data.object
        handle_subscription_updated(subscription)
    elif event.type == "customer.subscription.deleted":
        subscription = event.data.object
        handle_subscription_cancelled(subscription)
    elif event.type == "invoice.payment_succeeded":
        invoice = event.data.object
        handle_invoice_paid(invoice)
    elif event.type == "invoice.payment_failed":
        invoice = event.data.object
        handle_invoice_failed(invoice)

    return HttpResponse(status=200)


def handle_successful_donation_payment(payment_intent):
    """Handle successful one-time donation payments."""
    try:
        # Find the donation by payment intent ID
        donation = Donation.objects.get(stripe_payment_intent_id=payment_intent.id)
        donation.status = "completed"
        donation.save()

        # Send thank you email
        send_donation_thank_you_email(donation)

    except Donation.DoesNotExist:
        # This might be a payment for something else
        pass


def handle_failed_donation_payment(payment_intent):
    """Handle failed one-time donation payments."""
    try:
        # Find the donation by payment intent ID
        donation = Donation.objects.get(stripe_payment_intent_id=payment_intent.id)
        donation.status = "failed"
        donation.save()

    except Donation.DoesNotExist:
        # This might be a payment for something else
        pass


def handle_subscription_created(subscription):
    """Handle newly created subscriptions."""
    try:
        # Find the donation by subscription ID
        donation = Donation.objects.get(stripe_subscription_id=subscription.id)

        # Update status based on subscription status
        if subscription.status == "active":
            donation.status = "completed"
        elif subscription.status == "incomplete":
            donation.status = "pending"
        elif subscription.status == "canceled":
            donation.status = "cancelled"

        donation.save()

    except Donation.DoesNotExist:
        # This might be a subscription for something else
        pass


def handle_subscription_updated(subscription):
    """Handle subscription updates."""
    try:
        # Find the donation by subscription ID
        donation = Donation.objects.get(stripe_subscription_id=subscription.id)

        # Update status based on subscription status
        if subscription.status == "active":
            donation.status = "completed"
        elif subscription.status == "past_due":
            donation.status = "pending"
        elif subscription.status == "canceled":
            donation.status = "cancelled"

        donation.save()

    except Donation.DoesNotExist:
        # This might be a subscription for something else
        pass


def handle_subscription_cancelled(subscription):
    """Handle cancelled subscriptions."""
    try:
        # Find the donation by subscription ID
        donation = Donation.objects.get(stripe_subscription_id=subscription.id)
        donation.status = "cancelled"
        donation.save()

    except Donation.DoesNotExist:
        # This might be a subscription for something else
        pass


def handle_invoice_paid(invoice):
    """Handle successful subscription invoice payments."""
    if invoice.subscription:
        try:
            # Find the donation by subscription ID
            donation = Donation.objects.get(stripe_subscription_id=invoice.subscription)

            # Create a new donation record for this payment
            Donation.objects.create(
                user=donation.user,
                email=donation.email,
                amount=donation.amount,
                donation_type="subscription",
                status="completed",
                stripe_subscription_id=donation.stripe_subscription_id,
                stripe_customer_id=donation.stripe_customer_id,
                message=donation.message,
                anonymous=donation.anonymous,
            )

            # Send thank you email
            send_donation_thank_you_email(donation)

        except Donation.DoesNotExist:
            # This might be a subscription for something else
            pass


def handle_invoice_failed(invoice):
    """Handle failed subscription invoice payments."""
    if invoice.subscription:
        try:
            # Find the donation by subscription ID
            donation = Donation.objects.get(stripe_subscription_id=invoice.subscription)

            # Create a new donation record for this failed payment
            Donation.objects.create(
                user=donation.user,
                email=donation.email,
                amount=donation.amount,
                donation_type="subscription",
                status="failed",
                stripe_subscription_id=donation.stripe_subscription_id,
                stripe_customer_id=donation.stripe_customer_id,
                message=donation.message,
                anonymous=donation.anonymous,
            )

        except Donation.DoesNotExist:
            # This might be a subscription for something else
            pass


def send_donation_thank_you_email(donation):
    """Send a thank you email for donations."""
    subject = "Thank You for Your Donation!"
    from_email = settings.DEFAULT_FROM_EMAIL
    to_email = donation.email

    # Prepare context for email template
    context = {
        "donation": donation,
        "site_name": settings.SITE_NAME,
    }

    # Render email template
    html_message = render_to_string("emails/donation_thank_you.html", context)
    plain_message = strip_tags(html_message)

    # Send email
    send_mail(subject, plain_message, from_email, [to_email], html_message=html_message)


def donation_success(request):
    """Display a success page after a successful donation."""
    donation_id = request.GET.get("donation_id")

    if donation_id:
        try:
            donation = Donation.objects.get(id=donation_id)
            context = {
                "donation": donation,
            }
            return render(request, "donation_success.html", context)
        except Donation.DoesNotExist:
            pass

    # If no valid donation ID, redirect to the donate page
    return redirect("donate")


def donation_cancel(request):
    """Handle donation cancellation."""
    return redirect("donate")


<<<<<<< HEAD
@login_required
def create_group_enrollment(request, course_id):
    course = get_object_or_404(Course, id=course_id)
    discount = None
    try:
        discount = Discount.objects.get(discount_type="group", course=course)
    except Discount.DoesNotExist:
        pass
    
    context = {
        'course': course,
        'discount': discount,
        'min_members': 3  # or get this from settings/configuration
    }
    # rest of the view code...
    if request.method == 'POST':
        name = request.POST.get('name')
        min_members = int(request.POST.get('min_members', 3))
        
        # Create group enrollment
        group = GroupEnrollment.objects.create(
            name=name,
            creator=request.user,
            course=course,
            min_members=min_members
        )
        
        # Add creator as first member
        GroupMember.objects.create(group=group, user=request.user)
        
        # Create group discount if applicable
        if min_members >= 3:
            try:
                # Check for existing group discount
                existing_discount = Discount.objects.get(discount_type="group", course=course)
                # Update existing discount if needed
                if existing_discount.percentage != Decimal('10.00'):
                    existing_discount.percentage = Decimal('10.00')
                    existing_discount.save()
                group.discount = existing_discount
            except Discount.DoesNotExist:
                # Create new discount if none exists
                discount = Discount.objects.create(
                    name=f"Group Discount for {name}",
                    code=f"GROUP{group.id}",
                    description=f"Group discount for {name} - {course.title}",
                    discount_type="group",
                    percentage=Decimal('10.00'),  # 10% discount for groups
                    course=course,
                    is_active=True,
                    valid_from=timezone.now()
                )
                group.discount = discount
            except Discount.MultipleObjectsReturned:
                # Handle case where multiple discounts exist
                messages.warning(request, 'Multiple group discounts found. Using the most recent one.')
                latest_discount = Discount.objects.filter(
                    discount_type="group", 
                    course=course
                ).order_by('-created_at').first()
                group.discount = latest_discount
            
            group.save()
        
        messages.success(request, 'Group enrollment created successfully!')
        return redirect('group_detail', group_id=group.id)
    
    return render(request, 'web/create_group_enrollment.html', {
        'course': course
    })
@login_required
def join_group(request, invitation_token):
    group = get_object_or_404(GroupEnrollment, invitation_token=invitation_token)
    
    if request.method == 'POST':
        # Check if user is already a member
        if GroupMember.objects.filter(group=group, user=request.user).exists():
            messages.warning(request, 'You are already a member of this group.')
            return redirect('group_detail', group_id=group.id)
        
        # Add user to group
        GroupMember.objects.create(group=group, user=request.user)
        messages.success(request, 'Successfully joined the group!')
        return redirect('group_detail', group_id=group.id)
    
    return render(request, 'web/join_group.html', {
        'group': group
    })

@login_required
def group_detail(request, group_id):
    group = get_object_or_404(GroupEnrollment, id=group_id)
    members = GroupMember.objects.filter(group=group)
    
    return render(request, 'web/group_detail.html', {
        'group': group,
        'members': members
    })

@login_required
def apply_discount(request, course_id):
    course = get_object_or_404(Course, id=course_id)
    
    if request.method == 'POST':
        code = request.POST.get('code')
        try:
            discount = Discount.objects.get(code=code, course=course)
            
            if not discount.is_valid():
                messages.error(request, 'This discount code is no longer valid.')
                return redirect('course_detail', slug=course.slug)
            
            # Store discount ID and amount in session for use during checkout
            request.session['discount_id'] = discount.id
            request.session['discount_amount'] = str(discount.calculate_discount(course.price))
            
            messages.success(request, 'Discount applied successfully!')
            return redirect('course_detail', slug=course.slug)
            
        except Discount.DoesNotExist:
            messages.error(request, 'Invalid discount code.')
            return redirect('course_detail', slug=course.slug)
    
    return redirect('course_detail', slug=course.slug)

@login_required
def share_group(request, invitation_token):
    group = get_object_or_404(GroupEnrollment, invitation_token=invitation_token)
    
    if request.method == 'POST':
        email = request.POST.get('email')
        message = request.POST.get('message', '')
        
        if email:
            invitation_link = request.build_absolute_uri(
                reverse('join_group', kwargs={'invitation_token': group.invitation_token})
            )
            
            subject = f'Join {group.name} - {group.course.title}'
            body = f"""
            {request.user.username} has invited you to join their group for {group.course.title}.
            
            Group Details:
            - Name: {group.name}
            - Course: {group.course.title}
            - Members: {group.member_count}/{group.min_members}
            
            {message}
            
            Click here to join: {invitation_link}
            """
            
            send_mail(subject, body, settings.DEFAULT_FROM_EMAIL, [email], fail_silently=False)
            messages.success(request, 'Invitation sent successfully!')
            return redirect('group_detail', group_id=group.id)
    
    return render(request, 'web/share_group.html', {
        'group': group
    })
=======
def educational_videos_list(request):
    """View for listing educational videos with optional category filtering."""
    # Get category filter from query params
    selected_category = request.GET.get("category")

    # Base queryset
    videos = EducationalVideo.objects.select_related("uploader", "category").order_by("-uploaded_at")

    # Apply category filter if provided
    if selected_category:
        videos = videos.filter(category__slug=selected_category)
        selected_category_obj = get_object_or_404(Subject, slug=selected_category)
        selected_category_display = selected_category_obj.name
    else:
        selected_category_display = None

    # Get category counts for sidebar
    category_counts = dict(
        EducationalVideo.objects.values("category__name", "category__slug")
        .annotate(count=Count("id"))
        .values_list("category__slug", "count")
    )

    # Get all subjects for the dropdown
    subjects = Subject.objects.all().order_by("order", "name")

    # Paginate results
    paginator = Paginator(videos, 12)  # 12 videos per page
    page_number = request.GET.get("page", 1)
    page_obj = paginator.get_page(page_number)

    context = {
        "videos": page_obj,
        "is_paginated": paginator.num_pages > 1,
        "page_obj": page_obj,
        "subjects": subjects,
        "selected_category": selected_category,
        "selected_category_display": selected_category_display,
        "category_counts": category_counts,
    }

    return render(request, "videos/list.html", context)


@login_required
def upload_educational_video(request):
    """View for uploading a new educational video."""
    if request.method == "POST":
        form = EducationalVideoForm(request.POST)
        if form.is_valid():
            video = form.save(commit=False)
            video.uploader = request.user
            video.save()

            return redirect("educational_videos_list")
    else:
        form = EducationalVideoForm()

    return render(request, "videos/upload.html", {"form": form})


def certificate_detail(request, certificate_id):
    certificate = get_object_or_404(Certificate, certificate_id=certificate_id)
    if request.user != certificate.user and not request.user.is_staff:
        return HttpResponseForbidden("You don't have permission to view this certificate")
    context = {
        "certificate": certificate,
    }
    return render(request, "courses/certificate_detail.html", context)


@login_required
def generate_certificate(request, enrollment_id):
    # Retrieve the enrollment for the current user
    enrollment = get_object_or_404(Enrollment, id=enrollment_id, student=request.user)
    # Ensure the course is completed before generating a certificate
    if enrollment.status != "completed":
        messages.error(request, "You can only generate a certificate for a completed course.")
        return redirect("student_dashboard")

    # Check if a certificate already exists for this course and user
    certificate = Certificate.objects.filter(user=request.user, course=enrollment.course).first()
    if certificate:
        messages.info(request, "Certificate already generated.")
        return redirect("certificate_detail", certificate_id=certificate.certificate_id)

    # Create a new certificate record manually
    certificate = Certificate.objects.create(user=request.user, course=enrollment.course)
    messages.success(request, "Certificate generated successfully!")
    return redirect("certificate_detail", certificate_id=certificate.certificate_id)


@login_required
def tracker_list(request):
    trackers = ProgressTracker.objects.filter(user=request.user).order_by("-updated_at")
    return render(request, "trackers/list.html", {"trackers": trackers})


@login_required
def create_tracker(request):
    if request.method == "POST":
        form = ProgressTrackerForm(request.POST)
        if form.is_valid():
            tracker = form.save(commit=False)
            tracker.user = request.user
            tracker.save()
            return redirect("tracker_detail", tracker_id=tracker.id)
    else:
        form = ProgressTrackerForm()
    return render(request, "trackers/form.html", {"form": form, "title": "Create Progress Tracker"})


@login_required
def update_tracker(request, tracker_id):
    tracker = get_object_or_404(ProgressTracker, id=tracker_id, user=request.user)

    if request.method == "POST":
        form = ProgressTrackerForm(request.POST, instance=tracker)
        if form.is_valid():
            form.save()
            return redirect("tracker_detail", tracker_id=tracker.id)
    else:
        form = ProgressTrackerForm(instance=tracker)
    return render(request, "trackers/form.html", {"form": form, "tracker": tracker, "title": "Update Progress Tracker"})


@login_required
def tracker_detail(request, tracker_id):
    tracker = get_object_or_404(ProgressTracker, id=tracker_id, user=request.user)
    embed_url = request.build_absolute_uri(f"/trackers/embed/{tracker.embed_code}/")
    return render(request, "trackers/detail.html", {"tracker": tracker, "embed_url": embed_url})


@login_required
def update_progress(request, tracker_id):
    if request.method == "POST" and request.headers.get("X-Requested-With") == "XMLHttpRequest":
        tracker = get_object_or_404(ProgressTracker, id=tracker_id, user=request.user)

        try:
            new_value = int(request.POST.get("current_value", tracker.current_value))
            tracker.current_value = new_value
            tracker.save()

            return JsonResponse(
                {"success": True, "percentage": tracker.percentage, "current_value": tracker.current_value}
            )
        except ValueError:
            return JsonResponse({"success": False, "error": "Invalid value"}, status=400)
    return JsonResponse({"success": False, "error": "Invalid request"}, status=400)


@xframe_options_exempt
def embed_tracker(request, embed_code):
    tracker = get_object_or_404(ProgressTracker, embed_code=embed_code, public=True)
    return render(request, "trackers/embed.html", {"tracker": tracker})


@login_required
def streak_detail(request):
    """Display the user's learning streak."""
    if not request.user.is_authenticated:
        return redirect("account_login")
    streak, created = LearningStreak.objects.get_or_create(user=request.user)
    return render(request, "streak_detail.html", {"streak": streak})


def is_superuser(user):
    return user.is_superuser


@user_passes_test(is_superuser)
def sync_github_milestones(request):
    """Sync GitHub milestones with forum topics."""
    github_repo = "alphaonelabs/alphaonelabs-education-website"
    milestones_url = f"https://api.github.com/repos/{github_repo}/milestones"

    try:
        # Get GitHub milestones
        response = requests.get(milestones_url)
        response.raise_for_status()
        milestones = response.json()

        # Get or create a forum category for milestones
        category, created = ForumCategory.objects.get_or_create(
            name="GitHub Milestones",
            defaults={
                "slug": "github-milestones",
                "description": "Discussions about GitHub milestones and project roadmap",
                "icon": "fa-github",
            },
        )

        # Count for tracking
        created_count = 0
        updated_count = 0

        for milestone in milestones:
            milestone_title = milestone["title"]
            milestone_description = milestone["description"] or "No description provided."
            milestone_url = milestone["html_url"]
            milestone_state = milestone["state"]
            open_issues = milestone["open_issues"]
            closed_issues = milestone["closed_issues"]
            due_date = milestone.get("due_on", "No due date")

            # Format content with progress information
            progress = 0
            if open_issues + closed_issues > 0:
                progress = (closed_issues / (open_issues + closed_issues)) * 100

            content = f"""
## Milestone: {milestone_title}

{milestone_description}

**State:** {milestone_state}
**Progress:** {progress:.1f}% ({closed_issues} closed / {open_issues} open issues)
**Due Date:** {due_date}

[View on GitHub]({milestone_url})
            """

            # Try to find an existing topic for this milestone
            topic = ForumTopic.objects.filter(
                category=category, title__startswith=f"Milestone: {milestone_title}"
            ).first()

            if topic:
                # Update existing topic
                topic.content = content
                topic.is_pinned = milestone_state == "open"  # Pin open milestones
                topic.save()
                updated_count += 1
            else:
                # Create new topic
                # Use the first superuser as the author
                author = User.objects.filter(is_superuser=True).first()
                if author:
                    ForumTopic.objects.create(
                        category=category,
                        title=f"Milestone: {milestone_title}",
                        content=content,
                        author=author,
                        is_pinned=(milestone_state == "open"),
                    )
                    created_count += 1

        if created_count or updated_count:
            messages.success(
                request, f"Successfully synced GitHub milestones: {created_count} created, {updated_count} updated."
            )
        else:
            messages.info(request, "No GitHub milestones to sync.")

    except requests.exceptions.RequestException as e:
        messages.error(request, f"Error fetching GitHub milestones: {str(e)}")
    except Exception as e:
        messages.error(request, f"Error syncing milestones: {str(e)}")

    return redirect("forum_categories")


@login_required
def toggle_course_status(request, slug):
    """Toggle a course between draft and published status"""
    course = get_object_or_404(Course, slug=slug)

    # Check if user is the course teacher
    if request.user != course.teacher:
        messages.error(request, "Only the course teacher can modify course status!")
        return redirect("course_detail", slug=slug)

    # Toggle the status between draft and published
    if course.status == "draft":
        course.status = "published"
        messages.success(request, "Course has been published successfully!")
    elif course.status == "published":
        course.status = "draft"
        messages.success(request, "Course has been unpublished and is now in draft mode.")
    # Note: We don't toggle from/to 'archived' status as that's a separate action

    course.save()
    return redirect("course_detail", slug=slug)
>>>>>>> 2ccca069
<|MERGE_RESOLUTION|>--- conflicted
+++ resolved
@@ -4166,7 +4166,6 @@
     return redirect("donate")
 
 
-<<<<<<< HEAD
 @login_required
 def create_group_enrollment(request, course_id):
     course = get_object_or_404(Course, id=course_id)
@@ -4326,7 +4325,7 @@
     return render(request, 'web/share_group.html', {
         'group': group
     })
-=======
+
 def educational_videos_list(request):
     """View for listing educational videos with optional category filtering."""
     # Get category filter from query params
@@ -4610,4 +4609,3 @@
 
     course.save()
     return redirect("course_detail", slug=slug)
->>>>>>> 2ccca069
