--- conflicted
+++ resolved
@@ -899,12 +899,9 @@
         "rating_distribution": rating_distribution,
         "reviews_num": reviews_num,
         "discount_url": discount_url,
-<<<<<<< HEAD
         "virtual_classroom": virtual_classroom,
-=======
         "next_session": next_session,
         "user_in_session_waiting_room": user_in_session_waiting_room,
->>>>>>> ad91f490
     }
 
     return render(request, "courses/detail.html", context)
