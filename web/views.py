--- conflicted
+++ resolved
@@ -16,13 +16,9 @@
 
 import requests
 import stripe
-<<<<<<< HEAD
-from web.services.counter_service import CounterService
-=======
 import tweepy
 from allauth.account.models import EmailAddress
 from allauth.account.utils import send_email_confirmation
->>>>>>> a5c86dd6
 from django.conf import settings
 from django.contrib import messages
 from django.contrib.admin.utils import NestedObjects
@@ -187,14 +183,9 @@
     get_leaderboard,
     get_or_create_cart,
     get_user_points,
-<<<<<<< HEAD
-    get_student_analytics_data
-=======
     reactivate_subscription,
     setup_stripe,
->>>>>>> a5c86dd6
 )
-from .services.AI.ai_model import ai_assignment_corrector
 
 logger = logging.getLogger(__name__)
 
