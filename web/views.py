import calendar
import html
import ipaddress
import json
import logging
import os
import random
import re
import shutil
import socket
import string
import subprocess
import time
from collections import Counter, defaultdict
from datetime import timedelta
from decimal import Decimal
from urllib.parse import urlparse

import requests
import stripe
import tweepy
from allauth.account.models import EmailAddress
from allauth.account.utils import send_email_confirmation
from django.conf import settings
from django.contrib import messages
from django.contrib.admin.utils import NestedObjects
from django.contrib.auth import get_user_model, login, logout
from django.contrib.auth.decorators import login_required, user_passes_test
from django.contrib.auth.mixins import LoginRequiredMixin, UserPassesTestMixin
from django.contrib.auth.models import User
from django.core.cache import cache
from django.core.exceptions import ObjectDoesNotExist
from django.core.mail import send_mail
from django.core.management import call_command
from django.core.paginator import Paginator
from django.db import IntegrityError, models, router, transaction
from django.db.models import Avg, Count, Q, Sum
from django.db.models.functions import Coalesce
from django.http import (
    FileResponse,
    Http404,
    HttpRequest,
    HttpResponse,
    HttpResponseBadRequest,
    HttpResponseForbidden,
    JsonResponse,
    HttpResponseNotFound,
    HttpResponseServerError,
    HttpRequest,
)
from django.shortcuts import get_object_or_404, redirect, render
from django.template.loader import render_to_string
from django.urls import NoReverseMatch, reverse, reverse_lazy
from django.utils import timezone
from django.utils.crypto import get_random_string
from django.utils.html import strip_tags
from django.utils.text import slugify
from django.utils.translation import gettext as _
from django.views import generic
from django.views.decorators.clickjacking import xframe_options_exempt
from django.views.decorators.csrf import csrf_exempt, csrf_protect
from django.views.decorators.http import require_GET, require_POST, require_http_methods
from django.views.generic import (
    CreateView,
    DeleteView,
    DetailView,
    ListView,
    UpdateView,
)

from .calendar_sync import generate_google_calendar_link, generate_ical_feed, generate_outlook_calendar_link
from .decorators import teacher_required
from .forms import (
    AccountDeleteForm,
    AwardAchievementForm,
    BlogPostForm,
    ChallengeSubmissionForm,
    CourseForm,
    CourseMaterialForm,
    EducationalVideoForm,
    FeedbackForm,
    ForumCategoryForm,
    ForumTopicForm,
    GoodsForm,
    GradeableLinkForm,
    InviteStudentForm,
    LearnForm,
    LinkGradeForm,
    MemeForm,
    MessageTeacherForm,
    NotificationPreferencesForm,
    ProfileUpdateForm,
    ProgressTrackerForm,
    ReviewForm,
    SessionForm,
    StorefrontForm,
    StudentEnrollmentForm,
    StudyGroupForm,
    SuccessStoryForm,
    SurveyForm,
    TeacherSignupForm,
    TeachForm,
    TeamGoalCompletionForm,
    TeamGoalForm,
    TeamInviteForm,
    UserRegistrationForm,
    VideoRequestForm,
)
from .marketing import (
    generate_social_share_content,
    get_course_analytics,
    get_promotion_recommendations,
    send_course_promotion_email,
)
from .models import (
    Achievement,
    AIChatMessage,
    AIChatSession,
    Avatar,
    Badge,
    BlogComment,
    BlogPost,
    CartItem,
    Certificate,
    Challenge,
    ChallengeSubmission,
    Choice,
    Course,
    CourseMaterial,
    CourseProgress,
    Discount,
    Donation,
    EducationalVideo,
    Enrollment,
    EventCalendar,
    FeatureVote,
    ForumCategory,
    ForumReply,
    ForumTopic,
    ForumVote,
    Goods,
    GradeableLink,
    LearningProfile,
    LearningStreak,
    LinkGrade,
    MembershipPlan,
    MembershipSubscriptionEvent,
    Meme,
    NoteHistory,
    Notification,
    NotificationPreference,
    Order,
    OrderItem,
<<<<<<< HEAD
    PeerChallenge,
    PeerChallengeInvitation,
=======
    Payment,
>>>>>>> cc3c946a
    PeerConnection,
    PeerMessage,
    ProductImage,
    Profile,
    ProgressTracker,
<<<<<<< HEAD
    Quiz,
    QuizOption,
    QuizQuestion,
=======
    Question,
    Response,
>>>>>>> cc3c946a
    Review,
    ScheduledPost,
    SearchLog,
    Session,
    SessionAttendance,
    SessionEnrollment,
    Storefront,
    StudyGroup,
    StudyGroupInvite,
    StudyPlan,
    StudySession,
    Subject,
    SuccessStory,
    Survey,
    TeamGoal,
    TeamGoalMember,
    TeamInvite,
    TimeSlot,
    UserBadge,
<<<<<<< HEAD
    UserMembership,
    UserQuiz,
=======
    VideoRequest,
>>>>>>> cc3c946a
    WaitingRoom,
    WebRequest,
    default_valid_until,
)
from .notifications import (
    notify_session_reminder,
    notify_teacher_new_enrollment,
    notify_team_goal_completion,
    notify_team_invite,
    notify_team_invite_response,
    send_enrollment_confirmation,
)
from .referrals import send_referral_reward_email
from .social import get_social_stats
from .utils import (
    cancel_subscription,
    create_leaderboard_context,
    create_subscription,
    geocode_address,
    get_cached_challenge_entries,
    get_cached_leaderboard_data,
    get_leaderboard,
    get_or_create_cart,
    get_user_points,
    reactivate_subscription,
    setup_stripe,
)
from .ai_service import ai_service

logger = logging.getLogger(__name__)

GOOGLE_CREDENTIALS_PATH = os.path.join(settings.BASE_DIR, "google_credentials.json")

# Initialize Stripe
stripe.api_key = settings.STRIPE_SECRET_KEY


def sitemap(request):
    return render(request, "sitemap.html")


def handle_referral(request, code):
    """Handle referral link with the format /en/ref/CODE/ and redirect to homepage."""
    # Store referral code in session
    request.session["referral_code"] = code

    # The WebRequestMiddleware will automatically log this request with the correct path
    # containing the referral code, so we don't need to create a WebRequest manually

    # Redirect to homepage
    return redirect("index")


def index(request):
    """Homepage view."""
    from django.conf import settings

    # Store referral code in session if present in URL (for backward compatibility)
    ref_code = request.GET.get("ref")

    if ref_code:
        request.session["referral_code"] = ref_code
        # The WebRequestMiddleware will track this request automatically
        # with the query parameter in the path

    # Get top referrers - including both those with referrals and those with clicks
    # First, find all referral codes that have clicks in WebRequest
    referral_codes_with_clicks = (
        WebRequest.objects.filter(models.Q(path__contains="/ref/") | models.Q(path__contains="?ref="))
        .values_list("path", flat=True)
        .distinct()
    )

    # Extract referral codes from the paths
    active_referral_codes = set()
    for path in referral_codes_with_clicks:
        if "/ref/" in path:
            # Format: /en/ref/CODE/
            parts = path.split("/ref/")
            if len(parts) > 1:
                code = parts[1].strip("/")
                if code:
                    active_referral_codes.add(code)
        elif "?ref=" in path:
            # Format: /?ref=CODE or ?ref=CODE&other=params
            parts = path.split("?ref=")
            if len(parts) > 1:
                code = parts[1].split("&")[0]  # Handle additional parameters
                if code:
                    active_referral_codes.add(code)

    # Get profiles with referrals and/or clicks
    profiles_with_activity = Profile.objects.filter(
        models.Q(referrals__isnull=False)  # Has referrals
        | models.Q(referral_code__in=active_referral_codes)  # Has clicks
    ).distinct()

    # Annotate with signups and enrollments
    top_referrers = profiles_with_activity.annotate(
        total_signups=models.Count("referrals", distinct=True),
        total_enrollments=models.Count(
            "referrals__user__enrollments",
            filter=models.Q(referrals__user__enrollments__status="approved"),
            distinct=True,
        ),
    ).order_by("-total_signups", "-total_enrollments")[
        :10
    ]  # Get more and then sort by clicks

    # Add click counts manually since WebRequest.user is a CharField, not a ForeignKey
    for referrer in top_referrers:
        # Look for both new format /ref/CODE/ and old format ?ref=CODE
        ref_code = referrer.referral_code
        clicks = WebRequest.objects.filter(
            models.Q(path__contains=f"/ref/{ref_code}/") | models.Q(path__contains=f"?ref={ref_code}")
        ).count()
        referrer.total_clicks = clicks

    # Re-sort to include click count in ranking
    top_referrers = sorted(
        top_referrers, key=lambda x: (x.total_signups, x.total_enrollments, x.total_clicks), reverse=True
    )[
        :3
    ]  # Take top 3 after sorting

    # Get current user's profile if authenticated
    profile = request.user.profile if request.user.is_authenticated else None

    # Get recent courses
    featured_courses = Course.objects.filter(status="published").order_by("-created_at")[:6]

    # Get featured goods
    featured_goods = Goods.objects.filter(featured=True, is_available=True).order_by("-created_at")[:3]

    # Get current challenge
    current_challenge_obj = Challenge.objects.filter(
        start_date__lte=timezone.now(), end_date__gte=timezone.now()
    ).first()
    current_challenge = [current_challenge_obj] if current_challenge_obj else []

    # Get latest blog post
    latest_post = BlogPost.objects.filter(status="published").order_by("-published_at").first()

    # Get latest success story
    latest_success_story = SuccessStory.objects.filter(status="published").order_by("-published_at").first()

    # Get last two waiting room requests
    latest_waiting_room_requests = WaitingRoom.objects.filter(status="open").order_by("-created_at")[:2]

    # Get top latest 3 leaderboard users
    try:
        top_leaderboard_users, user_rank = get_leaderboard(request.user, period=None, limit=3)
    except Exception as e:
        logger = logging.getLogger(__name__)
        logger.error(f"Error getting leaderboard data: {e}")
        top_leaderboard_users = []

    # Get signup form if needed
    form = None
    if not request.user.is_authenticated or not request.user.profile.is_teacher:
        form = TeacherSignupForm()

    # Get video count and subjects for the quick add video form
    video_count = EducationalVideo.objects.count()
    subjects = Subject.objects.all().order_by("order", "name")

    context = {
        "profile": profile,
        "featured_courses": featured_courses,
        "featured_products": featured_goods,
        "current_challenge": current_challenge,
        "latest_post": latest_post,
        "latest_success_story": latest_success_story,
        "latest_waiting_room_requests": latest_waiting_room_requests,
        "top_referrers": top_referrers,
        "top_leaderboard_users": top_leaderboard_users,
        "form": form,
        "is_debug": settings.DEBUG,
        "video_count": video_count,
        "subjects": subjects,
    }
    if request.user.is_authenticated:
        user_team_goals = (
            TeamGoal.objects.filter(Q(creator=request.user) | Q(members__user=request.user))
            .distinct()
            .order_by("-created_at")[:3]
        )

        team_invites = TeamInvite.objects.filter(recipient=request.user, status="pending").select_related(
            "goal", "sender"
        )

        context.update(
            {
                "user_team_goals": user_team_goals,
                "team_invites": team_invites,
            }
        )

        # Add courses that the user is teaching if they have any
        teaching_courses = (
            Course.objects.filter(teacher=request.user)
            .annotate(
                view_count=Coalesce(Sum("web_requests__count"), 0),
                enrolled_students=Count("enrollments", filter=Q(enrollments__status="approved")),
            )
            .order_by("-created_at")
        )

        if teaching_courses.exists():
            context.update(
                {
                    "teaching_courses": teaching_courses,
                }
            )
    return render(request, "index.html", context)


def signup_view(request):
    """Custom signup view that properly handles referral codes."""
    if request.method == "POST":
        form = UserRegistrationForm(request.POST, request=request)
        if form.is_valid():
            form.save(request)
            return redirect("account_email_verification_sent")
    else:
        # Initialize form with request to get referral code from session
        form = UserRegistrationForm(request=request)

        # If there's no referral code in session but it's in the URL, store it
        ref_code = request.GET.get("ref")
        if ref_code and not request.session.get("referral_code"):
            request.session["referral_code"] = ref_code
            # Reinitialize form to pick up the new session value
            form = UserRegistrationForm(request=request)

    return render(
        request,
        "account/signup.html",
        {
            "form": form,
            "login_url": reverse("account_login"),
        },
    )


@login_required
def delete_account(request):
    if request.method == "POST":
        form = AccountDeleteForm(request.user, request.POST)
        if form.is_valid():
            if request.POST.get("confirm"):
                user = request.user
                user.delete()
                logout(request)
                messages.success(request, _("Your account has been successfully deleted."))
                return redirect("index")
            else:
                form.add_error(None, _("You must confirm the account deletion."))
    else:
        # Get all related objects that will be deleted
        deleted_objects_collector = NestedObjects(using=router.db_for_write(request.user.__class__))
        deleted_objects_collector.collect([request.user])

        # Transform the nested structure into something more user-friendly
        to_delete = deleted_objects_collector.nested()
        protected = deleted_objects_collector.protected

        # Format the collected objects in a user-friendly way
        model_count = {
            model._meta.verbose_name_plural: len(objs) for model, objs in deleted_objects_collector.model_objs.items()
        }

        # Format as a list of tuples (model name, count)
        formatted_count = [(name, count) for name, count in model_count.items()]

        form = AccountDeleteForm(request.user)
        # Pass the deletion info to the template
        return render(
            request,
            "account/delete_account.html",
            {"form": form, "deleted_objects": to_delete, "protected": protected, "model_count": formatted_count},
        )

    return render(request, "account/delete_account.html", {"form": form})


@login_required
def delete_waiting_room(request, waiting_room_id):
    """View for deleting a waiting room."""
    waiting_room = get_object_or_404(WaitingRoom, id=waiting_room_id)

    # Only allow creator to delete
    if request.user != waiting_room.creator:
        messages.error(request, "You don't have permission to delete this waiting room.")
        return redirect("waiting_room_detail", waiting_room_id=waiting_room_id)

    if request.method == "POST":
        waiting_room.delete()
        messages.success(request, f"Waiting room '{waiting_room.title}' has been deleted.")
        return redirect("waiting_room_list")

    return render(request, "waiting_room/confirm_delete.html", {"waiting_room": waiting_room})


@login_required
def all_leaderboards(request):
    """
    Display all leaderboard types on a single page.
    """
    # Get cached leaderboard data or fetch fresh data
    global_entries, global_rank = get_cached_leaderboard_data(request.user, None, 10, "global_leaderboard", 60 * 60)
    weekly_entries, weekly_rank = get_cached_leaderboard_data(request.user, "weekly", 10, "weekly_leaderboard", 60 * 15)
    monthly_entries, monthly_rank = get_cached_leaderboard_data(
        request.user, "monthly", 10, "monthly_leaderboard", 60 * 30
    )

    # Get user points and challenge entries if authenticated non-teacher
    challenge_entries = []
    user_points = None

    if request.user.is_authenticated and not request.user.profile.is_teacher:
        user_points = get_user_points(request.user)
        challenge_entries = get_cached_challenge_entries()

        context = create_leaderboard_context(
            global_entries,
            weekly_entries,
            monthly_entries,
            challenge_entries,
            global_rank,
            weekly_rank,
            monthly_rank,
            user_points["total"],
            user_points["weekly"],
            user_points["monthly"],
        )
        return render(request, "leaderboards/leaderboards.html", context)
    else:
        context = create_leaderboard_context(
            global_entries,
            weekly_entries,
            monthly_entries,
            [],
            global_rank,
            weekly_rank,
            monthly_rank,
            None,
            None,
            None,
        )
        return render(request, "leaderboards/leaderboards.html", context)


@login_required
def profile(request):
    if request.method == "POST":
        form = ProfileUpdateForm(request.POST, request.FILES, instance=request.user)
        if form.is_valid():
            form.save()  # Save the form data
            request.user.profile.refresh_from_db()  # Refresh to load updated profile
            messages.success(request, "Profile updated successfully!")
            return redirect("profile")
        else:
            for field, errors in form.errors.items():
                for error in errors:
                    messages.error(request, f"Error in {field}: {error}")
    else:
        form = ProfileUpdateForm(instance=request.user)

    badges = UserBadge.objects.filter(user=request.user).select_related("badge")

    context = {
        "form": form,
        "badges": badges,
    }

    # Teacher-specific stats
    if request.user.profile.is_teacher:
        courses = Course.objects.filter(teacher=request.user)
        total_students = sum(course.enrollments.filter(status="approved").count() for course in courses)
        avg_rating = 0
        total_ratings = 0
        for course in courses:
            course_ratings = course.reviews.all()
            if course_ratings:
                avg_rating += sum(review.rating for review in course_ratings)
                total_ratings += len(course_ratings)
        avg_rating = round(avg_rating / total_ratings, 1) if total_ratings > 0 else 0
        context.update(
            {
                "courses": courses,
                "total_students": total_students,
                "avg_rating": avg_rating,
            }
        )
    # Student-specific stats
    else:
        enrollments = Enrollment.objects.filter(student=request.user).select_related("course")
        completed_courses = enrollments.filter(status="completed").count()
        total_progress = 0
        progress_count = 0
        for enrollment in enrollments:
            progress, _ = CourseProgress.objects.get_or_create(enrollment=enrollment)
            if progress.completion_percentage is not None:
                total_progress += progress.completion_percentage
                progress_count += 1
        avg_progress = round(total_progress / progress_count) if progress_count > 0 else 0
        context.update(
            {
                "enrollments": enrollments,
                "completed_courses": completed_courses,
                "avg_progress": avg_progress,
            }
        )

    # Get created calendars if applicable
    created_calendars = request.user.created_calendars.prefetch_related("time_slots").order_by("-created_at")
    context["created_calendars"] = created_calendars

    # *** Add Discount Codes ***
    discount_codes = Discount.objects.filter(user=request.user, used=False, valid_until__gte=timezone.now())
    context["discount_codes"] = discount_codes

    return render(request, "profile.html", context)


@login_required
def create_course(request):
    if request.method == "POST":
        form = CourseForm(request.POST, request.FILES)
        if form.is_valid():
            course = form.save(commit=False)
            course.teacher = request.user
            course.status = "published"  # Set status to published
            course.save()
            form.save_m2m()  # Save many-to-many relationships

            # Handle waiting room if course was created from one
            if "waiting_room_data" in request.session:
                waiting_room = get_object_or_404(WaitingRoom, id=request.session["waiting_room_data"]["id"])

                # Update waiting room status and link to course
                waiting_room.status = "fulfilled"
                waiting_room.fulfilled_course = course
                waiting_room.save(update_fields=["status", "fulfilled_course"])

                # Send notifications to all participants
                for participant in waiting_room.participants.all():
                    messages.success(
                        request,
                        f"A new course matching your request has been created: {course.title}",
                        extra_tags=f"course_{course.slug}",
                    )

                # Clear waiting room data from session
                del request.session["waiting_room_data"]

                # Redirect back to waiting room to show the update
                return redirect("waiting_room_detail", waiting_room_id=waiting_room.id)

            return redirect("course_detail", slug=course.slug)
    else:
        form = CourseForm()

    return render(request, "courses/create.html", {"form": form})


@login_required
@teacher_required
def create_course_from_waiting_room(request, waiting_room_id):
    waiting_room = get_object_or_404(WaitingRoom, id=waiting_room_id)

    # Ensure waiting room is open
    if waiting_room.status != "open":
        messages.error(request, "This waiting room is no longer open.")
        return redirect("waiting_room_detail", waiting_room_id=waiting_room_id)

    # Store waiting room data in session for validation
    request.session["waiting_room_data"] = {
        "id": waiting_room.id,
        "subject": waiting_room.subject.strip().lower(),
        "topics": [t.strip().lower() for t in waiting_room.topics.split(",") if t.strip()],
    }

    # Redirect to regular course creation form
    return redirect(reverse("create_course"))


@login_required
@teacher_required
def add_featured_review(request, slug, review_id):
    # Get the course and review
    course = get_object_or_404(Course, slug=slug)
    review = get_object_or_404(Review, id=review_id, course=course)

    # Check if the user is the course teacher
    if request.user != course.teacher:
        messages.error(request, "Only the course teacher can manage featured reviews.")
        return redirect(reverse("course_detail", kwargs={"slug": slug}))

    # Set the is_featured field to True
    review.is_featured = True
    review.save()
    messages.success(request, "Review has been featured.")

    # Redirect to the course detail page
    url = reverse("course_detail", kwargs={"slug": slug})
    return redirect(f"{url}#course_reviews")


@login_required
@teacher_required
def remove_featured_review(request, slug, review_id):
    # Get the course and review
    course = get_object_or_404(Course, slug=slug)
    review = get_object_or_404(Review, id=review_id, course=course)

    # Check if the user is the course teacher
    if request.user != course.teacher:
        messages.error(request, "Only the course teacher can manage featured reviews.")
        return redirect(reverse("course_detail", kwargs={"slug": slug}))

    # Set the is_featured field to False
    review.is_featured = False
    review.save()

    # Redirect to the course detail page
    url = reverse("course_detail", kwargs={"slug": slug})
    return redirect(f"{url}#course_reviews")


@login_required
def edit_review(request, slug, review_id):
    course = get_object_or_404(Course, slug=slug)
    review = get_object_or_404(Review, id=review_id, course__slug=slug)

    # Security check - only allow editing own reviews
    if request.user.id != review.student.id:
        messages.error(request, "You can only edit your own reviews.")
        return redirect("course_detail", slug=slug)

    if request.method == "POST":
        form = ReviewForm(request.POST, instance=review)
        if form.is_valid():
            review = form.save(commit=False)
            review.save()
            messages.success(request, "Your review has been updated.")
            url = reverse("course_detail", kwargs={"slug": slug})
            return redirect(f"{url}#course_reviews")
    else:
        form = ReviewForm(instance=review)

    context = {
        "form": form,
        "course": course,
        "review": review,
        "action": "Edit",
    }
    return render(request, "courses/edit_or_add_review.html", context)


@login_required
def delete_review(request, slug, review_id):
    review = get_object_or_404(Review, id=review_id, course__slug=slug)

    # Security check - only allow deleting own reviews
    if request.user.id != review.student.id:
        messages.error(request, "You can only delete your own reviews.")
    else:
        review.delete()
        messages.success(request, "Your review has been deleted.")

    url = reverse("course_detail", kwargs={"slug": slug})
    return redirect(f"{url}#course_reviews")


def course_detail(request, slug):
    course = get_object_or_404(Course, slug=slug)
    sessions = course.sessions.all().order_by("start_time")
    now = timezone.now()
    is_teacher = request.user == course.teacher
    completed_sessions = []
    # Check if user is the teacher of this course

    # Get enrollment if user is authenticated
    enrollment = None
    is_enrolled = False
    if request.user.is_authenticated:
        enrollment = Enrollment.objects.filter(course=course, student=request.user, status="approved").first()
        is_enrolled = enrollment is not None
        if enrollment:
            # Get completed sessions through SessionAttendance
            completed_sessions = SessionAttendance.objects.filter(
                student=request.user, session__course=course, status="completed"
            ).values_list("session__id", flat=True)
            completed_sessions = course.sessions.filter(id__in=completed_sessions)

    # Get attendance data for all enrolled students
    student_attendance = {}
    total_sessions = sessions.count()

    if is_teacher or is_enrolled:
        for enroll in course.enrollments.all():
            attended_sessions = SessionAttendance.objects.filter(
                student=enroll.student, session__course=course, status__in=["present", "late"]
            ).count()
            student_attendance[enroll.student.id] = {"attended": attended_sessions, "total": total_sessions}

    # Mark past sessions as completed for display
    past_sessions = sessions.filter(end_time__lt=now)
    future_sessions = sessions.filter(end_time__gte=now)
    sessions = list(future_sessions) + list(past_sessions)  # Show future sessions first

    # Calendar data
    today = timezone.now().date()

    # Get the requested month from query parameters, default to current month
    try:
        year = int(request.GET.get("year", today.year))
        month = int(request.GET.get("month", today.month))
        current_month = today.replace(year=year, month=month, day=1)
    except (ValueError, TypeError):
        current_month = today.replace(day=1)

    # Calculate previous and next month
    if current_month.month == 1:
        prev_month = current_month.replace(year=current_month.year - 1, month=12)
    else:
        prev_month = current_month.replace(month=current_month.month - 1)

    if current_month.month == 12:
        next_month = current_month.replace(year=current_month.year + 1, month=1)
    else:
        next_month = current_month.replace(month=current_month.month + 1)

    # Get the calendar for current month
    cal = calendar.monthcalendar(current_month.year, current_month.month)

    # Get all session dates for this course in current month
    session_dates = set(
        session.start_time.date()
        for session in sessions
        if session.start_time.year == current_month.year and session.start_time.month == current_month.month
    )

    # Prepare calendar weeks data
    calendar_weeks = []
    for week in cal:
        calendar_week = []
        for day in week:
            if day == 0:
                calendar_week.append({"date": None, "in_month": False, "has_session": False})
            else:
                date = current_month.replace(day=day)
                calendar_week.append({"date": date, "in_month": True, "has_session": date in session_dates})
        calendar_weeks.append(calendar_week)

    # Check if the current user has already reviewed this course
    user_review = None
    if request.user.is_authenticated:
        user_review = Review.objects.filter(student=request.user, course=course).first()

    # Get all reviews That not featured for this course
    reviews = course.reviews.filter(is_featured=False).order_by("-created_at")

    # Get the featured review
    featured_review = Review.objects.filter(is_featured=True, course=course)

    # Get all reviews sum
    reviews_num = reviews.count() + featured_review.count()

    # Calculate rating distribution for visualization
    rating_counts = Review.objects.filter(course=course).values("rating").annotate(count=Count("id"))
    rating_distribution = {1: 0, 2: 0, 3: 0, 4: 0, 5: 0}
    for item in rating_counts:
        rating_distribution[item["rating"]] = item["count"]

    # Build the absolute discount URL using the discount view's URL name.
    from urllib.parse import urlencode

    discount_relative = reverse("apply_discount_via_referrer")
    discount_params = urlencode({"course_id": course.id})
    discount_url = request.build_absolute_uri(f"{discount_relative}?{discount_params}")
    context = {
        "course": course,
        "sessions": sessions,
        "now": now,
        "today": today,
        "is_teacher": is_teacher,
        "is_enrolled": is_enrolled,
        "enrollment": enrollment,
        "completed_sessions": completed_sessions,
        "calendar_weeks": calendar_weeks,
        "current_month": current_month,
        "prev_month": prev_month,
        "next_month": next_month,
        "student_attendance": student_attendance,
        "completed_enrollment_count": course.enrollments.filter(status="completed").count(),
        "in_progress_enrollment_count": course.enrollments.filter(status="in_progress").count(),
        "featured_review": featured_review,
        "reviews": reviews,
        "user_review": user_review,
        "rating_distribution": rating_distribution,
        "reviews_num": reviews_num,
        "discount_url": discount_url,
    }

    return render(request, "courses/detail.html", context)


@login_required
def enroll_course(request, course_slug):
    """Enroll in a course and handle referral rewards if applicable."""
    course = get_object_or_404(Course, slug=course_slug)

    # Check if user is already enrolled
    if request.user.enrollments.filter(course=course).exists():
        messages.warning(request, "You are already enrolled in this course.")
        return redirect("course_detail", slug=course_slug)

    # Check if course is full
    if course.max_students and course.enrollments.count() >= course.max_students:
        messages.error(request, "This course is full.")
        return redirect("course_detail", slug=course_slug)

    # Check if this is the user's first enrollment and if they were referred
    if not Enrollment.objects.filter(student=request.user).exists():
        if hasattr(request.user.profile, "referred_by") and request.user.profile.referred_by:
            referrer = request.user.profile.referred_by
            if not referrer.is_teacher:  # Regular users get reward on first course enrollment
                referrer.add_referral_earnings(5)
                send_referral_reward_email(referrer.user, request.user, 5, "enrollment")

    # For free courses, create approved enrollment immediately
    if course.price == 0:
        enrollment = Enrollment.objects.create(student=request.user, course=course, status="approved")
        # Send notifications for free courses
        send_enrollment_confirmation(enrollment)
        notify_teacher_new_enrollment(enrollment)
        messages.success(request, "You have successfully enrolled in this free course.")
        return redirect("course_detail", slug=course_slug)
    else:
        # For paid courses, create pending enrollment
        enrollment = Enrollment.objects.create(student=request.user, course=course, status="pending")
        messages.info(request, "Please complete the payment process to enroll in this course.")
        return redirect("course_detail", slug=course_slug)


@login_required
def add_session(request, slug):
    course = Course.objects.get(slug=slug)
    if request.user != course.teacher:
        messages.error(request, "Only the course teacher can add sessions!")
        return redirect("course_detail", slug=slug)

    if request.method == "POST":
        form = SessionForm(request.POST)
        if form.is_valid():
            session = form.save(commit=False)
            session.course = course
            session.save()
            # Send session notifications to enrolled students
            notify_session_reminder(session)
            messages.success(request, "Session added successfully!")
            return redirect("course_detail", slug=slug)
    else:
        form = SessionForm()

    return render(request, "courses/session_form.html", {"form": form, "course": course, "is_edit": False})


@login_required
def add_review(request, slug):
    course = Course.objects.get(slug=slug)
    student = request.user

    if not request.user.enrollments.filter(course=course).exists():
        messages.error(request, "Only enrolled students can review the course!")
        return redirect("course_detail", slug=slug)

    if request.method == "POST":
        form = ReviewForm(request.POST)
        if form.is_valid():
            if Review.objects.filter(student=student, course=course).exists():
                messages.error(request, "You have already reviewed this course.")
                return redirect("course_detail", slug=slug)
            review = form.save(commit=False)
            review.student = student
            review.course = course
            review.save()
            messages.success(request, "Review added successfully!")
            url = reverse("course_detail", kwargs={"slug": slug})
            return redirect(f"{url}#course_reviews")
    else:
        form = ReviewForm()

    return render(request, "courses/edit_or_add_review.html", {"form": form, "course": course, "action": "Add"})


@login_required
def delete_course(request, slug):
    """Handle course deletion, including image deletion."""
    course = get_object_or_404(Course, slug=slug)

    # Ensure only the course teacher can delete the course
    if request.user != course.teacher:
        messages.error(request, "You are not authorized to delete this course.")
        return redirect("course_detail", slug=slug)

    if request.method == "POST":

        # Delete the course --> this automatically deletes the image too
        course.delete()
        messages.success(request, "Course deleted successfully!")
        return redirect("profile")  # Redirect to the profile page or another success page

    return render(request, "courses/delete_confirm.html", {"course": course})


@csrf_exempt
def github_update(request):
    """GitHub webhook endpoint to trigger a lightweight deploy.

    Hardening applied:
    - Require POST.
    - Validate X-Hub-Signature-256 using shared secret env var GITHUB_WEBHOOK_SECRET.
    - Ignore unsupported events (only push by default).
    - Run a safe pull + dependency install + migrate + collectstatic via a minimal bash snippet.
    - Send concise status updates to Slack; avoid leaking secrets.

    NOTE: Full provisioning (packages, DB grants, etc.) still belongs to Ansible.
    This endpoint just brings the already‑provisioned instance up to latest commit.
    """
    if request.method != "POST":
        return HttpResponseBadRequest("POST required")

    secret = getattr(settings, "GITHUB_WEBHOOK_SECRET", None)
    signature = request.META.get("HTTP_X_HUB_SIGNATURE_256")
    body = request.body

    if secret:
        import hashlib
        import hmac

        expected = "sha256=" + hmac.new(secret.encode(), body, hashlib.sha256).hexdigest()
        if not signature or not hmac.compare_digest(expected, signature):
            send_slack_message("GitHub webhook signature mismatch")
            return HttpResponseForbidden("Invalid signature")
    else:
        # If no secret configured, refuse (better to explicitly set one)
        return HttpResponseForbidden("Webhook secret not configured")

    event = request.META.get("HTTP_X_GITHUB_EVENT", "")
    if event not in {"push"}:
        return HttpResponse("Ignored event", status=202)

    repo_dir = os.path.dirname(os.path.dirname(os.path.abspath(__file__)))
    venv_python = os.path.join(repo_dir, "venv", "bin", "python")
    venv_pip = os.path.join(repo_dir, "venv", "bin", "pip")
    log_lines = []

    # Resolve git binary explicitly since systemd service Environment may override PATH.
    import shutil

    git_bin = shutil.which("git") or "/usr/bin/git"
    if not os.path.exists(git_bin):
        msg = f"Git binary not found at resolved path: {git_bin}. Aborting lightweight deploy."
        send_slack_message(msg)
        return HttpResponse(status=500, content=msg)

    def run_cmd(cmd):
        proc = subprocess.run(cmd, cwd=repo_dir, capture_output=True, text=True)
        summary = f"$ {' '.join(cmd)}\nrc={proc.returncode}\nstdout={proc.stdout[-400:]}\nstderr={proc.stderr[-400:]}"
        log_lines.append(summary)
        return proc.returncode == 0

    poetry_bin = os.path.join(repo_dir, "venv", "bin", "poetry")
    steps = [
        [git_bin, "fetch", "--all", "--prune"],
        [git_bin, "reset", "--hard", "origin/main"],
        [venv_pip, "install", "--upgrade", "pip", "wheel"],
        [venv_pip, "install", "poetry==1.8.3"],
        [poetry_bin, "config", "virtualenvs.create", "false", "--local"],
        [poetry_bin, "install", "--only", "main", "--no-interaction", "--no-ansi"],
        [venv_python, "manage.py", "migrate", "--noinput"],
        [venv_python, "manage.py", "collectstatic", "--noinput"],
    ]

    ok = True
    for step in steps:
        try:
            if not run_cmd(step):
                ok = False
                break
        except FileNotFoundError as fe:
            # Capture explicit binary not found errors, send Slack, abort early.
            err_msg = f"Webhook deploy step failed (missing binary): {fe}"
            log_lines.append(err_msg)
            send_slack_message(err_msg)
            ok = False
            break

    # Always attempt a reload so code changes take effect (application systemd unit)
    subprocess.run(["/bin/systemctl", "restart", "education-website"], capture_output=True)

    # Slack summary (truncate to avoid long messages)
    slack_msg = (
        ("Deploy success" if ok else "Deploy FAILED")
        + " (github webhook)\n"
        + "\n---\n"
        + "\n---\n".join(line[:600] for line in log_lines[:4])
    )
    send_slack_message(slack_msg[:3500])

    if ok:
        return HttpResponse("OK")
    return HttpResponse(status=500, content="Deploy failed; see logs")


def send_slack_message(message):
    webhook_url = os.getenv("SLACK_WEBHOOK_URL")
    if not webhook_url:
        print("Warning: SLACK_WEBHOOK_URL not configured")
        return

    payload = {"text": f"```{message}```"}
    try:
        response = requests.post(webhook_url, json=payload)
        response.raise_for_status()  # Raise exception for bad status codes
    except Exception as e:
        print(f"Failed to send Slack message: {e}")


def get_wsgi_last_modified_time():
    try:
        return time.ctime(os.path.getmtime(settings.PA_WSGI))
    except Exception:
        return "Unknown"


def subjects(request):
    return render(request, "subjects.html")


def about(request):
    return render(request, "about.html")


def waiting_rooms(request):
    # Get open waiting rooms
    open_rooms = WaitingRoom.objects.filter(status="open").order_by("-created_at")

    # Get fulfilled waiting rooms (ones that have associated courses)
    fulfilled_rooms = WaitingRoom.objects.filter(status="fulfilled").order_by("-created_at")

    # Get rooms created by the user
    user_created_rooms = (
        WaitingRoom.objects.filter(creator=request.user).order_by("-created_at")
        if request.user.is_authenticated
        else []
    )

    # Get rooms the user has joined
    user_joined_rooms = (
        WaitingRoom.objects.filter(participants=request.user).order_by("-created_at")
        if request.user.is_authenticated
        else []
    )

    # Get topics for each room
    room_topics = {}
    all_rooms = list(open_rooms) + list(fulfilled_rooms) + list(user_created_rooms) + list(user_joined_rooms)
    for room in all_rooms:
        # Split topics string into a list
        room_topics[room.id] = [t.strip() for t in room.topics.split(",")] if room.topics else []

    context = {
        "open_rooms": open_rooms,
        "fulfilled_rooms": fulfilled_rooms,
        "user_created_rooms": user_created_rooms,
        "user_joined_rooms": user_joined_rooms,
        "room_topics": room_topics,
    }

    return render(request, "waiting_rooms.html", context)


def learn(request):
    if request.method == "POST":
        form = LearnForm(request.POST)
        if form.is_valid():
            # Create waiting room
            waiting_room = form.save(commit=False)
            waiting_room.status = "open"  # Set initial status
            waiting_room.creator = request.user  # Set the creator

            # Get topics from form and save as comma-separated string
            topics = form.cleaned_data.get("topics", "")
            if isinstance(topics, list):
                topics = ", ".join(topics)
            waiting_room.topics = topics

            waiting_room.save()

            # Redirect to waiting rooms page
            return redirect("waiting_rooms")

            # Get form data
            title = form.cleaned_data["title"]
            description = form.cleaned_data["description"]
            subject = form.cleaned_data["subject"]
            topics = form.cleaned_data["topics"]

            # Prepare email content
            email_subject = f"New Learning Request: {title}"
            email_body = render_to_string(
                "emails/learn_interest.html",
                {
                    "title": title,
                    "description": description,
                    "subject": subject,
                    "topics": topics,
                    "user": request.user.username,
                    "waiting_room_id": waiting_room.id,
                },
            )

            # Send email
            try:
                send_mail(
                    email_subject,
                    email_body,
                    settings.DEFAULT_FROM_EMAIL,
                    [settings.DEFAULT_FROM_EMAIL],
                    html_message=email_body,
                    fail_silently=False,
                )
                messages.success(
                    request,
                    "Thank you for your learning request!",
                )
                return redirect("waiting_rooms")
            except Exception:
                logger = logging.getLogger(__name__)
                logger.exception("Error sending email")
                messages.error(request, "Sorry, there was an error sending your inquiry. Please try again later.")
    else:
        initial_data = {}

        # Handle query parameters
        query = request.GET.get("query", "")
        subject_param = request.GET.get("subject", "")
        level = request.GET.get("level", "")

        # Try to match subject
        if subject_param:
            try:
                subject = Subject.objects.get(name=subject_param)
                initial_data["subject"] = subject.id
            except Subject.DoesNotExist:
                # Optionally, you could add the subject name to the description
                initial_data["description"] = f"Looking for courses in {subject_param}"

        # If you want to include other parameters in the description
        if query or level:
            title_parts = []
            description_parts = []
            if query:
                title_parts.append(f"{query}")
            if level:
                description_parts.append(f"Level: {level}")

            if "description" not in initial_data:
                initial_data["title"] = " | ".join(title_parts)
            else:
                initial_data["description"] += " | " + " | ".join(description_parts)

        form = LearnForm(initial=initial_data)
        return render(request, "learn.html", {"form": form})


def teach(request):
    """Handles the course creation process for both authenticated and unauthenticated users."""
    if request.method == "POST":
        form = TeachForm(request.POST, request.FILES, user=request.user)
        if form.is_valid():
            # Extract cleaned data
            email = form.cleaned_data.get("email", None)
            if email is None and request.user.is_authenticated:
                email = request.user.email
            course_title = form.cleaned_data["course_title"]
            course_description = form.cleaned_data["course_description"]
            course_image = form.cleaned_data.get("course_image")
            preferred_session_times = form.cleaned_data["preferred_session_times"]
            _ = form.cleaned_data.get("flexible_timing", False)

            # Determine the user for the course
            user = None
            is_new_user = False

            if request.user.is_authenticated:
                # For authenticated users, always use the logged-in user
                user = request.user

                # Backend validation: Check for duplicate course titles for the logged-in user
                if Course.objects.filter(title__iexact=course_title, teacher=user).exists():
                    form.add_error("course_title", "You already have a course with this title.")
                    return render(request, "teach.html", {"form": form})
            else:
                # For unauthenticated users, check if the email exists or create a new user
                try:
                    user = User.objects.get(email=email)
                    # User exists but isn't logged in; check if email is verified
                    email_address = EmailAddress.objects.filter(user=user, email=email, primary=True).first()
                    if email_address and email_address.verified:
                        messages.info(
                            request,
                            "An account with this email exists. Please login to finalize your course.",
                        )
                    else:
                        # Email not verified, resend verification email
                        send_email_confirmation(request, user, signup=False)
                        messages.info(
                            request,
                            "An account with this email exists. Please verify your email to continue.",
                        )
                except User.DoesNotExist:
                    # Create a new user account
                    with transaction.atomic():
                        # Generate a unique username
                        email_prefix = email.split("@")[0]
                        username = email_prefix
                        counter = 1
                        while User.objects.filter(username=username).exists():
                            username = f"{email_prefix}_{get_random_string(4)}_{counter}"
                            counter += 1

                        temp_password = get_random_string(length=8)

                        # Create user with temporary password
                        user = User.objects.create_user(username=username, email=email, password=temp_password)

                        # Update profile to be a teacher
                        profile, created = Profile.objects.get_or_create(user=user)
                        profile.is_teacher = True
                        profile.save()

                        # Add email address for allauth verification
                        EmailAddress.objects.create(user=user, email=email, primary=True, verified=False)

                        # Send verification email via allauth
                        send_email_confirmation(request, user, signup=True)
                        # Send welcome email with username, email, and temp password
                        try:
                            send_welcome_teach_course_email(request, user, temp_password)
                        except Exception:
                            messages.error(request, "Failed to send welcome email. Please try again.")
                            return render(request, "teach.html", {"form": form})

                        is_new_user = True

                # Backend validation: Check for duplicate course titles for unauthenticated users
                if Course.objects.filter(title__iexact=course_title, teacher=user).exists():
                    email_address = EmailAddress.objects.filter(user=user, email=email, primary=True).first()
                    if email_address and not email_address.verified:
                        # If the user is unverified, delete the existing draft and allow a new one
                        Course.objects.filter(title__iexact=course_title, teacher=user).delete()
                    else:
                        form.add_error("course_title", "You already have a course with this title.")
                        return render(request, "teach.html", {"form": form})

            # Create a draft course
            course = Course.objects.create(
                title=course_title,
                description=course_description,
                teacher=user,
                price=0,
                max_students=12,
                status="draft",
                subject=Subject.objects.first() or Subject.objects.create(name="General"),
                level="beginner",
            )

            # Handle course image if uploaded
            if course_image:
                course.image = course_image
                course.save()

            # Create initial session if preferred time provided
            if preferred_session_times:
                Session.objects.create(
                    course=course,
                    title=f"{course_title} - Session 1",
                    description="First session of the course",
                    start_time=preferred_session_times,
                    end_time=preferred_session_times + timezone.timedelta(hours=1),
                    is_virtual=True,
                )

            # Handle redirection based on authentication status
            if request.user.is_authenticated:
                # If authenticated, mark as teacher and redirect to course setup
                request.user.profile.is_teacher = True
                request.user.profile.save()
                messages.success(
                    request, f"Welcome! Your course '{course_title}' has been created. Please complete your setup."
                )
                return redirect("course_detail", slug=course.slug)
            else:
                # Store course primary key in session for post-verification redirect
                request.session["pending_course_id"] = course.pk
                if is_new_user:
                    messages.success(
                        request,
                        "Your course has been created! "
                        "Please check your email for your username, password, and verification link to continue.",
                    )
                    return redirect("account_email_verification_sent")
                else:
                    # For existing users, redirect to login page
                    return redirect("account_login")

    else:
        initial_data = {}
        if request.GET.get("subject"):
            initial_data["course_title"] = request.GET.get("subject")
        form = TeachForm(initial=initial_data, user=request.user)

    return render(request, "teach.html", {"form": form})


def send_welcome_teach_course_email(request, user, temp_password):
    """Send welcome email with account and password setup instructions."""
    reset_url = request.build_absolute_uri(reverse("account_reset_password"))

    email_context = {"user": user, "reset_url": reset_url, "temp_password": temp_password}

    html_message = render_to_string("emails/welcome_teach_course.html", email_context)
    text_message = render_to_string("emails/welcome_teach_course.txt", email_context)

    send_mail(
        subject="Welcome to Your New Teaching Account.",
        message=text_message,
        html_message=html_message,
        from_email=settings.DEFAULT_FROM_EMAIL,
        recipient_list=[user.email],
        fail_silently=False,
    )


def course_search(request):
    query = request.GET.get("q", "")
    subject = request.GET.get("subject", "")
    level = request.GET.get("level", "")
    min_price = request.GET.get("min_price", "")
    max_price = request.GET.get("max_price", "")
    sort_by = request.GET.get("sort", "-created_at")

    courses = Course.objects.filter(status="published")

    # Apply filters
    if query:
        courses = courses.filter(
            Q(title__icontains=query)
            | Q(description__icontains=query)
            | Q(tags__icontains=query)
            | Q(learning_objectives__icontains=query)
            | Q(prerequisites__icontains=query)
            | Q(teacher__username__icontains=query)
            | Q(teacher__first_name__icontains=query)
            | Q(teacher__last_name__icontains=query)
            | Q(teacher__profile__expertise__icontains=query)
        )

    if subject:
        # Handle subject filtering based on whether it's an ID (number) or a string (slug/name)
        try:
            # Check if subject is an integer ID
            subject_id = int(subject)
            courses = courses.filter(subject_id=subject_id)
        except ValueError:
            # If not an integer, treat as a slug or name
            courses = courses.filter(Q(subject__slug=subject) | Q(subject__name__iexact=subject))

    if level:
        courses = courses.filter(level=level)

    if min_price:
        try:
            min_price = float(min_price)
            courses = courses.filter(price__gte=min_price)
        except ValueError:
            pass

    if max_price:
        try:
            max_price = float(max_price)
            courses = courses.filter(price__lte=max_price)
        except ValueError:
            pass

    # Annotate with average rating for sorting
    courses = courses.annotate(
        avg_rating=Avg("reviews__rating"),
        total_students=Count("enrollments", filter=Q(enrollments__status="approved")),
    )

    # Apply sorting
    if sort_by == "price":
        courses = courses.order_by("price", "-avg_rating")
    elif sort_by == "-price":
        courses = courses.order_by("-price", "-avg_rating")
    elif sort_by == "title":
        courses = courses.order_by("title")
    elif sort_by == "rating":
        courses = courses.order_by("-avg_rating", "-total_students")
    else:  # Default to newest
        courses = courses.order_by("-created_at")

    # Get total count before pagination
    total_results = courses.count()

    # Log the search
    if query or subject or level or min_price or max_price:
        filters = {
            "subject": subject,
            "level": level,
            "min_price": min_price,
            "max_price": max_price,
            "sort_by": sort_by,
        }
        SearchLog.objects.create(
            query=query,
            results_count=total_results,
            user=request.user if request.user.is_authenticated else None,
            filters_applied=filters,
            search_type="course",
        )

    # Pagination
    paginator = Paginator(courses, 12)  # Show 12 courses per page
    page_number = request.GET.get("page", 1)
    page_obj = paginator.get_page(page_number)
    is_teacher = getattr(getattr(request.user, "profile", None), "is_teacher", False)

    # initialize the user courses if founded
    user_courses = set()

    # Get authenticated users courses
    if request.user.is_authenticated:
        if request.user.profile.is_teacher:
            teacher_courses = list(Course.objects.filter(teacher=request.user))
            # Create a set of titles
            user_courses = {course.title for course in teacher_courses}
        else:
            enrollments = Enrollment.objects.filter(student=request.user).select_related("course")
            # Create a set of titles
            user_courses = {course.course.title for course in enrollments}

    context = {
        "page_obj": page_obj,
        "query": query,
        "subject": subject,
        "level": level,
        "min_price": min_price,
        "max_price": max_price,
        "sort_by": sort_by,
        "subject_choices": Course._meta.get_field("subject").choices,
        "level_choices": Course._meta.get_field("level").choices,
        "total_results": total_results,
        "is_teacher": is_teacher,
        "user_courses": user_courses,
    }

    return render(request, "courses/search.html", context)


@login_required
def create_payment_intent(request, slug):
    """Create a payment intent for Stripe."""
    course = get_object_or_404(Course, slug=slug)

    # Prevent creating payment intents for free courses
    if course.price == 0:
        # Find the enrollment and update its status to approved if it's pending
        enrollment = get_object_or_404(Enrollment, student=request.user, course=course)
        if enrollment.status == "pending":
            enrollment.status = "approved"
            enrollment.save()

            # Send notifications
            send_enrollment_confirmation(enrollment)
            notify_teacher_new_enrollment(enrollment)

        return JsonResponse({"free_course": True, "message": "Enrollment approved for free course"})

    # Ensure user has a pending enrollment
    enrollment = get_object_or_404(Enrollment, student=request.user, course=course, status="pending")

    # Validate price is greater than zero for Stripe
    if course.price <= 0:
        enrollment.status = "approved"
        enrollment.save()

        # Send notifications
        send_enrollment_confirmation(enrollment)
        notify_teacher_new_enrollment(enrollment)

        return JsonResponse({"free_course": True, "message": "Enrollment approved for free course"})

    try:
        # Create a PaymentIntent with the order amount and currency
        intent = stripe.PaymentIntent.create(
            amount=int(course.price * 100),  # Convert to cents
            currency="usd",
            metadata={
                "course_id": course.id,
                "user_id": request.user.id,
            },
        )
        return JsonResponse({"clientSecret": intent.client_secret})
    except Exception as e:
        return JsonResponse({"error": str(e)}, status=403)


@csrf_exempt
def stripe_webhook(request):
    """Stripe webhook endpoint for handling payment events."""
    payload = request.body
    sig_header = request.META.get("HTTP_STRIPE_SIGNATURE")

    try:
        event = stripe.Webhook.construct_event(payload, sig_header, settings.STRIPE_WEBHOOK_SECRET)
    except ValueError:
        # Invalid payload
        return HttpResponse(status=400)
    except stripe.error.SignatureVerificationError:
        # Invalid signature
        return HttpResponse(status=400)

    if event.type == "payment_intent.succeeded":
        payment_intent = event.data.object
        handle_successful_payment(payment_intent)
    elif event.type == "payment_intent.payment_failed":
        payment_intent = event.data.object
        handle_failed_payment(payment_intent)

    return HttpResponse(status=200)


def handle_successful_payment(payment_intent):
    """Handle successful payment by enrolling the user in the course."""
    # Get metadata from the payment intent
    course_id = payment_intent.metadata.get("course_id")
    user_id = payment_intent.metadata.get("user_id")

    # Create enrollment and payment records
    course = Course.objects.get(id=course_id)
    user = User.objects.get(id=user_id)

    # Create enrollment with pending status
    enrollment = Enrollment.objects.get_or_create(student=user, course=course, defaults={"status": "pending"})[0]

    # Update status to approved after successful payment
    enrollment.status = "approved"
    enrollment.save()

    # Create a payment record for tracking teacher earnings
    # Convert amount from cents to dollars
    amount = Decimal(str(payment_intent.amount)) / 100
    Payment.objects.create(
        enrollment=enrollment,
        amount=amount,
        currency=payment_intent.currency.upper(),
        stripe_payment_intent_id=payment_intent.id,
        status="completed",
    )

    # Send notifications
    send_enrollment_confirmation(enrollment)
    notify_teacher_new_enrollment(enrollment)


def handle_failed_payment(payment_intent):
    """Handle failed payment."""
    course_id = payment_intent.metadata.get("course_id")
    user_id = payment_intent.metadata.get("user_id")

    try:
        course = Course.objects.get(id=course_id)
        user = User.objects.get(id=user_id)
        enrollment = Enrollment.objects.get(student=user, course=course)
        enrollment.status = "pending"
        enrollment.save()
    except (Course.DoesNotExist, User.DoesNotExist, Enrollment.DoesNotExist):
        pass  # Log error or handle appropriately


@login_required
def update_course(request, slug):
    course = get_object_or_404(Course, slug=slug)
    if request.user != course.teacher:
        return HttpResponseForbidden()

    if request.method == "POST":
        form = CourseForm(request.POST, request.FILES, instance=course)
        if form.is_valid():
            form.save()
            messages.success(request, "Course updated successfully!")
            return redirect("course_detail", slug=course.slug)
    else:
        form = CourseForm(instance=course)

    return render(request, "courses/update.html", {"form": form, "course": course})


@login_required
def mark_session_attendance(request, session_id):
    session = Session.objects.get(id=session_id)
    if request.user != session.course.teacher:
        messages.error(request, "Only the course teacher can mark attendance!")
        return redirect("course_detail", slug=session.course.slug)

    if request.method == "POST":
        for student_id, status in request.POST.items():
            if student_id.startswith("student_"):
                student_id = student_id.replace("student_", "")
                student = User.objects.get(id=student_id)
                attendance, created = SessionAttendance.objects.update_or_create(
                    session=session, student=student, defaults={"status": status}
                )
        messages.success(request, "Attendance marked successfully!")
        return redirect("course_detail", slug=session.course.slug)

    enrollments = session.course.enrollments.filter(status="approved")
    attendances = {att.student_id: att.status for att in session.attendances.all()}

    context = {
        "session": session,
        "enrollments": enrollments,
        "attendances": attendances,
    }
    return render(request, "courses/mark_attendance.html", context)


@login_required
def mark_session_completed(request, session_id):
    session = Session.objects.get(id=session_id)
    enrollment = request.user.enrollments.get(course=session.course)

    if enrollment.status != "approved":
        messages.error(request, "You must be enrolled in the course to mark sessions as completed!")
        return redirect("course_detail", slug=session.course.slug)

    progress, created = CourseProgress.objects.get_or_create(enrollment=enrollment)
    progress.completed_sessions.add(session)

    # Check for achievements
    if progress.completion_percentage == 100:
        Achievement.objects.get_or_create(
            student=request.user,
            course=session.course,
            achievement_type="completion",
            defaults={
                "title": "Course Completed!",
                "description": f"Completed all sessions in {session.course.title}",
            },
        )

    if progress.attendance_rate == 100:
        Achievement.objects.get_or_create(
            student=request.user,
            course=session.course,
            achievement_type="attendance",
            defaults={
                "title": "Perfect Attendance!",
                "description": f"Attended all sessions in {session.course.title}",
            },
        )

    messages.success(request, "Session marked as completed!")
    return redirect("course_detail", slug=session.course.slug)


@login_required
def award_achievement(request):
    try:
        profile = request.user.profile
        if not profile.is_teacher:
            messages.error(request, "You do not have permission to award achievements.")
            return redirect("teacher_dashboard")
    except Profile.DoesNotExist:
        messages.error(request, "Profile not found.")
        return redirect("teacher_dashboard")

    if request.method == "POST":
        form = AwardAchievementForm(request.POST, teacher=request.user)
        if form.is_valid():
            Achievement.objects.create(
                student=form.cleaned_data["student"],
                course=form.cleaned_data["course"],
                achievement_type=form.cleaned_data["achievement_type"],
                title=form.cleaned_data["title"],
                description=form.cleaned_data["description"],
                badge_icon=form.cleaned_data["badge_icon"],
            )
            messages.success(
                request,
                f'Achievement "{form.cleaned_data["title"]}" awarded to {form.cleaned_data["student"].username}.',
            )
            return redirect("teacher_dashboard")
        else:
            # Show an error message if the form is invalid
            messages.error(request, "There was an error in the form submission. Please check the form and try again.")
    else:
        form = AwardAchievementForm(teacher=request.user)
    return render(request, "award_achievement.html", {"form": form})


@login_required
def student_progress(request, enrollment_id):
    enrollment = Enrollment.objects.get(id=enrollment_id)

    if request.user != enrollment.student and request.user != enrollment.course.teacher:
        messages.error(request, "You don't have permission to view this progress!")
        return redirect("course_detail", slug=enrollment.course.slug)

    progress, created = CourseProgress.objects.get_or_create(enrollment=enrollment)
    achievements = Achievement.objects.filter(student=enrollment.student, course=enrollment.course)

    past_sessions = enrollment.course.sessions.filter(start_time__lt=timezone.now())
    upcoming_sessions = enrollment.course.sessions.filter(start_time__gte=timezone.now())

    context = {
        "enrollment": enrollment,
        "progress": progress,
        "achievements": achievements,
        "past_sessions": past_sessions,
        "upcoming_sessions": upcoming_sessions,
        "stripe_public_key": (
            settings.STRIPE_PUBLISHABLE_KEY if enrollment.status == "pending" and enrollment.course.price > 0 else None
        ),
    }
    return render(request, "courses/student_progress.html", context)


@login_required
def course_progress_overview(request, slug):
    course = Course.objects.get(slug=slug)
    if request.user != course.teacher:
        messages.error(request, "Only the course teacher can view the progress overview!")
        return redirect("course_detail", slug=slug)

    enrollments = course.enrollments.filter(status="approved")
    progress_data = []

    for enrollment in enrollments:
        progress, created = CourseProgress.objects.get_or_create(enrollment=enrollment)
        attendance_data = (
            SessionAttendance.objects.filter(student=enrollment.student, session__course=course)
            .values("status")
            .annotate(count=models.Count("status"))
        )

        progress_data.append(
            {
                "enrollment": enrollment,
                "progress": progress,
                "attendance": attendance_data,
            }
        )

    context = {
        "course": course,
        "progress_data": progress_data,
    }
    return render(request, "courses/progress_overview.html", context)


@login_required
def upload_material(request, slug):
    course = get_object_or_404(Course, slug=slug)
    if request.user != course.teacher:
        return HttpResponseForbidden("You are not authorized to upload materials for this course.")

    if request.method == "POST":
        form = CourseMaterialForm(request.POST, request.FILES, course=course)
        if form.is_valid():
            material = form.save(commit=False)
            material.course = course
            material.save()
            messages.success(request, "Course material uploaded successfully!")
            return redirect("course_detail", slug=course.slug)
    else:
        form = CourseMaterialForm(course=course)

    return render(request, "courses/upload_material.html", {"form": form, "course": course})


@login_required
def delete_material(request, slug, material_id):
    material = get_object_or_404(CourseMaterial, id=material_id, course__slug=slug)
    if request.user != material.course.teacher:
        return HttpResponseForbidden("You are not authorized to delete this material.")

    if request.method == "POST":
        material.delete()
        messages.success(request, "Course material deleted successfully!")
        return redirect("course_detail", slug=slug)

    return render(request, "courses/delete_material_confirm.html", {"material": material})


@login_required
def download_material(request, slug, material_id):
    material = get_object_or_404(CourseMaterial, id=material_id, course__slug=slug)
    if not material.is_downloadable and request.user != material.course.teacher:
        return HttpResponseForbidden("This material is not available for download.")

    try:
        return FileResponse(material.file, as_attachment=True)
    except FileNotFoundError:
        messages.error(request, "The requested file could not be found.")
        return redirect("course_detail", slug=slug)


@login_required
@teacher_required
def course_marketing(request, slug):
    """View for managing course marketing and promotions."""
    course = get_object_or_404(Course, slug=slug, teacher=request.user)

    if request.method == "POST":
        action = request.POST.get("action")

        if action == "send_promotional_emails":
            send_course_promotion_email(
                course=course,
                subject=f"New Course Recommendation: {course.title}",
                template_name="course_promotion",
            )
            messages.success(request, "Promotional emails have been sent successfully.")

        elif action == "generate_social_content":
            social_content = generate_social_share_content(course)
            return JsonResponse({"social_content": social_content})

    # Get analytics and recommendations
    analytics = get_course_analytics(course)
    recommendations = get_promotion_recommendations(course)

    context = {
        "course": course,
        "analytics": analytics,
        "recommendations": recommendations,
    }

    return render(request, "courses/marketing.html", context)


@login_required
@teacher_required
def course_analytics(request, slug):
    """View for displaying detailed course analytics."""
    course = get_object_or_404(Course, slug=slug, teacher=request.user)
    analytics = get_course_analytics(course)

    if request.headers.get("X-Requested-With") == "XMLHttpRequest":
        return JsonResponse({"analytics": analytics})

    context = {
        "course": course,
        "analytics": analytics,
    }

    return render(request, "courses/analytics.html", context)


@login_required
def calendar_feed(request):
    """Generate and serve an iCal feed of the user's course sessions."""

    response = HttpResponse(generate_ical_feed(request.user), content_type="text/calendar")
    response["Content-Disposition"] = f'attachment; filename="{settings.SITE_NAME}-schedule.ics"'
    return response


@login_required
def calendar_links(request, session_id):
    """Get calendar links for a specific session."""

    session = get_object_or_404(Session, id=session_id)

    # Check if user has access to this session
    if not (
        request.user == session.course.teacher
        or request.user.enrollments.filter(course=session.course, status="approved").exists()
    ):
        return HttpResponseForbidden("You don't have access to this session.")

    links = {
        "google": generate_google_calendar_link(session),
        "outlook": generate_outlook_calendar_link(session),
    }

    if request.headers.get("X-Requested-With") == "XMLHttpRequest":
        return JsonResponse({"links": links})

    return render(
        request,
        "courses/calendar_links.html",
        {
            "session": session,
            "calendar_links": links,
        },
    )


def forum_categories(request):
    """Display all forum categories."""
    categories = ForumCategory.objects.all()
    return render(request, "web/forum/categories.html", {"categories": categories})


def forum_category(request, slug):
    """Display topics in a specific category."""
    category = get_object_or_404(ForumCategory, slug=slug)
    topics = category.topics.all()
    categories = ForumCategory.objects.all()
    return render(
        request, "web/forum/category.html", {"category": category, "topics": topics, "categories": categories}
    )


def forum_topic(request, category_slug, topic_id):
    """Display a forum topic and its replies."""
    topic = get_object_or_404(ForumTopic, id=topic_id, category__slug=category_slug)
    categories = ForumCategory.objects.all()

    # Get view count from WebRequest model
    view_count = (
        WebRequest.objects.filter(path=request.path).aggregate(total_views=models.Sum("count"))["total_views"] or 0
    )
    topic.views = view_count
    topic.save()

    # Handle POST requests for replies, voting, and deletion
    if request.method == "POST":
        action = request.POST.get("action")

        if action == "add_reply" and request.user.is_authenticated:
            content = request.POST.get("content")
            if content:
                ForumReply.objects.create(topic=topic, author=request.user, content=content)
                messages.success(request, "Reply added successfully.")
                return redirect("forum_topic", category_slug=category_slug, topic_id=topic_id)

        elif action == "delete_reply" and request.user.is_authenticated:
            reply_id = request.POST.get("reply_id")
            reply = get_object_or_404(ForumReply, id=reply_id, author=request.user)
            reply.delete()
            messages.success(request, "Reply deleted successfully.")
            return redirect("forum_topic", category_slug=category_slug, topic_id=topic_id)

        elif action == "delete_topic" and request.user == topic.author:
            topic.delete()
            messages.success(request, "Topic deleted successfully.")
            return redirect("forum_category", slug=category_slug)

    # Fetch replies after POST handling
    replies = topic.replies.select_related("author").order_by("created_at")

    # Votes handling
    if request.user.is_authenticated:
        user_topic_vote = topic.user_vote(request.user)
        user_reply_votes = {reply.id: reply.user_vote(request.user) for reply in replies}
    else:
        user_topic_vote = None
        user_reply_votes = {}

    return render(
        request,
        "web/forum/topic.html",
        {
            "topic": topic,
            "replies": replies,
            "categories": categories,
            "user_topic_vote": user_topic_vote,
            "user_reply_votes": user_reply_votes,
        },
    )


@login_required
def create_topic(request, category_slug):
    """Create a new forum topic."""
    category = get_object_or_404(ForumCategory, slug=category_slug)
    categories = ForumCategory.objects.all()

    if request.method == "POST":
        form = ForumTopicForm(request.POST)
        if form.is_valid():
            topic = ForumTopic.objects.create(
                category=category,
                author=request.user,
                title=form.cleaned_data["title"],
                content=form.cleaned_data["content"],
                github_issue_url=form.cleaned_data.get("github_issue_url", ""),
                github_milestone_url=form.cleaned_data.get("github_milestone_url", ""),
            )
            messages.success(request, "Topic created successfully!")
            return redirect("forum_topic", category_slug=category_slug, topic_id=topic.id)
    else:
        form = ForumTopicForm()

    return render(
        request, "web/forum/create_topic.html", {"category": category, "form": form, "categories": categories}
    )


@login_required
def peer_connections(request):
    """Display user's peer connections."""
    sent_connections = request.user.sent_connections.all()
    received_connections = request.user.received_connections.all()
    return render(
        request,
        "web/peer/connections.html",
        {
            "sent_connections": sent_connections,
            "received_connections": received_connections,
        },
    )


@login_required
def send_connection_request(request, user_id):
    """Send a peer connection request."""
    receiver = get_object_or_404(User, id=user_id)

    if request.user == receiver:
        messages.error(request, "You cannot connect with yourself!")
        return redirect("peer_connections")

    connection, created = PeerConnection.objects.get_or_create(
        sender=request.user, receiver=receiver, defaults={"status": "pending"}
    )

    if created:
        messages.success(request, f"Connection request sent to {receiver.username}!")
    else:
        messages.info(request, f"Connection request already sent to {receiver.username}.")

    return redirect("peer_connections")


@login_required
def handle_connection_request(request, connection_id, action):
    """Accept or reject a peer connection request."""
    connection = get_object_or_404(PeerConnection, id=connection_id, receiver=request.user, status="pending")

    if action == "accept":
        connection.status = "accepted"
        messages.success(request, f"Connection with {connection.sender.username} accepted!")
    elif action == "reject":
        connection.status = "rejected"
        messages.info(request, f"Connection with {connection.sender.username} rejected.")

    connection.save()
    return redirect("peer_connections")


@login_required
def peer_messages(request, user_id):
    """Display and handle messages with a peer."""
    peer = get_object_or_404(User, id=user_id)

    # Check if users are connected
    connection = PeerConnection.objects.filter(
        (Q(sender=request.user, receiver=peer) | Q(sender=peer, receiver=request.user)),
        status="accepted",
    ).first()

    if not connection:
        messages.error(request, "You must be connected with this user to send messages.")
        return redirect("peer_connections")

    if request.method == "POST":
        content = request.POST.get("content")
        if content:
            PeerMessage.objects.create(sender=request.user, receiver=peer, content=content)
            messages.success(request, "Message sent!")

    # Get conversation messages
    messages_list = PeerMessage.objects.filter(
        (Q(sender=request.user, receiver=peer) | Q(sender=peer, receiver=request.user))
    ).order_by("created_at")

    # Mark received messages as read
    messages_list.filter(sender=peer, receiver=request.user, is_read=False).update(is_read=True)

    return render(request, "web/peer/messages.html", {"peer": peer, "messages": messages_list})


@login_required
def study_groups(request, course_id):
    """Display study groups for a course."""
    course = get_object_or_404(Course, id=course_id)
    groups = course.study_groups.all()

    if request.method == "POST":
        name = request.POST.get("name")
        description = request.POST.get("description")
        max_members = request.POST.get("max_members", 10)
        is_private = request.POST.get("is_private", False)

        if name and description:
            group = StudyGroup.objects.create(
                course=course,
                creator=request.user,
                name=name,
                description=description,
                max_members=max_members,
                is_private=is_private,
            )
            group.members.add(request.user)
            messages.success(request, "Study group created successfully!")
            return redirect("study_group_detail", group_id=group.id)

    return render(request, "web/study/groups.html", {"course": course, "groups": groups})


@login_required
def study_group_detail(request, group_id):
    """Display study group details and handle join/leave requests."""
    group = get_object_or_404(StudyGroup, id=group_id)

    if request.method == "POST":
        action = request.POST.get("action")

        if action == "join":
            if group.members.count() >= group.max_members:
                messages.error(request, "This group is full!")
            else:
                group.members.add(request.user)
                messages.success(request, f"You have joined {group.name}!")

        elif action == "leave":
            if request.user == group.creator:
                messages.error(request, "Group creator cannot leave the group!")
            else:
                group.members.remove(request.user)
                messages.info(request, f"You have left {group.name}.")

    return render(request, "web/study/group_detail.html", {"group": group})


# API Views
@login_required
def api_course_list(request):
    """API endpoint for listing courses."""
    courses = Course.objects.filter(status="published")
    data = [
        {
            "id": course.id,
            "title": course.title,
            "description": course.description,
            "teacher": course.teacher.username,
            "price": str(course.price),
            "subject": course.subject,
            "level": course.level,
            "slug": course.slug,
        }
        for course in courses
    ]
    return JsonResponse(data, safe=False)


@login_required
@teacher_required
def api_course_create(request):
    """API endpoint for creating a course."""
    if request.method != "POST":
        return JsonResponse({"error": "Only POST method is allowed"}, status=405)

    data = json.loads(request.body)
    course = Course.objects.create(
        teacher=request.user,
        title=data["title"],
        description=data["description"],
        learning_objectives=data["learning_objectives"],
        prerequisites=data.get("prerequisites", ""),
        price=data["price"],
        max_students=data["max_students"],
        subject=data["subject"],
        level=data["level"],
    )
    return JsonResponse(
        {
            "id": course.id,
            "title": course.title,
            "slug": course.slug,
        },
        status=201,
    )


@login_required
def api_course_detail(request, slug):
    """API endpoint for course details."""
    course = get_object_or_404(Course, slug=slug)
    data = {
        "id": course.id,
        "title": course.title,
        "description": course.description,
        "teacher": course.teacher.username,
        "price": str(course.price),
        "subject": course.subject,
        "level": course.level,
        "prerequisites": course.prerequisites,
        "learning_objectives": course.learning_objectives,
        "max_students": course.max_students,
        "available_spots": course.available_spots,
        "average_rating": course.average_rating,
    }
    return JsonResponse(data)


@login_required
def api_enroll(request, course_slug):
    """API endpoint for course enrollment."""
    if request.method != "POST":
        return JsonResponse({"error": "Only POST method is allowed"}, status=405)

    course = get_object_or_404(Course, slug=course_slug)
    if request.user.enrollments.filter(course=course).exists():
        return JsonResponse({"error": "Already enrolled"}, status=400)

    enrollment = Enrollment.objects.create(
        student=request.user,
        course=course,
        status="pending",
    )
    return JsonResponse(
        {
            "id": enrollment.id,
            "status": enrollment.status,
        },
        status=201,
    )


@login_required
def api_enrollments(request):
    """API endpoint for listing user enrollments."""
    enrollments = request.user.enrollments.all()
    data = [
        {
            "id": enrollment.id,
            "course": {
                "id": enrollment.course.id,
                "title": enrollment.course.title,
                "slug": enrollment.course.slug,
            },
            "status": enrollment.status,
            "enrollment_date": enrollment.enrollment_date.isoformat(),
        }
        for enrollment in enrollments
    ]
    return JsonResponse(data, safe=False)


@login_required
def api_session_list(request, course_slug):
    """API endpoint for listing course sessions."""
    course = get_object_or_404(Course, slug=course_slug)
    sessions = course.sessions.all()
    data = [
        {
            "id": session.id,
            "title": session.title,
            "description": session.description,
            "start_time": session.start_time.isoformat(),
            "end_time": session.end_time.isoformat(),
            "is_virtual": session.is_virtual,
        }
        for session in sessions
    ]
    return JsonResponse(data, safe=False)


@login_required
def api_session_detail(request, pk):
    """API endpoint for session details."""
    session = get_object_or_404(Session, pk=pk)
    data = {
        "id": session.id,
        "title": session.title,
        "description": session.description,
        "start_time": session.start_time.isoformat(),
        "end_time": session.end_time.isoformat(),
        "is_virtual": session.is_virtual,
        "meeting_link": session.meeting_link if session.is_virtual else None,
        "location": session.location if not session.is_virtual else None,
    }
    return JsonResponse(data)


@login_required
def api_forum_topic_create(request):
    """API endpoint for creating forum topics."""
    if request.method != "POST":
        return JsonResponse({"error": "Only POST method is allowed"}, status=405)

    data = json.loads(request.body)
    category = get_object_or_404(ForumCategory, id=data["category"])
    topic = ForumTopic.objects.create(
        title=data["title"],
        content=data["content"],
        category=category,
        author=request.user,
    )
    return JsonResponse(
        {
            "id": topic.id,
            "title": topic.title,
        },
        status=201,
    )


@login_required
def api_forum_reply_create(request):
    """API endpoint for creating forum replies."""
    if request.method != "POST":
        return JsonResponse({"error": "Only POST method is allowed"}, status=405)

    data = json.loads(request.body)
    topic = get_object_or_404(ForumTopic, id=data["topic"])
    reply = ForumReply.objects.create(
        topic=topic,
        content=data["content"],
        author=request.user,
    )
    return JsonResponse(
        {
            "id": reply.id,
            "content": reply.content,
        },
        status=201,
    )


@login_required
def session_detail(request, session_id):
    try:
        session = get_object_or_404(Session, id=session_id)

        # Check access rights
        if not (
            request.user == session.course.teacher
            or request.user.enrollments.filter(course=session.course, status="approved").exists()
        ):
            return HttpResponseForbidden("You don't have access to this session")

        # Get next session for waiting room functionality
        next_session = None
        user_in_session_waiting_room = False

        if request.user.is_authenticated:
            # Get the next upcoming session for this course
            next_session = session.course.sessions.filter(start_time__gt=timezone.now()).order_by("start_time").first()

            # Check if user is in the session waiting room
            try:
                session_waiting_room = WaitingRoom.objects.get(course=session.course, status="open")
                user_in_session_waiting_room = request.user in session_waiting_room.participants.all()
            except WaitingRoom.DoesNotExist:
                user_in_session_waiting_room = False

        context = {
            "session": session,
            "is_teacher": request.user == session.course.teacher,
            "now": timezone.now(),
            "next_session": next_session,
            "user_in_session_waiting_room": user_in_session_waiting_room,
        }

        return render(request, "web/study/session_detail.html", context)

    except Session.DoesNotExist:
        messages.error(request, "Session not found")
        return redirect("course_search")
    except Exception as e:
        if settings.DEBUG:
            raise e
        messages.error(request, "An error occurred while loading the session")
        return redirect("index")


def blog_list(request):
    blog_posts = BlogPost.objects.filter(status="published").order_by("-published_at")
    tags = BlogPost.objects.values_list("tags", flat=True).distinct()
    # Split comma-separated tags and get unique values
    unique_tags = sorted(set(tag.strip() for tags_str in tags if tags_str for tag in tags_str.split(",")))

    return render(request, "blog/list.html", {"blog_posts": blog_posts, "tags": unique_tags})


def blog_tag(request, tag):
    """View for filtering blog posts by tag."""
    blog_posts = BlogPost.objects.filter(status="published", tags__icontains=tag).order_by("-published_at")
    tags = BlogPost.objects.values_list("tags", flat=True).distinct()
    # Split comma-separated tags and get unique values
    unique_tags = sorted(set(tag.strip() for tags_str in tags if tags_str for tag in tags_str.split(",")))

    return render(request, "blog/list.html", {"blog_posts": blog_posts, "tags": unique_tags, "current_tag": tag})


@login_required
def create_blog_post(request):
    if request.method == "POST":
        form = BlogPostForm(request.POST, request.FILES)
        if form.is_valid():
            post = form.save(commit=False)
            post.author = request.user
            post.save()
            messages.success(request, "Blog post created successfully!")
            return redirect("blog_detail", slug=post.slug)
    else:
        form = BlogPostForm()

    return render(request, "blog/create.html", {"form": form})


def blog_detail(request, slug):
    """Display a blog post and its comments."""
    post = get_object_or_404(BlogPost, slug=slug, status="published")
    comments = post.comments.filter(is_approved=True).order_by("created_at")

    if request.method == "POST":
        if not request.user.is_authenticated:
            messages.error(request, "Please log in to comment.")
            return redirect("account_login")

        comment_content = request.POST.get("content")
        if comment_content:
            comment = BlogComment.objects.create(
                post=post, author=request.user, content=comment_content, is_approved=True  # Auto-approve for now
            )
            messages.success(request, f"Comment #{comment.id} added successfully!")
            return redirect("blog_detail", slug=slug)

    # Get view count from WebRequest
    view_count = WebRequest.objects.filter(path=request.path).aggregate(total_views=Sum("count"))["total_views"] or 0

    context = {
        "post": post,
        "comments": comments,
        "view_count": view_count,
    }
    return render(request, "blog/detail.html", context)


@login_required
def student_dashboard(request):
    """
    Dashboard view for students showing enrollments, progress, upcoming sessions, learning streak,
    and an Achievements section.
    """

    # Update the learning streak.
    streak, created = LearningStreak.objects.get_or_create(user=request.user)
    streak.update_streak()

    enrollments = Enrollment.objects.filter(student=request.user).select_related("course")
    upcoming_sessions = Session.objects.filter(
        course__enrollments__student=request.user, start_time__gt=timezone.now()
    ).order_by("start_time")[:5]

    progress_data = []
    total_progress = 0
    for enrollment in enrollments:
        progress, _ = CourseProgress.objects.get_or_create(enrollment=enrollment)
        progress_data.append(
            {
                "enrollment": enrollment,
                "progress": progress,
            }
        )
        total_progress += progress.completion_percentage

    avg_progress = round(total_progress / len(progress_data)) if progress_data else 0

    # Query achievements for the user.
    achievements = Achievement.objects.filter(student=request.user).order_by("-awarded_at")

    context = {
        "enrollments": enrollments,
        "upcoming_sessions": upcoming_sessions,
        "progress_data": progress_data,
        "avg_progress": avg_progress,
        "streak": streak,
        "achievements": achievements,
    }
    return render(request, "dashboard/student.html", context)


@login_required
@teacher_required
def teacher_dashboard(request):
    """Dashboard view for teachers showing their courses, student progress, and upcoming sessions.

    The earnings calculation is based on completed payment records, not just enrollments.
    This ensures that earnings accurately reflect actual transactions rather than just the
    number of enrolled students. Each payment has a 90% teacher commission rate applied.
    """
    courses = Course.objects.filter(teacher=request.user)
    upcoming_sessions = Session.objects.filter(course__teacher=request.user, start_time__gt=timezone.now()).order_by(
        "start_time"
    )[:5]

    # Get enrollment and progress stats for each course
    course_stats = []
    total_students = 0
    total_completed = 0
    total_earnings = Decimal("0.00")
    for course in courses:
        enrollments = course.enrollments.filter(status="approved")
        course_total_students = enrollments.count()
        course_completed = enrollments.filter(status="completed").count()
        total_students += course_total_students
        total_completed += course_completed

        # Calculate earnings based on completed payments instead of enrollment count
        # Each payment has an amount field which represents the actual amount paid
        # We apply the teacher's commission rate (90% by default, 10% platform fee)
        course_earnings = Decimal("0.00")
        for enrollment in enrollments:
            # Get all completed payments for this enrollment
            completed_payments = enrollment.payments.filter(status="completed")
            for payment in completed_payments:
                # Apply the 90% teacher commission
                course_earnings += payment.amount * Decimal("0.9")

        total_earnings += course_earnings
        course_stats.append(
            {
                "course": course,
                "total_students": course_total_students,
                "completed": course_completed,
                "completion_rate": (course_completed / course_total_students * 100) if course_total_students > 0 else 0,
                "earnings": course_earnings,
            }
        )

    # Get the teacher's storefront if it exists
    storefront = Storefront.objects.filter(teacher=request.user).first()

    context = {
        "courses": courses,
        "upcoming_sessions": upcoming_sessions,
        "course_stats": course_stats,
        "total_students": total_students,
        "completion_rate": (total_completed / total_students * 100) if total_students > 0 else 0,
        "total_earnings": round(total_earnings, 2),
        "storefront": storefront,
    }
    return render(request, "dashboard/teacher.html", context)


def custom_404(request, exception=None):
    """Custom 404 error page."""
    return HttpResponseNotFound(render_to_string('web/404.html'))


<<<<<<< HEAD
def custom_500(request):
    """Custom 500 error page."""
    return HttpResponseServerError(render_to_string('web/500.html'))
=======
# def custom_500(request):
#     """Custom 500 error handler"""
#     return render(request, "500.html", status=500)
>>>>>>> cc3c946a


def custom_429(request, exception=None):
    """Custom 429 error page."""
    return render(request, "429.html", status=429)


def cart_view(request):
    """View the shopping cart."""
    cart = get_or_create_cart(request)
    return render(request, "cart/cart.html", {"cart": cart, "stripe_public_key": settings.STRIPE_PUBLISHABLE_KEY})


def add_course_to_cart(request, course_id):
    """Add a course to the cart."""
    course = get_object_or_404(Course, id=course_id)
    cart = get_or_create_cart(request)

    # Try to get or create the cart item
    cart_item, created = CartItem.objects.get_or_create(cart=cart, course=course, defaults={"session": None})

    if created:
        messages.success(request, f"{course.title} added to cart.")
    else:
        messages.info(request, f"{course.title} is already in your cart.")

    return redirect("cart_view")


def add_session_to_cart(request, session_id):
    """Add an individual session to the cart."""
    session = get_object_or_404(Session, id=session_id)
    cart = get_or_create_cart(request)

    # Try to get or create the cart item
    cart_item, created = CartItem.objects.get_or_create(cart=cart, session=session, defaults={"course": None})

    if created:
        messages.success(request, f"{session.title} added to cart.")
    else:
        messages.info(request, f"{session.title} is already in your cart.")

    return redirect("cart_view")


def remove_from_cart(request, item_id):
    """Remove an item from the shopping cart."""
    cart = get_or_create_cart(request)
    item = get_object_or_404(CartItem, id=item_id, cart=cart)
    item.delete()
    messages.success(request, "Item removed from cart.")
    return redirect("cart_view")


def create_cart_payment_intent(request):
    """Create a payment intent for the entire cart."""
    cart = get_or_create_cart(request)

    if not cart.items.exists():
        return JsonResponse({"error": "Cart is empty"}, status=400)

    try:
        # Create a PaymentIntent with the cart total
        intent = stripe.PaymentIntent.create(
            amount=int(cart.total * 100),  # Convert to cents
            currency="usd",
            metadata={
                "cart_id": cart.id,
                "user_id": request.user.id if request.user.is_authenticated else None,
                "session_key": request.session.session_key if not request.user.is_authenticated else None,
            },
        )
        return JsonResponse({"clientSecret": intent.client_secret})
    except Exception as e:
        return JsonResponse({"error": str(e)}, status=403)


def checkout_success(request):
    """Handle successful checkout and payment confirmation."""
    payment_intent_id = request.GET.get("payment_intent")

    if not payment_intent_id:
        messages.error(request, "No payment information found.")
        return redirect("cart_view")

    try:
        # Verify the payment intent
        payment_intent = stripe.PaymentIntent.retrieve(payment_intent_id)

        if payment_intent.status != "succeeded":
            messages.error(request, "Payment was not successful.")
            return redirect("cart_view")

        cart = get_or_create_cart(request)

        if not cart.items.exists():
            messages.error(request, "Cart is empty.")
            return redirect("cart_view")

        # Handle guest checkout
        if not request.user.is_authenticated:
            email = payment_intent.receipt_email
            if not email:
                messages.error(request, "No email provided for guest checkout.")
                return redirect("cart_view")

            # Create a new user account with transaction and better username generation
            with transaction.atomic():
                # Generate a random username without using the email
                timestamp = timezone.now().strftime("%Y%m%d%H%M%S")
                username = f"user_{timestamp}"

                # In the unlikely case of a collision, append random string
                while User.objects.filter(username=username).exists():
                    username = f"user_{timestamp}_{get_random_string(6)}"

                # Create the user
                user = User.objects.create_user(
                    username=username,
                    email=email,
                    password=get_random_string(length=32),  # Random password for reset
                )

                # Associate the cart with the new user
                cart.user = user
                cart.session_key = ""  # Empty string instead of None
                cart.save()

                # Send welcome email with password reset link
                send_welcome_email(user)

                # Log in the new user
                login(request, user, backend="django.contrib.auth.backends.ModelBackend")
        else:
            user = request.user

        # Lists to track enrollments for the receipt
        enrollments = []
        session_enrollments = []
        goods_items = []
        total_amount = 0

        # Define shipping_address
        shipping_address = request.POST.get("address") if cart.has_goods else None

        # Check if the cart contains goods requiring shipping
        has_goods = any(item.goods for item in cart.items.all())

        # Extract shipping address from Stripe PaymentIntent
        shipping_address = None
        if has_goods:
            shipping_data = getattr(payment_intent, "shipping", None)
            if shipping_data:
                # Construct structured shipping address
                shipping_address = {
                    "line1": shipping_data.address.line1,
                    "line2": shipping_data.address.line2 or "",
                    "city": shipping_data.address.city,
                    "state": shipping_data.address.state,
                    "postal_code": shipping_data.address.postal_code,
                    "country": shipping_data.address.country,
                }

        # Create the Order with shipping address
        order = Order.objects.create(
            user=user,  # User is defined earlier in guest/auth logic
            total_price=0,  # Updated later
            status="completed",
            shipping_address=shipping_address,
            terms_accepted=True,
        )

        storefront = None
        # Process enrollments
        for item in cart.items.all():
            if item.course:
                # Check for an active discount coupon for this course
                discount = Discount.objects.filter(
                    user=user, course=item.course, used=False, valid_until__gte=timezone.now()
                ).first()
                if discount:
                    # Calculate the discounted price
                    discount_amount = (discount.discount_percentage / 100) * item.course.price
                    effective_price = item.course.price - discount_amount
                    # Mark the coupon as used
                    discount.used = True
                    discount.save()
                else:
                    effective_price = item.course.price

                # Create enrollment for the course
                enrollment = Enrollment.objects.create(
                    student=user, course=item.course, status="approved", payment_intent_id=payment_intent_id
                )
                enrollments.append(enrollment)
                total_amount += effective_price

                # Create payment record for teacher earnings calculation
                Payment.objects.create(
                    enrollment=enrollment,
                    amount=effective_price,
                    currency="USD",
                    stripe_payment_intent_id=payment_intent_id,
                    status="completed",
                )

                # Optionally, you can send confirmation emails with discount details
                send_enrollment_confirmation(enrollment)
                notify_teacher_new_enrollment(enrollment)

            elif item.session:
                # Process individual session enrollments (no discount logic here)
                session_enrollment = SessionEnrollment.objects.create(
                    student=user, session=item.session, status="approved", payment_intent_id=payment_intent_id
                )
                session_enrollments.append(session_enrollment)
                total_amount += item.session.price

            elif item.goods:
                goods_items.append(item)
                total_amount += item.final_price
                OrderItem.objects.create(
                    order=order,
                    goods=item.goods,
                    quantity=1,
                    price_at_purchase=item.goods.price,
                    discounted_price_at_purchase=item.goods.discount_price,
                )
                if not storefront:
                    storefront = item.goods.storefront

        # Update order details
        order.total_price = total_amount
        if storefront:
            order.storefront = goods_items[0].goods.storefront
        order.save()

        # Clear the cart
        cart.items.all().delete()

        if storefront:
            order.storefront = storefront
            order.save(update_fields=["storefront"])

        # Render the receipt page
        return render(
            request,
            "cart/receipt.html",
            {
                "payment_intent_id": payment_intent_id,
                "order_date": timezone.now(),
                "user": user,
                "enrollments": enrollments,
                "session_enrollments": session_enrollments,
                "goods_items": goods_items,
                "total": total_amount,
                "order": order,
                "shipping_address": shipping_address,
            },
        )

    except stripe.error.StripeError as e:
        # send slack message
        send_slack_message(f"Payment verification failed: {str(e)}")
        messages.error(request, f"Payment verification failed: {str(e)}")
        return redirect("cart_view")
    except Exception as e:
        # send slack message
        send_slack_message(f"Failed to process checkout: {str(e)}")
        messages.error(request, f"Failed to process checkout: {str(e)}")
        return redirect("cart_view")


def send_welcome_email(user):
    """Send welcome email to newly created users after guest checkout."""
    if not user.email:
        raise ValueError("User must have an email address to send welcome email")

    reset_url = reverse("account_reset_password")
    context = {
        "user": user,
        "reset_url": reset_url,
    }

    html_message = render_to_string("emails/welcome_guest.html", context)
    text_message = render_to_string("emails/welcome_guest.txt", context)

    send_mail(
        subject="Welcome to Your New Learning Account",
        message=text_message,
        html_message=html_message,
        from_email=settings.DEFAULT_FROM_EMAIL,
        recipient_list=[user.email],
    )


@login_required
def edit_session(request, session_id):
    """Edit an existing session."""
    # Get the session and verify that the current user is the course teacher
    session = get_object_or_404(Session, id=session_id)
    course = session.course

    # Check if user is the course teacher
    if request.user != course.teacher:
        messages.error(request, "Only the course teacher can edit sessions!")
        return redirect("course_detail", slug=course.slug)

    if request.method == "POST":
        form = SessionForm(request.POST, instance=session)
        if form.is_valid():
            form.save()
            messages.success(request, "Session updated successfully!")
            return redirect("course_detail", slug=session.course.slug)
    else:
        form = SessionForm(instance=session)

    return render(
        request, "courses/session_form.html", {"form": form, "session": session, "course": course, "is_edit": True}
    )


@login_required
def invite_student(request, course_id):
    course = get_object_or_404(Course, id=course_id)

    # Check if user is the teacher of this course
    if course.teacher != request.user:
        messages.error(request, "You are not authorized to invite students to this course.")
        return redirect("course_detail", slug=course.slug)

    if request.method == "POST":
        form = InviteStudentForm(request.POST)
        if form.is_valid():
            email = form.cleaned_data["email"]
            message = form.cleaned_data.get("message", "")

            # Generate course URL
            course_url = request.build_absolute_uri(reverse("course_detail", args=[course.slug]))

            # Send invitation email
            context = {
                "course": course,
                "teacher": request.user,
                "message": message,
                "course_url": course_url,
            }
            html_message = render_to_string("emails/course_invitation.html", context)
            text_message = f"""
You have been invited to join {course.title}!

Message from {request.user.get_full_name() or request.user.username}:
{message}

Course Price: ${course.price}

Click here to view the course: {course_url}
"""

            try:
                send_mail(
                    f"Invitation to join {course.title}",
                    text_message,
                    settings.DEFAULT_FROM_EMAIL,
                    [email],
                    html_message=html_message,
                )
                messages.success(request, f"Invitation sent to {email}")
                return redirect("course_detail", slug=course.slug)
            except Exception:
                messages.error(request, "Failed to send invitation email. Please try again.")
    else:
        form = InviteStudentForm()

    context = {
        "course": course,
        "form": form,
    }
    return render(request, "courses/invite.html", context)


def terms(request):
    """Display the terms of service page."""
    return render(request, "terms.html")


@login_required
@teacher_required
def stripe_connect_onboarding(request):
    """Start the Stripe Connect onboarding process for teachers."""
    if not request.user.profile.is_teacher:
        messages.error(request, "Only teachers can set up payment accounts.")
        return redirect("profile")

    try:
        if not request.user.profile.stripe_account_id:
            # Create a new Stripe Connect account
            account = stripe.Account.create(
                type="express",
                country="US",
                email=request.user.email,
                capabilities={
                    "card_payments": {"requested": True},
                    "transfers": {"requested": True},
                },
            )

            # Save the account ID to the user's profile
            request.user.profile.stripe_account_id = account.id
            request.user.profile.save()

        # Create an account link for onboarding
        account_link = stripe.AccountLink.create(
            account=request.user.profile.stripe_account_id,
            refresh_url=request.build_absolute_uri(reverse("stripe_connect_onboarding")),
            return_url=request.build_absolute_uri(reverse("profile")),
            type="account_onboarding",
        )

        return redirect(account_link.url)

    except stripe.error.StripeError as e:
        messages.error(request, f"Failed to set up Stripe account: {str(e)}")
        return redirect("profile")


@csrf_exempt
def stripe_connect_webhook(request):
    """Handle Stripe Connect account updates."""
    payload = request.body
    sig_header = request.META.get("HTTP_STRIPE_SIGNATURE")

    try:
        event = stripe.Webhook.construct_event(payload, sig_header, settings.STRIPE_CONNECT_WEBHOOK_SECRET)
    except ValueError:
        return HttpResponse(status=400)
    except stripe.error.SignatureVerificationError:
        return HttpResponse(status=400)

    if event.type == "account.updated":
        account = event.data.object
        try:
            profile = Profile.objects.get(stripe_account_id=account.id)
            if account.charges_enabled and account.payouts_enabled:
                profile.stripe_account_status = "verified"
            else:
                profile.stripe_account_status = "pending"
            profile.save()
        except Profile.DoesNotExist:
            return HttpResponse(status=404)

    return HttpResponse(status=200)


@login_required
def create_forum_category(request):
    """Create a new forum category."""
    if request.method == "POST":
        form = ForumCategoryForm(request.POST)
        if form.is_valid():
            category = form.save(commit=False)
            if not category.slug:
                category.slug = slugify(category.name)
            category.save()
            messages.success(request, f"Forum category '{category.name}' created successfully!")
            return redirect("forum_category", slug=category.slug)
        else:
            print(form.errors)
    else:
        form = ForumCategoryForm()

    return render(request, "web/forum/create_category.html", {"form": form})


@login_required
def edit_topic(request, topic_id):
    topic = get_object_or_404(ForumTopic, id=topic_id, author=request.user)
    categories = ForumCategory.objects.all()

    if request.method == "POST":
        form = ForumTopicForm(request.POST)
        if form.is_valid():
            # Manually update the topic instance with form data.
            topic.title = form.cleaned_data["title"]
            topic.content = form.cleaned_data["content"]
            topic.github_issue_url = form.cleaned_data.get("github_issue_url", "")
            topic.github_milestone_url = form.cleaned_data.get("github_milestone_url", "")
            topic.save()
            messages.success(request, "Topic updated successfully!")
            return redirect("forum_topic", category_slug=topic.category.slug, topic_id=topic.id)
    else:
        # Prepopulate the form with the topic's current data.
        initial_data = {
            "title": topic.title,
            "content": topic.content,
            "github_issue_url": topic.github_issue_url,
            "github_milestone_url": topic.github_milestone_url,
        }
        form = ForumTopicForm(initial=initial_data)

    return render(request, "web/forum/edit_topic.html", {"topic": topic, "form": form, "categories": categories})


@login_required
def my_forum_topics(request):
    """Display all forum topics created by the current user."""
    topics = ForumTopic.objects.filter(author=request.user).order_by("-created_at")
    categories = ForumCategory.objects.all()
    return render(request, "web/forum/my_topics.html", {"topics": topics, "categories": categories})


@login_required
def my_forum_replies(request):
    """Display all forum replies created by the current user."""
    replies = (
        ForumReply.objects.filter(author=request.user)
        .select_related("topic", "topic__category")
        .order_by("-created_at")
    )
    categories = ForumCategory.objects.all()
    return render(request, "web/forum/my_replies.html", {"replies": replies, "categories": categories})


@login_required
def edit_reply(request, reply_id):
    """Edit a forum reply."""
    reply = get_object_or_404(ForumReply, id=reply_id, author=request.user)
    topic = reply.topic
    categories = ForumCategory.objects.all()

    if request.method == "POST":
        content = request.POST.get("content")
        if content:
            reply.content = content
            reply.save()
            messages.success(request, "Reply updated successfully.")
            return redirect("forum_topic", category_slug=topic.category.slug, topic_id=topic.id)

    return render(request, "web/forum/edit_reply.html", {"reply": reply, "categories": categories})


def get_course_calendar(request, slug):
    """AJAX endpoint to get calendar data for a course."""
    course = get_object_or_404(Course, slug=slug)
    today = timezone.now().date()
    calendar_weeks = []

    # Get current month and year from query parameters
    year = int(request.GET.get("year", today.year))
    month = int(request.GET.get("month", today.month))
    current_month = timezone.datetime(year, month, 1).date()

    # Get previous and next month for navigation
    if month == 1:
        prev_month = current_month.replace(year=current_month.year - 1, month=12)
    else:
        prev_month = current_month.replace(month=current_month.month - 1)

    if month == 12:
        next_month = current_month.replace(year=current_month.year + 1, month=1)
    else:
        next_month = current_month.replace(month=current_month.month + 1)

    # Get sessions for the current month
    month_sessions = course.sessions.filter(start_time__year=year, start_time__month=month).order_by("start_time")

    # Generate calendar data
    cal = calendar.monthcalendar(year, month)

    for week in cal:
        calendar_week = []
        for day in week:
            if day == 0:
                calendar_week.append({"date": None, "has_session": False, "is_today": False})
            else:
                date = timezone.datetime(year, month, day).date()
                sessions_on_day = [s for s in month_sessions if s.start_time.date() == date]
                calendar_week.append(
                    {
                        "date": date.isoformat() if date else None,
                        "has_session": bool(sessions_on_day),
                        "is_today": date == today,
                    }
                )
        calendar_weeks.append(calendar_week)

    data = {
        "calendar_weeks": calendar_weeks,
        "current_month": current_month.strftime("%B %Y"),
        "prev_month": prev_month,
        "next_month": next_month,
    }

    return JsonResponse(data)


@login_required
def create_calendar(request):
    if request.method == "POST":
        title = request.POST.get("title")
        description = request.POST.get("description")
        try:
            month = int(request.POST.get("month"))
            year = int(request.POST.get("year"))

            # Validate month is between 0-11
            if not 0 <= month <= 11:
                return JsonResponse({"success": False, "error": "Month must be between 0 and 11"}, status=400)

            calendar = EventCalendar.objects.create(
                title=title, description=description, creator=request.user, month=month, year=year
            )

            return JsonResponse({"success": True, "calendar_id": calendar.id, "share_token": calendar.share_token})
        except (ValueError, TypeError):
            return JsonResponse({"success": False, "error": "Invalid month or year"}, status=400)

    return render(request, "calendar/create.html")


def view_calendar(request, share_token):
    calendar = get_object_or_404(EventCalendar, share_token=share_token)
    return render(request, "calendar/view.html", {"calendar": calendar})


@require_POST
def add_time_slot(request, share_token):
    try:
        with transaction.atomic():
            calendar = get_object_or_404(EventCalendar, share_token=share_token)
            name = request.POST.get("name")
            day = int(request.POST.get("day"))
            start_time = request.POST.get("start_time")
            end_time = request.POST.get("end_time")

            # Create the time slot
            TimeSlot.objects.create(calendar=calendar, name=name, day=day, start_time=start_time, end_time=end_time)

            return JsonResponse({"success": True})
    except IntegrityError:
        return JsonResponse({"success": False, "error": "You already have a time slot for this day"}, status=400)
    except Exception as e:
        return JsonResponse({"success": False, "error": str(e)}, status=400)


@require_POST
def remove_time_slot(request, share_token):
    calendar = get_object_or_404(EventCalendar, share_token=share_token)
    name = request.POST.get("name")
    day = int(request.POST.get("day"))

    TimeSlot.objects.filter(calendar=calendar, name=name, day=day).delete()

    return JsonResponse({"success": True})


@require_GET
def get_calendar_data(request, share_token):
    calendar = get_object_or_404(EventCalendar, share_token=share_token)
    slots = TimeSlot.objects.filter(calendar=calendar)

    data = {
        "title": calendar.title,
        "description": calendar.description,
        "month": calendar.month,
        "year": calendar.year,
        "slots": [
            {
                "name": slot.name,
                "day": slot.day,
                "start_time": slot.start_time.strftime("%H:%M"),
                "end_time": slot.end_time.strftime("%H:%M"),
            }
            for slot in slots
        ],
    }

    return JsonResponse(data)


def system_status(request):
    """Check system status including SendGrid API connectivity and disk space usage."""
    status = {
        "sendgrid": {"status": "unknown", "message": "", "api_key_configured": False},
        "disk_space": {"status": "unknown", "message": "", "usage": {}},
        "timestamp": timezone.now(),
    }

    # Check SendGrid
    sendgrid_api_key = os.getenv("SENDGRID_PASSWORD")
    if sendgrid_api_key:
        status["sendgrid"]["api_key_configured"] = True
        try:
            print("Checking SendGrid API...")
            response = requests.get(
                "https://api.sendgrid.com/v3/user/account",
                headers={"Authorization": f"Bearer {sendgrid_api_key}"},
                timeout=5,
            )
            if response.status_code == 200:
                status["sendgrid"]["status"] = "ok"
                status["sendgrid"]["message"] = "Successfully connected to SendGrid API"
            else:
                status["sendgrid"]["status"] = "error"
                status["sendgrid"]["message"] = f"Unexpected response: {response.status_code}"
        except requests.exceptions.RequestException as e:
            status["sendgrid"]["status"] = "error"
            status["sendgrid"]["message"] = f"API Error: {str(e)}"
    else:
        status["sendgrid"]["status"] = "error"
        status["sendgrid"]["message"] = "SendGrid API key not configured"

    # Check disk space
    try:
        total, used, free = shutil.disk_usage("/")
        total_gb = total / (2**30)  # Convert to GB
        used_gb = used / (2**30)
        free_gb = free / (2**30)
        usage_percent = (used / total) * 100

        status["disk_space"]["usage"] = {
            "total_gb": round(total_gb, 2),
            "used_gb": round(used_gb, 2),
            "free_gb": round(free_gb, 2),
            "percent": round(usage_percent, 1),
        }

        # Set status based on usage percentage
        if usage_percent >= 90:
            status["disk_space"]["status"] = "error"
            status["disk_space"]["message"] = "Critical: Disk usage above 90%"
        elif usage_percent >= 80:
            status["disk_space"]["status"] = "warning"
            status["disk_space"]["message"] = "Warning: Disk usage above 80%"
        else:
            status["disk_space"]["status"] = "ok"
            status["disk_space"]["message"] = "Disk space usage is normal"
    except Exception as e:
        status["disk_space"]["status"] = "error"
        status["disk_space"]["message"] = f"Error checking disk space: {str(e)}"

    return render(request, "status.html", {"status": status})


@login_required
@teacher_required
def message_enrolled_students(request, slug):
    """Send an email to all enrolled students in a course with encrypted content."""
    course = get_object_or_404(Course, slug=slug, teacher=request.user)

    if request.method == "POST":
        title = request.POST.get("title")
        message = request.POST.get("message")

        if title and message:
            original_message = message

            # Get all enrolled students
            enrolled_students = User.objects.filter(
                enrollments__course=course, enrollments__status="approved"
            ).distinct()

            # Send email to each student with the encrypted message
            for student in enrolled_students:
                send_mail(
                    subject=f"[{course.title}] {title}",
                    message=original_message,
                    from_email=settings.DEFAULT_FROM_EMAIL,
                    recipient_list=[student.email],
                    fail_silently=True,
                )

            messages.success(request, "Email sent successfully to all enrolled students!")
            return redirect("course_detail", slug=slug)
        else:
            messages.error(request, "Both title and message are required!")

    return render(request, "courses/message_students.html", {"course": course})


def message_teacher(request, teacher_id):
    """Send a message to a teacher with secure encryption."""
    teacher = get_object_or_404(get_user_model(), id=teacher_id)
    if not teacher.profile.is_teacher:
        messages.error(request, "This user is not a teacher.")
        return redirect("index")

    if request.method == "POST":
        form = MessageTeacherForm(request.POST, user=request.user)
        if form.is_valid():
            original_message = request.POST.get("message")

            # Prepare email content
            if request.user.is_authenticated:
                sender_name = request.user.get_full_name() or request.user.username
                sender_email = request.user.email
            else:
                sender_name = form.cleaned_data["name"]
                sender_email = form.cleaned_data["email"]

            # Send email to teacher using the encrypted message
            context = {
                "sender_name": sender_name,
                "sender_email": sender_email,
                "message": original_message,
            }
            html_message = render_to_string("web/emails/teacher_message.html", context)

            try:
                send_mail(
                    subject=f"New message from {sender_name}",
                    message=original_message,
                    from_email=settings.DEFAULT_FROM_EMAIL,
                    recipient_list=[teacher.email],
                    html_message=html_message,
                )
                messages.success(request, "Your message has been sent successfully!")

                # Optionally redirect based on next URL parameter
                next_url = request.GET.get("next")
                if next_url:
                    try:
                        return redirect("course_detail", slug=next_url)
                    except NoReverseMatch:
                        pass
                return redirect("course_search")
            except Exception as e:
                messages.error(request, f"Failed to send message: {str(e)}")
                return redirect("message_teacher", teacher_id=teacher_id)
    else:
        form = MessageTeacherForm(user=request.user)

    return render(
        request,
        "web/message_teacher.html",
        {
            "form": form,
            "teacher": teacher,
        },
    )


@login_required
def confirm_rolled_sessions(request, course_slug):
    """View for teachers to confirm rolled over session dates."""
    course = get_object_or_404(Course, slug=course_slug, teacher=request.user)

    # Get all rolled over but unconfirmed sessions
    rolled_sessions = course.sessions.filter(is_rolled_over=True, teacher_confirmed=False).order_by("start_time")

    if request.method == "POST":
        session_ids = request.POST.getlist("confirm_sessions")
        if session_ids:
            # Confirm selected sessions
            course.sessions.filter(id__in=session_ids).update(teacher_confirmed=True)
            messages.success(request, "Selected sessions have been confirmed.")

            # Reset rollover status for unselected sessions
            unselected_sessions = rolled_sessions.exclude(id__in=session_ids)
            for session in unselected_sessions:
                session.start_time = session.original_start_time
                session.end_time = session.original_end_time
                session.is_rolled_over = False
                session.save()

            messages.info(request, "Unselected sessions have been reset to their original dates.")

        return redirect("course_detail", slug=course_slug)

    return render(
        request,
        "courses/confirm_rolled_sessions.html",
        {
            "course": course,
            "rolled_sessions": rolled_sessions,
        },
    )


def feedback(request):
    if request.method == "POST":
        form = FeedbackForm(request.POST)
        if form.is_valid():
            # Send feedback notification to admin
            name = form.cleaned_data.get("name", "Anonymous")
            email = form.cleaned_data.get("email", "Not provided")
            description = form.cleaned_data["description"]

            # Send to Slack if webhook URL is configured
            if settings.SLACK_WEBHOOK_URL:
                message = f"*New Feedback*\nFrom: {name}\nEmail: {email}\n\n{description}"
                send_slack_message(message)

            messages.success(request, "Thank you for your feedback! We appreciate your input.")
            return redirect("feedback")
    else:
        form = FeedbackForm()

    return render(request, "feedback.html", {"form": form})


def content_dashboard(request):
    # Get current time and thresholds
    now = timezone.now()
    month_ago = now - timedelta(days=30)

    def get_status(date, threshold_days=None):
        if not date:
            return "neutral"
        if not threshold_days:
            return "success"
        threshold = now - timedelta(days=threshold_days)
        if date >= threshold:
            return "success"
        elif date >= (threshold - timedelta(days=threshold_days)):
            return "warning"
        return "danger"

    # Web traffic stats
    web_stats = {
        "total_views": WebRequest.objects.aggregate(total=Sum("count"))["total"] or 0,
        "unique_visitors": WebRequest.objects.values("ip_address").distinct().count(),
        "date": WebRequest.objects.order_by("-created").first().created if WebRequest.objects.exists() else None,
    }
    web_stats["status"] = get_status(web_stats["date"])

    # Generate traffic data for chart (last 30 days)
    traffic_data = []
    for i in range(30):
        date = now - timedelta(days=i)
        day_views = WebRequest.objects.filter(created__date=date.date()).aggregate(total=Sum("count"))["total"] or 0
        traffic_data.append({"date": date.strftime("%Y-%m-%d"), "views": day_views})
    traffic_data.reverse()  # Most recent last for chart

    # Blog stats
    blog_stats = {
        "posts": BlogPost.objects.filter(status="published").count(),
        "views": (WebRequest.objects.filter(path__startswith="/blog/").aggregate(total=Sum("count"))["total"] or 0),
        "date": (
            BlogPost.objects.filter(status="published").order_by("-published_at").first().published_at
            if BlogPost.objects.exists()
            else None
        ),
    }
    blog_stats["status"] = get_status(blog_stats["date"], 7)

    # Forum stats
    forum_stats = {
        "topics": ForumTopic.objects.count(),
        "replies": ForumReply.objects.count(),
        "date": ForumTopic.objects.order_by("-created_at").first().created_at if ForumTopic.objects.exists() else None,
    }
    forum_stats["status"] = get_status(forum_stats["date"], 1)  # 1 day threshold

    # Course stats
    course_stats = {
        "active": Course.objects.filter(status="published").count(),
        "students": Enrollment.objects.filter(status="approved").count(),
        "date": Course.objects.order_by("-created_at").first().created_at if Course.objects.exists() else None,
    }
    course_stats["status"] = get_status(course_stats["date"], 30)  # 1 month threshold

    # User stats
    user_stats = {
        "total": User.objects.count(),
        "active": User.objects.filter(last_login__gte=month_ago).count(),
        "date": User.objects.order_by("-date_joined").first().date_joined if User.objects.exists() else None,
    }

    def get_status(date, threshold_days):
        if not date:
            return "danger"
        days_since = (now - date).days
        if days_since > threshold_days * 2:
            return "danger"
        elif days_since > threshold_days:
            return "warning"
        return "success"

    # Calculate overall health score
    connected_platforms = 0
    healthy_platforms = 0
    platforms_data = [
        (blog_stats["date"], 7),  # Blog: 1 week threshold
        (forum_stats["date"], 7),  # Forum: 1 week threshold
        (course_stats["date"], 7),  # Courses: 1 week threshold
        (user_stats["date"], 7),  # Users: 1 week threshold
    ]

    for date, threshold in platforms_data:
        if date:
            connected_platforms += 1
            if get_status(date, threshold) != "danger":
                healthy_platforms += 1

    overall_score = int((healthy_platforms / max(connected_platforms, 1)) * 100)

    # Get social media stats
    social_stats = get_social_stats()
    content_data = {
        "blog": {
            "stats": blog_stats,
            "status": get_status(blog_stats["date"], 7),
            "date": blog_stats["date"],
        },
        "forum": {
            "stats": forum_stats,
            "status": get_status(forum_stats["date"], 7),
            "date": forum_stats["date"],
        },
        "courses": {
            "stats": course_stats,
            "status": get_status(course_stats["date"], 7),
            "date": course_stats["date"],
        },
        "users": {
            "stats": user_stats,
            "status": get_status(user_stats["date"], 7),
            "date": user_stats["date"],
        },
    }

    # Add social media stats
    content_data.update(social_stats)

    return render(
        request,
        "web/dashboard/content_status.html",
        {
            "content_data": content_data,
            "overall_score": overall_score,
            "web_stats": web_stats,
            "traffic_data": json.dumps(traffic_data),
            "blog_stats": blog_stats,
            "forum_stats": forum_stats,
            "course_stats": course_stats,
            "user_stats": user_stats,
        },
    )


# Challenges views
def current_weekly_challenge(request):
    current_time = timezone.now()
    weekly_challenge = Challenge.objects.filter(
        challenge_type="weekly", start_date__lte=current_time, end_date__gte=current_time
    ).first()

    one_time_challenges = Challenge.objects.filter(
        challenge_type="one_time", start_date__lte=current_time, end_date__gte=current_time
    )
    user_submissions = {}
    if request.user.is_authenticated:
        # Get all active challenges
        all_challenges = []
        if weekly_challenge:
            all_challenges.append(weekly_challenge)
            all_challenges.extend(list(one_time_challenges))

        # Get all submissions for active challenges
        if all_challenges:
            submissions = ChallengeSubmission.objects.filter(user=request.user, challenge__in=all_challenges)
            # Create a dictionary mapping challenge IDs to submissions
            for submission in submissions:
                user_submissions[submission.challenge_id] = submission

    return render(
        request,
        "web/current_weekly_challenge.html",
        {
            "current_challenge": weekly_challenge,
            "one_time_challenges": one_time_challenges,
            "user_submissions": user_submissions if request.user.is_authenticated else {},
        },
    )


def challenge_detail(request, challenge_id):
    try:
        challenge = get_object_or_404(Challenge, id=challenge_id)
        submissions = ChallengeSubmission.objects.filter(challenge=challenge)
        # Check if the current user has submitted this challenge
        user_submission = None
        if request.user.is_authenticated:
            user_submission = ChallengeSubmission.objects.filter(user=request.user, challenge=challenge).first()

        return render(
            request,
            "web/challenge_detail.html",
            {"challenge": challenge, "submissions": submissions, "user_submission": user_submission},
        )
    except Http404:
        # Redirect to weekly challenges list if specific challenge not found
        messages.info(request, "Challenge not found. Returning to challenges list.")
        return redirect("current_weekly_challenge")


@login_required
def challenge_submit(request, challenge_id):
    challenge = get_object_or_404(Challenge, id=challenge_id)
    # Check if the user has already submitted this challenge
    existing_submission = ChallengeSubmission.objects.filter(user=request.user, challenge=challenge).first()

    if existing_submission:
        return redirect("challenge_detail", challenge_id=challenge_id)

    if request.method == "POST":
        form = ChallengeSubmissionForm(request.POST)
        if form.is_valid():
            submission = form.save(commit=False)
            submission.user = request.user
            submission.challenge = challenge
            submission.save()
            messages.success(request, "Your submission has been recorded!")
            return redirect("challenge_detail", challenge_id=challenge_id)
    else:
        form = ChallengeSubmissionForm()

    return render(request, "web/challenge_submit.html", {"challenge": challenge, "form": form})


@require_GET
def fetch_video_title(request):
    """
    Fetch video title from a URL with proper security measures to prevent SSRF attacks.
    """
    url = request.GET.get("url")
    if not url:
        return JsonResponse({"error": "URL parameter is required"}, status=400)

    # Validate URL
    try:
        parsed_url = urlparse(url)

        # Check for scheme - only allow http and https
        if parsed_url.scheme not in ["http", "https"]:
            return JsonResponse({"error": "Invalid URL scheme. Only HTTP and HTTPS are supported."}, status=400)

        # Check for private/internal IP addresses
        if parsed_url.netloc:
            hostname = parsed_url.netloc.split(":")[0]

            # Block localhost variations and common internal domains
            blocked_hosts = [
                "localhost",
                "127.0.0.1",
                "0.0.0.0",
                "internal",
                "intranet",
                "local",
                "lan",
                "corp",
                "private",
                "::1",
            ]

            if any(blocked in hostname.lower() for blocked in blocked_hosts):
                return JsonResponse({"error": "Access to internal networks is not allowed"}, status=403)

            # Resolve hostname to IP and check if it's private
            try:
                ip_address = socket.gethostbyname(hostname)
                ip_obj = ipaddress.ip_address(ip_address)

                # Check if the IP is private/internal
                if ip_obj.is_private or ip_obj.is_loopback or ip_obj.is_link_local or ip_obj.is_multicast:
                    return JsonResponse({"error": "Access to internal/private networks is not allowed"}, status=403)
            except (socket.gaierror, ValueError):
                # If hostname resolution fails or IP parsing fails, continue
                pass

    except Exception as e:
        return JsonResponse({"error": f"Invalid URL format: {str(e)}"}, status=400)

    # Set a timeout to prevent hanging requests
    timeout = 5  # seconds

    try:
        # Only allow HEAD and GET methods with limited redirects
        response = requests.get(
            url,
            timeout=timeout,
            allow_redirects=True,
            headers={
                "User-Agent": "Educational-Website-Validator/1.0",
            },
        )
        response.raise_for_status()

        # Extract title from response headers or content
        title = response.headers.get("title", "")
        if not title:
            # Try to extract title from HTML content
            content = response.text
            title_match = re.search(r"<title>(.*?)</title>", content, re.IGNORECASE | re.DOTALL)
            title = title_match.group(1).strip() if title_match else "Untitled Video"

            # Sanitize the title
            title = html.escape(title)

        return JsonResponse({"title": title})

    except requests.RequestException as e:
        logger.error(f"Error fetching video title from {url}: {str(e)}")
        return JsonResponse({"error": f"Failed to fetch video title: {str(e)}"}, status=500)
    except Exception as e:
        logger.error(f"Unexpected error fetching video title from {url}: {str(e)}")
        return JsonResponse({"error": "An unexpected error occurred while fetching the title"}, status=500)


def get_referral_stats():
    """Get statistics for top referrers."""
    return (
        Profile.objects.annotate(
            total_signups=Count("referrals"),
            total_enrollments=Count(
                "referrals__user__enrollments", filter=Q(referrals__user__enrollments__status="approved")
            ),
            total_clicks=Count(
                "referrals__user__webrequest", filter=Q(referrals__user__webrequest__path__contains="ref=")
            ),
        )
        .filter(total_signups__gt=0)
        .order_by("-total_signups")[:10]
    )


def referral_leaderboard(request):
    """Display the referral leaderboard."""
    top_referrers = get_referral_stats()
    return render(request, "web/referral_leaderboard.html", {"top_referrers": top_referrers})


# Goods Views
class GoodsListView(LoginRequiredMixin, generic.ListView):
    model = Goods
    template_name = "goods/goods_list.html"
    context_object_name = "products"

    def get_queryset(self):
        return Goods.objects.filter(storefront__teacher=self.request.user)


class GoodsDetailView(generic.DetailView):
    model = Goods
    template_name = "goods/goods_detail.html"
    context_object_name = "product"

    def get_context_data(self, **kwargs):
        context = super().get_context_data(**kwargs)
        context["product_images"] = self.object.goods_images.all()  # Get all images related to the product
        context["other_products"] = Goods.objects.exclude(pk=self.object.pk)[:12]  # Fetch other products
        view_data = WebRequest.objects.filter(path=self.request.path).aggregate(total_views=Coalesce(Sum("count"), 0))
        context["view_count"] = view_data["total_views"]

        # Add cart count for each product
        products_with_cart_count = []
        for product in context["other_products"]:
            product.cart_count = product.cart_items.count()
            products_with_cart_count.append(product)

        context["other_products"] = products_with_cart_count

        return context


class GoodsCreateView(LoginRequiredMixin, UserPassesTestMixin, generic.CreateView):
    model = Goods
    form_class = GoodsForm
    template_name = "goods/goods_form.html"

    def test_func(self):
        return hasattr(self.request.user, "storefront")

    def form_valid(self, form):
        form.instance.storefront = self.request.user.storefront
        images = self.request.FILES.getlist("images")
        product_type = form.cleaned_data.get("product_type")

        # Validate digital product images
        if product_type == "digital" and not images:
            form.add_error(None, "Digital products require at least one image")
            return self.form_invalid(form)

        # Validate image constraints
        if len(images) > 8:
            form.add_error(None, "Maximum 8 images allowed")
            return self.form_invalid(form)

        for img in images:
            if img.size > 5 * 1024 * 1024:
                form.add_error(None, f"{img.name} exceeds 5MB size limit")
                return self.form_invalid(form)

        # Save main product first
        super().form_valid(form)

        # Save images after product creation
        for image_file in images:
            ProductImage.objects.create(goods=self.object, image=image_file)

        return render(self.request, "goods/goods_create_success.html", {"product": self.object})

    def form_invalid(self, form):
        messages.error(self.request, f"Creation failed: {form.errors.as_text()}")
        return super().form_invalid(form)

    def get_success_url(self):
        return reverse("goods_list")


class GoodsUpdateView(LoginRequiredMixin, UserPassesTestMixin, generic.UpdateView):
    model = Goods
    form_class = GoodsForm
    template_name = "goods/goods_update.html"

    # Filter by user's products only
    def get_queryset(self):
        return Goods.objects.filter(storefront__teacher=self.request.user)

    # Verify ownership
    def test_func(self):
        return self.get_object().storefront.teacher == self.request.user

    def get_success_url(self):
        return reverse("goods_list")


class GoodsDeleteView(LoginRequiredMixin, UserPassesTestMixin, DeleteView):
    model = Goods
    template_name = "goods/goods_confirm_delete.html"
    success_url = reverse_lazy("goods_list")

    def test_func(self):
        return self.request.user == self.get_object().storefront.teacher


def add_goods_to_cart(request, pk):
    """Add a product (goods) to the cart."""
    product = get_object_or_404(Goods, pk=pk)

    # Prevent adding out-of-stock items
    if product.stock is None or product.stock <= 0:
        messages.error(request, f"{product.name} is out of stock and cannot be added to cart.")
        return redirect("goods_detail", pk=pk)  # Redirect back to product page

    cart = get_or_create_cart(request)
    cart_item, created = CartItem.objects.get_or_create(cart=cart, goods=product, defaults={"session": None})

    if created:
        messages.success(request, f"{product.name} added to cart.")
    else:
        messages.info(request, f"{product.name} is already in your cart.")

    return redirect("cart_view")


class GoodsListingView(ListView):
    model = Goods
    template_name = "goods/goods_listing.html"
    context_object_name = "products"
    paginate_by = 15

    def get_queryset(self):
        queryset = Goods.objects.all()
        store_name = self.request.GET.get("store_name")
        product_type = self.request.GET.get("product_type")
        category = self.request.GET.get("category")
        min_price = self.request.GET.get("min_price")
        max_price = self.request.GET.get("max_price")

        if store_name:
            queryset = queryset.filter(storefront__name__icontains=store_name)
        if product_type:
            queryset = queryset.filter(product_type=product_type)
        if category:
            queryset = queryset.filter(category__icontains=category)
        if min_price:
            queryset = queryset.filter(price__gte=min_price)
        if max_price:
            queryset = queryset.filter(price__lte=max_price)

        return queryset

    def get_context_data(self, **kwargs):
        context = super().get_context_data(**kwargs)
        context["store_names"] = Storefront.objects.values_list("name", flat=True).distinct()
        context["categories"] = Goods.objects.values_list("category", flat=True).distinct()

        # Add cart count for each product
        products_with_cart_count = []
        for product in context["products"]:
            product.cart_count = product.cart_items.count()
            products_with_cart_count.append(product)

        context["products"] = products_with_cart_count

        return context


# Order Management
class OrderManagementView(LoginRequiredMixin, UserPassesTestMixin, generic.ListView):
    model = Order
    template_name = "orders/order_management.html"
    context_object_name = "orders"
    paginate_by = 20

    def test_func(self):
        storefront = get_object_or_404(Storefront, store_slug=self.kwargs["store_slug"])
        return self.request.user == storefront.teacher

    def get_queryset(self):
        queryset = Order.objects.filter(items__goods__storefront__store_slug=self.kwargs["store_slug"]).distinct()

        # Get status from request and filter
        selected_status = self.request.GET.get("status")
        if selected_status and selected_status != "all":
            queryset = queryset.filter(status=selected_status)

        return queryset

    def get_context_data(self, **kwargs):
        context = super().get_context_data(**kwargs)
        context["statuses"] = Order.STATUS_CHOICES  # Directly from model
        context["selected_status"] = self.request.GET.get("status", "")
        return context


class OrderDetailView(LoginRequiredMixin, generic.DetailView):
    model = Order
    template_name = "orders/order_detail.html"
    context_object_name = "order"


@login_required
@require_POST
def update_order_status(request, item_id):
    order = get_object_or_404(Order, id=item_id, user=request.user)
    new_status = request.POST.get("status").lower()  # Convert to lowercase for consistency

    # Define allowed statuses inside the function
    VALID_STATUSES = ["draft", "pending", "processing", "shipped", "completed", "cancelled", "refunded"]

    if new_status not in VALID_STATUSES:
        messages.error(request, "Invalid status.")
        return redirect("order_detail", pk=item_id)

    order.status = new_status
    order.save()
    messages.success(request, "Order status updated successfully.")
    return redirect("order_detail", pk=item_id)


# Analytics
class StoreAnalyticsView(LoginRequiredMixin, UserPassesTestMixin, generic.TemplateView):
    template_name = "analytics/analytics_dashboard.html"

    def test_func(self):
        storefront = get_object_or_404(Storefront, store_slug=self.kwargs["store_slug"])
        return self.request.user == storefront.teacher

    def get_context_data(self, **kwargs):
        context = super().get_context_data(**kwargs)
        storefront = get_object_or_404(Storefront, store_slug=self.kwargs["store_slug"])

        # Store-specific analytics
        orders = Order.objects.filter(storefront=storefront, status="completed")

        context.update(
            {
                "total_sales": orders.count(),
                "total_revenue": orders.aggregate(Sum("total_price"))["total_price__sum"] or 0,
                "top_products": OrderItem.objects.filter(order__storefront=storefront)
                .values("goods__name")
                .annotate(total_sold=Sum("quantity"))
                .order_by("-total_sold")[:5],
                "storefront": storefront,
            }
        )
        return context


class AdminMerchAnalyticsView(LoginRequiredMixin, UserPassesTestMixin, generic.TemplateView):
    template_name = "analytics/admin_analytics.html"

    def test_func(self):
        return self.request.user.is_staff

    def get_context_data(self, **kwargs):
        context = super().get_context_data(**kwargs)

        # Platform-wide analytics
        context.update(
            {
                "total_sales": Order.objects.filter(status="completed").count(),
                "total_revenue": Order.objects.filter(status="completed").aggregate(Sum("total_price"))[
                    "total_price__sum"
                ]
                or 0,
                "top_storefronts": Storefront.objects.annotate(total_sales=Count("goods__orderitem")).order_by(
                    "-total_sales"
                )[:5],
            }
        )
        return context


@login_required
def sales_analytics(request):
    """View for displaying sales analytics."""
    storefront = get_object_or_404(Storefront, teacher=request.user)

    # Get completed orders for this storefront
    orders = Order.objects.filter(storefront=storefront, status="completed")

    # Calculate metrics
    total_revenue = orders.aggregate(total=Sum("total_price"))["total"] or 0
    total_orders = orders.count()

    # Placeholder conversion rate (to be implemented properly later)
    conversion_rate = 0.00  # Temporary placeholder

    # Best selling products
    best_selling_products = (
        OrderItem.objects.filter(order__storefront=storefront)
        .values("goods__name")
        .annotate(total_sold=Sum("quantity"))
        .order_by("-total_sold")[:5]
    )

    context = {
        "total_revenue": total_revenue,
        "total_orders": total_orders,
        "conversion_rate": conversion_rate,
        "best_selling_products": best_selling_products,
    }
    return render(request, "analytics/analytics_dashboard.html", context)


@login_required
def sales_data(request):
    # Get the user's storefront
    storefront = get_object_or_404(Storefront, teacher=request.user)

    # Define valid statuses for metrics (e.g., include "completed" and "shipped")
    valid_statuses = ["completed", "shipped"]
    orders = Order.objects.filter(storefront=storefront, status__in=valid_statuses)

    # Calculate total revenue
    total_revenue = orders.aggregate(total=Sum("total_price"))["total"] or 0

    # Calculate total orders
    total_orders = orders.count()

    # Calculate conversion rate (orders / visits * 100)
    total_visits = WebRequest.objects.filter(path__contains="ref=").count()  # Adjust based on visit tracking
    conversion_rate = (total_orders / total_visits * 100) if total_visits > 0 else 0.00

    # Get best-selling products
    best_selling_products = (
        OrderItem.objects.filter(order__storefront=storefront, order__status__in=valid_statuses)
        .values("goods__name")
        .annotate(total_sold=Sum("quantity"))
        .order_by("-total_sold")[:5]
    )

    # Prepare response data
    data = {
        "total_revenue": float(total_revenue),
        "total_orders": total_orders,
        "conversion_rate": round(conversion_rate, 2),
        "best_selling_products": list(best_selling_products),
    }
    return JsonResponse(data)


class StorefrontCreateView(LoginRequiredMixin, CreateView):
    model = Storefront
    form_class = StorefrontForm
    template_name = "storefront/storefront_form.html"
    success_url = "/dashboard/teacher/"

    def dispatch(self, request, *args, **kwargs):
        if Storefront.objects.filter(teacher=request.user).exists():
            return redirect("storefront_update", store_slug=request.user.storefront.store_slug)
        return super().dispatch(request, *args, **kwargs)

    def form_valid(self, form):
        form.instance.teacher = self.request.user  # Set the teacher field to the current user
        return super().form_valid(form)


class StorefrontUpdateView(LoginRequiredMixin, UpdateView):
    model = Storefront
    form_class = StorefrontForm
    template_name = "storefront/storefront_form.html"
    success_url = "/dashboard/teacher/"

    def get_object(self):
        return get_object_or_404(Storefront, teacher=self.request.user)


class StorefrontDetailView(LoginRequiredMixin, generic.DetailView):
    model = Storefront
    template_name = "storefront/storefront_detail.html"
    context_object_name = "storefront"

    def get_object(self):
        return get_object_or_404(Storefront, store_slug=self.kwargs["store_slug"])


def success_story_list(request):
    """View for listing published success stories."""
    success_stories = SuccessStory.objects.filter(status="published").order_by("-published_at")

    # Paginate results
    paginator = Paginator(success_stories, 9)  # 9 stories per page
    page_number = request.GET.get("page", 1)
    page_obj = paginator.get_page(page_number)

    context = {
        "success_stories": page_obj,
        "is_paginated": paginator.num_pages > 1,
        "page_obj": page_obj,
    }
    return render(request, "success_stories/list.html", context)


def success_story_detail(request, slug):
    """View for displaying a single success story."""
    success_story = get_object_or_404(SuccessStory, slug=slug, status="published")

    # Get related success stories (same author or similar content)
    related_stories = (
        SuccessStory.objects.filter(status="published").exclude(id=success_story.id).order_by("-published_at")[:3]
    )

    context = {
        "success_story": success_story,
        "related_stories": related_stories,
    }
    return render(request, "success_stories/detail.html", context)


@login_required
def create_success_story(request):
    """View for creating a new success story."""
    if request.method == "POST":
        form = SuccessStoryForm(request.POST, request.FILES)
        if form.is_valid():
            success_story = form.save(commit=False)
            success_story.author = request.user
            success_story.save()
            messages.success(request, "Success story created successfully!")
            return redirect("success_story_detail", slug=success_story.slug)
    else:
        form = SuccessStoryForm()

    context = {
        "form": form,
    }
    return render(request, "success_stories/create.html", context)


@login_required
def edit_success_story(request, slug):
    """View for editing an existing success story."""
    success_story = get_object_or_404(SuccessStory, slug=slug, author=request.user)

    if request.method == "POST":
        form = SuccessStoryForm(request.POST, request.FILES, instance=success_story)
        if form.is_valid():
            form.save()
            messages.success(request, "Success story updated successfully!")
            return redirect("success_story_detail", slug=success_story.slug)
    else:
        form = SuccessStoryForm(instance=success_story)

    context = {
        "form": form,
        "success_story": success_story,
        "is_edit": True,
    }
    return render(request, "success_stories/create.html", context)


@login_required
def delete_success_story(request, slug):
    """View for deleting a success story."""
    success_story = get_object_or_404(SuccessStory, slug=slug, author=request.user)

    if request.method == "POST":
        success_story.delete()
        messages.success(request, "Success story deleted successfully!")
        return redirect("success_story_list")

    context = {
        "success_story": success_story,
    }
    return render(request, "success_stories/delete_confirm.html", context)


def gsoc_landing_page(request):
    """
    Renders the GSOC landing page with top GitHub contributors
    based on merged pull requests
    """
    import logging

    import requests
    from django.conf import settings

    # Initialize an empty list for contributors in case the GitHub API call fails
    top_contributors = []

    # GitHub API URL for the education-website repository
    github_repo_url = "https://api.github.com/repos/alphaonelabs/education-website"

    # Users to exclude from the contributor list (bots and automated users)
    excluded_users = ["A1L13N", "dependabot[bot]"]

    try:
        # Fetch contributors from GitHub API
        headers = {}
        # Check if GitHub token is configured
        if hasattr(settings, "GITHUB_TOKEN") and settings.GITHUB_TOKEN:
            headers["Authorization"] = f"token {settings.GITHUB_TOKEN}"

        # Get all closed pull requests - we'll filter for merged ones in code
        # The GitHub API doesn't have a direct 'merged' filter in the query params
        # so we get all closed PRs and then check the 'merged_at' field
        pull_requests_response = requests.get(
            f"{github_repo_url}/pulls",
            params={
                "state": "closed",  # closed PRs could be either merged or just closed
                "sort": "updated",
                "direction": "desc",
                "per_page": 100,
            },
            headers=headers,
            timeout=5,
        )

        # Check for rate limiting
        if pull_requests_response.status_code == 403 and "X-RateLimit-Remaining" in pull_requests_response.headers:
            remaining = pull_requests_response.headers.get("X-RateLimit-Remaining")
            if remaining == "0":
                reset_time = int(pull_requests_response.headers.get("X-RateLimit-Reset", 0))
                reset_datetime = time.strftime("%Y-%m-%d %H:%M:%S", time.localtime(reset_time))
                logging.warning(f"GitHub API rate limit exceeded. Resets at {reset_datetime}")

        if pull_requests_response.status_code == 200:
            pull_requests = pull_requests_response.json()

            # Create a map of contributors with their PR count
            contributor_stats = defaultdict(
                lambda: {"merged_pr_count": 0, "avatar_url": "", "profile_url": "", "prs_url": ""}
            )

            # Process each pull request
            for pr in pull_requests:
                # Check if the PR was merged
                if pr.get("merged_at"):
                    username = pr["user"]["login"]

                    # Skip excluded users
                    if username in excluded_users:
                        continue

                    contributor_stats[username]["merged_pr_count"] += 1
                    contributor_stats[username]["avatar_url"] = pr["user"]["avatar_url"]
                    contributor_stats[username]["profile_url"] = pr["user"]["html_url"]
                    # Add a direct link to the user's PRs for this repository
                    base_url = "https://github.com/alphaonelabs/education-website/pulls"
                    query = f"?q=is:pr+author:{username}+is:merged"
                    contributor_stats[username]["prs_url"] = base_url + query
                    contributor_stats[username]["username"] = username

            # Convert to list and sort by PR count
            top_contributors = [v for k, v in contributor_stats.items()]
            top_contributors.sort(key=lambda x: x["merged_pr_count"], reverse=True)

            # Get top 10 contributors
            top_contributors = top_contributors[:10]

    except Exception as e:
        logging.error(f"Error fetching GitHub contributors: {str(e)}")

    context = {"top_contributors": top_contributors}

    return render(request, "gsoc_landing_page.html", context)


def whiteboard(request):
    return render(request, "whiteboard.html")


def graphing_calculator(request):
    return render(request, "graphing_calculator.html")


def meme_list(request):
    memes = Meme.objects.all().order_by("-created_at")
    subjects = Subject.objects.filter(memes__isnull=False).distinct()
    # Filter by subject if provided
    subject_filter = request.GET.get("subject")
    if subject_filter:
        memes = memes.filter(subject__slug=subject_filter)
    paginator = Paginator(memes, 12)  # Show 12 memes per page
    page_number = request.GET.get("page", 1)
    page_obj = paginator.get_page(page_number)

    return render(request, "memes.html", {"memes": page_obj, "subjects": subjects, "selected_subject": subject_filter})


def meme_detail(request: HttpRequest, slug: str) -> HttpResponse:
    meme = get_object_or_404(Meme, slug=slug)
    return render(request, "meme_detail.html", {"meme": meme})


@login_required
def add_meme(request):
    if request.method == "POST":
        form = MemeForm(request.POST, request.FILES)
        if form.is_valid():
            meme = form.save(commit=False)  # The form handles subject creation logic internally
            meme.uploader = request.user
            meme.save()
            messages.success(request, "Your meme has been uploaded successfully!")
            return redirect("meme_list")
    else:
        form = MemeForm()
    subjects = Subject.objects.all().order_by("name")
    return render(request, "add_meme.html", {"form": form, "subjects": subjects})


@login_required
def team_goals(request):
    """List all team goals the user is part of or has created."""
    user_goals = (
        TeamGoal.objects.filter(Q(creator=request.user) | Q(members__user=request.user))
        .distinct()
        .order_by("-created_at")
    )

    paginator = Paginator(user_goals, 10)
    page_number = request.GET.get("page")
    page_obj = paginator.get_page(page_number)

    pending_invites = TeamInvite.objects.filter(recipient=request.user, status="pending").select_related(
        "goal", "sender"
    )

    context = {
        "goals": page_obj,
        "pending_invites": pending_invites,
        "is_paginated": paginator.num_pages > 1,
    }
    return render(request, "teams/list.html", context)


@login_required
def create_team_goal(request):
    """Create a new team goal."""
    if request.method == "POST":
        form = TeamGoalForm(request.POST)
        if form.is_valid():
            with transaction.atomic():
                goal = form.save(commit=False)
                goal.creator = request.user
                goal.save()

                # Add creator as a member
                TeamGoalMember.objects.create(team_goal=goal, user=request.user, role="leader")

                messages.success(request, "Team goal created successfully!")
                return redirect("team_goal_detail", goal_id=goal.id)
    else:
        form = TeamGoalForm()

    return render(request, "teams/create.html", {"form": form})


@login_required
def team_goal_detail(request, goal_id):
    """View and manage a specific team goal."""
    goal = get_object_or_404(TeamGoal.objects.prefetch_related("members__user"), id=goal_id)

    # Check if user has access to this goal
    if not (goal.creator == request.user or goal.members.filter(user=request.user).exists()):
        messages.error(request, "You do not have access to this team goal.")
        return redirect("team_goals")

    # Get existing team members to exclude from invitation
    existing_members = goal.members.values_list("user_id", flat=True)

    # Handle inviting new members
    if request.method == "POST":
        form = TeamInviteForm(request.POST)
        if form.is_valid():
            # Check for existing invites using the validated User object
            if TeamInvite.objects.filter(
                goal__id=goal.id, recipient=form.cleaned_data["recipient"]  # Changed to use User object
            ).exists():
                messages.warning(request, "An invite for this user is already pending.")
                return redirect("team_goal_detail", goal_id=goal.id)
            invite = form.save(commit=False)
            invite.sender = request.user
            invite.goal = goal
            invite.save()
            messages.success(request, f"Invitation sent to {invite.recipient.email}!")
            notify_team_invite(invite)
            return redirect("team_goal_detail", goal_id=goal.id)

    else:
        form = TeamInviteForm()

    # Get users that can be invited (exclude existing members and the creator)
    available_users = User.objects.exclude(id__in=list(existing_members) + [goal.creator.id]).values(
        "id", "username", "email"
    )

    context = {
        "goal": goal,
        "invite_form": form,
        "user_is_leader": goal.members.filter(user=request.user, role="leader").exists(),
        "available_users": available_users,
    }
    return render(request, "teams/detail.html", context)


@login_required
def accept_team_invite(request, invite_id):
    """Accept a team invitation."""
    invite = get_object_or_404(
        TeamInvite.objects.select_related("goal"), id=invite_id, recipient=request.user, status="pending"
    )

    # Create team member using get_or_create to avoid race conditions
    member, created = TeamGoalMember.objects.get_or_create(
        team_goal=invite.goal, user=request.user, defaults={"role": "member"}
    )

    if not created:
        messages.info(request, f"You are already a member of {invite.goal.title}.")
    else:
        messages.success(request, f"You have joined {invite.goal.title}!")

    # Update invite status
    invite.status = "accepted"
    invite.responded_at = timezone.now()
    invite.save()

    notify_team_invite_response(invite)
    return redirect("team_goal_detail", goal_id=invite.goal.id)


@login_required
def decline_team_invite(request, invite_id):
    """Decline a team invitation."""
    invite = get_object_or_404(TeamInvite, id=invite_id, recipient=request.user, status="pending")

    invite.status = "declined"
    invite.responded_at = timezone.now()
    invite.save()

    notify_team_invite_response(invite)
    messages.info(request, f"You have declined to join {invite.goal.title}.")
    return redirect("team_goals")


@login_required
def edit_team_goal(request, goal_id):
    """Edit an existing team goal."""
    goal = get_object_or_404(TeamGoal, id=goal_id)

    # Check if user is the creator or a leader
    if not (goal.creator == request.user or goal.members.filter(user=request.user, role="leader").exists()):
        messages.error(request, "You don't have permission to edit this team goal.")
        return redirect("team_goal_detail", goal_id=goal_id)

    if request.method == "POST":
        form = TeamGoalForm(request.POST, instance=goal)
        if form.is_valid():
            # Validate that deadline is not in the past
            if form.cleaned_data["deadline"] < timezone.now():
                form.add_error("deadline", "Deadline cannot be in the past.")
                context = {
                    "form": form,
                    "goal": goal,
                    "is_edit": True,
                }
                return render(request, "teams/create.html", context)
            form.save()
            messages.success(request, "Team goal updated successfully!")
            return redirect("team_goal_detail", goal_id=goal.id)
    else:
        form = TeamGoalForm(instance=goal)

    context = {
        "form": form,
        "goal": goal,
        "is_edit": True,
    }
    return render(request, "teams/create.html", context)


@login_required
def mark_team_contribution(request, goal_id):
    """Allow a team member to mark their contribution as complete."""
    goal = get_object_or_404(TeamGoal, id=goal_id)

    # Find the current user's membership in this goal
    member = goal.members.filter(user=request.user).first()

    if not member:
        messages.error(request, "You are not a member of this team goal.")
        return redirect("team_goal_detail", goal_id=goal_id)

    if member.completed:
        messages.info(request, "Your contribution is already marked as complete.")
        return redirect("team_goal_detail", goal_id=goal_id)

    # Mark the user's contribution as complete
    member.mark_completed()
    messages.success(request, "Your contribution has been marked as complete.")
    notify_team_goal_completion(goal, request.user)
    return redirect("team_goal_detail", goal_id=goal_id)


@login_required
def remove_team_member(request, goal_id, member_id):
    """Remove a member from a team goal."""
    goal = get_object_or_404(TeamGoal, id=goal_id)

    # Check if user is the creator or a leader
    if not (goal.creator == request.user or goal.members.filter(user=request.user, role="leader").exists()):
        messages.error(request, "You don't have permission to remove members.")
        return redirect("team_goal_detail", goal_id=goal_id)

    member = get_object_or_404(TeamGoalMember, id=member_id, team_goal=goal)

    # Prevent removing the creator
    if member.user == goal.creator:
        messages.error(request, "The team creator cannot be removed.")
        return redirect("team_goal_detail", goal_id=goal_id)

    member.delete()
    messages.success(request, f"{member.user.username} has been removed from the team.")
    return redirect("team_goal_detail", goal_id=goal_id)


@login_required
def submit_team_proof(request, team_goal_id):
    team_goal = get_object_or_404(TeamGoal, id=team_goal_id)
    member = get_object_or_404(TeamGoalMember, team_goal=team_goal, user=request.user)

    if request.method == "POST":
        form = TeamGoalCompletionForm(request.POST, request.FILES, instance=member)
        if form.is_valid():
            form.save()
            if not member.completed:
                member.mark_completed()
            return redirect("team_goal_detail", goal_id=team_goal.id)  # Fixed here

    else:
        form = TeamGoalCompletionForm(instance=member)

    return render(request, "teams/submit_proof.html", {"form": form, "team_goal": team_goal})


@login_required
def delete_team_goal(request, goal_id):
    """Delete a team goal."""
    goal = get_object_or_404(TeamGoal, id=goal_id)

    # Only creator can delete the goal
    if request.user != goal.creator:
        messages.error(request, "Only the creator can delete this team goal.")
        return redirect("team_goal_detail", goal_id=goal_id)

    if request.method == "POST":
        goal.delete()
        messages.success(request, "Team goal has been deleted.")
        return redirect("team_goals")

    return render(request, "teams/delete_confirm.html", {"goal": goal})


@teacher_required
def add_student_to_course(request, slug):
    course = get_object_or_404(Course, slug=slug)
    if course.teacher != request.user:
        return HttpResponseForbidden("You are not authorized to enroll students in this course.")
    if request.method == "POST":
        form = StudentEnrollmentForm(request.POST)
        if form.is_valid():
            first_name = form.cleaned_data["first_name"]
            last_name = form.cleaned_data["last_name"]
            email = form.cleaned_data["email"]

            # Check if a user with this email already exists.
            if User.objects.filter(email=email).exists():
                form.add_error("email", "A user with this email already exists.")
            else:
                # Generate a username without using the email address
                timestamp = timezone.now().strftime("%Y%m%d%H%M%S")
                generated_username = f"user_{timestamp}"

                # Ensure the username is unique
                while User.objects.filter(username=generated_username).exists():
                    generated_username = f"user_{timestamp}_{get_random_string(6)}"

                # Create a new student account with an auto-generated password.
                random_password = get_random_string(10)
                try:
                    student = User.objects.create_user(
                        username=generated_username,
                        email=email,
                        password=random_password,
                        first_name=first_name,
                        last_name=last_name,
                    )
                    # Mark the new user as a student (not a teacher).
                    student.profile.is_teacher = False
                    student.profile.save()

                    # Enroll the new student in the course if not already enrolled.
                    if Enrollment.objects.filter(course=course, student=student).exists():
                        form.add_error(None, "Student is already enrolled.")
                    else:
                        Enrollment.objects.create(course=course, student=student, status="approved")
                        messages.success(request, f"{first_name} {last_name} has been enrolled in the course.")

                        # Send enrollment notification and password reset link to student
                        reset_link = request.build_absolute_uri(reverse("account_reset_password"))
                        context = {
                            "student": student,
                            "course": course,
                            "teacher": request.user,
                            "reset_link": reset_link,
                        }
                        html_message = render_to_string("emails/student_enrollment.html", context)
                        send_mail(
                            f"You have been enrolled in {course.title}",
                            f"You have been enrolled in {course.title} by\
                                {request.user.get_full_name() or request.user.username}. "
                            f"Please visit {reset_link} to set your password.",
                            settings.DEFAULT_FROM_EMAIL,
                            [email],
                            html_message=html_message,
                            fail_silently=False,
                        )
                        return redirect("course_detail", slug=course.slug)
                except IntegrityError:
                    form.add_error(None, "Failed to create user account. Please try again.")
    else:
        form = StudentEnrollmentForm()

    return render(request, "courses/add_student.html", {"form": form, "course": course})


def donate(request):
    """Display the donation page with options for one-time donations and subscriptions."""
    # Get recent public donations to display
    recent_donations = Donation.objects.filter(status="completed", anonymous=False).order_by("-created_at")[:5]

    # Calculate total donations
    total_donations = Donation.objects.filter(status="completed").aggregate(total=Sum("amount"))["total"] or 0

    # Preset donation amounts for buttons
    donation_amounts = [5, 10, 25, 50, 100]

    context = {
        "stripe_public_key": settings.STRIPE_PUBLISHABLE_KEY,
        "recent_donations": recent_donations,
        "total_donations": total_donations,
        "donation_amounts": donation_amounts,
    }

    return render(request, "donate.html", context)


@csrf_exempt  # Add CSRF exemption for Stripe
def create_donation_payment_intent(request: HttpRequest) -> JsonResponse:
    """Create a payment intent for a one-time donation with multiple payment methods."""
    if request.method != "POST":
        return JsonResponse({"error": "Invalid request method"}, status=400)

    try:
        data = json.loads(request.body)
        amount = data.get("amount")
        message = data.get("message", "")
        anonymous = data.get("anonymous", False)
        email = data.get("email", "")

        if not amount or float(amount) <= 0:
            return JsonResponse({"error": "Invalid donation amount"}, status=400)

        if not email:
            return JsonResponse({"error": "Email is required"}, status=400)

        # Convert amount to cents for Stripe
        amount_cents = int(float(amount) * 100)

        # Create a payment intent with multiple payment method types
        intent = stripe.PaymentIntent.create(
            amount=amount_cents,
            currency="usd",
            automatic_payment_methods={"enabled": True, "allow_redirects": "always"},
            receipt_email=email,
            metadata={
                "donation_type": "one_time",
                "user_id": str(request.user.id) if request.user.is_authenticated else None,
                "message": message[:100] if message else "",
                "anonymous": "true" if anonymous else "false",
                "email": email,
            },
        )

        # Create a donation record
        donation = Donation.objects.create(
            user=request.user if request.user.is_authenticated else None,
            email=email,
            amount=amount,
            donation_type="one_time",
            status="pending",
            stripe_payment_intent_id=intent.id,
            message=message,
            anonymous=anonymous,
        )

        return JsonResponse({"clientSecret": intent.client_secret, "donation_id": donation.id})

    except Exception as e:
        return JsonResponse({"error": str(e)}, status=400)


@csrf_exempt
def create_donation_subscription(request: HttpRequest) -> JsonResponse:
    """Create a subscription for recurring donations with multiple payment methods."""
    if request.method != "POST":
        return JsonResponse({"error": "Invalid request method"}, status=400)

    try:
        data = json.loads(request.body)
        amount = data.get("amount")
        message = data.get("message", "")
        anonymous = data.get("anonymous", False)
        email = data.get("email", "")

        if not amount or float(amount) <= 0:
            return JsonResponse({"error": "Invalid donation amount"}, status=400)

        if not email:
            return JsonResponse({"error": "Email is required"}, status=400)

        # Convert amount to cents for Stripe
        amount_cents = int(float(amount) * 100)

        # Create or get customer
        customer = None
        # Try to retrieve existing customer for authenticated users
        if request.user.is_authenticated and hasattr(request.user, "stripe_customer_id"):
            from contextlib import suppress

            with suppress(stripe.error.InvalidRequestError):
                customer = stripe.Customer.retrieve(request.user.stripe_customer_id)
        # Create new customer if needed
        if not customer:
            customer = stripe.Customer.create(
                email=email,
                metadata={
                    "user_id": str(request.user.id) if request.user.is_authenticated else None,
                },
            )
            if request.user.is_authenticated:
                request.user.stripe_customer_id = customer.id
                request.user.save()

        # Create a PaymentIntent for the first payment with setup_future_usage
        payment_intent = stripe.PaymentIntent.create(
            amount=amount_cents,
            currency="usd",
            customer=customer.id,
            setup_future_usage="off_session",
            automatic_payment_methods={"enabled": True, "allow_redirects": "always"},
            metadata={
                "donation_type": "subscription",
                "user_id": str(request.user.id) if request.user.is_authenticated else None,
                "message": message[:100] if message else "",
                "anonymous": "true" if anonymous else "false",
                "email": email,
            },
        )

        # Create donation record
        donation = Donation.objects.create(
            user=request.user if request.user.is_authenticated else None,
            email=email,
            amount=amount,
            donation_type="subscription",
            status="pending",
            stripe_payment_intent_id=payment_intent.id,
            stripe_customer_id=customer.id,
            message=message,
            anonymous=anonymous,
        )

        return JsonResponse({"clientSecret": payment_intent.client_secret, "donation_id": donation.id})

    except Exception as e:
        return JsonResponse({"error": str(e)}, status=400)


@csrf_exempt
def donation_webhook(request):
    """Handle Stripe webhooks for donations."""
    payload = request.body
    sig_header = request.META.get("HTTP_STRIPE_SIGNATURE")
    webhook_secret = settings.STRIPE_WEBHOOK_SECRET

    try:
        event = stripe.Webhook.construct_event(payload, sig_header, webhook_secret)
        logger.info("Received Stripe webhook: %s", event.type)
    except ValueError as e:
        logger.exception("Invalid payload: %s", str(e))
        return HttpResponse(status=400)
    except stripe.error.SignatureVerificationError as e:
        logger.exception("Invalid signature: %s", str(e))
        return HttpResponse(status=400)

    try:
        # Handle payment intent events
        if event.type == "payment_intent.succeeded":
            payment_intent = event.data.object
            logger.info("Processing successful payment: %s", payment_intent.id)
            handle_successful_donation_payment(payment_intent)
        elif event.type == "payment_intent.payment_failed":
            payment_intent = event.data.object
            logger.info("Processing failed payment: %s", payment_intent.id)
            handle_failed_donation_payment(payment_intent)

        # Handle subscription events
        elif event.type == "customer.subscription.created":
            subscription = event.data.object
            logger.info("Processing new subscription: %s", subscription.id)
            handle_subscription_created(subscription)
        elif event.type == "customer.subscription.updated":
            subscription = event.data.object
            logger.info("Processing subscription update: %s", subscription.id)
            handle_subscription_updated(subscription)
        elif event.type == "customer.subscription.deleted":
            subscription = event.data.object
            logger.info("Processing subscription cancellation: %s", subscription.id)
            handle_subscription_cancelled(subscription)
        elif event.type == "invoice.payment_succeeded":
            invoice = event.data.object
            logger.info("Processing successful invoice payment: %s", invoice.id)
            handle_invoice_paid(invoice)
        elif event.type == "invoice.payment_failed":
            invoice = event.data.object
            logger.info("Processing failed invoice payment: %s", invoice.id)
            handle_invoice_failed(invoice)

        return HttpResponse(status=200)
    except Exception:
        logger.exception("Error processing webhook %s", event.type)
        return HttpResponse(status=500)


def handle_successful_donation_payment(payment_intent: stripe.PaymentIntent) -> None:
    """Handle successful one-time donation payments."""
    try:
        logger.info("Finding donation for payment intent: %s", payment_intent.id)
        # Find the donation by payment intent ID
        donation = Donation.objects.get(stripe_payment_intent_id=payment_intent.id)

        # Only update if not already completed
        if donation.status != "completed":
            logger.info("Marking donation %s as completed", donation.id)
            donation.status = "completed"
            donation.save()

            # Send thank you email
            send_donation_thank_you_email(donation)
        else:
            logger.info("Donation %s already completed", donation.id)

    except Donation.DoesNotExist:
        logger.warning(
            (
                "No donation found for payment intent: %s. This may indicate a payment intended for another system "
                "or a database inconsistency."
            ),
            payment_intent.id,
        )
    except Exception:
        logger.exception("Error handling successful payment %s", payment_intent.id)
        raise  # Re-raise to allow webhook to handle the error


def handle_failed_donation_payment(payment_intent):
    """Handle failed one-time donation payments."""
    try:
        # Find the donation by payment intent ID
        donation = Donation.objects.get(stripe_payment_intent_id=payment_intent.id)
        donation.status = "failed"
        donation.save()

    except Donation.DoesNotExist:
        # This might be a payment for something else
        pass


def handle_subscription_created(subscription):
    """Handle newly created subscriptions."""
    try:
        # Find the donation by subscription ID
        donation = Donation.objects.get(stripe_subscription_id=subscription.id)
        donation.status = "completed" if subscription.status == "active" else "pending"
        donation.save()

    except Donation.DoesNotExist:
        # This might be a subscription for something else
        pass


def handle_subscription_updated(subscription):
    """Handle subscription updates."""
    try:
        # Find the donation by subscription ID
        donation = Donation.objects.get(stripe_subscription_id=subscription.id)

        # Update status based on subscription status
        if subscription.status == "active":
            donation.status = "completed"
        elif subscription.status == "past_due":
            donation.status = "pending"
        elif subscription.status == "canceled":
            donation.status = "cancelled"

        donation.save()

    except Donation.DoesNotExist:
        # This might be a subscription for something else
        pass


def handle_subscription_cancelled(subscription):
    """Handle cancelled subscriptions."""
    try:
        # Find the donation by subscription ID
        donation = Donation.objects.get(stripe_subscription_id=subscription.id)
        donation.status = "cancelled"
        donation.save()

    except Donation.DoesNotExist:
        # This might be a subscription for something else
        pass


def handle_invoice_paid(invoice):
    """Handle successful subscription invoice payments."""
    if invoice.subscription:
        try:
            # Find the donation by subscription ID
            donation = Donation.objects.get(stripe_subscription_id=invoice.subscription)

            # Create a new donation record for this payment
            Donation.objects.create(
                user=donation.user,
                email=donation.email,
                amount=donation.amount,
                donation_type="subscription",
                status="completed",
                stripe_subscription_id=donation.stripe_subscription_id,
                stripe_customer_id=donation.stripe_customer_id,
                message=donation.message,
                anonymous=donation.anonymous,
            )

            # Send thank you email
            send_donation_thank_you_email(donation)

        except Donation.DoesNotExist:
            # This might be a subscription for something else
            pass


def handle_invoice_failed(invoice):
    """Handle failed subscription invoice payments."""
    if invoice.subscription:
        try:
            # Find the donation by subscription ID
            donation = Donation.objects.get(stripe_subscription_id=invoice.subscription)

            # Create a new donation record for this failed payment
            Donation.objects.create(
                user=donation.user,
                email=donation.email,
                amount=donation.amount,
                donation_type="subscription",
                status="failed",
                stripe_subscription_id=donation.stripe_subscription_id,
                stripe_customer_id=donation.stripe_customer_id,
                message=donation.message,
                anonymous=donation.anonymous,
            )

        except Donation.DoesNotExist:
            # This might be a subscription for something else
            pass


def send_donation_thank_you_email(donation):
    """Send a thank you email for donations."""
    subject = "Thank You for Your Donation!"
    from_email = settings.DEFAULT_FROM_EMAIL
    to_email = donation.email

    # Prepare context for email template
    context = {
        "donation": donation,
        "site_name": settings.SITE_NAME,
    }

    # Render email template
    html_message = render_to_string("emails/donation_thank_you.html", context)
    plain_message = strip_tags(html_message)

    # Send email
    send_mail(subject, plain_message, from_email, [to_email], html_message=html_message)


def donation_success(request):
    """Display a success page after a successful donation."""
    donation_id = request.GET.get("donation_id")
    payment_intent = request.GET.get("payment_intent")
    redirect_status = request.GET.get("redirect_status")

    # Ensure we have the required donation_id
    if not donation_id:
        messages.error(request, "No donation information found.")
        return redirect("donate")

    try:
        donation = Donation.objects.get(id=donation_id)

        # If the redirect indicates success and a payment intent exists, verify with Stripe.
        if redirect_status == "succeeded" and payment_intent:
            # Double check with Stripe that the payment was successful
            try:
                # Retrieve PaymentIntent from Stripe to confirm payment status.
                stripe_payment = stripe.PaymentIntent.retrieve(payment_intent)
                if stripe_payment.status == "succeeded":
                    donation.status = "completed"
                    donation.save()
                    # Send thank you email if not already sent
                    send_donation_thank_you_email(donation)
            except stripe.error.StripeError:
                logger.exception("Error verifying payment intent")

                # Retry logic for temporary Stripe failures using Django's cache.
                cache_key = f"retry_verify_payment_{payment_intent}"
                retry_count = cache.get(cache_key, 0)

                if retry_count < 3:
                    cache.set(cache_key, retry_count + 1, 3600)  # Retry after 1 hour
                    # You could enqueue a Celery task or use another background task system
                    # to retry the verification process
                    logger.warning("Retry %d/3 scheduled for payment verification: %s", retry_count + 1, payment_intent)
                else:
                    logger.error("Max retries reached for payment verification: %s", payment_intent)

                # Continue to show the success page even if verification fails;
                # the webhook will eventually update the status

        # If the donation status is now completed, show the success page.
        if donation.status == "completed":
            context = {
                "donation": donation,
            }
            return render(request, "donation_success.html", context)

        # If donation status is not completed, alert the user and redirect.
        messages.error(request, "Donation has not been successfully processed.")
        return redirect("donate")

    except Donation.DoesNotExist:
        messages.error(request, "Invalid donation ID.")
        return redirect("donate")

    except stripe.error.StripeError:
        logger.exception("Stripe error in donation_success view")
        messages.error(request, "A payment processing error occurred. Please check your payment details.")
        return redirect("donate")

    except Exception:
        logger.exception("Unexpected error in donation_success view")
        messages.error(request, "An unexpected error occurred while processing your donation.")
        return redirect("donate")


def donation_cancel(request):
    """Handle donation cancellation."""
    return redirect("donate")


def educational_videos_list(request: HttpRequest) -> HttpResponse:
    """View for listing educational videos with requests included at the bottom."""
    # Get category filter from query params
    selected_category = request.GET.get("category")

    # Base querysets
    videos = EducationalVideo.objects.select_related("uploader", "category").order_by("-uploaded_at")
    video_requests = VideoRequest.objects.select_related("requester", "category", "fulfilled_by").order_by(
        "-created_at"
    )

    # Apply category filter if provided
    if selected_category:
        videos = videos.filter(category__slug=selected_category)
        video_requests = video_requests.filter(category__slug=selected_category)
        selected_category_obj = get_object_or_404(Subject, slug=selected_category)
        selected_category_display = selected_category_obj.name
    else:
        selected_category_display = None

    # Paginate videos (9 per page)
    paginator = Paginator(videos, 9)
    page_number = request.GET.get("page")
    page_obj = paginator.get_page(page_number)

    # Limit video requests to 5
    video_requests = video_requests[:5]
    video_requests_paginated = VideoRequest.objects.count() > 5

    # Category counts for sidebar
    category_counts = dict(
        EducationalVideo.objects.values("category__slug")
        .annotate(count=Count("id"))
        .values_list("category__slug", "count"),
    )

    # Get all subjects
    subjects = Subject.objects.all().order_by("order", "name")

    context = {
        "videos": page_obj,
        "is_paginated": page_obj.has_other_pages(),
        "page_obj": page_obj,
        "subjects": subjects,
        "selected_category": selected_category,
        "selected_category_display": selected_category_display,
        "category_counts": category_counts,
        "video_requests": video_requests,
        "video_requests_paginated": video_requests_paginated,
    }

    return render(request, "videos/list.html", context)


def fetch_video_oembed(video_url):
    """
    Hits YouTube or Vimeo’s oEmbed endpoint and returns a dict
    containing 'title' and 'description' (if available).
    """
    # YouTube IDs are always 11 chars
    yt_match = re.search(r"(?:v=|youtu\.be/|embed/|shorts/)([\w-]{11})", video_url)
    if yt_match:
        video_id = yt_match.group(1)
        endpoint = f"https://www.youtube.com/oembed?url=https://www.youtube.com/watch?v={video_id}&format=json"
    else:
        # Vimeo URLs look like vimeo.com/12345678…
        vm_match = re.search(r"vimeo\.com/(?:video/)?(\d+)", video_url)
        if vm_match:
            endpoint = f"https://vimeo.com/api/oembed.json?url={video_url}"
        else:
            return {}

    try:
        resp = requests.get(endpoint, timeout=3)
        if resp.ok:
            data = resp.json()
            return {
                "title": data.get("title", "").strip(),
                "description": data.get("description", "").strip(),
            }
    except requests.RequestException:
        pass

    return {}


def upload_educational_video(request):
    """
    Handles GET → render form, POST → save video.
    If user leaves title/description blank, we back‑fill from YouTube/Vimeo.
    """
    if request.method == "POST":
        form = EducationalVideoForm(request.POST)
        if form.is_valid():
            video = form.save(commit=False)
            if request.user.is_authenticated:
                video.uploader = request.user

            # auto‑fetch metadata if missing
            if not video.title.strip() or not video.description.strip():
                info = fetch_video_oembed(video.video_url)
                if not video.title.strip() and info.get("title"):
                    video.title = info["title"]
                if not video.description.strip() and info.get("description"):
                    video.description = info["description"]

            video.save()

            if request.headers.get("X-Requested-With") == "XMLHttpRequest":
                return JsonResponse({"success": True, "message": "Video added successfully!"})
            return redirect("educational_videos_list")

        if request.headers.get("X-Requested-With") == "XMLHttpRequest":
            error_text = " ".join(f"{fld}: {', '.join(errs)}." for fld, errs in form.errors.items())
            return JsonResponse({"success": False, "error": error_text}, status=400)

    else:
        form = EducationalVideoForm()

    return render(request, "videos/upload.html", {"form": form})


def certificate_detail(request, certificate_id):
    certificate = get_object_or_404(Certificate, certificate_id=certificate_id)
    if request.user != certificate.user and not request.user.is_staff:
        return HttpResponseForbidden("You don't have permission to view this certificate")
    context = {
        "certificate": certificate,
    }
    return render(request, "courses/certificate_detail.html", context)


@login_required
def generate_certificate(request, enrollment_id):
    # Retrieve the enrollment for the current user
    enrollment = get_object_or_404(Enrollment, id=enrollment_id, student=request.user)
    # Ensure the course is completed before generating a certificate
    if enrollment.status != "completed":
        messages.error(request, "You can only generate a certificate for a completed course.")
        return redirect("student_dashboard")

    # Check if a certificate already exists for this course and user
    certificate = Certificate.objects.filter(user=request.user, course=enrollment.course).first()
    if certificate:
        messages.info(request, "Certificate already generated.")
        return redirect("certificate_detail", certificate_id=certificate.certificate_id)

    # Create a new certificate record manually
    certificate = Certificate.objects.create(user=request.user, course=enrollment.course)
    messages.success(request, "Certificate generated successfully!")
    return redirect("certificate_detail", certificate_id=certificate.certificate_id)


@login_required
def tracker_list(request):
    trackers = ProgressTracker.objects.filter(user=request.user).order_by("-updated_at")
    return render(request, "trackers/list.html", {"trackers": trackers})


@login_required
def create_tracker(request):
    if request.method == "POST":
        form = ProgressTrackerForm(request.POST)
        if form.is_valid():
            tracker = form.save(commit=False)
            tracker.user = request.user
            tracker.save()
            return redirect("tracker_detail", tracker_id=tracker.id)
    else:
        form = ProgressTrackerForm()
    return render(request, "trackers/form.html", {"form": form, "title": "Create Progress Tracker"})


@login_required
def update_tracker(request, tracker_id):
    tracker = get_object_or_404(ProgressTracker, id=tracker_id, user=request.user)

    if request.method == "POST":
        form = ProgressTrackerForm(request.POST, instance=tracker)
        if form.is_valid():
            form.save()
            return redirect("tracker_detail", tracker_id=tracker.id)
    else:
        form = ProgressTrackerForm(instance=tracker)
    return render(request, "trackers/form.html", {"form": form, "tracker": tracker, "title": "Update Progress Tracker"})


@login_required
def tracker_detail(request, tracker_id):
    tracker = get_object_or_404(ProgressTracker, id=tracker_id, user=request.user)
    embed_url = request.build_absolute_uri(f"/trackers/embed/{tracker.embed_code}/")
    return render(request, "trackers/detail.html", {"tracker": tracker, "embed_url": embed_url})


@login_required
def update_progress(request, tracker_id):
    if request.method == "POST" and request.headers.get("X-Requested-With") == "XMLHttpRequest":
        tracker = get_object_or_404(ProgressTracker, id=tracker_id, user=request.user)

        try:
            new_value = int(request.POST.get("current_value", tracker.current_value))
            tracker.current_value = new_value
            tracker.save()

            return JsonResponse(
                {"success": True, "percentage": tracker.percentage, "current_value": tracker.current_value}
            )
        except ValueError:
            return JsonResponse({"success": False, "error": "Invalid value"}, status=400)
    return JsonResponse({"success": False, "error": "Invalid request"}, status=400)


@xframe_options_exempt
def embed_tracker(request, embed_code):
    tracker = get_object_or_404(ProgressTracker, embed_code=embed_code, public=True)
    return render(request, "trackers/embed.html", {"tracker": tracker})


@login_required
def streak_detail(request):
    """Display the user's learning streak."""
    if not request.user.is_authenticated:
        return redirect("account_login")
    streak, created = LearningStreak.objects.get_or_create(user=request.user)
    return render(request, "streak_detail.html", {"streak": streak})


@login_required
def waiting_room_list(request):
    """View for displaying waiting rooms categorized by status."""
    # Get waiting rooms by status
    open_rooms = WaitingRoom.objects.filter(status="open")
    fulfilled_rooms = WaitingRoom.objects.filter(status="fulfilled")
    closed_rooms = WaitingRoom.objects.filter(status="closed")

    # Get waiting rooms created by the user
    user_created_rooms = WaitingRoom.objects.filter(creator=request.user)

    # Get waiting rooms joined by the user
    user_joined_rooms = request.user.joined_waiting_rooms.all()

    # Process topics for all waiting rooms
    all_rooms = (
        list(open_rooms)
        + list(fulfilled_rooms)
        + list(closed_rooms)
        + list(user_created_rooms)
        + list(user_joined_rooms)
    )
    room_topics = {}
    for room in all_rooms:
        room_topics[room.id] = [topic.strip() for topic in room.topics.split(",") if topic.strip()]

    context = {
        "open_rooms": open_rooms,
        "fulfilled_rooms": fulfilled_rooms,
        "closed_rooms": closed_rooms,
        "user_created_rooms": user_created_rooms,
        "user_joined_rooms": user_joined_rooms,
        "room_topics": room_topics,
    }
    return render(request, "waiting_room/list.html", context)


def find_matching_courses(waiting_room):
    """Find courses that match the waiting room's subject and topics."""
    # Get courses with matching subject name (case-insensitive)
    matching_courses = Course.objects.filter(subject__iexact=waiting_room.subject, status="published")

    # Filter courses that have all required topics
    required_topics = {t.strip().lower() for t in waiting_room.topics.split(",") if t.strip()}

    # Further filter courses by checking if their topics contain all required topics
    final_matches = []
    for course in matching_courses:
        course_topics = {t.strip().lower() for t in course.topics.split(",") if t.strip()}
        if course_topics.issuperset(required_topics):
            final_matches.append(course)

    return final_matches


def waiting_room_detail(request, waiting_room_id):
    """View for displaying details of a waiting room."""
    waiting_room = get_object_or_404(WaitingRoom, id=waiting_room_id)

    # Check if the user is a participant
    is_participant = request.user.is_authenticated and request.user in waiting_room.participants.all()

    # Check if the user is the creator
    is_creator = request.user.is_authenticated and request.user == waiting_room.creator

    # Check if the user is a teacher
    is_teacher = request.user.is_authenticated and hasattr(request.user, "profile") and request.user.profile.is_teacher

    context = {
        "waiting_room": waiting_room,
        "is_participant": is_participant,
        "is_creator": is_creator,
        "is_teacher": is_teacher,
        "participant_count": waiting_room.participants.count() + 1,  # Add 1 to include the creator
        "topic_list": [topic.strip() for topic in waiting_room.topics.split(",") if topic.strip()],
    }
    return render(request, "waiting_room/detail.html", context)


@login_required
def join_waiting_room(request, waiting_room_id):
    """View for joining a waiting room."""
    waiting_room = get_object_or_404(WaitingRoom, id=waiting_room_id)

    # Check if the waiting room is open
    if waiting_room.status != "open":
        messages.error(request, "This waiting room is no longer open for joining.")
        return redirect("waiting_room_list")

    # Add the user as a participant if not already
    if request.user not in waiting_room.participants.all():
        waiting_room.participants.add(request.user)
        messages.success(request, f"You have joined the waiting room: {waiting_room.title}")
    else:
        messages.info(request, "You are already a participant in this waiting room.")

    return redirect("waiting_room_detail", waiting_room_id=waiting_room.id)


@login_required
def leave_waiting_room(request, waiting_room_id):
    """View for leaving a waiting room."""
    waiting_room = get_object_or_404(WaitingRoom, id=waiting_room_id)

    # Remove the user from participants
    if request.user in waiting_room.participants.all():
        waiting_room.participants.remove(request.user)
        messages.success(request, f"You have left the waiting room: {waiting_room.title}")
    else:
        messages.info(request, "You are not a participant in this waiting room.")

    return redirect("waiting_room_list")


def is_superuser(user):
    return user.is_superuser


@user_passes_test(is_superuser)
def sync_github_milestones(request):
    """Sync GitHub milestones with forum topics."""
    github_repo = "alphaonelabs/alphaonelabs-education-website"
    milestones_url = f"https://api.github.com/repos/{github_repo}/milestones"

    try:
        # Get GitHub milestones
        response = requests.get(milestones_url)
        response.raise_for_status()
        milestones = response.json()

        # Get or create a forum category for milestones
        category, created = ForumCategory.objects.get_or_create(
            name="GitHub Milestones",
            defaults={
                "slug": "github-milestones",
                "description": "Discussions about GitHub milestones and project roadmap",
                "icon": "fa-github",
            },
        )

        # Count for tracking
        created_count = 0
        updated_count = 0

        for milestone in milestones:
            milestone_title = milestone["title"]
            milestone_description = milestone["description"] or "No description provided."
            milestone_url = milestone["html_url"]
            milestone_state = milestone["state"]
            open_issues = milestone["open_issues"]
            closed_issues = milestone["closed_issues"]
            due_date = milestone.get("due_on", "No due date")

            # Format content with progress information
            progress = 0
            if open_issues + closed_issues > 0:
                progress = (closed_issues / (open_issues + closed_issues)) * 100

            content = f"""
## Milestone: {milestone_title}

{milestone_description}

**State:** {milestone_state}
**Progress:** {progress:.1f}% ({closed_issues} closed / {open_issues} open issues)
**Due Date:** {due_date}

[View on GitHub]({milestone_url})
            """

            # Try to find an existing topic for this milestone
            topic = ForumTopic.objects.filter(
                category=category, title__startswith=f"Milestone: {milestone_title}"
            ).first()

            if topic:
                # Update existing topic
                topic.content = content
                topic.is_pinned = milestone_state == "open"  # Pin open milestones
                topic.save()
                updated_count += 1
            else:
                # Create new topic
                # Use the first superuser as the author
                author = User.objects.filter(is_superuser=True).first()
                if author:
                    ForumTopic.objects.create(
                        category=category,
                        title=f"Milestone: {milestone_title}",
                        content=content,
                        author=author,
                        is_pinned=(milestone_state == "open"),
                    )
                    created_count += 1

        if created_count or updated_count:
            messages.success(
                request, f"Successfully synced GitHub milestones: {created_count} created, {updated_count} updated."
            )
        else:
            messages.info(request, "No GitHub milestones to sync.")

    except requests.exceptions.RequestException as e:
        messages.error(request, f"Error fetching GitHub milestones: {str(e)}")
    except Exception as e:
        messages.error(request, f"Error syncing milestones: {str(e)}")

    return redirect("forum_categories")


@login_required
def toggle_course_status(request, slug):
    """Toggle a course between draft and published status"""
    course = get_object_or_404(Course, slug=slug)

    # Check if user is the course teacher
    if request.user != course.teacher:
        messages.error(request, "Only the course teacher can modify course status!")
        return redirect("course_detail", slug=slug)

    # Toggle the status between draft and published
    if course.status == "draft":
        course.status = "published"
        messages.success(request, "Course has been published successfully!")
    elif course.status == "published":
        course.status = "draft"
        messages.success(request, "Course has been unpublished and is now in draft mode.")
    # Note: We don't toggle from/to 'archived' status as that's a separate action

    course.save()
    return redirect("course_detail", slug=slug)


def public_profile(request, username):
    user = get_object_or_404(User, username=username)

    try:
        profile = user.profile
    except Profile.DoesNotExist:
        # Instead of raising Http404, we call custom_404.
        return custom_404(request, "Profile not found.")

    if not profile.is_profile_public:
        return custom_404(request, "Profile not found.")

    context = {"profile": profile}

    if profile.is_teacher:
        courses = Course.objects.filter(teacher=user)
        total_students = sum(course.enrollments.filter(status="approved").count() for course in courses)
        context.update(
            {
                "teacher_stats": {
                    "courses": courses,
                    "total_courses": courses.count(),
                    "total_students": total_students,
                }
            }
        )
    else:
        enrollments = Enrollment.objects.filter(student=user)
        completed_enrollments = enrollments.filter(status="completed")
        total_courses = enrollments.count()
        total_completed = completed_enrollments.count()
        total_progress = 0
        progress_count = 0
        for enrollment in enrollments:
            progress, _ = CourseProgress.objects.get_or_create(enrollment=enrollment)
            total_progress += progress.completion_percentage
            progress_count += 1
        avg_progress = round(total_progress / progress_count) if progress_count > 0 else 0
        context.update(
            {
                "total_courses": total_courses,
                "total_completed": total_completed,
                "avg_progress": avg_progress,
                "completed_courses": completed_enrollments,
            }
        )

    return render(request, "public_profile_detail.html", context)


class GradeableLinkListView(ListView):
    """View to display all submitted links that can be graded."""

    model = GradeableLink
    template_name = "grade_links/link_list.html"
    context_object_name = "links"
    paginate_by = 10


class GradeableLinkDetailView(DetailView):
    """View to display details about a specific link and its grades."""

    model = GradeableLink
    template_name = "grade_links/link_detail.html"
    context_object_name = "link"

    def get_context_data(self, **kwargs):
        context = super().get_context_data(**kwargs)

        # Check if user is authenticated
        if self.request.user.is_authenticated:
            # Check if the user has already graded this link
            try:
                user_grade = LinkGrade.objects.get(link=self.object, user=self.request.user)
                context["user_grade"] = user_grade
                context["grade_form"] = LinkGradeForm(instance=user_grade)
            except LinkGrade.DoesNotExist:
                context["grade_form"] = LinkGradeForm()

        # Get all grades for this link
        context["grades"] = self.object.grades.all()

        return context


class GradeableLinkCreateView(LoginRequiredMixin, CreateView):
    """View to submit a new link for grading."""

    model = GradeableLink
    form_class = GradeableLinkForm
    template_name = "grade_links/submit_link.html"
    success_url = reverse_lazy("gradeable_link_list")

    def form_valid(self, form):
        form.instance.user = self.request.user
        messages.success(self.request, "Your link has been submitted for grading!")
        return super().form_valid(form)


@login_required
def grade_link(request, pk):
    """View to grade a link."""
    link = get_object_or_404(GradeableLink, pk=pk)

    # Prevent users from grading their own links
    if link.user == request.user:
        messages.error(request, "You cannot grade your own submissions!")
        return redirect("gradeable_link_detail", pk=link.pk)

    # Check if the user has already graded this link
    try:
        user_grade = LinkGrade.objects.get(link=link, user=request.user)
    except LinkGrade.DoesNotExist:
        user_grade = None

    if request.method == "POST":
        form = LinkGradeForm(request.POST, instance=user_grade)
        if form.is_valid():
            grade = form.save(commit=False)
            grade.link = link
            grade.user = request.user
            grade.save()
            messages.success(request, "Your grade has been submitted!")
            return redirect("gradeable_link_detail", pk=link.pk)
    else:
        form = LinkGradeForm(instance=user_grade)

    return render(
        request,
        "grade_links/grade_link.html",
        {
            "form": form,
            "link": link,
        },
    )


def duplicate_session(request, session_id):
    """Duplicate a session to next week."""
    # Get the original session
    session = get_object_or_404(Session, id=session_id)
    course = session.course

    # Check if user is the course teacher
    if request.user != course.teacher:
        messages.error(request, "Only the course teacher can duplicate sessions!")
        return redirect("course_detail", slug=course.slug)

    # Create a new session with the same properties but dates shifted forward by a week
    new_session = Session(
        course=course,
        title=session.title,
        description=session.description,
        is_virtual=session.is_virtual,
        meeting_link=session.meeting_link,
        meeting_id="",  # Clear meeting ID as it will be a new meeting
        location=session.location,
        price=session.price,
        enable_rollover=session.enable_rollover,
        rollover_pattern=session.rollover_pattern,
    )

    # Set dates one week later
    time_shift = timezone.timedelta(days=7)
    new_session.start_time = session.start_time + time_shift
    new_session.end_time = session.end_time + time_shift

    # Save the new session
    new_session.save()
    msg = f"Session '{session.title}' duplicated for {new_session.start_time.strftime('%b %d, %Y')}"
    messages.success(request, msg)

    return redirect("course_detail", slug=course.slug)


def run_create_test_data(request):
    """Run the create_test_data management command and redirect to homepage."""
    from django.conf import settings

    if not settings.DEBUG:
        messages.error(request, "This action is only available in debug mode.")
        return redirect("index")

    try:
        call_command("create_test_data")
        messages.success(request, "Test data has been created successfully!")
    except Exception as e:
        messages.error(request, f"Error creating test data: {str(e)}")

    return redirect("index")


@login_required
@require_POST
def update_student_attendance(request):
    if not request.headers.get("X-Requested-With") == "XMLHttpRequest":
        return JsonResponse({"success": False, "message": "Invalid request"}, status=400)

    try:
        session_id = request.POST.get("session_id")
        student_id = request.POST.get("student_id")
        status = request.POST.get("status")
        notes = request.POST.get("notes", "")

        if not all([session_id, student_id, status]):
            return JsonResponse({"success": False, "message": "Missing required fields"}, status=400)

        session = Session.objects.get(id=session_id)
        student = User.objects.get(id=student_id)

        # Check if the user is the course teacher
        if request.user != session.course.teacher:
            return JsonResponse(
                {"success": False, "message": "Unauthorized: Only the course teacher can update attendance"}, status=403
            )

        # Update or create the attendance record
        attendance, created = SessionAttendance.objects.update_or_create(
            session=session, student=student, defaults={"status": status, "notes": notes}
        )

        return JsonResponse(
            {"success": True, "message": "Attendance updated successfully", "created": created, "status": status}
        )
    except Session.DoesNotExist:
        return JsonResponse({"success": False, "message": "Session not found"}, status=404)
    except User.DoesNotExist:
        return JsonResponse({"success": False, "message": "Student not found"}, status=404)
    except Exception:
        import logging

        logger = logging.getLogger(__name__)
        logger.error("Error updating student attendance", exc_info=True)
        return JsonResponse({"success": False, "message": "An internal error has occurred."}, status=500)


@login_required
def get_student_attendance(request):
    """Get a student's attendance data for a specific course."""
    if not request.headers.get("X-Requested-With") == "XMLHttpRequest":
        return JsonResponse({"success": False, "message": "Invalid request"}, status=400)

    student_id = request.GET.get("student_id")
    course_id = request.GET.get("course_id")

    if not all([student_id, course_id]):
        return JsonResponse({"success": False, "message": "Missing required parameters"}, status=400)

    try:
        course = Course.objects.get(id=course_id)
        student = User.objects.get(id=student_id)

        # Check if user is authorized (must be the course teacher)
        if request.user != course.teacher:
            return JsonResponse(
                {"success": False, "message": "Unauthorized: Only the course teacher can view this data"}, status=403
            )

        # Get all attendance records for this student in this course
        attendance_records = SessionAttendance.objects.filter(student=student, session__course=course).select_related(
            "session"
        )

        # Format the data for the frontend
        attendance_data = {}
        for record in attendance_records:
            attendance_data[record.session.id] = {
                "status": record.status,
                "notes": record.notes,
                "created_at": record.created_at.isoformat(),
                "updated_at": record.updated_at.isoformat(),
            }

        return JsonResponse({"success": True, "attendance": attendance_data})

    except Course.DoesNotExist:
        return JsonResponse({"success": False, "message": "Course not found"}, status=404)
    except User.DoesNotExist:
        return JsonResponse({"success": False, "message": "Student not found"}, status=404)
    except Exception:
        return JsonResponse({"success": False, "message": "Error: get_student_attendance"}, status=500)


@login_required
@teacher_required
def student_management(request, course_slug, student_id):
    """
    View for managing a specific student in a course.
    This replaces the modal functionality with a dedicated page.
    """
    course = get_object_or_404(Course, slug=course_slug)
    student = get_object_or_404(User, id=student_id)

    # Check if user is the course teacher
    if request.user != course.teacher:
        messages.error(request, "Only the course teacher can manage students!")
        return redirect("course_detail", slug=course.slug)

    # Check if student is enrolled in this course
    enrollment = get_object_or_404(Enrollment, course=course, student=student)

    # Get sessions for this course
    sessions = course.sessions.all().order_by("start_time")

    # Get attendance records
    attendance_records = SessionAttendance.objects.filter(student=student, session__course=course).select_related(
        "session"
    )

    # Format attendance data for easier access in template
    attendance_data = {}
    for record in attendance_records:
        attendance_data[record.session.id] = {"status": record.status, "notes": record.notes}

    # Get student progress data
    progress = CourseProgress.objects.filter(enrollment=enrollment).first()
    completed_sessions = []
    if progress:
        completed_sessions = progress.completed_sessions.all()

    # Calculate attendance rate
    total_sessions = sessions.count()
    attended_sessions = SessionAttendance.objects.filter(
        student=student, session__course=course, status__in=["present", "late"]
    ).count()

    attendance_rate = 0
    if total_sessions > 0:
        attendance_rate = int((attended_sessions / total_sessions) * 100)

    # Get badges earned by this student
    user_badges = student.badges.all()

    context = {
        "course": course,
        "student": student,
        "enrollment": enrollment,
        "sessions": sessions,
        "attendance_data": attendance_data,
        "attendance_rate": attendance_rate,
        "progress": progress,
        "completed_sessions": completed_sessions,
        "badges": user_badges,
    }

    return render(request, "courses/student_management.html", context)


@login_required
@teacher_required
def update_student_progress(request, enrollment_id):
    """
    View for updating a student's progress in a course.
    """
    enrollment = get_object_or_404(Enrollment, id=enrollment_id)
    course = enrollment.course

    # Check if user is the course teacher
    if request.user != course.teacher:
        messages.error(request, "Only the course teacher can update student progress!")
        return redirect("course_detail", slug=course.slug)

    if request.method == "POST":
        grade = request.POST.get("grade")
        status = request.POST.get("status")
        comments = request.POST.get("comments", "")

        # Update enrollment
        enrollment.grade = grade
        enrollment.status = status
        enrollment.notes = comments
        enrollment.last_grade_update = timezone.now()
        enrollment.save()

        messages.success(request, f"Progress for {enrollment.student.username} updated successfully!")
        return redirect("student_management", course_slug=course.slug, student_id=enrollment.student.id)

    # If not POST, redirect back to student management
    return redirect("student_management", course_slug=course.slug, student_id=enrollment.student.id)


@login_required
@teacher_required
def update_teacher_notes(request, enrollment_id):
    """
    View for updating teacher's private notes for a student.
    """
    enrollment = get_object_or_404(Enrollment, id=enrollment_id)
    course = enrollment.course

    # Check if user is the course teacher
    if request.user != course.teacher:
        messages.error(request, "Only the course teacher can update notes!")
        return redirect("course_detail", slug=course.slug)

    if request.method == "POST":
        notes = request.POST.get("teacher_notes", "")

        # If notes have changed, create a new note history entry
        if enrollment.teacher_notes != notes and notes.strip():
            NoteHistory.objects.create(enrollment=enrollment, content=notes, created_by=request.user)

        # Update enrollment
        enrollment.teacher_notes = notes
        enrollment.save()

        messages.success(request, f"Notes for {enrollment.student.username} updated successfully!")

    return redirect("student_management", course_slug=course.slug, student_id=enrollment.student.id)


@login_required
@teacher_required
@require_POST
def award_badge(request):
    """
    AJAX view for awarding badges to students.
    """
    if not request.headers.get("X-Requested-With") == "XMLHttpRequest":
        return JsonResponse({"success": False, "message": "Invalid request"}, status=400)

    student_id = request.POST.get("student_id")
    badge_type = request.POST.get("badge_type")
    course_slug = request.POST.get("course_slug")

    if not all([student_id, badge_type, course_slug]):
        return JsonResponse({"success": False, "message": "Missing required parameters"}, status=400)

    try:
        student = User.objects.get(id=student_id)
        course = Course.objects.get(slug=course_slug)

        # Check if user is the course teacher
        if request.user != course.teacher:
            return JsonResponse(
                {"success": False, "message": "Unauthorized: Only the course teacher can award badges"}, status=403
            )

        # Handle different badge types
        badge = None
        if badge_type == "perfect_attendance":
            badge, created = Badge.objects.get_or_create(
                name="Perfect Attendance",
                defaults={"description": "Awarded for attending all sessions in a course", "points": 50},
            )
        elif badge_type == "participation":
            badge, created = Badge.objects.get_or_create(
                name="Outstanding Participation",
                defaults={"description": "Awarded for exceptional participation in course discussions", "points": 75},
            )
        elif badge_type == "completion":
            badge, created = Badge.objects.get_or_create(
                name="Course Completion",
                defaults={"description": "Awarded for successfully completing the course", "points": 100},
            )
        else:
            return JsonResponse({"success": False, "message": "Invalid badge type"}, status=400)

        # Award the badge to the student
        user_badge, created = UserBadge.objects.get_or_create(
            user=student, badge=badge, defaults={"awarded_by": request.user, "course": course}
        )

        if not created:
            return JsonResponse({"success": False, "message": "Student already has this badge"}, status=400)

        return JsonResponse(
            {"success": True, "message": f"Badge '{badge.name}' awarded successfully to {student.username}"}
        )

    except User.DoesNotExist:
        return JsonResponse({"success": False, "message": "Student not found"}, status=404)
    except Course.DoesNotExist:
        return JsonResponse({"success": False, "message": "Course not found"}, status=404)
    except Exception:
        return JsonResponse({"success": False, "message": "Error: award_badge"}, status=500)


def notification_preferences(request):
    """
    Display and update the notification preferences for the logged-in user.
    """
    # Get (or create) the user's notification preferences.
    preference, created = NotificationPreference.objects.get_or_create(user=request.user)

    if request.method == "POST":
        form = NotificationPreferencesForm(request.POST, instance=preference)
        if form.is_valid():
            form.save()
            messages.success(request, "Your notification preferences have been updated.")
            # Redirect to the profile page after saving
            return redirect("profile")
        else:
            messages.error(request, "There was an error updating your preferences.")
    else:
        form = NotificationPreferencesForm(instance=preference)

    return render(request, "account/notification_preferences.html", {"form": form})


@login_required
def invite_to_study_group(request, group_id):
    """Invite a user to a study group."""
    group = get_object_or_404(StudyGroup, id=group_id)

    # Only allow invitations from current group members.
    if request.user not in group.members.all():
        messages.error(request, "You must be a member of the group to invite others.")
        return redirect("study_group_detail", group_id=group.id)

    if request.method == "POST":
        email_or_username = request.POST.get("email_or_username")
        # Search by email or username.
        recipient = User.objects.filter(Q(email=email_or_username) | Q(username=email_or_username)).first()
        if not recipient:
            messages.error(request, f"No user found with email or username: {email_or_username}")
            return redirect("study_group_detail", group_id=group.id)

        # Prevent duplicate invitations or inviting existing members.
        if recipient in group.members.all():
            messages.warning(request, f"{recipient.username} is already a member of this group.")
            return redirect("study_group_detail", group_id=group.id)

        if StudyGroupInvite.objects.filter(group=group, recipient=recipient, status="pending").exists():
            messages.warning(request, f"An invitation has already been sent to {recipient.username}.")
            return redirect("study_group_detail", group_id=group.id)

        if group.is_full():
            messages.error(request, "The study group is full. No new members can be added.")
            return redirect("study_group_detail", group_id=group.id)

        # Create a notification for the recipient.
        notification_url = request.build_absolute_uri(reverse("user_invitations"))
        notification_text = (
            f"{request.user.username} has invited you to join the study group: {group.name}. "
            f"View invitations here: {notification_url}"
        )
        Notification.objects.create(
            user=recipient, title="Study Group Invitation", message=notification_text, notification_type="info"
        )

        messages.success(request, f"Invitation sent to {recipient.username}.")
        return redirect("study_group_detail", group_id=group.id)

    return redirect("study_group_detail", group_id=group.id)


@login_required
def user_invitations(request):
    """Display pending study group invitations for the user."""
    invitations = StudyGroupInvite.objects.filter(recipient=request.user, status="pending").select_related(
        "group", "sender"
    )
    return render(request, "web/study/invitations.html", {"invitations": invitations})


@login_required
def respond_to_invitation(request, invite_id):
    """Accept or decline a study group invitation."""
    invite = get_object_or_404(StudyGroupInvite, id=invite_id, recipient=request.user)
    if request.method == "POST":
        response = request.POST.get("response")
        if response == "accept":
            if invite.group.is_full():
                messages.error(request, "The study group is full. Cannot join.")
                return redirect("user_invitations")
            invite.accept()
            study_group_url = request.build_absolute_uri(reverse("study_group_detail", args=[invite.group.id]))
            notification_text = f"{request.user.username} has accepted your invitation to join {invite.group.name}.\
                 View group details here: {study_group_url}"
            Notification.objects.create(
                user=invite.sender, title="Invitation Accepted", message=notification_text, notification_type="success"
            )
            messages.success(request, f"You have joined {invite.group.name}.")
            return redirect("user_invitations")
        elif response == "decline":
            invite.decline()
            study_group_url = request.build_absolute_uri(reverse("study_group_detail", args=[invite.group.id]))
            notification_text = f"{request.user.username} has declined your invitation to join {invite.group.name}.\
                 View group details here: {study_group_url}"
            Notification.objects.create(
                user=invite.sender, title="Invitation Declined", message=notification_text, notification_type="warning"
            )
            messages.info(request, f"You have declined the invitation to {invite.group.name}.")
            return redirect("user_invitations")

    return redirect("user_invitations")


@login_required
def create_study_group(request):
    if request.method == "POST":
        form = StudyGroupForm(request.POST)
        if form.is_valid():
            study_group = form.save(commit=False)
            study_group.creator = request.user
            study_group.save()
            # Automatically add the creator as a member
            study_group.members.add(request.user)
            messages.success(request, "Study group created successfully!")
            return redirect("study_group_detail", group_id=study_group.id)
    else:
        form = StudyGroupForm()
    return render(request, "web/study/create_group.html", {"form": form})


def features_page(request):
    """View to display the features page."""
    return render(request, "features.html")


@require_POST
@csrf_protect
def feature_vote(request):
    """API endpoint to handle feature voting."""
    feature_id = request.POST.get("feature_id")
    vote_type = request.POST.get("vote")

    if not feature_id or vote_type not in ["up", "down"]:
        return JsonResponse({"status": "error", "message": "Invalid parameters"}, status=400)

    # Store IP for anonymous users
    ip_address = None
    if not request.user.is_authenticated:
        ip_address = (
            request.META.get("REMOTE_ADDR") or request.META.get("HTTP_X_FORWARDED_FOR", "").split(",")[0].strip()
        )
        if not ip_address:
            return JsonResponse({"status": "error", "message": "Could not identify user"}, status=400)

    # Process the vote
    try:
        # Use transaction to prevent race conditions during vote operations
        with transaction.atomic():
            # Check for existing vote
            existing_vote = None
            if request.user.is_authenticated:
                existing_vote = FeatureVote.objects.filter(feature_id=feature_id, user=request.user).first()
            elif ip_address:
                existing_vote = FeatureVote.objects.filter(
                    feature_id=feature_id, ip_address=ip_address, user__isnull=True
                ).first()

            # Handle the vote logic
            status_message = "Vote recorded"
            if existing_vote:
                if existing_vote.vote == vote_type:
                    status_message = "You've already cast this vote"
                else:
                    # Change vote type if user changed their mind
                    existing_vote.vote = vote_type
                    existing_vote.save()
                    status_message = "Vote changed"
            else:
                # Create new vote
                new_vote = FeatureVote(feature_id=feature_id, vote=vote_type)

                if request.user.is_authenticated:
                    new_vote.user = request.user
                else:
                    new_vote.ip_address = ip_address

                new_vote.save()

            # Get updated counts within the transaction to ensure consistency
            up_count = FeatureVote.objects.filter(feature_id=feature_id, vote="up").count()
            down_count = FeatureVote.objects.filter(feature_id=feature_id, vote="down").count()

        # Calculate percentage for visualization
        total_votes = up_count + down_count
        up_percentage = round((up_count / total_votes) * 100) if total_votes > 0 else 0
        down_percentage = round((down_count / total_votes) * 100) if total_votes > 0 else 0

        return JsonResponse(
            {
                "status": "success",
                "message": status_message,
                "up_count": up_count,
                "down_count": down_count,
                "total_votes": total_votes,
                "up_percentage": up_percentage,
                "down_percentage": down_percentage,
            }
        )

    except Exception as e:
        import logging

        logger = logging.getLogger(__name__)
        logger.error(f"Error processing vote: {str(e)}", exc_info=True)
        return JsonResponse({"status": "error", "message": f"Error processing vote: {str(e)}"}, status=500)


@require_GET
def feature_vote_count(request):
    """Get vote counts for one or more features."""
    feature_ids = request.GET.get("feature_ids", "").split(",")
    if not feature_ids or not feature_ids[0]:
        return JsonResponse({"error": "No feature IDs provided"}, status=400)

    result = {}
    # Get all up and down votes in a single query each for better performance
    up_votes = (
        FeatureVote.objects.filter(feature_id__in=feature_ids, vote="up")
        .values("feature_id")
        .annotate(count=Count("id"))
    )
    down_votes = (
        FeatureVote.objects.filter(feature_id__in=feature_ids, vote="down")
        .values("feature_id")
        .annotate(count=Count("id"))
    )

    # Create lookup dictionaries for efficient access
    up_votes_dict = {str(vote["feature_id"]): vote["count"] for vote in up_votes}
    down_votes_dict = {str(vote["feature_id"]): vote["count"] for vote in down_votes}

    # Check user's votes if authenticated
    user_votes = {}
    if request.user.is_authenticated:
        user_vote_objects = FeatureVote.objects.filter(feature_id__in=feature_ids, user=request.user)
        for vote in user_vote_objects:
            user_votes[str(vote.feature_id)] = vote.vote
    elif request.META.get("REMOTE_ADDR"):
        # Get IP address for anonymous users
        ip_address = (
            request.META.get("REMOTE_ADDR") or request.META.get("HTTP_X_FORWARDED_FOR", "").split(",")[0].strip()
        )
        if ip_address:
            anon_vote_objects = FeatureVote.objects.filter(
                feature_id__in=feature_ids, ip_address=ip_address, user__isnull=True
            )
            for vote in anon_vote_objects:
                user_votes[str(vote.feature_id)] = vote.vote

    for feature_id in feature_ids:
        up_count = up_votes_dict.get(feature_id, 0)
        down_count = down_votes_dict.get(feature_id, 0)
        total_votes = up_count + down_count

        # Calculate percentages
        up_percentage = (up_count / total_votes * 100) if total_votes > 0 else 0
        down_percentage = (down_count / total_votes * 100) if total_votes > 0 else 0

        result[feature_id] = {
            "up_count": up_count,
            "down_count": down_count,
            "total_votes": total_votes,
            "up_percentage": round(up_percentage, 1),
            "down_percentage": round(down_percentage, 1),
            "user_vote": user_votes.get(feature_id, None),
        }

    return JsonResponse(result)


@login_required
def progress_visualization(request):
    """Generate and render progress visualization statistics for a student's enrolled courses."""
    user = request.user

    # Create a unique cache key based on user ID
    cache_key = f"user_progress_{user.id}"
    context = cache.get(cache_key)

    if not context:
        # Cache miss - calculate all data
        enrollments = Enrollment.objects.filter(student=user)
        course_stats = calculate_course_stats(enrollments)
        attendance_stats = calculate_attendance_stats(user, enrollments)
        learning_activity = calculate_learning_activity(user, enrollments)
        completion_pace = calculate_completion_pace(enrollments)
        chart_data = prepare_chart_data(enrollments)

        # Combine all stats into a single context dictionary
        context = {**course_stats, **attendance_stats, **learning_activity, **completion_pace, **chart_data}
        # Cache the results (no expiration, we'll invalidate manually via signals)
        cache.set(cache_key, context, timeout=None)  # None means no expiration

    return render(request, "courses/progress_visualization.html", context)


def calculate_course_stats(enrollments):
    """Calculate statistics on the user's course progress."""
    total_courses = enrollments.count()
    courses_completed = enrollments.filter(status="completed").count()
    topics_mastered = sum(e.progress.completed_sessions.count() for e in enrollments if hasattr(e, "progress"))

    return {
        "total_courses": total_courses,
        "courses_completed": courses_completed,
        "courses_completed_percentage": round((courses_completed / total_courses) * 100) if total_courses else 0,
        "topics_mastered": topics_mastered,
    }


def calculate_attendance_stats(user, enrollments):
    """Calculate the user's attendance statistics."""
    all_attendances = SessionAttendance.objects.filter(
        student=user, session__course__in=[e.course for e in enrollments]
    )
    total_attendance_count = all_attendances.count()
    present_attendance_count = all_attendances.filter(status__in=["present", "late"]).count()

    return {
        "average_attendance": (
            round((present_attendance_count / total_attendance_count) * 100) if total_attendance_count else 0
        )
    }


def calculate_learning_activity(user, enrollments):
    """Calculate learning activity metrics like active days, streaks, and learning hours."""
    all_completed_sessions = [
        s for s in get_all_completed_sessions(enrollments) if s.start_time and s.end_time and s.end_time > s.start_time
    ]
    now = timezone.now()

    # Find the most active day of the week
    most_active_day = Counter(session.start_time.strftime("%A") for session in all_completed_sessions).most_common(1)
    # Find the most recent session date
    last_session_date = (
        max(all_completed_sessions, key=lambda s: s.start_time).start_time.strftime("%b %d, %Y")
        if all_completed_sessions
        else "N/A"
    )

    streak, _ = LearningStreak.objects.get_or_create(user=user)
    current_streak = streak.current_streak

    total_learning_hours = round(
        sum((s.end_time - s.start_time).total_seconds() / 3600 for s in all_completed_sessions), 1
    )

    # Calculate the number of weeks since the first session, minimum 1 week
    weeks_since_first_session = (
        max(1, (now - min(all_completed_sessions, key=lambda s: s.start_time).start_time).days / 7)
        if all_completed_sessions
        else 1
    )
    avg_sessions_per_week = round(len(all_completed_sessions) / weeks_since_first_session, 1)

    return {
        # Extract the day name from the most common day tuple, or default to "N/A"
        "most_active_day": most_active_day[0][0] if most_active_day else "N/A",
        "last_session_date": last_session_date,
        "current_streak": current_streak,
        "total_learning_hours": total_learning_hours,
        "avg_sessions_per_week": avg_sessions_per_week,
    }


def calculate_completion_pace(enrollments):
    """Calculate the average completion pace for completed courses."""
    completed_enrollments = enrollments.filter(status="completed")
    if not completed_enrollments.exists():
        return {"completion_pace": "N/A"}

    total_days = sum(
        (e.completion_date - e.enrollment_date).days
        for e in completed_enrollments
        if e.completion_date and e.enrollment_date
    )
    avg_days_to_complete = total_days / completed_enrollments.count() if completed_enrollments.count() > 0 else 0

    return {"completion_pace": f"{avg_days_to_complete:.0f} days/course"}


def get_all_completed_sessions(enrollments):
    """Retrieve all completed sessions for a user's enrollments."""
    return [s for e in enrollments if hasattr(e, "progress") for s in e.progress.completed_sessions.all()]


def prepare_chart_data(enrollments):
    """Prepare data for visualizing user progress in charts."""
    colors = ["255,99,132", "54,162,235", "255,206,86", "75,192,192", "153,102,255"]

    courses = []
    progress_dates, sessions_completed = [], []

    for i, e in enumerate(enrollments):
        color = colors[i % len(colors)]
        # Basic course data with progress information
        course_data = {
            "title": e.course.title,
            "color": color,
            "progress": getattr(e.progress, "completion_percentage", 0),
            "sessions_completed": e.progress.completed_sessions.count() if hasattr(e, "progress") else 0,
            "total_sessions": e.course.sessions.count(),
        }

        # Add time series data for courses with completed sessions
        if hasattr(e, "progress") and e.progress.completed_sessions.exists():
            # Find the most recent active session date
            last_session = max(e.progress.completed_sessions.all(), key=lambda s: s.start_time)
            course_data["last_active"] = last_session.start_time.strftime("%b %d, %Y")
            # Generate time series data for progress visualization
            time_data = prepare_time_series_data(e, course_data["total_sessions"])
            course_data.update(time_data)
            progress_dates.append(time_data["dates"])
            sessions_completed.append(time_data["sessions_points"])
        else:
            # Default values for courses without progress
            course_data.update({"last_active": "Not started", "progress_over_time": []})
            progress_dates.append([])
            sessions_completed.append([])

        courses.append(course_data)

    return {
        "courses": courses,
        # Create a sorted list of all unique dates by flattening and deduplicating
        "progress_dates": json.dumps(sorted(set(date for dates in progress_dates for date in dates))),
        "sessions_completed": json.dumps(sessions_completed),
        "courses_json": json.dumps(courses),
    }


def prepare_time_series_data(enrollment, total_sessions):
    """Generate time series data for progress visualization."""
    completed_sessions = (
        sorted(enrollment.progress.completed_sessions.all(), key=lambda s: s.start_time)
        if hasattr(enrollment, "progress")
        else []
    )

    return {
        # Calculate progress percentage for each completed session
        "progress_over_time": [
            round(((idx + 1) / total_sessions) * 100, 1) if total_sessions else 0
            for idx, _ in enumerate(completed_sessions)
        ],
        # Create sequential session numbers
        "sessions_points": list(range(1, len(completed_sessions) + 1)),
        # Format session dates consistently
        "dates": [s.start_time.strftime("%Y-%m-%d") for s in completed_sessions],
    }


# map views


@login_required
def classes_map(request):
    """View for displaying classes near the user."""
    now = timezone.now()
    sessions = (
        Session.objects.filter(Q(start_time__gte=now) | Q(start_time__lte=now, end_time__gte=now))
        .filter(is_virtual=False, location__isnull=False)
        .exclude(location="")
        .order_by("start_time")
        .select_related("course", "course__teacher")
    )
    # Get filter parameters
    course_id = request.GET.get("course")
    teaching_style = request.GET.get("teaching_style")
    # Apply filters
    if course_id:
        sessions = sessions.filter(course_id=course_id, status="published")
    if teaching_style:
        sessions = sessions.filter(teaching_style=teaching_style)
    # Fetch only necessary course fields
    courses = Course.objects.only("id", "title").order_by("title")
    age_groups = Course._meta.get_field("level").choices
    teaching_styles = list(set(Session.objects.values_list("teaching_style", flat=True)))
    context = {"sessions": sessions, "courses": courses, "age_groups": age_groups, "teaching_style": teaching_styles}
    return render(request, "web/classes_map.html", context)


@login_required
def map_data_api(request):
    """API to return all live and ongoing class data in JSON format."""
    now = timezone.now()
    sessions = (
        Session.objects.filter(
            Q(start_time__gte=now) | Q(start_time__lte=now, end_time__gte=now)  # Future or Live classes
        )
        .filter(Q(is_virtual=False) & ~Q(location=""))
        .select_related("course", "course__teacher")
    )

    course_id = request.GET.get("course")
    age_group = request.GET.get("age_group")

    if course_id:
        sessions = sessions.filter(course__id=course_id, status="published")
    if age_group:
        sessions = sessions.filter(course__level=age_group)

    logger.debug(f"API call with filters: course={course_id}, age={age_group}")

    map_data = []
    sessions_to_update = []
    # Limit geocoding to a reasonable number per request
    MAX_GEOCODING_PER_REQUEST = 5
    geocoding_count = 0
    geocoding_errors = 0
    coordinate_errors = 0
    for session in sessions:
        if not session.latitude or not session.longitude:
            if geocoding_count >= MAX_GEOCODING_PER_REQUEST:
                logger.warning(f"Geocoding limit reached ({MAX_GEOCODING_PER_REQUEST}). Skipping session {session.id}")
                continue
            geocoding_count += 1
            logger.info(f"Geocoding session {session.id} with location: {session.location}")
            lat, lng = geocode_address(session.location)
            if lat is not None and lng is not None:
                session.latitude = lat
                session.longitude = lng
                sessions_to_update.append(session)
            else:
                geocoding_errors += 1
                logger.warning(f"Skipping session {session.id} due to failed geocoding")
                continue

        try:
            lat = float(session.latitude)
            lng = float(session.longitude)
            map_data.append(
                {
                    "id": session.id,
                    "title": session.title,
                    "course_title": session.course.title,
                    "teacher": session.course.teacher.get_full_name() or session.course.teacher.username,
                    "start_time": session.start_time.isoformat(),
                    "end_time": session.end_time.isoformat(),
                    "location": session.location,
                    "lat": lat,
                    "lng": lng,
                    "price": str(session.price or session.course.price),
                    "url": session.get_absolute_url(),
                    "course": session.course.title,
                    "level": session.course.get_level_display(),
                    "is_virtual": session.is_virtual,
                }
            )
        except (ValueError, TypeError):
            coordinate_errors += 1
            logger.warning(
                f"Skipping session {session.id} due to invalid coordinates: "
                f"lat={session.latitude}, lng={session.longitude}"
            )
            continue

    if sessions_to_update:
        logger.info(f"Batch updating coordinates for {len(sessions_to_update)} sessions")
        Session.objects.bulk_update(sessions_to_update, ["latitude", "longitude"])  # Batch update

    # Log summary of issues
    if geocoding_errors > 0 or coordinate_errors > 0:
        logger.warning(f"Map data issues: {geocoding_errors} geocoding errors, {coordinate_errors} coordinate errors")

    logger.info(f"Found {len(map_data)} sessions with valid coordinates")
    return JsonResponse({"sessions": map_data})


GITHUB_REPO = "alphaonelabs/alphaonelabs-education-website"
GITHUB_API_BASE = "https://api.github.com"

logger = logging.getLogger(__name__)


def github_api_request(endpoint, params=None, headers=None):
    """
    Make a GitHub API request with consistent error handling and timeout.
    Returns JSON response on success, empty dict on failure.
    """
    try:
        response = requests.get(endpoint, params=params, headers=headers, timeout=10)
        if response.status_code == 200:
            return response.json()
        else:
            logger.error(f"Failed API request to {endpoint}: {response.status_code} - {response.text}")
            return {}
    except requests.RequestException as e:
        logger.error(f"Request error for {endpoint}: {e}")
        return {}


def get_user_contribution_metrics(username, token):
    """
    Use the GitHub GraphQL API to fetch all of the user's merged PRs (across all repos),
    then filter by the target repo, implementing pagination to ensure complete data.
    """
    graphql_endpoint = "https://api.github.com/graphql"
    headers = {"Authorization": f"Bearer {token}"}

    query = """
    query($username: String!, $after: String) {
      user(login: $username) {
        pullRequests(
          first: 100
          after: $after
          states: MERGED
          orderBy: { field: CREATED_AT, direction: DESC }
        ) {
          totalCount
          pageInfo {
            endCursor
            hasNextPage
          }
          nodes {
            additions
            deletions
            createdAt
            repository {
              nameWithOwner
            }
          }
        }
      }
    }
    """

    all_filtered_prs = []
    after_cursor = None

    while True:
        variables = {"username": username, "after": after_cursor}
        try:
            response = requests.post(
                graphql_endpoint, json={"query": query, "variables": variables}, headers=headers, timeout=15
            )
            if response.status_code == 200:
                data = response.json()
                if data.get("data") and data["data"].get("user"):
                    pr_data = data["data"]["user"]["pullRequests"]
                    prs = pr_data["nodes"]

                    # Filter PRs to the target repository (case insensitive)
                    target_repo = GITHUB_REPO.lower()
                    filtered_prs = [pr for pr in prs if pr["repository"]["nameWithOwner"].lower() == target_repo]
                    all_filtered_prs.extend(filtered_prs)

                    # Check if there are more pages
                    if pr_data["pageInfo"]["hasNextPage"]:
                        after_cursor = pr_data["pageInfo"]["endCursor"]
                    else:
                        break
                else:
                    logger.error("No user or PR data found in GraphQL response.")
                    break
            else:
                logger.error(f"GraphQL error: {response.status_code} - {response.text}")
                break
        except Exception as e:
            logger.error(f"GraphQL request error: {e}")
            break

    # Prepare final result structure
    final_result = {
        "data": {"user": {"pullRequests": {"totalCount": len(all_filtered_prs), "nodes": all_filtered_prs}}}
    }
    return final_result


def contributor_detail_view(request, username):
    """
    View to display detailed information about a specific GitHub contributor.
    Only accessible to staff members.
    """
    cache_key = f"github_contributor_{username}"
    cached_data = cache.get(cache_key)
    if cached_data:
        return render(request, "web/contributor_detail.html", cached_data)

    token = os.environ.get("GITHUB_TOKEN")
    headers = {"Authorization": f"token {token}"} if token else {}

    # Initialize variables to store contributor data
    user_data = {}
    prs_created = 0
    prs_merged = 0
    issues_created = 0
    pr_reviews = 0
    pr_comments = 0
    issue_comments = 0
    lines_added = 0
    lines_deleted = 0
    first_contribution_date = "N/A"
    issue_assignments = 0

    user_endpoint = f"{GITHUB_API_BASE}/users/{username}"
    user_data = github_api_request(user_endpoint, headers=headers)
    if not user_data:
        logger.error("User profile data could not be retrieved.")

    # Pull requests created
    prs_created_json = github_api_request(
        f"{GITHUB_API_BASE}/search/issues",
        params={"q": f"author:{username} type:pr repo:{GITHUB_REPO}"},
        headers=headers,
    )
    prs_created = prs_created_json.get("total_count", 0)

    # Pull requests merged
    prs_merged_json = github_api_request(
        f"{GITHUB_API_BASE}/search/issues",
        params={"q": f"author:{username} type:pr repo:{GITHUB_REPO} is:merged"},
        headers=headers,
    )
    prs_merged = prs_merged_json.get("total_count", 0)

    # Issues created
    issues_json = github_api_request(
        f"{GITHUB_API_BASE}/search/issues",
        params={"q": f"author:{username} type:issue repo:{GITHUB_REPO}"},
        headers=headers,
    )
    issues_created = issues_json.get("total_count", 0)

    # Pull request reviews
    reviews_json = github_api_request(
        f"{GITHUB_API_BASE}/search/issues",
        params={"q": f"reviewer:{username} type:pr repo:{GITHUB_REPO}"},
        headers=headers,
    )
    pr_reviews = reviews_json.get("total_count", 0)

    # Pull requests with comments
    pr_comments_json = github_api_request(
        f"{GITHUB_API_BASE}/search/issues",
        params={"q": f"commenter:{username} type:pr repo:{GITHUB_REPO}"},
        headers=headers,
    )
    pr_comments = pr_comments_json.get("total_count", 0)

    # Issues with comments
    issue_comments_json = github_api_request(
        f"{GITHUB_API_BASE}/search/issues",
        params={"q": f"commenter:{username} type:issue repo:{GITHUB_REPO}"},
        headers=headers,
    )
    issue_comments = issue_comments_json.get("total_count", 0)

    # Oldest PR creation date
    prs_oldest = github_api_request(
        f"{GITHUB_API_BASE}/search/issues",
        params={
            "q": f"author:{username} type:pr repo:{GITHUB_REPO}",
            "sort": "created",
            "order": "asc",
            "per_page": 1,
        },
        headers=headers,
    )
    if prs_oldest.get("total_count", 0) > 0:
        first_contribution_date = prs_oldest["items"][0].get("created_at", "N/A")

    # Issue assignments
    issue_assignments_json = github_api_request(
        f"{GITHUB_API_BASE}/search/issues",
        params={"q": f"assignee:{username} type:issue repo:{GITHUB_REPO}"},
        headers=headers,
    )
    issue_assignments = issue_assignments_json.get("total_count", 0)
    metrics = get_user_contribution_metrics(username, token)
    pr_data = metrics.get("data", {}).get("user", {}).get("pullRequests", {}).get("nodes", [])
    for pr in pr_data:
        lines_added += pr.get("additions", 0)
        lines_deleted += pr.get("deletions", 0)

    # Update user_data with additional metrics
    user_data.update(
        {
            "reactions_received": user_data.get("reactions_received", 0),
            "mentorship_score": user_data.get("mentorship_score", 0),
            "collaboration_score": user_data.get("collaboration_score", 0),
            "issue_assignments": issue_assignments,
        }
    )

    # Prepare context for the template
    context = {
        "user": user_data,
        "prs_created": prs_created,
        "prs_merged": prs_merged,
        "pr_reviews": pr_reviews,
        "issues_created": issues_created,
        "issue_comments": issue_comments,
        "pr_comments": pr_comments,
        "lines_added": lines_added,
        "lines_deleted": lines_deleted,
        "first_contribution_date": first_contribution_date,
        "chart_data": {
            "prs_created": prs_created,
            "prs_merged": prs_merged,
            "pr_reviews": pr_reviews,
            "issues_created": issues_created,
            "issue_assignments": issue_assignments,
            "pr_comments": pr_comments,
            "issue_comments": issue_comments,
            "lines_added": lines_added,
            "lines_deleted": lines_deleted,
            "first_contribution_date": (first_contribution_date if first_contribution_date != "N/A" else "N/A"),
        },
    }

    # Cache for 1 hour
    cache.set(cache_key, context, 3600)
    return render(request, "web/contributor_detail.html", context)


@login_required
def all_study_groups(request):
    """Display all study groups across courses."""
    # Get all study groups
    groups = StudyGroup.objects.all().order_by("-created_at")

    # Group study groups by course
    courses_with_groups = {}
    for group in groups:
        if group.course not in courses_with_groups:
            courses_with_groups[group.course] = []
        courses_with_groups[group.course].append(group)

    # Handle creating a new study group
    if request.method == "POST":
        course_id = request.POST.get("course")
        name = request.POST.get("name")
        description = request.POST.get("description")
        max_members = request.POST.get("max_members", 10)
        is_private = request.POST.get("is_private", False) == "on"  # Convert checkbox to boolean

        try:
            # Validate the input
            if not course_id or not name or not description:
                raise ValueError("All fields are required")

            # Get the course
            course = Course.objects.get(id=course_id)

            # Create the group
            group = StudyGroup.objects.create(
                course=course,
                creator=request.user,
                name=name,
                description=description,
                max_members=int(max_members),
                is_private=is_private,
            )

            # Add the creator as a member
            group.members.add(request.user)

            messages.success(request, "Study group created successfully!")
            return redirect("study_group_detail", group_id=group.id)
        except Course.DoesNotExist:
            messages.error(request, "Course not found.")
        except ValueError as e:
            messages.error(request, str(e))
        except Exception as e:
            messages.error(request, f"Error creating study group: {str(e)}")

    # Get user's enrollments for the create group form
    enrollments = request.user.enrollments.filter(status="approved").select_related("course")
    enrolled_courses = [enrollment.course for enrollment in enrollments]

    return render(
        request,
        "web/study/all_groups.html",
        {
            "courses_with_groups": courses_with_groups,
            "enrolled_courses": enrolled_courses,
        },
    )


@login_required
def membership_checkout(request, plan_id: int) -> HttpResponse:
    """Display the membership checkout page."""
    plan = get_object_or_404(MembershipPlan, id=plan_id)

    # Default to monthly billing
    billing_period = request.GET.get("billing_period", "monthly")

    context = {
        "plan": plan,
        "billing_period": billing_period,
        "stripe_public_key": settings.STRIPE_PUBLISHABLE_KEY,
    }

    return render(request, "checkout.html", context)


@login_required
def create_membership_subscription(request) -> JsonResponse:
    """Create a new membership subscription."""
    if request.method != "POST":
        return JsonResponse({"error": "Invalid request method"}, status=400)

    try:
        data = json.loads(request.body)
        plan_id = data.get("plan_id")
        payment_method_id = data.get("payment_method_id")
        billing_period = data.get("billing_period", "monthly")

        if not all([plan_id, payment_method_id, billing_period]):
            return JsonResponse({"error": "Missing required fields"}, status=400)

        # Create subscription using helper function
        result = create_subscription(
            user=request.user,
            plan_id=plan_id,
            payment_method_id=payment_method_id,
            billing_period=billing_period,
        )

        if not result["success"]:
            return JsonResponse({"error": result["error"]}, status=400)

        # Helper function to extract client_secret
        def get_client_secret(subscription):
            """Extract client_secret safely from a subscription object."""
            if (
                hasattr(subscription, "latest_invoice")
                and subscription.latest_invoice
                and hasattr(subscription.latest_invoice, "payment_intent")
            ):
                return subscription.latest_invoice.payment_intent.client_secret
            return None

        return JsonResponse(
            {
                "subscription": result["subscription"],
                "client_secret": get_client_secret(result["subscription"]),
            },
        )

    except json.JSONDecodeError as e:
        return JsonResponse({"error": f"Invalid JSON: {str(e)}"}, status=400)
    except stripe.error.CardError as e:
        return JsonResponse({"error": f"Card error: {str(e)}"}, status=400)
    except stripe.error.StripeError as e:
        return JsonResponse({"error": f"Payment processing error: {str(e)}"}, status=500)
    except KeyError as e:
        return JsonResponse({"error": f"Missing key: {str(e)}"}, status=400)
    except Exception:
        logger.exception("Unexpected error in create_membership_subscription")
        return JsonResponse({"error": "An unexpected error occurred"}, status=500)


@login_required
def membership_success(request) -> HttpResponse:
    """Display the membership success page."""
    try:
        membership = request.user.membership
        context = {
            "membership": membership,
        }
        return render(request, "membership_success.html", context)
    except (AttributeError, ObjectDoesNotExist):
        messages.info(request, "You don't have an active membership subscription.")
        return redirect("index")


@login_required
def membership_settings(request) -> HttpResponse:
    """Display the membership settings page."""
    try:
        membership = request.user.membership

        # Get Stripe invoices
        if membership.stripe_customer_id:
            setup_stripe()
            invoices = stripe.Invoice.list(customer=membership.stripe_customer_id, limit=12)
        else:
            invoices = []

        # Get subscription events
        events = MembershipSubscriptionEvent.objects.filter(user=request.user).order_by("-created_at")[:10]

        context = {
            "membership": membership,
            "invoices": invoices.data if invoices else [],
            "events": events,
        }
        return render(request, "membership_settings.html", context)
    except (AttributeError, ObjectDoesNotExist):
        return redirect("index")


@login_required
def cancel_membership(request) -> HttpResponse:
    """Cancel the user's membership subscription."""
    if request.method != "POST":
        return redirect("membership_settings")

    try:
        result = cancel_subscription(request.user)

        if result["success"]:
            messages.success(
                request,
                "Your subscription has been cancelled and will end at the current billing period.",
            )
        else:
            messages.error(request, result["error"])

    except stripe.error.StripeError as e:
        messages.error(request, f"Stripe error: {str(e)}")
    except ObjectDoesNotExist:
        messages.error(request, "No membership found for your account.")
    except Exception as e:
        logger.error(f"Unexpected error in cancel_membership: {str(e)}")
        messages.error(request, str(e))

    return redirect("membership_settings")


@login_required
def reactivate_membership(request) -> HttpResponse:
    """Reactivate a cancelled membership subscription."""
    if request.method != "POST":
        return redirect("membership_settings")

    try:
        result = reactivate_subscription(request.user)

        if result["success"]:
            messages.success(request, "Your subscription has been reactivated.")
        else:
            messages.error(request, result["error"])

    except stripe.error.StripeError as e:
        messages.error(request, f"Stripe error: {str(e)}")
    except ObjectDoesNotExist:
        messages.error(request, "No membership found for your account.")
    except Exception as e:
        logger.error(f"Unexpected error in reactivate_membership: {str(e)}")
        messages.error(request, str(e))

    return redirect("membership_settings")


@login_required
def update_payment_method(request) -> HttpResponse:
    """Display the update payment method page."""
    try:
        membership = request.user.membership

        # Get current payment method
        if membership.stripe_customer_id:
            setup_stripe()
            payment_methods = stripe.PaymentMethod.list(customer=membership.stripe_customer_id, type="card")
            current_payment_method = payment_methods.data[0] if payment_methods.data else None
        else:
            current_payment_method = None

        context = {
            "membership": membership,
            "current_payment_method": current_payment_method,
            "stripe_public_key": settings.STRIPE_PUBLISHABLE_KEY,
        }
        return render(request, "update_payment_method.html", context)
    except (AttributeError, ObjectDoesNotExist):
        return redirect("membership_settings")


@login_required
def update_payment_method_api(request) -> JsonResponse:
    """Update the payment method for a subscription."""
    if request.method != "POST":
        return JsonResponse({"error": "Invalid request method"}, status=400)

    try:
        data = json.loads(request.body)
        payment_method_id = data.get("payment_method_id")

        if not payment_method_id:
            return JsonResponse({"error": "Missing payment method ID"}, status=400)

        membership = request.user.membership

        if not membership.stripe_customer_id:
            return JsonResponse({"error": "No active subscription found"}, status=400)

        setup_stripe()

        # Attach payment method to customer
        stripe.PaymentMethod.attach(payment_method_id, customer=membership.stripe_customer_id)

        # Set as default payment method
        stripe.Customer.modify(
            membership.stripe_customer_id,
            invoice_settings={"default_payment_method": payment_method_id},
        )

        return JsonResponse({"success": True})

    except stripe.error.CardError as e:
        return JsonResponse({"error": f"Card error: {str(e)}"}, status=400)
    except stripe.error.InvalidRequestError as e:
        return JsonResponse({"error": f"Invalid request: {str(e)}"}, status=400)
    except stripe.error.StripeError as e:
        return JsonResponse({"error": f"Payment processing error: {str(e)}"}, status=500)
    except Exception as e:
        logger.error(f"Unexpected error in update_payment_method_api: {str(e)}")
        return JsonResponse({"error": str(e)}, status=400)


def social_media_manager_required(user):
    """Check if user has social media manager permissions."""
    return user.is_authenticated and (user.is_staff or getattr(user.profile, "is_social_media_manager", False))


@user_passes_test(social_media_manager_required)
def get_twitter_client():
    """Initialize the Tweepy client."""
    auth = tweepy.OAuthHandler(settings.TWITTER_API_KEY, settings.TWITTER_API_SECRET_KEY)
    auth.set_access_token(settings.TWITTER_ACCESS_TOKEN, settings.TWITTER_ACCESS_TOKEN_SECRET)
    return tweepy.API(auth)


@user_passes_test(social_media_manager_required, login_url="/accounts/login/")
def social_media_dashboard(request):
    # Fetch all posts that haven't been posted yet
    posts = ScheduledPost.objects.filter(posted=False).order_by("-id")
    return render(request, "social_media_dashboard.html", {"posts": posts})


@user_passes_test(social_media_manager_required)
def post_to_twitter(request, post_id):
    post = get_object_or_404(ScheduledPost, id=post_id)
    if request.method == "POST":
        client = get_twitter_client()
        try:
            if post.image:
                # Upload the image file from disk
                media = client.media_upload(post.image.path)
                client.update_status(post.content, media_ids=[media.media_id])
            else:
                client.update_status(post.content)
            post.posted = True
            post.posted_at = timezone.now()
            post.save()
        except Exception as e:
            print(f"Error posting tweet: {e}")
        return redirect("social_media_dashboard")
    return redirect("social_media_dashboard")


@user_passes_test(social_media_manager_required)
def create_scheduled_post(request):
    if request.method == "POST":
        content = request.POST.get("content")
        image = request.FILES.get("image")  # Get the uploaded image, if provided.
        if not content:
            messages.error(request, "Post content cannot be empty.")
            return redirect("social_media_dashboard")
        ScheduledPost.objects.create(
            content=content, image=image, scheduled_time=timezone.now()  # This saves the image file.
        )
        messages.success(request, "Post created successfully!")
    return redirect("social_media_dashboard")


@user_passes_test(social_media_manager_required)
def delete_post(request, post_id):
    """Delete a scheduled post."""
    post = get_object_or_404(ScheduledPost, id=post_id)
    if request.method == "POST":
        post.delete()
    return redirect("social_media_dashboard")


<<<<<<< HEAD
@login_required
@require_http_methods(["POST"])
def create_chat_session(request):
    """Create a new AI chat session."""
    try:
        data = json.loads(request.body)
        title = data.get('title', 'New Chat')
        subject_id = data.get('subject_id')
        
        session = AIChatSession.objects.create(
            user=request.user,
            title=title,
            subject_id=subject_id
        )
        
        return JsonResponse({
            "session_id": str(session.id),
            "title": session.title
        })
    except Exception as e:
        return JsonResponse({"error": str(e)}, status=400)

@login_required
@require_http_methods(["GET"])
def get_chat_sessions(request):
    """Get all chat sessions for the current user."""
    try:
        sessions = AIChatSession.objects.filter(user=request.user).order_by("-created_at")
        return JsonResponse({
            "status": "success",
            "sessions": [
                {
                    "id": str(session.id),
                    "title": session.title or f"Chat {session.id}",
                    "subject": session.subject.name if session.subject else None,
                    "updated_at": session.updated_at.isoformat(),
                    "last_message": session.messages.order_by("-created_at").first().content if session.messages.exists() else None
                }
                for session in sessions
            ]
        })
    except Exception as e:
        return JsonResponse({
            "status": "error",
            "message": str(e)
        }, status=400)

@login_required
@require_http_methods(["GET"])
def get_chat_history(request, session_id):
    """Get the message history for a specific chat session."""
    try:
        session = AIChatSession.objects.get(id=session_id, user=request.user)
        messages = AIChatMessage.objects.filter(session=session).order_by('created_at')
        
        messages_data = [{
            'id': msg.id,
            'role': msg.role,
            'content': msg.content,
            'created_at': msg.created_at.isoformat(),
            'tokens_used': msg.tokens_used
        } for msg in messages]
        
        return JsonResponse({
            'status': 'success',
            'title': session.title or f'Chat {session.id}',
            'messages': messages_data
        })
    except AIChatSession.DoesNotExist:
        logger.error(f"Chat session {session_id} not found for user {request.user.id}")
        return JsonResponse({
            'status': 'error',
            'message': 'Chat session not found'
        }, status=404)
    except Exception as e:
        logger.error(f"Error getting chat history for session {session_id}: {str(e)}")
        return JsonResponse({
            'status': 'error',
            'message': str(e)
        }, status=400)

@login_required
@require_http_methods(["POST"])
def create_study_plan(request):
    """Create a personalized study plan based on user preferences."""
    try:
        subject_id = request.POST.get('subject_id')
        title = request.POST.get('title')
        start_date = request.POST.get('start_date')
        end_date = request.POST.get('end_date')
        
        if not all([subject_id, title, start_date, end_date]):
            return JsonResponse({
                'status': 'error',
                'message': 'Missing required fields'
            }, status=400)

        study_plan = StudyPlan.objects.create(
            user=request.user,
            title=title,
            subject_id=subject_id,
            start_date=start_date,
            end_date=end_date
        )
        
        # Get user's learning profile
        learning_profile = LearningProfile.objects.get(user=request.user)
        
        # Use OpenAI to generate personalized study plan
        prompt = f"""Create a personalized study plan for {learning_profile.learning_style} learner 
        with {learning_profile.difficulty_preference} level in {study_plan.subject.name}. 
        The plan should span from {start_date} to {end_date}."""
        
        response = openai.ChatCompletion.create(
            model="gpt-4",
            messages=[{
                'role': 'system',
                'content': 'You are an expert educational planner.'
            }, {
                'role': 'user',
                'content': prompt
            }],
            temperature=0.7,
            max_tokens=1000
        )
        
        # Parse the response and create study sessions
        plan_content = response.choices[0].message.content
        study_plan.goals = parse_goals(plan_content)
        study_plan.topics = parse_topics(plan_content)
        study_plan.save()
        
        return JsonResponse({
            'status': 'success',
            'plan_id': study_plan.id,
            'content': plan_content
        })
        
    except Exception as e:
        return JsonResponse({
            'status': 'error',
            'message': str(e)
        }, status=400)

def parse_goals(content):
    """Helper function to parse goals from AI response."""
    # Implementation depends on the AI response format
    return []

def parse_topics(content):
    """Helper function to parse topics from AI response."""
    # Implementation depends on the AI response format
    return []

@login_required
def ai_chat_interface(request):
    """Render the AI chat interface."""
    return render(request, 'web/ai_chat/chat.html')

@login_required
def study_plan_interface(request):
    """Render the study plan interface."""
    subjects = Subject.objects.all().order_by('name')
    return render(request, 'web/ai_chat/study_plan.html', {
        'subjects': subjects
    })

@login_required
@require_http_methods(["GET"])
def ai_chat(request):
    """Render the AI chat interface"""
    return render(request, "web/ai_chat/chat.html")

@login_required
@require_http_methods(["POST"])
def create_chat_session(request):
    """Create a new chat session"""
    try:
        session = AIChatSession.objects.create(user=request.user)
        return JsonResponse({"session_id": str(session.id)})
    except Exception as e:
        return JsonResponse({"error": str(e)}, status=400)

@login_required
@require_http_methods(["POST"])
def send_message(request):
    """Send a message to the AI tutor"""
    try:
        data = json.loads(request.body)
        message = data.get("message")
        session_id = data.get("session_id")

        if not message or not session_id:
            return JsonResponse({
                "error": "Message and session_id are required",
                "status": "error",
                "details": "Please provide both a message and a session ID"
            }, status=400)

        try:
            session = AIChatSession.objects.get(id=session_id, user=request.user)
        except AIChatSession.DoesNotExist:
            return JsonResponse({
                "error": "Chat session not found",
                "status": "error",
                "details": f"Session with ID {session_id} does not exist or you don't have access to it"
            }, status=404)
        
        # Save user message
        try:
            user_message = AIChatMessage.objects.create(
                session=session,
                role='user',
                content=message
            )
        except Exception as e:
            logger.error(f"Error saving user message: {str(e)}")
            return JsonResponse({
                "error": "Failed to save user message",
                "status": "error",
                "details": str(e)
            }, status=500)

        # Get AI response
        try:
            ai_response = ai_service.get_response(message)
            
            if not ai_response:
                raise Exception("AI service returned empty response")
            
            # Save AI response
            try:
                assistant_message = AIChatMessage.objects.create(
                    session=session,
                    role='assistant',
                    content=ai_response
                )
            except Exception as e:
                logger.error(f"Error saving AI response: {str(e)}")
                return JsonResponse({
                    "error": "Failed to save AI response",
                    "status": "error",
                    "details": str(e)
                }, status=500)

            return JsonResponse({
                "status": "success",
                "user_message": {
                    "id": str(user_message.id),
                    "content": user_message.content,
                    "created_at": user_message.created_at.isoformat()
                },
                "assistant_message": {
                    "id": str(assistant_message.id),
                    "content": assistant_message.content,
                    "created_at": assistant_message.created_at.isoformat()
                }
            })
        except Exception as e:
            logger.error(f"Error getting AI response: {str(e)}")
            return JsonResponse({
                "error": "Failed to get AI response",
                "status": "error",
                "details": str(e)
            }, status=500)

    except json.JSONDecodeError:
        return JsonResponse({
            "error": "Invalid JSON data",
            "status": "error",
            "details": "The request body must contain valid JSON data"
        }, status=400)
    except Exception as e:
        logger.error(f"Unexpected error in send_message: {str(e)}")
        return JsonResponse({
            "error": "Internal server error",
            "status": "error",
            "details": str(e)
        }, status=500)

@login_required
@require_http_methods(["GET"])
def get_chat_sessions(request):
    """Get all chat sessions for the current user"""
    try:
        sessions = AIChatSession.objects.filter(user=request.user).order_by("-created_at")
        return JsonResponse({
            "sessions": [
                {
                    "id": str(session.id),
                    "created_at": session.created_at.isoformat(),
                    "last_message": session.messages.order_by("-created_at").first().content if session.messages.exists() else None
                }
                for session in sessions
            ]
        })
    except Exception as e:
        return JsonResponse({"error": str(e)}, status=400)

@login_required
@require_http_methods(["GET"])
def get_chat_history(request, session_id):
    """Get chat history for a specific session"""
    try:
        session = AIChatSession.objects.get(id=session_id, user=request.user)
        messages = session.messages.all().order_by("created_at")
        
        # Convert messages to list to ensure they're serialized
        messages_list = [
            {
                "id": str(msg.id),
                "role": msg.role,
                "content": msg.content,
                "created_at": msg.created_at.isoformat()
            }
            for msg in messages
        ]
        
        return JsonResponse({
            "status": "success",
            "title": session.title,
            "messages": messages_list
        })
    except AIChatSession.DoesNotExist:
        return JsonResponse({
            "status": "error",
            "message": "Chat session not found"
        }, status=404)
    except Exception as e:
        return JsonResponse({
            "status": "error",
            "message": str(e)
        }, status=400)

@csrf_exempt
@require_http_methods(["POST"])
def chat(request):
    try:
        data = json.loads(request.body)
        message = data.get('message')
        
        if not message:
            return JsonResponse({'error': 'Message is required'}, status=400)
        
        # Get AI response
        response = ai_service.get_response(message)
        
        return JsonResponse({'response': response})
    except json.JSONDecodeError:
        return JsonResponse({'error': 'Invalid JSON'}, status=400)
    except Exception as e:
        return JsonResponse({'error': str(e)}, status=500)

@login_required
def chat_interface(request):
    """Handle both GET and POST requests for the chat interface"""
    if request.method == 'GET':
        return render(request, 'ai/chat.html')
    elif request.method == 'POST':
        try:
            data = json.loads(request.body)
            message = data.get('message')
            
            if not message:
                return JsonResponse({'error': 'Message is required'}, status=400)
            
            # Get AI response
            response = ai_service.get_response(message)
            
            return JsonResponse({'response': response})
        except json.JSONDecodeError:
            return JsonResponse({'error': 'Invalid JSON'}, status=400)
        except Exception as e:
            return JsonResponse({'error': str(e)}, status=500)
    else:
        return JsonResponse({'error': 'Method not allowed'}, status=405)

@require_http_methods(["GET", "POST"])
def ai_chat(request):
    """Handle AI chat requests."""
    if request.method == "GET":
        return render(request, "web/ai_chat/chat.html")
    
    if request.method == "POST":
        try:
            data = json.loads(request.body)
            message = data.get("message", "").strip()
            session_id = data.get("session_id")
            
            if not message:
                return JsonResponse({"error": "Message cannot be empty"}, status=400)
            
            # Get AI response
            response = ai_service.get_response(message)
            
            # Save chat message to database if user is authenticated
            if request.user.is_authenticated and session_id:
                try:
                    session = AIChatSession.objects.get(id=session_id, user=request.user)
                    AIChatMessage.objects.create(
                        session=session,
                        role='user',
                        content=message
                    )
                    AIChatMessage.objects.create(
                        session=session,
                        role='assistant',
                        content=response
                    )
                except AIChatSession.DoesNotExist:
                    pass
            
            return JsonResponse({
                "response": response,
                "status": "success"
            })
            
        except json.JSONDecodeError:
            return JsonResponse({"error": "Invalid JSON data"}, status=400)
        except Exception as e:
            logger.error(f"Error in ai_chat view: {str(e)}")
            return JsonResponse({"error": "Internal server error"}, status=500)

@login_required
@require_http_methods(["POST"])
def delete_chat_session(request, session_id):
    """Delete a chat session."""
    try:
        session = get_object_or_404(AIChatSession, id=session_id, user=request.user)
        session.delete()
        return JsonResponse({"status": "success"})
    except Exception as e:
        return JsonResponse({"error": str(e)}, status=400)

@login_required
@require_http_methods(["POST"])
def rename_chat_session(request, session_id):
    """Rename a chat session."""
    try:
        data = json.loads(request.body)
        new_title = data.get('title', '').strip()
        
        if not new_title:
            return JsonResponse({"error": "Title cannot be empty"}, status=400)
            
        session = get_object_or_404(AIChatSession, id=session_id, user=request.user)
        session.title = new_title
        session.save()
        
        return JsonResponse({
            "status": "success",
            "title": session.title
        })
    except Exception as e:
        return JsonResponse({"error": str(e)}, status=400)
=======
def generate_discount_code(length=8):
    return "".join(random.choices(string.ascii_uppercase + string.digits, k=length))


@login_required
def apply_discount_via_referrer(request) -> HttpResponse:
    """Apply a discount code when a user shares a course on Twitter.

    Args:
        request: The HTTP request object

    Returns:
        HttpResponse: A redirect to the profile page or an error response
    """
    if request.method == "GET":
        course_id = request.GET.get("course_id")
        if not course_id:
            return HttpResponseBadRequest("Course ID not provided.")

        course = get_object_or_404(Course, id=course_id)

        # Validate that the referrer is from Twitter
        referrer = request.META.get("HTTP_REFERER", "").lower()
        valid_twitter_domains = ["twitter.com", "t.co", "x.com"]
        is_valid_referrer = any(domain in referrer for domain in valid_twitter_domains)

        # Skip the referrer check in development environment for testing
        if settings.DEBUG:
            logger.warning("Bypassing Twitter referrer check in DEBUG mode")
        elif not is_valid_referrer:
            messages.error(request, "You must click the link from Twitter to claim your discount.")
            return redirect("profile")
        # Create or retrieve an existing discount record.
        discount = Discount.objects.filter(user=request.user, course=course, used=False).first()
        if discount is None:
            discount = Discount.objects.create(
                user=request.user,
                course=course,
                code=generate_discount_code(),
                discount_percentage=5.00,
                valid_from=timezone.now(),
                valid_until=default_valid_until(),
            )

        messages.success(request, "Thank you for sharing! Your discount code is now available in your profile.")
        # Redirect user to their profile where discount codes are rendered.
        return redirect("profile")
    else:
        return HttpResponseBadRequest("Invalid request method.")


def users_list(request: HttpRequest) -> HttpResponse:
    """
    Display a list of users who have their profile set to public,
    ordered by most recent updates.
    """
    profiles = Profile.objects.filter(is_profile_public=True).select_related("user").order_by("-updated_at")

    # Add statistics for each user to create fun scorecards
    for profile in profiles:
        if profile.is_teacher:
            # Teacher stats
            courses = Course.objects.filter(teacher=profile.user).prefetch_related("enrollments", "reviews")
            profile.total_courses = courses.count()
            profile.total_students = sum(course.enrollments.filter(status="approved").count() for course in courses)
            # Get average rating across all courses
            course_ratings = [course.average_rating for course in courses if course.average_rating > 0]
            profile.avg_rating = round(sum(course_ratings) / len(course_ratings), 1) if course_ratings else 0
        else:
            # Student stats
            enrollments = Enrollment.objects.filter(student=profile.user).select_related("course")
            profile.total_courses = enrollments.count()
            completed_enrollments = enrollments.filter(status="completed")
            profile.total_completed = completed_enrollments.count()

            # Calculate average progress across all courses
            total_progress = 0
            progress_count = 0
            enrollment_ids = [e.id for e in enrollments]
            existing_progresses = {
                p.enrollment_id: p for p in CourseProgress.objects.filter(enrollment_id__in=enrollment_ids)
            }

            for enrollment in enrollments:
                progress = existing_progresses.get(enrollment.id)
                if not progress:
                    progress = CourseProgress.objects.create(enrollment=enrollment)
                total_progress += progress.completion_percentage
                progress_count += 1
            profile.avg_progress = round(total_progress / progress_count) if progress_count > 0 else 0

            # Add achievements count
            profile.achievements_count = Achievement.objects.filter(student=profile.user).count()

    # Pagination: 12 profiles per page
    paginator = Paginator(profiles, 12)
    page_number = request.GET.get("page")
    page_obj = paginator.get_page(page_number)

    context = {
        "page_obj": page_obj,
    }

    return render(request, "users_list.html", context)


@login_required
def topic_vote(request, pk):
    """Handle voting on a topic."""
    if request.method != "POST":
        return JsonResponse({"error": "Only POST method allowed"}, status=405)

    try:
        topic = ForumTopic.objects.get(pk=pk)
        vote_type = request.POST.get("vote_type")

        if vote_type not in ["up", "down"]:
            # For form submissions, redirect back with an error message if needed
            messages.error(request, "Invalid vote type")
            return redirect("topic_vote", pk=topic.id)

        # Check if user already voted on this topic
        vote, created = ForumVote.objects.get_or_create(
            user=request.user, topic=topic, defaults={"vote_type": vote_type}
        )

        if not created:
            # User already voted, check if they're changing their vote
            if vote.vote_type == vote_type:
                # Same vote type, so remove the vote
                vote.delete()
            else:
                # Different vote type, so update the vote
                vote.vote_type = vote_type
                vote.save()

        # After processing the vote, redirect back to the topic page
        return redirect("forum_topic", category_slug=topic.category.slug, topic_id=topic.id)

    except ForumTopic.DoesNotExist:
        # Handle case when topic doesn't exist
        messages.error(request, "Topic not found")
        return redirect("forum_categories")


@login_required
def reply_vote(request, pk):
    """Handle voting on a reply."""
    if request.method != "POST":
        return JsonResponse({"error": "Only POST method allowed"}, status=405)

    try:
        reply = ForumReply.objects.get(pk=pk)
        vote_type = request.POST.get("vote_type")

        if vote_type not in ["up", "down"]:
            messages.error(request, "Invalid vote type")
            return redirect("forum_topic", category_slug=reply.topic.category.slug, topic_id=reply.topic.id)

        # Check if user already voted on this reply
        vote, created = ForumVote.objects.get_or_create(
            user=request.user, reply=reply, defaults={"vote_type": vote_type}
        )

        if not created:
            # User already voted, check if they're changing their vote
            if vote.vote_type == vote_type:
                # Same vote type, so remove the vote
                vote.delete()
            else:
                # Different vote type, so update the vote
                vote.vote_type = vote_type
                vote.save()

        # After processing the vote, redirect back to the topic page
        return redirect("forum_topic", category_slug=reply.topic.category.slug, topic_id=reply.topic.id)

    except ForumReply.DoesNotExist:
        messages.error(request, "Reply not found")
        return redirect("forum_categories")


def topic_detail(request, pk):
    topic = get_object_or_404(ForumTopic, pk=pk)

    # Get the user's vote on this topic if any
    user_topic_vote = None
    if request.user.is_authenticated:
        try:
            vote = ForumVote.objects.get(topic=topic, user=request.user)
            user_topic_vote = vote.vote_type
        except ForumVote.DoesNotExist:
            pass

    # Get user votes on replies
    user_reply_votes = {}
    if request.user.is_authenticated:
        reply_votes = ForumVote.objects.filter(reply__topic=topic, user=request.user).values_list(
            "reply_id", "vote_type"
        )
        user_reply_votes = dict(reply_votes)

    context = {
        "topic": topic,
        "user_topic_vote": user_topic_vote,
        "user_reply_votes": user_reply_votes,
        # other context variables
    }

    return render(request, "web/forum/topic.html", context)


def contributors_list_view(request):
    # Check if cached data is available
    cached_context = cache.get("contributors_context")
    if cached_context:
        return render(request, "web/contributors_list.html", cached_context)

    # Initialize a dictionary to track contributor stats
    contributor_stats = {}

    # Function to add a contributor to our stats dictionary
    def add_contributor(username, avatar_url, profile_url):
        if username not in contributor_stats:
            contributor_stats[username] = {
                "username": username,
                "avatar_url": avatar_url,
                "profile_url": profile_url,
                "merged_pr_count": 0,
                "closed_pr_count": 0,
                "open_pr_count": 0,
                "total_pr_count": 0,
                "prs_url": f"https://github.com/AlphaOneLabs/education-website/pulls?q=is:pr+author:{username}",
            }

    try:
        # Fetch closed PRs first (includes both merged and non-merged closed PRs)
        closed_prs = []
        for page in range(1, 11):  # Limit to 10 pages to prevent hitting API rate limits
            response = github_api_request(
                f"{GITHUB_API_BASE}/repos/AlphaOneLabs/education-website/pulls",
                params={"state": "closed", "per_page": 100, "page": page},
            )
            if not response or len(response) == 0:
                break

            closed_prs.extend(response)
            time.sleep(0.5)  # Add delay to avoid hitting rate limits

        # Process closed PRs
        for pr in closed_prs:
            username = pr["user"]["login"]

            # Skip bots and specific users
            if "[bot]" in username or "dependabot" in username or username == "A1L13N":
                continue

            avatar_url = pr["user"]["avatar_url"]
            profile_url = pr["user"]["html_url"]

            # Add to our tracking
            add_contributor(username, avatar_url, profile_url)

            # Update the appropriate count based on whether it was merged
            if pr["merged_at"]:
                contributor_stats[username]["merged_pr_count"] += 1
            else:
                contributor_stats[username]["closed_pr_count"] += 1

        # Now fetch open PRs
        open_prs = []
        for page in range(1, 6):  # Limit to 5 pages for open PRs
            response = github_api_request(
                f"{GITHUB_API_BASE}/repos/AlphaOneLabs/education-website/pulls",
                params={"state": "open", "per_page": 100, "page": page},
            )
            if not response or len(response) == 0:
                break

            open_prs.extend(response)
            time.sleep(0.5)  # Add delay to avoid hitting rate limits

        # Process open PRs
        for pr in open_prs:
            username = pr["user"]["login"]

            # Skip bots and specific users
            if "[bot]" in username or "dependabot" in username or username == "A1L13N":
                continue

            avatar_url = pr["user"]["avatar_url"]
            profile_url = pr["user"]["html_url"]

            # Add to our tracking
            add_contributor(username, avatar_url, profile_url)

            # Update open PR count
            contributor_stats[username]["open_pr_count"] += 1

        # Calculate total PR count and filter out users with no merged PRs
        contributors = []
        for username, stats in contributor_stats.items():
            # Skip contributors with no merged PRs
            if stats["merged_pr_count"] == 0:
                continue

            # Calculate total PR count
            stats["total_pr_count"] = stats["merged_pr_count"] + stats["closed_pr_count"] + stats["open_pr_count"]

            # Calculate a smart score that prioritizes merged PRs but penalizes imbalances
            # Formula: (merged_pr_count * 10) - penalties for imbalanced contributions
            smart_score = stats["merged_pr_count"] * 10

            # Penalize if closed PRs are more than half of merged PRs (could indicate issues with code quality)
            if stats["closed_pr_count"] > (stats["merged_pr_count"] / 2):
                smart_score -= (stats["closed_pr_count"] - (stats["merged_pr_count"] / 2)) * 2

            # Penalize if open PRs are more than merged PRs (could indicate abandonment issues)
            if stats["open_pr_count"] > stats["merged_pr_count"]:
                smart_score -= stats["open_pr_count"] - stats["merged_pr_count"]

            # Calculate a contribution ratio: merged/(total) - higher is better
            if stats["total_pr_count"] > 0:
                stats["contribution_ratio"] = stats["merged_pr_count"] / stats["total_pr_count"]
            else:
                stats["contribution_ratio"] = 0

            # Store the smart score
            stats["smart_score"] = smart_score

            contributors.append(stats)

        # Sort by smart score (primary) and then by merged PR count (secondary)
        contributors.sort(key=lambda x: (x["smart_score"], x["merged_pr_count"]), reverse=True)

        # Store the context in cache for 12 hours
        context = {"contributors": contributors}
        cache.set("contributors_context", context, 12 * 60 * 60)

        return render(request, "web/contributors_list.html", context)

    except Exception as e:
        # Log the error
        print(f"Error fetching contributors: {e}")
        # Return an empty list in case of error
        return render(request, "web/contributors_list.html", {"contributors": []})


@login_required
def video_request_list(request):
    """View for listing video requests with optional category filtering."""
    # Get category filter from query params
    selected_category = request.GET.get("category")

    # Base queryset
    requests = VideoRequest.objects.select_related("requester", "category").order_by("-created_at")

    # Apply category filter if provided
    if selected_category:
        requests = requests.filter(category__slug=selected_category)
        selected_category_obj = get_object_or_404(Subject, slug=selected_category)
        selected_category_display = selected_category_obj.name
    else:
        selected_category_display = None

    # Get category counts for sidebar
    category_counts = {
        category.slug: VideoRequest.objects.filter(category=category).count() for category in Subject.objects.all()
    }

    # Context
    context = {
        "requests": requests,
        "categories": Subject.objects.all(),
        "category_counts": category_counts,
        "selected_category": selected_category,
        "selected_category_display": selected_category_display,
    }

    return render(request, "videos/request_list.html", context)


@login_required
def submit_video_request(request):
    """View for submitting a new video request."""
    if request.method == "POST":
        form = VideoRequestForm(request.POST)
        if form.is_valid():
            video_request = form.save(commit=False)
            video_request.requester = request.user
            video_request.save()

            messages.success(request, "Your video request has been submitted successfully!")
            return redirect("video_request_list")
    else:
        form = VideoRequestForm()

    return render(request, "videos/submit_request.html", {"form": form})


class SurveyListView(LoginRequiredMixin, ListView):
    model = Survey
    template_name = "surveys/list.html"
    login_url = "/accounts/login/"


class SurveyCreateView(LoginRequiredMixin, CreateView):
    model = Survey
    form_class = SurveyForm
    template_name = "surveys/create.html"
    login_url = "/accounts/login/"

    def form_valid(self, form):
        form.instance.author = self.request.user
        survey = form.save()

        # Process questions
        question_texts = self.request.POST.getlist("question_text[]")
        question_types = self.request.POST.getlist("question_type[]")
        question_choices = self.request.POST.getlist("question_choices[]")
        scale_mins = self.request.POST.getlist("scale_min[]")
        scale_maxs = self.request.POST.getlist("scale_max[]")

        for i, (q_text, q_type) in enumerate(zip(question_texts, question_types)):
            if q_text.strip():
                # Convert scale values to integers with proper error handling
                scale_min = 1
                scale_max = 5

                try:
                    if q_type == "scale" and i < len(scale_mins) and scale_mins[i]:
                        scale_min = int(scale_mins[i])
                    if q_type == "scale" and i < len(scale_maxs) and scale_maxs[i]:
                        scale_max = int(scale_maxs[i])
                except (ValueError, IndexError):
                    # Use defaults if there's an error
                    scale_min = 1
                    scale_max = 5

                question = Question.objects.create(
                    survey=survey,
                    text=q_text.strip(),
                    type=q_type,  # This should match your model field name
                    scale_min=scale_min,
                    scale_max=scale_max,
                )

                # Handle choices based on question type
                if q_type == "true_false":
                    Choice.objects.create(question=question, text="True")
                    Choice.objects.create(question=question, text="False")
                elif q_type == "scale":
                    for num in range(question.scale_min, question.scale_max + 1):
                        Choice.objects.create(question=question, text=str(num))
                elif q_type in ["mcq", "checkbox"]:
                    # Make sure we have choices for this question
                    if i < len(question_choices):
                        for choice_text in question_choices[i].split("\n"):
                            if choice_text.strip():
                                Choice.objects.create(question=question, text=choice_text.strip())

        return redirect("surveys")


class SurveyDetailView(LoginRequiredMixin, DetailView):
    model = Survey
    template_name = "surveys/detail.html"
    login_url = "/accounts/login/"

    def get_context_data(self, **kwargs):
        context = super().get_context_data(**kwargs)
        # Check if user has already submitted this survey
        context["already_submitted"] = Response.objects.filter(
            user=self.request.user, question__survey=self.object
        ).exists()
        # Check if user is the creator of this survey
        context["is_creator"] = self.object.author == self.request.user
        return context


@login_required
def submit_survey(request, pk):
    survey = get_object_or_404(Survey, pk=pk)

    # Check if user already submitted
    if Response.objects.filter(user=request.user, question__survey=survey).exists():
        messages.error(request, "You've already submitted this survey!")
        return redirect("survey-detail", pk=survey.id)

    if request.method == "POST":
        for question in survey.question_set.all():
            if question.required and not request.POST.get(f"question_{question.id}"):
                messages.error(request, f"Please answer required question: {question.text}")
                return redirect("survey-detail", pk=survey.id)

            if question.type == "checkbox":
                choices = request.POST.getlist(f"question_{question.id}")
                for choice_id in choices:
                    try:
                        choice = Choice.objects.get(id=choice_id)
                        if choice.question_id == question.id:
                            Response.objects.create(user=request.user, question=question, choice=choice)
                        else:
                            messages.error(request, "Invalid choice selected")
                            return redirect("survey-detail", pk=survey.id)
                    except Choice.DoesNotExist:
                        messages.error(request, "Invalid choice selected")
                        return redirect("survey-detail", pk=survey.id)
            elif question.type == "text":
                Response.objects.create(
                    user=request.user, question=question, text_answer=request.POST.get(f"question_{question.id}")
                )
            else:
                choice_id = request.POST.get(f"question_{question.id}")
                if choice_id:
                    try:
                        choice = Choice.objects.get(id=choice_id)
                        if choice.question_id == question.id:
                            Response.objects.create(user=request.user, question=question, choice=choice)
                        else:
                            messages.error(request, "Invalid choice selected")
                            return redirect("survey-detail", pk=survey.id)
                    except Choice.DoesNotExist:
                        messages.error(request, "Invalid choice selected")
                        return redirect("survey-detail", pk=survey.id)

        messages.success(request, "Survey submitted successfully!")
        return redirect("survey-results", pk=survey.id)

    return redirect("survey-detail", pk=survey.id)


class SurveyResultsView(LoginRequiredMixin, DetailView):
    model = Survey
    template_name = "surveys/results.html"
    login_url = "/accounts/login/"

    def get_context_data(self, **kwargs):
        context = super().get_context_data(**kwargs)

        # Process survey results
        results = []
        total_participants = 0
        most_answered_question = None
        max_responses = 0
        top_choice = None
        bottom_choice = None
        overall_top_choice_count = 0
        overall_bottom_choice_count = float("inf")
        total_possible_responses = 0
        total_actual_responses = 0
        avg_completion_time = None
        context["avg_completion_time"] = avg_completion_time

        for question in self.object.question_set.all():
            choices_data = []
            question_total = 0

            # Process each choice for this question
            for choice in question.choice_set.all():
                count = choice.response_set.count() if hasattr(choice, "response_set") else 0

                question_total += count
                choices_data.append({"text": choice.text, "count": count})

            if question_total == 0:
                continue
            if question_total > 0:
                total_possible_responses += total_participants * 1  # Each participant could answer this question
                total_actual_responses += question_total

            if question_total > max_responses:
                max_responses = question_total
                most_answered_question = question

            for choice in choices_data:
                choice["percentage"] = round((choice["count"] / question_total * 100), 1) if question_total > 0 else 0

                if choice["count"] > overall_top_choice_count:
                    overall_top_choice_count = choice["count"]
                    top_choice = choice

                if choice["count"] > 0 and choice["count"] < overall_bottom_choice_count:
                    overall_bottom_choice_count = choice["count"]
                    bottom_choice = choice

            results.append({"question": question, "choices": choices_data, "total": question_total})

            total_participants = max(total_participants, question_total)
        engagement_score = 0
        if total_possible_responses > 0:
            engagement_score = (total_actual_responses / total_possible_responses) * 100

        context["engagement_score"] = round(engagement_score, 1)
        target_participants = getattr(self.object, "target_participants", 100)  # default to 100 if not set
        response_rate = (total_participants / target_participants * 100) if target_participants > 0 else 0

        context.update(
            {
                "results": results,
                "total_participants": total_participants,
                "response_rate": min(response_rate, 100),  # Cap at 100%
                "most_answered_question": most_answered_question,
                "top_choice": top_choice,
                "bottom_choice": bottom_choice,
                "is_creator": self.object.author == self.request.user if hasattr(self.object, "author") else False,
            }
        )

        chart_data = []
        for result in results:
            chart_data.append(
                {
                    "question_id": result["question"].id,
                    "labels": [choice["text"] for choice in result["choices"]],
                    "data": [choice["count"] for choice in result["choices"]],
                }
            )
        context["chart_data_json"] = json.dumps(chart_data)

        return context


class SurveyDeleteView(LoginRequiredMixin, DeleteView):
    model = Survey
    success_url = reverse_lazy("surveys")  # Use reverse_lazy
    template_name = "surveys/delete.html"
    login_url = "/accounts/login/"

    def get_queryset(self):
        # Override queryset to only allow creator to access the survey for deletion
        base_qs = super().get_queryset()
        return base_qs.filter(author=self.request.user)

    def handle_no_permission(self):
        messages.error(self.request, "You can only delete surveys that you created.")
        return redirect("surveys")


@login_required
def join_session_waiting_room(request, course_slug):
    """View for joining a session waiting room for the next session of a course."""
    course = get_object_or_404(Course, slug=course_slug)

    # Get or create the session waiting room for this course
    session_waiting_room, created = WaitingRoom.objects.get_or_create(
        course=course, status="open", defaults={"status": "open"}
    )

    # Check if the waiting room is open
    if session_waiting_room.status != "open":
        messages.error(request, "This session waiting room is no longer open for joining.")
        return redirect("course_detail", slug=course_slug)

    # Add the user to participants if not already in
    if request.user not in session_waiting_room.participants.all():
        session_waiting_room.participants.add(request.user)
        next_session = session_waiting_room.get_next_session()
        if next_session:
            next_session_date = next_session.start_time.strftime("%B %d, %Y at %I:%M %p")
            messages.success(
                request,
                f"You have joined the waiting room for the next session of {course.title}. "
                f"Next session is on {next_session_date}.",
            )
        else:
            messages.success(
                request,
                f"You have joined the waiting room for the next session of {course.title}. "
                f"You'll be notified when a new session is scheduled.",
            )
    else:
        messages.info(request, "You are already in the waiting room for the next session of this course.")

    return redirect("course_detail", slug=course_slug)


@login_required
def leave_session_waiting_room(request, course_slug):
    """View for leaving a session waiting room."""
    course = get_object_or_404(Course, slug=course_slug)

    try:
        session_waiting_room = WaitingRoom.objects.get(course=course, status="open")
    except WaitingRoom.DoesNotExist:
        messages.info(request, "No session waiting room found for this course.")
        return redirect("course_detail", slug=course_slug)

    # Remove the user from participants
    if request.user in session_waiting_room.participants.all():
        session_waiting_room.participants.remove(request.user)
        messages.success(request, f"You have left the session waiting room for {course.title}")
    else:
        messages.info(request, "You are not in the session waiting room for this course.")

    return redirect("course_detail", slug=course_slug)
>>>>>>> cc3c946a
<|MERGE_RESOLUTION|>--- conflicted
+++ resolved
@@ -151,25 +151,19 @@
     NotificationPreference,
     Order,
     OrderItem,
-<<<<<<< HEAD
     PeerChallenge,
     PeerChallengeInvitation,
-=======
     Payment,
->>>>>>> cc3c946a
     PeerConnection,
     PeerMessage,
     ProductImage,
     Profile,
     ProgressTracker,
-<<<<<<< HEAD
     Quiz,
     QuizOption,
     QuizQuestion,
-=======
     Question,
     Response,
->>>>>>> cc3c946a
     Review,
     ScheduledPost,
     SearchLog,
@@ -189,12 +183,9 @@
     TeamInvite,
     TimeSlot,
     UserBadge,
-<<<<<<< HEAD
     UserMembership,
     UserQuiz,
-=======
     VideoRequest,
->>>>>>> cc3c946a
     WaitingRoom,
     WebRequest,
     default_valid_until,
@@ -2672,15 +2663,9 @@
     return HttpResponseNotFound(render_to_string('web/404.html'))
 
 
-<<<<<<< HEAD
 def custom_500(request):
     """Custom 500 error page."""
     return HttpResponseServerError(render_to_string('web/500.html'))
-=======
-# def custom_500(request):
-#     """Custom 500 error handler"""
-#     return render(request, "500.html", status=500)
->>>>>>> cc3c946a
 
 
 def custom_429(request, exception=None):
@@ -7415,174 +7400,6 @@
         post.delete()
     return redirect("social_media_dashboard")
 
-
-<<<<<<< HEAD
-@login_required
-@require_http_methods(["POST"])
-def create_chat_session(request):
-    """Create a new AI chat session."""
-    try:
-        data = json.loads(request.body)
-        title = data.get('title', 'New Chat')
-        subject_id = data.get('subject_id')
-        
-        session = AIChatSession.objects.create(
-            user=request.user,
-            title=title,
-            subject_id=subject_id
-        )
-        
-        return JsonResponse({
-            "session_id": str(session.id),
-            "title": session.title
-        })
-    except Exception as e:
-        return JsonResponse({"error": str(e)}, status=400)
-
-@login_required
-@require_http_methods(["GET"])
-def get_chat_sessions(request):
-    """Get all chat sessions for the current user."""
-    try:
-        sessions = AIChatSession.objects.filter(user=request.user).order_by("-created_at")
-        return JsonResponse({
-            "status": "success",
-            "sessions": [
-                {
-                    "id": str(session.id),
-                    "title": session.title or f"Chat {session.id}",
-                    "subject": session.subject.name if session.subject else None,
-                    "updated_at": session.updated_at.isoformat(),
-                    "last_message": session.messages.order_by("-created_at").first().content if session.messages.exists() else None
-                }
-                for session in sessions
-            ]
-        })
-    except Exception as e:
-        return JsonResponse({
-            "status": "error",
-            "message": str(e)
-        }, status=400)
-
-@login_required
-@require_http_methods(["GET"])
-def get_chat_history(request, session_id):
-    """Get the message history for a specific chat session."""
-    try:
-        session = AIChatSession.objects.get(id=session_id, user=request.user)
-        messages = AIChatMessage.objects.filter(session=session).order_by('created_at')
-        
-        messages_data = [{
-            'id': msg.id,
-            'role': msg.role,
-            'content': msg.content,
-            'created_at': msg.created_at.isoformat(),
-            'tokens_used': msg.tokens_used
-        } for msg in messages]
-        
-        return JsonResponse({
-            'status': 'success',
-            'title': session.title or f'Chat {session.id}',
-            'messages': messages_data
-        })
-    except AIChatSession.DoesNotExist:
-        logger.error(f"Chat session {session_id} not found for user {request.user.id}")
-        return JsonResponse({
-            'status': 'error',
-            'message': 'Chat session not found'
-        }, status=404)
-    except Exception as e:
-        logger.error(f"Error getting chat history for session {session_id}: {str(e)}")
-        return JsonResponse({
-            'status': 'error',
-            'message': str(e)
-        }, status=400)
-
-@login_required
-@require_http_methods(["POST"])
-def create_study_plan(request):
-    """Create a personalized study plan based on user preferences."""
-    try:
-        subject_id = request.POST.get('subject_id')
-        title = request.POST.get('title')
-        start_date = request.POST.get('start_date')
-        end_date = request.POST.get('end_date')
-        
-        if not all([subject_id, title, start_date, end_date]):
-            return JsonResponse({
-                'status': 'error',
-                'message': 'Missing required fields'
-            }, status=400)
-
-        study_plan = StudyPlan.objects.create(
-            user=request.user,
-            title=title,
-            subject_id=subject_id,
-            start_date=start_date,
-            end_date=end_date
-        )
-        
-        # Get user's learning profile
-        learning_profile = LearningProfile.objects.get(user=request.user)
-        
-        # Use OpenAI to generate personalized study plan
-        prompt = f"""Create a personalized study plan for {learning_profile.learning_style} learner 
-        with {learning_profile.difficulty_preference} level in {study_plan.subject.name}. 
-        The plan should span from {start_date} to {end_date}."""
-        
-        response = openai.ChatCompletion.create(
-            model="gpt-4",
-            messages=[{
-                'role': 'system',
-                'content': 'You are an expert educational planner.'
-            }, {
-                'role': 'user',
-                'content': prompt
-            }],
-            temperature=0.7,
-            max_tokens=1000
-        )
-        
-        # Parse the response and create study sessions
-        plan_content = response.choices[0].message.content
-        study_plan.goals = parse_goals(plan_content)
-        study_plan.topics = parse_topics(plan_content)
-        study_plan.save()
-        
-        return JsonResponse({
-            'status': 'success',
-            'plan_id': study_plan.id,
-            'content': plan_content
-        })
-        
-    except Exception as e:
-        return JsonResponse({
-            'status': 'error',
-            'message': str(e)
-        }, status=400)
-
-def parse_goals(content):
-    """Helper function to parse goals from AI response."""
-    # Implementation depends on the AI response format
-    return []
-
-def parse_topics(content):
-    """Helper function to parse topics from AI response."""
-    # Implementation depends on the AI response format
-    return []
-
-@login_required
-def ai_chat_interface(request):
-    """Render the AI chat interface."""
-    return render(request, 'web/ai_chat/chat.html')
-
-@login_required
-def study_plan_interface(request):
-    """Render the study plan interface."""
-    subjects = Subject.objects.all().order_by('name')
-    return render(request, 'web/ai_chat/study_plan.html', {
-        'subjects': subjects
-    })
 
 @login_required
 @require_http_methods(["GET"])
@@ -7751,25 +7568,6 @@
             "message": str(e)
         }, status=400)
 
-@csrf_exempt
-@require_http_methods(["POST"])
-def chat(request):
-    try:
-        data = json.loads(request.body)
-        message = data.get('message')
-        
-        if not message:
-            return JsonResponse({'error': 'Message is required'}, status=400)
-        
-        # Get AI response
-        response = ai_service.get_response(message)
-        
-        return JsonResponse({'response': response})
-    except json.JSONDecodeError:
-        return JsonResponse({'error': 'Invalid JSON'}, status=400)
-    except Exception as e:
-        return JsonResponse({'error': str(e)}, status=500)
-
 @login_required
 def chat_interface(request):
     """Handle both GET and POST requests for the chat interface"""
@@ -7794,52 +7592,6 @@
     else:
         return JsonResponse({'error': 'Method not allowed'}, status=405)
 
-@require_http_methods(["GET", "POST"])
-def ai_chat(request):
-    """Handle AI chat requests."""
-    if request.method == "GET":
-        return render(request, "web/ai_chat/chat.html")
-    
-    if request.method == "POST":
-        try:
-            data = json.loads(request.body)
-            message = data.get("message", "").strip()
-            session_id = data.get("session_id")
-            
-            if not message:
-                return JsonResponse({"error": "Message cannot be empty"}, status=400)
-            
-            # Get AI response
-            response = ai_service.get_response(message)
-            
-            # Save chat message to database if user is authenticated
-            if request.user.is_authenticated and session_id:
-                try:
-                    session = AIChatSession.objects.get(id=session_id, user=request.user)
-                    AIChatMessage.objects.create(
-                        session=session,
-                        role='user',
-                        content=message
-                    )
-                    AIChatMessage.objects.create(
-                        session=session,
-                        role='assistant',
-                        content=response
-                    )
-                except AIChatSession.DoesNotExist:
-                    pass
-            
-            return JsonResponse({
-                "response": response,
-                "status": "success"
-            })
-            
-        except json.JSONDecodeError:
-            return JsonResponse({"error": "Invalid JSON data"}, status=400)
-        except Exception as e:
-            logger.error(f"Error in ai_chat view: {str(e)}")
-            return JsonResponse({"error": "Internal server error"}, status=500)
-
 @login_required
 @require_http_methods(["POST"])
 def delete_chat_session(request, session_id):
@@ -7872,7 +7624,16 @@
         })
     except Exception as e:
         return JsonResponse({"error": str(e)}, status=400)
-=======
+
+@login_required
+def study_plan_interface(request):
+    """Render the study plan interface."""
+    subjects = Subject.objects.all().order_by('name')
+    return render(request, 'web/ai_chat/study_plan.html', {
+        'subjects': subjects
+    })
+
+
 def generate_discount_code(length=8):
     return "".join(random.choices(string.ascii_uppercase + string.digits, k=length))
 
@@ -8568,5 +8329,4 @@
     else:
         messages.info(request, "You are not in the session waiting room for this course.")
 
-    return redirect("course_detail", slug=course_slug)
->>>>>>> cc3c946a
+    return redirect("course_detail", slug=course_slug)