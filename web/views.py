--- conflicted
+++ resolved
@@ -5136,295 +5136,6 @@
 
 
 @login_required
-<<<<<<< HEAD
-@require_POST
-def update_student_attendance(request):
-    if not request.headers.get("X-Requested-With") == "XMLHttpRequest":
-        return JsonResponse({"success": False, "message": "Invalid request"}, status=400)
-
-    try:
-        session_id = request.POST.get("session_id")
-        student_id = request.POST.get("student_id")
-        status = request.POST.get("status")
-        notes = request.POST.get("notes", "")
-
-        if not all([session_id, student_id, status]):
-            return JsonResponse({"success": False, "message": "Missing required fields"}, status=400)
-
-        session = Session.objects.get(id=session_id)
-        student = User.objects.get(id=student_id)
-
-        # Check if the user is the course teacher
-        if request.user != session.course.teacher:
-            return JsonResponse(
-                {"success": False, "message": "Unauthorized: Only the course teacher can update attendance"}, status=403
-            )
-
-        # Update or create the attendance record
-        attendance, created = SessionAttendance.objects.update_or_create(
-            session=session, student=student, defaults={"status": status, "notes": notes}
-        )
-
-        return JsonResponse(
-            {"success": True, "message": "Attendance updated successfully", "created": created, "status": status}
-        )
-    except Session.DoesNotExist:
-        return JsonResponse({"success": False, "message": "Session not found"}, status=404)
-    except User.DoesNotExist:
-        return JsonResponse({"success": False, "message": "Student not found"}, status=404)
-    except Exception:
-        import logging
-
-        logger = logging.getLogger(__name__)
-        logger.error("Error updating student attendance", exc_info=True)
-        return JsonResponse({"success": False, "message": "An internal error has occurred."}, status=500)
-
-
-@login_required
-def get_student_attendance(request):
-    """Get a student's attendance data for a specific course."""
-    if not request.headers.get("X-Requested-With") == "XMLHttpRequest":
-        return JsonResponse({"success": False, "message": "Invalid request"}, status=400)
-
-    student_id = request.GET.get("student_id")
-    course_id = request.GET.get("course_id")
-
-    if not all([student_id, course_id]):
-        return JsonResponse({"success": False, "message": "Missing required parameters"}, status=400)
-
-    try:
-        course = Course.objects.get(id=course_id)
-        student = User.objects.get(id=student_id)
-
-        # Check if user is authorized (must be the course teacher)
-        if request.user != course.teacher:
-            return JsonResponse(
-                {"success": False, "message": "Unauthorized: Only the course teacher can view this data"}, status=403
-            )
-
-        # Get all attendance records for this student in this course
-        attendance_records = SessionAttendance.objects.filter(student=student, session__course=course).select_related(
-            "session"
-        )
-
-        # Format the data for the frontend
-        attendance_data = {}
-        for record in attendance_records:
-            attendance_data[record.session.id] = {
-                "status": record.status,
-                "notes": record.notes,
-                "created_at": record.created_at.isoformat(),
-                "updated_at": record.updated_at.isoformat(),
-            }
-
-        return JsonResponse({"success": True, "attendance": attendance_data})
-
-    except Course.DoesNotExist:
-        return JsonResponse({"success": False, "message": "Course not found"}, status=404)
-    except User.DoesNotExist:
-        return JsonResponse({"success": False, "message": "Student not found"}, status=404)
-    except Exception:
-        return JsonResponse({"success": False, "message": "Error: get_student_attendance"}, status=500)
-
-
-@login_required
-@teacher_required
-def student_management(request, course_slug, student_id):
-    """
-    View for managing a specific student in a course.
-    This replaces the modal functionality with a dedicated page.
-    """
-    course = get_object_or_404(Course, slug=course_slug)
-    student = get_object_or_404(User, id=student_id)
-
-    # Check if user is the course teacher
-    if request.user != course.teacher:
-        messages.error(request, "Only the course teacher can manage students!")
-        return redirect("course_detail", slug=course.slug)
-
-    # Check if student is enrolled in this course
-    enrollment = get_object_or_404(Enrollment, course=course, student=student)
-
-    # Get sessions for this course
-    sessions = course.sessions.all().order_by("start_time")
-
-    # Get attendance records
-    attendance_records = SessionAttendance.objects.filter(student=student, session__course=course).select_related(
-        "session"
-    )
-
-    # Format attendance data for easier access in template
-    attendance_data = {}
-    for record in attendance_records:
-        attendance_data[record.session.id] = {"status": record.status, "notes": record.notes}
-
-    # Get student progress data
-    progress = CourseProgress.objects.filter(enrollment=enrollment).first()
-    completed_sessions = []
-    if progress:
-        completed_sessions = progress.completed_sessions.all()
-
-    # Calculate attendance rate
-    total_sessions = sessions.count()
-    attended_sessions = SessionAttendance.objects.filter(
-        student=student, session__course=course, status__in=["present", "late"]
-    ).count()
-
-    attendance_rate = 0
-    if total_sessions > 0:
-        attendance_rate = int((attended_sessions / total_sessions) * 100)
-
-    # Get badges earned by this student
-    user_badges = student.badges.all()
-
-    context = {
-        "course": course,
-        "student": student,
-        "enrollment": enrollment,
-        "sessions": sessions,
-        "attendance_data": attendance_data,
-        "attendance_rate": attendance_rate,
-        "progress": progress,
-        "completed_sessions": completed_sessions,
-        "badges": user_badges,
-    }
-
-    return render(request, "courses/student_management.html", context)
-
-
-@login_required
-@teacher_required
-def update_student_progress(request, enrollment_id):
-    """
-    View for updating a student's progress in a course.
-    """
-    enrollment = get_object_or_404(Enrollment, id=enrollment_id)
-    course = enrollment.course
-
-    # Check if user is the course teacher
-    if request.user != course.teacher:
-        messages.error(request, "Only the course teacher can update student progress!")
-        return redirect("course_detail", slug=course.slug)
-
-    if request.method == "POST":
-        grade = request.POST.get("grade")
-        status = request.POST.get("status")
-        comments = request.POST.get("comments", "")
-
-        # Update enrollment
-        enrollment.grade = grade
-        enrollment.status = status
-        enrollment.notes = comments
-        enrollment.last_grade_update = timezone.now()
-        enrollment.save()
-
-        messages.success(request, f"Progress for {enrollment.student.username} updated successfully!")
-        return redirect("student_management", course_slug=course.slug, student_id=enrollment.student.id)
-
-    # If not POST, redirect back to student management
-    return redirect("student_management", course_slug=course.slug, student_id=enrollment.student.id)
-
-
-@login_required
-@teacher_required
-def update_teacher_notes(request, enrollment_id):
-    """
-    View for updating teacher's private notes for a student.
-    """
-    enrollment = get_object_or_404(Enrollment, id=enrollment_id)
-    course = enrollment.course
-
-    # Check if user is the course teacher
-    if request.user != course.teacher:
-        messages.error(request, "Only the course teacher can update notes!")
-        return redirect("course_detail", slug=course.slug)
-
-    if request.method == "POST":
-        notes = request.POST.get("teacher_notes", "")
-
-        # If notes have changed, create a new note history entry
-        if enrollment.teacher_notes != notes and notes.strip():
-            NoteHistory.objects.create(enrollment=enrollment, content=notes, created_by=request.user)
-
-        # Update enrollment
-        enrollment.teacher_notes = notes
-        enrollment.save()
-
-        messages.success(request, f"Notes for {enrollment.student.username} updated successfully!")
-
-    return redirect("student_management", course_slug=course.slug, student_id=enrollment.student.id)
-
-
-@login_required
-@teacher_required
-@require_POST
-def award_badge(request):
-    """
-    AJAX view for awarding badges to students.
-    """
-    if not request.headers.get("X-Requested-With") == "XMLHttpRequest":
-        return JsonResponse({"success": False, "message": "Invalid request"}, status=400)
-
-    student_id = request.POST.get("student_id")
-    badge_type = request.POST.get("badge_type")
-    course_slug = request.POST.get("course_slug")
-
-    if not all([student_id, badge_type, course_slug]):
-        return JsonResponse({"success": False, "message": "Missing required parameters"}, status=400)
-
-    try:
-        student = User.objects.get(id=student_id)
-        course = Course.objects.get(slug=course_slug)
-
-        # Check if user is the course teacher
-        if request.user != course.teacher:
-            return JsonResponse(
-                {"success": False, "message": "Unauthorized: Only the course teacher can award badges"}, status=403
-            )
-
-        # Handle different badge types
-        badge = None
-        if badge_type == "perfect_attendance":
-            badge, created = Badge.objects.get_or_create(
-                name="Perfect Attendance",
-                defaults={"description": "Awarded for attending all sessions in a course", "points": 50},
-            )
-        elif badge_type == "participation":
-            badge, created = Badge.objects.get_or_create(
-                name="Outstanding Participation",
-                defaults={"description": "Awarded for exceptional participation in course discussions", "points": 75},
-            )
-        elif badge_type == "completion":
-            badge, created = Badge.objects.get_or_create(
-                name="Course Completion",
-                defaults={"description": "Awarded for successfully completing the course", "points": 100},
-            )
-        else:
-            return JsonResponse({"success": False, "message": "Invalid badge type"}, status=400)
-
-        # Award the badge to the student
-        user_badge, created = UserBadge.objects.get_or_create(
-            user=student, badge=badge, defaults={"awarded_by": request.user, "course": course}
-        )
-
-        if not created:
-            return JsonResponse({"success": False, "message": "Student already has this badge"}, status=400)
-
-        return JsonResponse(
-            {"success": True, "message": f"Badge '{badge.name}' awarded successfully to {student.username}"}
-        )
-
-    except User.DoesNotExist:
-        return JsonResponse({"success": False, "message": "Student not found"}, status=404)
-    except Course.DoesNotExist:
-        return JsonResponse({"success": False, "message": "Course not found"}, status=404)
-    except Exception:
-        return JsonResponse({"success": False, "message": "Error: award_badge"}, status=500)
-
-
-@login_required
-=======
->>>>>>> 83dd5b25
 def invite_to_study_group(request, group_id):
     """Invite a user to a study group."""
     group = get_object_or_404(StudyGroup, id=group_id)
@@ -5527,7 +5238,6 @@
             return redirect("study_group_detail", group_id=study_group.id)
     else:
         form = StudyGroupForm()
-<<<<<<< HEAD
     return render(request, "web/study/create_group.html", {"form": form})
 
 
@@ -5714,7 +5424,4 @@
         "sessions_points": list(range(1, len(completed_sessions) + 1)),
         # Format session dates consistently
         "dates": [s.start_time.strftime("%Y-%m-%d") for s in completed_sessions],
-    }
-=======
-    return render(request, "web/study/create_group.html", {"form": form})
->>>>>>> 83dd5b25
+    }