--- conflicted
+++ resolved
@@ -143,12 +143,8 @@
     TeamInvite,
     TimeSlot,
     UserBadge,
-<<<<<<< HEAD
-=======
+    VideoRequest,
     WaitingRoom,
-    WebRequest,
->>>>>>> 4d039459
-    VideoRequest,
     WebRequest,
 )
 from .notifications import (
