import calendar
import html
import ipaddress
import json
import logging
import os
import random
import re
import shutil
import socket
import string
import subprocess
import time
from collections import Counter, defaultdict
from datetime import timedelta
from decimal import Decimal
from urllib.parse import urlparse

import requests
import stripe
import tweepy
from allauth.account.models import EmailAddress
from allauth.account.utils import send_email_confirmation
from django.conf import settings
from django.contrib import messages
from django.contrib.admin.utils import NestedObjects
from django.contrib.auth import get_user_model, login, logout
from django.contrib.auth.decorators import login_required, user_passes_test
from django.contrib.auth.mixins import LoginRequiredMixin, UserPassesTestMixin
from django.contrib.auth.models import User
from django.core.cache import cache
from django.core.exceptions import ObjectDoesNotExist
from django.core.mail import send_mail
from django.core.management import call_command
from django.core.paginator import Paginator
from django.db import IntegrityError, models, router, transaction
from django.db.models import Avg, Count, Q, Sum
from django.db.models.functions import Coalesce
from django.http import (
    FileResponse,
    Http404,
    HttpRequest,
    HttpResponse,
    HttpResponseBadRequest,
    HttpResponseForbidden,
    JsonResponse,
)
from django.shortcuts import get_object_or_404, redirect, render
from django.template.loader import render_to_string
from django.urls import NoReverseMatch, reverse, reverse_lazy
from django.utils import timezone
from django.utils.crypto import get_random_string
from django.utils.html import strip_tags
from django.utils.text import slugify
from django.utils.translation import gettext as _
from django.views import generic
from django.views.decorators.clickjacking import xframe_options_exempt
from django.views.decorators.csrf import csrf_exempt, csrf_protect
from django.views.decorators.http import require_GET, require_POST
from django.views.generic import (
    CreateView,
    DeleteView,
    DetailView,
    ListView,
    UpdateView,
)

from .calendar_sync import generate_google_calendar_link, generate_ical_feed, generate_outlook_calendar_link
from .decorators import teacher_required
from .forms import (
    AccountDeleteForm,
    AwardAchievementForm,
    BlogPostForm,
    ChallengeSubmissionForm,
    CourseForm,
    CourseMaterialForm,
    EducationalVideoForm,
    FeedbackForm,
    ForumCategoryForm,
    ForumTopicForm,
    GoodsForm,
    GradeableLinkForm,
    InviteStudentForm,
    LearnForm,
    LinkGradeForm,
    MemeForm,
    MessageTeacherForm,
    NotificationPreferencesForm,
    ProfileUpdateForm,
    ProgressTrackerForm,
    ReviewForm,
    SelfCheckinPostForm,
    SelfCheckinPreForm,
    SessionFeedbackForm,
    SessionForm,
    SessionSurveyForm,
    StorefrontForm,
    StudentEnrollmentForm,
    StudyGroupForm,
    SuccessStoryForm,
    TeacherSignupForm,
    TeachForm,
    TeamGoalCompletionForm,
    TeamGoalForm,
    TeamInviteForm,
    UserRegistrationForm,
)
from .marketing import (
    generate_social_share_content,
    get_course_analytics,
    get_promotion_recommendations,
    send_course_promotion_email,
)
from .models import (
    Achievement,
    Badge,
    BlogComment,
    BlogPost,
    CartItem,
    Certificate,
    Challenge,
    ChallengeSubmission,
    Course,
    CourseMaterial,
    CourseProgress,
    Discount,
    Donation,
    EducationalVideo,
    Enrollment,
    EventCalendar,
    FeatureVote,
    ForumCategory,
    ForumReply,
    ForumTopic,
    ForumVote,
    Goods,
    GradeableLink,
    LearningStreak,
    LinkGrade,
    MembershipPlan,
    MembershipSubscriptionEvent,
    Meme,
    NoteHistory,
    Notification,
    NotificationPreference,
    Order,
    OrderItem,
    Payment,
    PeerConnection,
    PeerMessage,
    ProductImage,
    Profile,
    ProgressTracker,
    Review,
    ScheduledPost,
    SearchLog,
    SelfCheckin,
    Session,
    SessionAttendance,
    SessionEnrollment,
    SessionFeedback,
    SessionSurvey,
    Storefront,
    StudyGroup,
    StudyGroupInvite,
    Subject,
    SuccessStory,
    TeamGoal,
    TeamGoalMember,
    TeamInvite,
    TimeSlot,
    UserBadge,
    WaitingRoom,
    WebRequest,
    default_valid_until,
)
from .notifications import (
    notify_session_reminder,
    notify_teacher_new_enrollment,
    notify_team_goal_completion,
    notify_team_invite,
    notify_team_invite_response,
    send_enrollment_confirmation,
)
from .referrals import send_referral_reward_email
from .social import get_social_stats
from .utils import (
    cancel_subscription,
    create_leaderboard_context,
    create_subscription,
    geocode_address,
    get_cached_challenge_entries,
    get_cached_leaderboard_data,
    get_leaderboard,
    get_or_create_cart,
    get_user_points,
    reactivate_subscription,
    setup_stripe,
)

logger = logging.getLogger(__name__)

GOOGLE_CREDENTIALS_PATH = os.path.join(settings.BASE_DIR, "google_credentials.json")

# Initialize Stripe
stripe.api_key = settings.STRIPE_SECRET_KEY


def sitemap(request):
    return render(request, "sitemap.html")


def index(request):
    """Homepage view."""
    from django.conf import settings

    # Store referral code in session if present in URL
    ref_code = request.GET.get("ref")

    if ref_code:
        request.session["referral_code"] = ref_code

    # Get top referrers
    top_referrers = Profile.objects.annotate(
        total_signups=models.Count("referrals"),
        total_enrollments=models.Count(
            "referrals__user__enrollments", filter=models.Q(referrals__user__enrollments__status="approved")
        ),
        total_clicks=models.Count(
            "referrals__user",
            filter=models.Q(
                referrals__user__username__in=WebRequest.objects.filter(path__contains="ref=").values_list(
                    "user", flat=True
                )
            ),
        ),
    ).order_by("-total_signups", "-total_enrollments")[:3]

    # Get current user's profile if authenticated
    profile = request.user.profile if request.user.is_authenticated else None

    # Get featured courses
    featured_courses = Course.objects.filter(status="published", is_featured=True).order_by("-created_at")[:3]

    # Get featured goods
    featured_goods = Goods.objects.filter(featured=True, is_available=True).order_by("-created_at")[:3]

    # Get current challenge
    current_challenge_obj = Challenge.objects.filter(
        start_date__lte=timezone.now(), end_date__gte=timezone.now()
    ).first()
    current_challenge = [current_challenge_obj] if current_challenge_obj else []

    # Get latest blog post
    latest_post = BlogPost.objects.filter(status="published").order_by("-published_at").first()

    # Get latest success story
    latest_success_story = SuccessStory.objects.filter(status="published").order_by("-published_at").first()

    # Get last two waiting room requests
    latest_waiting_room_requests = WaitingRoom.objects.filter(status="open").order_by("-created_at")[:2]

    # Get top latest 3 leaderboard users
    try:
        top_leaderboard_users, user_rank = get_leaderboard(request.user, period=None, limit=3)
    except Exception as e:
        logger = logging.getLogger(__name__)
        logger.error(f"Error getting leaderboard data: {e}")
        top_leaderboard_users = []

    # Get signup form if needed
    form = None
    if not request.user.is_authenticated or not request.user.profile.is_teacher:
        form = TeacherSignupForm()

    context = {
        "profile": profile,
        "featured_courses": featured_courses,
        "featured_products": featured_goods,
        "current_challenge": current_challenge,
        "latest_post": latest_post,
        "latest_success_story": latest_success_story,
        "latest_waiting_room_requests": latest_waiting_room_requests,
        "top_referrers": top_referrers,
        "top_leaderboard_users": top_leaderboard_users,
        "form": form,
        "is_debug": settings.DEBUG,
    }
    if request.user.is_authenticated:
        user_team_goals = (
            TeamGoal.objects.filter(Q(creator=request.user) | Q(members__user=request.user))
            .distinct()
            .order_by("-created_at")[:3]
        )

        team_invites = TeamInvite.objects.filter(recipient=request.user, status="pending").select_related(
            "goal", "sender"
        )

        context.update(
            {
                "user_team_goals": user_team_goals,
                "team_invites": team_invites,
            }
        )

        # Add courses that the user is teaching if they have any
        teaching_courses = (
            Course.objects.filter(teacher=request.user)
            .annotate(
                view_count=Coalesce(Sum("web_requests__count"), 0),
                enrolled_students=Count("enrollments", filter=Q(enrollments__status="approved")),
            )
            .order_by("-created_at")
        )

        if teaching_courses.exists():
            context.update(
                {
                    "teaching_courses": teaching_courses,
                }
            )
    return render(request, "index.html", context)


def signup_view(request):
    """Custom signup view that properly handles referral codes."""
    if request.method == "POST":
        form = UserRegistrationForm(request.POST, request=request)
        if form.is_valid():
            form.save(request)
            return redirect("account_email_verification_sent")
    else:
        # Initialize form with request to get referral code from session
        form = UserRegistrationForm(request=request)

        # If there's no referral code in session but it's in the URL, store it
        ref_code = request.GET.get("ref")
        if ref_code and not request.session.get("referral_code"):
            request.session["referral_code"] = ref_code
            # Reinitialize form to pick up the new session value
            form = UserRegistrationForm(request=request)

    return render(
        request,
        "account/signup.html",
        {
            "form": form,
            "login_url": reverse("account_login"),
        },
    )


@login_required
def delete_account(request):
    if request.method == "POST":
        form = AccountDeleteForm(request.user, request.POST)
        if form.is_valid():
            if request.POST.get("confirm"):
                user = request.user
                user.delete()
                logout(request)
                messages.success(request, _("Your account has been successfully deleted."))
                return redirect("index")
            else:
                form.add_error(None, _("You must confirm the account deletion."))
    else:
        # Get all related objects that will be deleted
        deleted_objects_collector = NestedObjects(using=router.db_for_write(request.user.__class__))
        deleted_objects_collector.collect([request.user])

        # Transform the nested structure into something more user-friendly
        to_delete = deleted_objects_collector.nested()
        protected = deleted_objects_collector.protected

        # Format the collected objects in a user-friendly way
        model_count = {
            model._meta.verbose_name_plural: len(objs) for model, objs in deleted_objects_collector.model_objs.items()
        }

        # Format as a list of tuples (model name, count)
        formatted_count = [(name, count) for name, count in model_count.items()]

        form = AccountDeleteForm(request.user)
        # Pass the deletion info to the template
        return render(
            request,
            "account/delete_account.html",
            {"form": form, "deleted_objects": to_delete, "protected": protected, "model_count": formatted_count},
        )

    return render(request, "account/delete_account.html", {"form": form})


@login_required
def delete_waiting_room(request, waiting_room_id):
    """View for deleting a waiting room."""
    waiting_room = get_object_or_404(WaitingRoom, id=waiting_room_id)

    # Only allow creator to delete
    if request.user != waiting_room.creator:
        messages.error(request, "You don't have permission to delete this waiting room.")
        return redirect("waiting_room_detail", waiting_room_id=waiting_room_id)

    if request.method == "POST":
        waiting_room.delete()
        messages.success(request, f"Waiting room '{waiting_room.title}' has been deleted.")
        return redirect("waiting_room_list")

    return render(request, "waiting_room/confirm_delete.html", {"waiting_room": waiting_room})


@login_required
def all_leaderboards(request):
    """
    Display all leaderboard types on a single page.
    """
    # Get cached leaderboard data or fetch fresh data
    global_entries, global_rank = get_cached_leaderboard_data(request.user, None, 10, "global_leaderboard", 60 * 60)
    weekly_entries, weekly_rank = get_cached_leaderboard_data(request.user, "weekly", 10, "weekly_leaderboard", 60 * 15)
    monthly_entries, monthly_rank = get_cached_leaderboard_data(
        request.user, "monthly", 10, "monthly_leaderboard", 60 * 30
    )

    # Get user points and challenge entries if authenticated non-teacher
    challenge_entries = []
    user_points = None

    if request.user.is_authenticated and not request.user.profile.is_teacher:
        user_points = get_user_points(request.user)
        challenge_entries = get_cached_challenge_entries()

        context = create_leaderboard_context(
            global_entries,
            weekly_entries,
            monthly_entries,
            challenge_entries,
            global_rank,
            weekly_rank,
            monthly_rank,
            user_points["total"],
            user_points["weekly"],
            user_points["monthly"],
        )
        return render(request, "leaderboards/leaderboards.html", context)
    else:
        context = create_leaderboard_context(
            global_entries,
            weekly_entries,
            monthly_entries,
            [],
            global_rank,
            weekly_rank,
            monthly_rank,
            None,
            None,
            None,
        )
        return render(request, "leaderboards/leaderboards.html", context)


@login_required
def profile(request):
    if request.method == "POST":
        form = ProfileUpdateForm(request.POST, request.FILES, instance=request.user)
        if form.is_valid():
            form.save()  # Save the form data
            request.user.profile.refresh_from_db()  # Refresh to load updated profile
            messages.success(request, "Profile updated successfully!")
            return redirect("profile")
        else:
            for field, errors in form.errors.items():
                for error in errors:
                    messages.error(request, f"Error in {field}: {error}")
    else:
        form = ProfileUpdateForm(instance=request.user)

    badges = UserBadge.objects.filter(user=request.user).select_related("badge")

    context = {
        "form": form,
        "badges": badges,
    }

    # Teacher-specific stats
    if request.user.profile.is_teacher:
        courses = Course.objects.filter(teacher=request.user)
        total_students = sum(course.enrollments.filter(status="approved").count() for course in courses)
        avg_rating = 0
        total_ratings = 0
        for course in courses:
            course_ratings = course.reviews.all()
            if course_ratings:
                avg_rating += sum(review.rating for review in course_ratings)
                total_ratings += len(course_ratings)
        avg_rating = round(avg_rating / total_ratings, 1) if total_ratings > 0 else 0
        context.update(
            {
                "courses": courses,
                "total_students": total_students,
                "avg_rating": avg_rating,
            }
        )
    else:
        enrollments = Enrollment.objects.filter(student=request.user).select_related("course")
        completed_courses = enrollments.filter(status="completed").count()
        total_progress = 0
        progress_count = 0
        for enrollment in enrollments:
            progress, _ = CourseProgress.objects.get_or_create(enrollment=enrollment)
            if progress.completion_percentage is not None:
                total_progress += progress.completion_percentage
                progress_count += 1
        avg_progress = round(total_progress / progress_count) if progress_count > 0 else 0
        context.update(
            {
                "enrollments": enrollments,
                "completed_courses": completed_courses,
                "avg_progress": avg_progress,
            }
        )

    # Get created calendars if applicable
    created_calendars = request.user.created_calendars.prefetch_related("time_slots").order_by("-created_at")
    context["created_calendars"] = created_calendars

    # *** Add Discount Codes ***
    discount_codes = Discount.objects.filter(user=request.user, used=False, valid_until__gte=timezone.now())
    context["discount_codes"] = discount_codes

    return render(request, "profile.html", context)


@login_required
def create_course(request):
    if request.method == "POST":
        form = CourseForm(request.POST, request.FILES)
        if form.is_valid():
            course = form.save(commit=False)
            course.teacher = request.user
            course.status = "published"  # Set status to published
            course.save()
            form.save_m2m()  # Save many-to-many relationships

            # Handle waiting room if course was created from one
            if "waiting_room_data" in request.session:
                waiting_room = get_object_or_404(WaitingRoom, id=request.session["waiting_room_data"]["id"])

                # Update waiting room status and link to course
                waiting_room.status = "fulfilled"
                waiting_room.fulfilled_course = course
                waiting_room.save(update_fields=["status", "fulfilled_course"])

                # Send notifications to all participants
                for participant in waiting_room.participants.all():
                    messages.success(
                        request,
                        f"A new course matching your request has been created: {course.title}",
                        extra_tags=f"course_{course.slug}",
                    )

                # Clear waiting room data from session
                del request.session["waiting_room_data"]

                # Redirect back to waiting room to show the update
                return redirect("waiting_room_detail", waiting_room_id=waiting_room.id)

            return redirect("course_detail", slug=course.slug)
    else:
        form = CourseForm()

    return render(request, "courses/create.html", {"form": form})


@login_required
@teacher_required
def create_course_from_waiting_room(request, waiting_room_id):
    waiting_room = get_object_or_404(WaitingRoom, id=waiting_room_id)

    # Ensure waiting room is open
    if waiting_room.status != "open":
        messages.error(request, "This waiting room is no longer open.")
        return redirect("waiting_room_detail", waiting_room_id=waiting_room_id)

    # Store waiting room data in session for validation
    request.session["waiting_room_data"] = {
        "id": waiting_room.id,
        "subject": waiting_room.subject.strip().lower(),
        "topics": [t.strip().lower() for t in waiting_room.topics.split(",") if t.strip()],
    }

    # Redirect to regular course creation form
    return redirect(reverse("create_course"))


@login_required
@teacher_required
def add_featured_review(request, slug, review_id):
    # Get the course and review
    course = get_object_or_404(Course, slug=slug)
    review = get_object_or_404(Review, id=review_id, course=course)

    # Check if the user is the course teacher
    if request.user != course.teacher:
        messages.error(request, "Only the course teacher can manage featured reviews.")
        return redirect(reverse("course_detail", kwargs={"slug": slug}))

    # Set the is_featured field to True
    review.is_featured = True
    review.save()
    messages.success(request, "Review has been featured.")

    # Redirect to the course detail page
    url = reverse("course_detail", kwargs={"slug": slug})
    return redirect(f"{url}#course_reviews")


@login_required
@teacher_required
def remove_featured_review(request, slug, review_id):
    # Get the course and review
    course = get_object_or_404(Course, slug=slug)
    review = get_object_or_404(Review, id=review_id, course=course)

    # Check if the user is the course teacher
    if request.user != course.teacher:
        messages.error(request, "Only the course teacher can manage featured reviews.")
        return redirect(reverse("course_detail", kwargs={"slug": slug}))

    # Set the is_featured field to False
    review.is_featured = False
    review.save()

    # Redirect to the course detail page
    url = reverse("course_detail", kwargs={"slug": slug})
    return redirect(f"{url}#course_reviews")


@login_required
def edit_review(request, slug, review_id):
    course = get_object_or_404(Course, slug=slug)
    review = get_object_or_404(Review, id=review_id, course__slug=slug)

    # Security check - only allow editing own reviews
    if request.user.id != review.student.id:
        messages.error(request, "You can only edit your own reviews.")
        return redirect("course_detail", slug=slug)

    if request.method == "POST":
        form = ReviewForm(request.POST, instance=review)
        if form.is_valid():
            review = form.save(commit=False)
            review.save()
            messages.success(request, "Your review has been updated.")
            url = reverse("course_detail", kwargs={"slug": slug})
            return redirect(f"{url}#course_reviews")
    else:
        form = ReviewForm(instance=review)

    context = {
        "form": form,
        "course": course,
        "review": review,
        "action": "Edit",
    }
    return render(request, "courses/edit_or_add_review.html", context)


@login_required
def delete_review(request, slug, review_id):
    review = get_object_or_404(Review, id=review_id, course__slug=slug)

    # Security check - only allow deleting own reviews
    if request.user.id != review.student.id:
        messages.error(request, "You can only delete your own reviews.")
    else:
        review.delete()
        messages.success(request, "Your review has been deleted.")

    url = reverse("course_detail", kwargs={"slug": slug})
    return redirect(f"{url}#course_reviews")


def course_detail(request, slug):
    course = get_object_or_404(Course, slug=slug)
    sessions = course.sessions.all().order_by("start_time")
    now = timezone.now()
    is_teacher = request.user == course.teacher
    completed_sessions = []
    # Check if user is the teacher of this course

    # Get enrollment if user is authenticated
    enrollment = None
    is_enrolled = False
    if request.user.is_authenticated:
        enrollment = Enrollment.objects.filter(course=course, student=request.user, status="approved").first()
        is_enrolled = enrollment is not None
        if enrollment:
            # Get completed sessions through SessionAttendance
            completed_sessions = SessionAttendance.objects.filter(
                student=request.user, session__course=course, status="completed"
            ).values_list("session__id", flat=True)
            completed_sessions = course.sessions.filter(id__in=completed_sessions)

    # Get attendance data for all enrolled students
    student_attendance = {}
    total_sessions = sessions.count()

    if is_teacher or is_enrolled:
        for enroll in course.enrollments.all():
            attended_sessions = SessionAttendance.objects.filter(
                student=enroll.student, session__course=course, status__in=["present", "late"]
            ).count()
            student_attendance[enroll.student.id] = {"attended": attended_sessions, "total": total_sessions}

    # Mark past sessions as completed for display
    past_sessions = sessions.filter(end_time__lt=now)
    future_sessions = sessions.filter(end_time__gte=now)
    sessions = list(future_sessions) + list(past_sessions)  # Show future sessions first

    # Calendar data
    today = timezone.now().date()

    # Get the requested month from query parameters, default to current month
    try:
        year = int(request.GET.get("year", today.year))
        month = int(request.GET.get("month", today.month))
        current_month = today.replace(year=year, month=month, day=1)
    except (ValueError, TypeError):
        current_month = today.replace(day=1)

    # Calculate previous and next month
    if current_month.month == 1:
        prev_month = current_month.replace(year=current_month.year - 1, month=12)
    else:
        prev_month = current_month.replace(month=current_month.month - 1)

    if current_month.month == 12:
        next_month = current_month.replace(year=current_month.year + 1, month=1)
    else:
        next_month = current_month.replace(month=current_month.month + 1)

    # Get the calendar for current month
    cal = calendar.monthcalendar(current_month.year, current_month.month)

    # Get all session dates for this course in current month
    session_dates = set(
        session.start_time.date()
        for session in sessions
        if session.start_time.year == current_month.year and session.start_time.month == current_month.month
    )

    # Prepare calendar weeks data
    calendar_weeks = []
    for week in cal:
        calendar_week = []
        for day in week:
            if day == 0:
                calendar_week.append({"date": None, "in_month": False, "has_session": False})
            else:
                date = current_month.replace(day=day)
                calendar_week.append({"date": date, "in_month": True, "has_session": date in session_dates})
        calendar_weeks.append(calendar_week)

    # Check if the current user has already reviewed this course
    user_review = None
    if request.user.is_authenticated:
        user_review = Review.objects.filter(student=request.user, course=course).first()

    # Get all reviews That not featured for this course
    reviews = course.reviews.filter(is_featured=False).order_by("-created_at")

    # Get the featured review
    featured_review = Review.objects.filter(is_featured=True, course=course)

    # Get all reviews sum
    reviews_num = reviews.count() + featured_review.count()

    # Calculate rating distribution for visualization
    rating_counts = Review.objects.filter(course=course).values("rating").annotate(count=Count("id"))
    rating_distribution = {1: 0, 2: 0, 3: 0, 4: 0, 5: 0}
    for item in rating_counts:
        rating_distribution[item["rating"]] = item["count"]

    # Build the absolute discount URL using the discount view's URL name.
    from urllib.parse import urlencode

    discount_relative = reverse("apply_discount_via_referrer")
    discount_params = urlencode({"course_id": course.id})
    discount_url = request.build_absolute_uri(f"{discount_relative}?{discount_params}")
    context = {
        "course": course,
        "sessions": sessions,
        "now": now,
        "today": today,
        "is_teacher": is_teacher,
        "is_enrolled": is_enrolled,
        "enrollment": enrollment,
        "completed_sessions": completed_sessions,
        "calendar_weeks": calendar_weeks,
        "current_month": current_month,
        "prev_month": prev_month,
        "next_month": next_month,
        "student_attendance": student_attendance,
        "completed_enrollment_count": course.enrollments.filter(status="completed").count(),
        "in_progress_enrollment_count": course.enrollments.filter(status="in_progress").count(),
        "featured_review": featured_review,
        "reviews": reviews,
        "user_review": user_review,
        "rating_distribution": rating_distribution,
        "reviews_num": reviews_num,
        "discount_url": discount_url,
    }

    return render(request, "courses/detail.html", context)


@login_required
def enroll_course(request, course_slug):
    """Enroll in a course and handle referral rewards if applicable."""
    course = get_object_or_404(Course, slug=course_slug)

    # Check if user is already enrolled
    if request.user.enrollments.filter(course=course).exists():
        messages.warning(request, "You are already enrolled in this course.")
        return redirect("course_detail", slug=course_slug)

    # Check if course is full
    if course.max_students and course.enrollments.count() >= course.max_students:
        messages.error(request, "This course is full.")
        return redirect("course_detail", slug=course_slug)

    # Check if this is the user's first enrollment and if they were referred
    if not Enrollment.objects.filter(student=request.user).exists():
        if hasattr(request.user.profile, "referred_by") and request.user.profile.referred_by:
            referrer = request.user.profile.referred_by
            if not referrer.is_teacher:  # Regular users get reward on first course enrollment
                referrer.add_referral_earnings(5)
                send_referral_reward_email(referrer.user, request.user, 5, "enrollment")

    # For free courses, create approved enrollment immediately
    if course.price == 0:
        enrollment = Enrollment.objects.create(student=request.user, course=course, status="approved")
        # Send notifications for free courses
        send_enrollment_confirmation(enrollment)
        notify_teacher_new_enrollment(enrollment)
        messages.success(request, "You have successfully enrolled in this free course.")
        return redirect("course_detail", slug=course_slug)
    else:
        # For paid courses, create pending enrollment
        enrollment = Enrollment.objects.create(student=request.user, course=course, status="pending")
        messages.info(request, "Please complete the payment process to enroll in this course.")
        return redirect("course_detail", slug=course_slug)


@login_required
def register_upcoming_sessions(request, slug):
    """View to register for all upcoming sessions of a course."""
    course = get_object_or_404(Course, slug=slug)

    # Check if the user is enrolled in the course
    enrollment = Enrollment.objects.filter(student=request.user, course=course, status="approved").first()
    if not enrollment:
        messages.error(request, "You must be enrolled in the course to register for upcoming sessions.")
        return redirect("course_detail", slug=slug)

    # Get upcoming sessions that the user hasn't already registered for
    upcoming_sessions = (
        Session.objects.filter(course=course, start_time__gt=timezone.now())
        .exclude(enrollments__student=request.user)
        .order_by("start_time")
    )

    if request.method == "POST":
        # Process registration
        sessions_to_register = request.POST.getlist("sessions")

        if not sessions_to_register:
            messages.error(request, "Please select at least one session to register for.")
            return redirect("register_upcoming_sessions", slug=slug)

        # Register for selected sessions
        registered_count = 0
        registered_session_ids = []
        for session_id in sessions_to_register:
            try:
                session = Session.objects.get(id=session_id, course=course)

                # Check if already registered
                if not SessionEnrollment.objects.filter(session=session, student=request.user).exists():
                    SessionEnrollment.objects.create(session=session, student=request.user, status="approved")
                    registered_count += 1
                    registered_session_ids.append(session.id)
            except Session.DoesNotExist:
                continue

        if registered_count > 0:
            messages.success(request, f"Successfully registered for {registered_count} session(s).")

            # Store session queue in session storage
            if registered_session_ids:
                request.session["checkin_session_queue"] = registered_session_ids
                return redirect("pre_session_checkin", session_id=registered_session_ids[0])
        else:
            messages.info(request, "You're already registered for the selected sessions.")

        return redirect("course_detail", slug=slug)

    return render(
        request,
        "courses/register_sessions.html",
        {"course": course, "upcoming_sessions": upcoming_sessions, "enrollment": enrollment},
    )


@login_required
def add_session(request, slug):
    course = Course.objects.get(slug=slug)
    if request.user != course.teacher:
        messages.error(request, "Only the course teacher can add sessions!")
        return redirect("course_detail", slug=slug)

    if request.method == "POST":
        form = SessionForm(request.POST)
        if form.is_valid():
            session = form.save(commit=False)
            session.course = course
            session.save()
            # Send session notifications to enrolled students
            notify_session_reminder(session)
            messages.success(request, "Session added successfully!")
            return redirect("course_detail", slug=slug)
    else:
        form = SessionForm()

    return render(request, "courses/session_form.html", {"form": form, "course": course, "is_edit": False})


@login_required
def add_review(request, slug):
    course = Course.objects.get(slug=slug)
    student = request.user

    if not request.user.enrollments.filter(course=course).exists():
        messages.error(request, "Only enrolled students can review the course!")
        return redirect("course_detail", slug=slug)

    if request.method == "POST":
        form = ReviewForm(request.POST)
        if form.is_valid():
            if Review.objects.filter(student=student, course=course).exists():
                messages.error(request, "You have already reviewed this course.")
                return redirect("course_detail", slug=slug)
            review = form.save(commit=False)
            review.student = student
            review.course = course
            review.save()
            messages.success(request, "Review added successfully!")
            url = reverse("course_detail", kwargs={"slug": slug})
            return redirect(f"{url}#course_reviews")
    else:
        form = ReviewForm()

    return render(request, "courses/edit_or_add_review.html", {"form": form, "course": course, "action": "Add"})


@login_required
def delete_course(request, slug):
    course = get_object_or_404(Course, slug=slug)
    if request.user != course.teacher:
        messages.error(request, "Only the course teacher can delete the course!")
        return redirect("course_detail", slug=slug)

    if request.method == "POST":
        course.delete()
        messages.success(request, "Course deleted successfully!")
        return redirect("profile")

    return render(request, "courses/delete_confirm.html", {"course": course})


@csrf_exempt
def github_update(request):
    send_slack_message("New commit pulled from GitHub")
    root_directory = os.path.dirname(os.path.dirname(os.path.abspath(__file__)))
    try:
        subprocess.run(["chmod", "+x", f"{root_directory}/setup.sh"])
        result = subprocess.run(["bash", f"{root_directory}/setup.sh"], capture_output=True, text=True)
        if result.returncode != 0:
            raise Exception(
                f"setup.sh failed with return code {result.returncode} and output: {result.stdout} {result.stderr}"
            )
        send_slack_message("CHMOD success about to set time on: " + settings.PA_WSGI)

        current_time = time.time()
        os.utime(settings.PA_WSGI, (current_time, current_time))
        send_slack_message("Repository updated successfully")
        return HttpResponse("Repository updated successfully")
    except Exception as e:
        print(f"Deploy error: {e}")
        send_slack_message(f"Deploy error: {e}")
        return HttpResponse("Deploy error see logs.")


def send_slack_message(message):
    webhook_url = os.getenv("SLACK_WEBHOOK_URL")
    if not webhook_url:
        print("Warning: SLACK_WEBHOOK_URL not configured")
        return

    payload = {"text": f"```{message}```"}
    try:
        response = requests.post(webhook_url, json=payload)
        response.raise_for_status()  # Raise exception for bad status codes
    except Exception as e:
        print(f"Failed to send Slack message: {e}")


def get_wsgi_last_modified_time():
    try:
        return time.ctime(os.path.getmtime(settings.PA_WSGI))
    except Exception:
        return "Unknown"


def subjects(request):
    return render(request, "subjects.html")


def about(request):
    return render(request, "about.html")


def waiting_rooms(request):
    # Get open waiting rooms
    open_rooms = WaitingRoom.objects.filter(status="open").order_by("-created_at")

    # Get fulfilled waiting rooms (ones that have associated courses)
    fulfilled_rooms = WaitingRoom.objects.filter(status="fulfilled").order_by("-created_at")

    # Get rooms created by the user
    user_created_rooms = (
        WaitingRoom.objects.filter(creator=request.user).order_by("-created_at")
        if request.user.is_authenticated
        else []
    )

    # Get rooms the user has joined
    user_joined_rooms = (
        WaitingRoom.objects.filter(participants=request.user).order_by("-created_at")
        if request.user.is_authenticated
        else []
    )

    # Get topics for each room
    room_topics = {}
    all_rooms = list(open_rooms) + list(fulfilled_rooms) + list(user_created_rooms) + list(user_joined_rooms)
    for room in all_rooms:
        # Split topics string into a list
        room_topics[room.id] = [t.strip() for t in room.topics.split(",")] if room.topics else []

    context = {
        "open_rooms": open_rooms,
        "fulfilled_rooms": fulfilled_rooms,
        "user_created_rooms": user_created_rooms,
        "user_joined_rooms": user_joined_rooms,
        "room_topics": room_topics,
    }

    return render(request, "waiting_rooms.html", context)


def learn(request):
    if request.method == "POST":
        form = LearnForm(request.POST)
        if form.is_valid():
            # Create waiting room
            waiting_room = form.save(commit=False)
            waiting_room.status = "open"  # Set initial status
            waiting_room.creator = request.user  # Set the creator

            # Get topics from form and save as comma-separated string
            topics = form.cleaned_data.get("topics", "")
            if isinstance(topics, list):
                topics = ", ".join(topics)
            waiting_room.topics = topics

            waiting_room.save()

            # Redirect to waiting rooms page
            return redirect("waiting_rooms")

            # Get form data
            title = form.cleaned_data["title"]
            description = form.cleaned_data["description"]
            subject = form.cleaned_data["subject"]
            topics = form.cleaned_data["topics"]

            # Prepare email content
            email_subject = f"New Learning Request: {title}"
            email_body = render_to_string(
                "emails/learn_interest.html",
                {
                    "title": title,
                    "description": description,
                    "subject": subject,
                    "topics": topics,
                    "user": request.user.username,
                    "waiting_room_id": waiting_room.id,
                },
            )

            # Send email
            try:
                send_mail(
                    email_subject,
                    email_body,
                    settings.DEFAULT_FROM_EMAIL,
                    [settings.DEFAULT_FROM_EMAIL],
                    html_message=email_body,
                    fail_silently=False,
                )
                messages.success(
                    request,
                    "Thank you for your learning request!",
                )
                return redirect("waiting_rooms")
            except Exception:
                logger = logging.getLogger(__name__)
                logger.exception("Error sending email")
                messages.error(request, "Sorry, there was an error sending your inquiry. Please try again later.")
    else:
        initial_data = {}

        # Handle query parameters
        query = request.GET.get("query", "")
        subject_param = request.GET.get("subject", "")
        level = request.GET.get("level", "")

        # Try to match subject
        if subject_param:
            try:
                subject = Subject.objects.get(name=subject_param)
                initial_data["subject"] = subject.id
            except Subject.DoesNotExist:
                # Optionally, you could add the subject name to the description
                initial_data["description"] = f"Looking for courses in {subject_param}"

        # If you want to include other parameters in the description
        if query or level:
            title_parts = []
            description_parts = []
            if query:
                title_parts.append(f"{query}")
            if level:
                description_parts.append(f"Level: {level}")

            if "description" not in initial_data:
                initial_data["title"] = " | ".join(title_parts)
            else:
                initial_data["description"] += " | " + " | ".join(description_parts)

        form = LearnForm(initial=initial_data)
        return render(request, "learn.html", {"form": form})


def teach(request):
    """Handles the course creation process for both authenticated and unauthenticated users."""
    if request.method == "POST":
        form = TeachForm(request.POST, request.FILES)
        if form.is_valid():
            # Extract cleaned data
            email = form.cleaned_data["email"]
            course_title = form.cleaned_data["course_title"]
            course_description = form.cleaned_data["course_description"]
            course_image = form.cleaned_data.get("course_image")
            preferred_session_times = form.cleaned_data["preferred_session_times"]
            _ = form.cleaned_data.get("flexible_timing", False)

            # Determine the user for the course
            user = None
            is_new_user = False

            if request.user.is_authenticated:
                # For authenticated users, always use the logged-in user
                user = request.user

                # Validate that the provided email matches the logged-in user's email
                if email != user.email:
                    form.add_error(
                        "email",
                        "The provided email does not match your account email. Please use your account email.",
                    )
                    return render(request, "teach.html", {"form": form})

                # Backend validation: Check for duplicate course titles for the logged-in user
                if Course.objects.filter(title__iexact=course_title, teacher=user).exists():
                    form.add_error("course_title", "You already have a course with this title.")
                    return render(request, "teach.html", {"form": form})
            else:
                # For unauthenticated users, check if the email exists or create a new user
                try:
                    user = User.objects.get(email=email)
                    # User exists but isn't logged in; check if email is verified
                    email_address = EmailAddress.objects.filter(user=user, email=email, primary=True).first()
                    if email_address and email_address.verified:
                        messages.info(
                            request,
                            "An account with this email exists. Please login to finalize your course.",
                        )
                    else:
                        # Email not verified, resend verification email
                        send_email_confirmation(request, user, signup=False)
                        messages.info(
                            request,
                            "An account with this email exists. Please verify your email to continue.",
                        )
                except User.DoesNotExist:
                    # Create a new user account
                    with transaction.atomic():
                        # Generate a unique username
                        email_prefix = email.split("@")[0]
                        username = email_prefix
                        counter = 1
                        while User.objects.filter(username=username).exists():
                            username = f"{email_prefix}_{get_random_string(4)}_{counter}"
                            counter += 1

                        temp_password = get_random_string(length=8)

                        # Create user with temporary password
                        user = User.objects.create_user(username=username, email=email, password=temp_password)

                        # Update profile to be a teacher
                        profile, created = Profile.objects.get_or_create(user=user)
                        profile.is_teacher = True
                        profile.save()

                        # Add email address for allauth verification
                        EmailAddress.objects.create(user=user, email=email, primary=True, verified=False)

                        # Send verification email via allauth
                        send_email_confirmation(request, user, signup=True)
                        # Send welcome email with username, email, and temp password
                        try:
                            send_welcome_teach_course_email(request, user, temp_password)
                        except Exception:
                            messages.error(request, "Failed to send welcome email. Please try again.")
                            return render(request, "teach.html", {"form": form})

                        is_new_user = True

                # Backend validation: Check for duplicate course titles for unauthenticated users
                if Course.objects.filter(title__iexact=course_title, teacher=user).exists():
                    email_address = EmailAddress.objects.filter(user=user, email=email, primary=True).first()
                    if email_address and not email_address.verified:
                        # If the user is unverified, delete the existing draft and allow a new one
                        Course.objects.filter(title__iexact=course_title, teacher=user).delete()
                    else:
                        form.add_error("course_title", "You already have a course with this title.")
                        return render(request, "teach.html", {"form": form})

            # Create a draft course
            course = Course.objects.create(
                title=course_title,
                description=course_description,
                teacher=user,
                price=0,
                max_students=12,
                status="draft",
                subject=Subject.objects.first() or Subject.objects.create(name="General"),
                level="beginner",
            )

            # Handle course image if uploaded
            if course_image:
                course.image = course_image
                course.save()

            # Create initial session if preferred time provided
            if preferred_session_times:
                Session.objects.create(
                    course=course,
                    title=f"{course_title} - Session 1",
                    description="First session of the course",
                    start_time=preferred_session_times,
                    end_time=preferred_session_times + timezone.timedelta(hours=1),
                    is_virtual=True,
                )

            # Handle redirection based on authentication status
            if request.user.is_authenticated:
                # If authenticated, mark as teacher and redirect to course setup
                request.user.profile.is_teacher = True
                request.user.profile.save()
                messages.success(
                    request, f"Welcome! Your course '{course_title}' has been created. Please complete your setup."
                )
                return redirect("course_detail", slug=course.slug)
            else:
                # Store course primary key in session for post-verification redirect
                request.session["pending_course_id"] = course.pk
                if is_new_user:
                    messages.success(
                        request,
                        "Your course has been created! "
                        "Please check your email for your username, password, and verification link to continue.",
                    )
                    return redirect("account_email_verification_sent")
                else:
                    # For existing users, redirect to login page
                    return redirect("account_login")

    else:
        initial_data = {}
        if request.GET.get("subject"):
            initial_data["course_title"] = request.GET.get("subject")
        form = TeachForm(initial=initial_data)

    return render(request, "teach.html", {"form": form})


def send_welcome_teach_course_email(request, user, temp_password):
    """Send welcome email with account and password setup instructions."""
    reset_url = request.build_absolute_uri(reverse("account_reset_password"))

    email_context = {"user": user, "reset_url": reset_url, "temp_password": temp_password}

    html_message = render_to_string("emails/welcome_teach_course.html", email_context)
    text_message = render_to_string("emails/welcome_teach_course.txt", email_context)

    send_mail(
        subject="Welcome to Your New Teaching Account.",
        message=text_message,
        html_message=html_message,
        from_email=settings.DEFAULT_FROM_EMAIL,
        recipient_list=[user.email],
        fail_silently=False,
    )


def course_search(request):
    query = request.GET.get("q", "")
    subject = request.GET.get("subject", "")
    level = request.GET.get("level", "")
    min_price = request.GET.get("min_price", "")
    max_price = request.GET.get("max_price", "")
    sort_by = request.GET.get("sort", "-created_at")

    courses = Course.objects.filter(status="published")

    # Apply filters
    if query:
        courses = courses.filter(
            Q(title__icontains=query)
            | Q(description__icontains=query)
            | Q(tags__icontains=query)
            | Q(learning_objectives__icontains=query)
            | Q(prerequisites__icontains=query)
            | Q(teacher__username__icontains=query)
            | Q(teacher__first_name__icontains=query)
            | Q(teacher__last_name__icontains=query)
            | Q(teacher__profile__expertise__icontains=query)
        )

    if subject:
        # Handle subject filtering based on whether it's an ID (number) or a string (slug/name)
        try:
            # Check if subject is an integer ID
            subject_id = int(subject)
            courses = courses.filter(subject_id=subject_id)
        except ValueError:
            # If not an integer, treat as a slug or name
            courses = courses.filter(Q(subject__slug=subject) | Q(subject__name__iexact=subject))

    if level:
        courses = courses.filter(level=level)

    if min_price:
        try:
            min_price = float(min_price)
            courses = courses.filter(price__gte=min_price)
        except ValueError:
            pass

    if max_price:
        try:
            max_price = float(max_price)
            courses = courses.filter(price__lte=max_price)
        except ValueError:
            pass

    # Annotate with average rating for sorting
    courses = courses.annotate(
        avg_rating=Avg("reviews__rating"),
        total_students=Count("enrollments", filter=Q(enrollments__status="approved")),
    )

    # Apply sorting
    if sort_by == "price":
        courses = courses.order_by("price", "-avg_rating")
    elif sort_by == "-price":
        courses = courses.order_by("-price", "-avg_rating")
    elif sort_by == "title":
        courses = courses.order_by("title")
    elif sort_by == "rating":
        courses = courses.order_by("-avg_rating", "-total_students")
    else:  # Default to newest
        courses = courses.order_by("-created_at")

    # Get total count before pagination
    total_results = courses.count()

    # Log the search
    if query or subject or level or min_price or max_price:
        filters = {
            "subject": subject,
            "level": level,
            "min_price": min_price,
            "max_price": max_price,
            "sort_by": sort_by,
        }
        SearchLog.objects.create(
            query=query,
            results_count=total_results,
            user=request.user if request.user.is_authenticated else None,
            filters_applied=filters,
            search_type="course",
        )

    # Pagination
    paginator = Paginator(courses, 12)  # Show 12 courses per page
    page_number = request.GET.get("page", 1)
    page_obj = paginator.get_page(page_number)
    is_teacher = getattr(getattr(request.user, "profile", None), "is_teacher", False)

    context = {
        "page_obj": page_obj,
        "query": query,
        "subject": subject,
        "level": level,
        "min_price": min_price,
        "max_price": max_price,
        "sort_by": sort_by,
        "subject_choices": Course._meta.get_field("subject").choices,
        "level_choices": Course._meta.get_field("level").choices,
        "total_results": total_results,
        "is_teacher": is_teacher,
    }

    return render(request, "courses/search.html", context)


@login_required
def create_payment_intent(request, slug):
    """Create a payment intent for Stripe."""
    course = get_object_or_404(Course, slug=slug)

    # Prevent creating payment intents for free courses
    if course.price == 0:
        # Find the enrollment and update its status to approved if it's pending
        enrollment = get_object_or_404(Enrollment, student=request.user, course=course)
        if enrollment.status == "pending":
            enrollment.status = "approved"
            enrollment.save()

            # Send notifications
            send_enrollment_confirmation(enrollment)
            notify_teacher_new_enrollment(enrollment)

        return JsonResponse({"free_course": True, "message": "Enrollment approved for free course"})

    # Ensure user has a pending enrollment
    enrollment = get_object_or_404(Enrollment, student=request.user, course=course, status="pending")

    # Validate price is greater than zero for Stripe
    if course.price <= 0:
        enrollment.status = "approved"
        enrollment.save()

        # Send notifications
        send_enrollment_confirmation(enrollment)
        notify_teacher_new_enrollment(enrollment)

        return JsonResponse({"free_course": True, "message": "Enrollment approved for free course"})

    try:
        # Create a PaymentIntent with the order amount and currency
        intent = stripe.PaymentIntent.create(
            amount=int(course.price * 100),  # Convert to cents
            currency="usd",
            metadata={
                "course_id": course.id,
                "user_id": request.user.id,
            },
        )
        return JsonResponse({"clientSecret": intent.client_secret})
    except Exception as e:
        return JsonResponse({"error": str(e)}, status=403)


@csrf_exempt
def stripe_webhook(request):
    """Stripe webhook endpoint for handling payment events."""
    payload = request.body
    sig_header = request.META.get("HTTP_STRIPE_SIGNATURE")

    try:
        event = stripe.Webhook.construct_event(payload, sig_header, settings.STRIPE_WEBHOOK_SECRET)
    except ValueError:
        # Invalid payload
        return HttpResponse(status=400)
    except stripe.error.SignatureVerificationError:
        # Invalid signature
        return HttpResponse(status=400)

    if event.type == "payment_intent.succeeded":
        payment_intent = event.data.object
        handle_successful_payment(payment_intent)
    elif event.type == "payment_intent.payment_failed":
        payment_intent = event.data.object
        handle_failed_payment(payment_intent)

    return HttpResponse(status=200)


def handle_successful_payment(payment_intent):
    """Handle successful payment by enrolling the user in the course."""
    # Get metadata from the payment intent
    course_id = payment_intent.metadata.get("course_id")
    user_id = payment_intent.metadata.get("user_id")

    # Create enrollment and payment records
    course = Course.objects.get(id=course_id)
    user = User.objects.get(id=user_id)

    # Create enrollment with pending status
    enrollment = Enrollment.objects.get_or_create(student=user, course=course, defaults={"status": "pending"})[0]

    # Update status to approved after successful payment
    enrollment.status = "approved"
    enrollment.save()

    # Create a payment record for tracking teacher earnings
    # Convert amount from cents to dollars
    amount = Decimal(str(payment_intent.amount)) / 100
    Payment.objects.create(
        enrollment=enrollment,
        amount=amount,
        currency=payment_intent.currency.upper(),
        stripe_payment_intent_id=payment_intent.id,
        status="completed",
    )

    # Send notifications
    send_enrollment_confirmation(enrollment)
    notify_teacher_new_enrollment(enrollment)


def handle_failed_payment(payment_intent):
    """Handle failed payment."""
    course_id = payment_intent.metadata.get("course_id")
    user_id = payment_intent.metadata.get("user_id")

    try:
        course = Course.objects.get(id=course_id)
        user = User.objects.get(id=user_id)
        enrollment = Enrollment.objects.get(student=user, course=course)
        enrollment.status = "pending"
        enrollment.save()
    except (Course.DoesNotExist, User.DoesNotExist, Enrollment.DoesNotExist):
        pass  # Log error or handle appropriately


@login_required
def update_course(request, slug):
    course = get_object_or_404(Course, slug=slug)
    if request.user != course.teacher:
        return HttpResponseForbidden()

    if request.method == "POST":
        form = CourseForm(request.POST, request.FILES, instance=course)
        if form.is_valid():
            form.save()
            messages.success(request, "Course updated successfully!")
            return redirect("course_detail", slug=course.slug)
    else:
        form = CourseForm(instance=course)

    return render(request, "courses/update.html", {"form": form, "course": course})


@login_required
def mark_session_attendance(request, session_id):
    session = Session.objects.get(id=session_id)
    if request.user != session.course.teacher:
        messages.error(request, "Only the course teacher can mark attendance!")
        return redirect("course_detail", slug=session.course.slug)

    if request.method == "POST":
        for student_id, status in request.POST.items():
            if student_id.startswith("student_"):
                student_id = student_id.replace("student_", "")
                student = User.objects.get(id=student_id)
                attendance, created = SessionAttendance.objects.update_or_create(
                    session=session, student=student, defaults={"status": status}
                )
        messages.success(request, "Attendance marked successfully!")
        return redirect("course_detail", slug=session.course.slug)

    enrollments = session.course.enrollments.filter(status="approved")
    attendances = {att.student_id: att.status for att in session.attendances.all()}

    context = {
        "session": session,
        "enrollments": enrollments,
        "attendances": attendances,
    }
    return render(request, "courses/mark_attendance.html", context)


@login_required
def mark_session_completed(request, session_id):
    session = Session.objects.get(id=session_id)
    enrollment = request.user.enrollments.get(course=session.course)

    if enrollment.status != "approved":
        messages.error(request, "You must be enrolled in the course to mark sessions as completed!")
        return redirect("course_detail", slug=session.course.slug)

    progress, created = CourseProgress.objects.get_or_create(enrollment=enrollment)
    progress.completed_sessions.add(session)

    # Check for achievements
    if progress.completion_percentage == 100:
        Achievement.objects.get_or_create(
            student=request.user,
            course=session.course,
            achievement_type="completion",
            defaults={
                "title": "Course Completed!",
                "description": f"Completed all sessions in {session.course.title}",
            },
        )

    if progress.attendance_rate == 100:
        Achievement.objects.get_or_create(
            student=request.user,
            course=session.course,
            achievement_type="attendance",
            defaults={
                "title": "Perfect Attendance!",
                "description": f"Attended all sessions in {session.course.title}",
            },
        )

    messages.success(request, "Session marked as completed!")
    return redirect("post_session_checkin", session_id=session_id)


@login_required
def award_achievement(request):
    try:
        profile = request.user.profile
        if not profile.is_teacher:
            messages.error(request, "You do not have permission to award achievements.")
            return redirect("teacher_dashboard")
    except Profile.DoesNotExist:
        messages.error(request, "Profile not found.")
        return redirect("teacher_dashboard")

    if request.method == "POST":
        form = AwardAchievementForm(request.POST, teacher=request.user)
        if form.is_valid():
            Achievement.objects.create(
                student=form.cleaned_data["student"],
                course=form.cleaned_data["course"],
                achievement_type=form.cleaned_data["achievement_type"],
                title=form.cleaned_data["title"],
                description=form.cleaned_data["description"],
                badge_icon=form.cleaned_data["badge_icon"],
            )
            messages.success(
                request,
                f'Achievement "{form.cleaned_data["title"]}" awarded to {form.cleaned_data["student"].username}.',
            )
            return redirect("teacher_dashboard")
        else:
            # Show an error message if the form is invalid
            messages.error(request, "There was an error in the form submission. Please check the form and try again.")
    else:
        form = AwardAchievementForm(teacher=request.user)
    return render(request, "award_achievement.html", {"form": form})


@login_required
def student_progress(request, enrollment_id):
    enrollment = Enrollment.objects.get(id=enrollment_id)

    if request.user != enrollment.student and request.user != enrollment.course.teacher:
        messages.error(request, "You don't have permission to view this progress!")
        return redirect("course_detail", slug=enrollment.course.slug)

    progress, created = CourseProgress.objects.get_or_create(enrollment=enrollment)
    achievements = Achievement.objects.filter(student=enrollment.student, course=enrollment.course)

    past_sessions = enrollment.course.sessions.filter(start_time__lt=timezone.now())
    upcoming_sessions = enrollment.course.sessions.filter(start_time__gte=timezone.now())

    context = {
        "enrollment": enrollment,
        "progress": progress,
        "achievements": achievements,
        "past_sessions": past_sessions,
        "upcoming_sessions": upcoming_sessions,
        "stripe_public_key": (
            settings.STRIPE_PUBLISHABLE_KEY if enrollment.status == "pending" and enrollment.course.price > 0 else None
        ),
    }
    return render(request, "courses/student_progress.html", context)


@login_required
def course_progress_overview(request, slug):
    course = Course.objects.get(slug=slug)
    if request.user != course.teacher:
        messages.error(request, "Only the course teacher can view the progress overview!")
        return redirect("course_detail", slug=slug)

    enrollments = course.enrollments.filter(status="approved")
    progress_data = []

    for enrollment in enrollments:
        progress, created = CourseProgress.objects.get_or_create(enrollment=enrollment)
        attendance_data = (
            SessionAttendance.objects.filter(student=enrollment.student, session__course=course)
            .values("status")
            .annotate(count=models.Count("status"))
        )

        progress_data.append(
            {
                "enrollment": enrollment,
                "progress": progress,
                "attendance": attendance_data,
            }
        )

    context = {
        "course": course,
        "progress_data": progress_data,
    }
    return render(request, "courses/progress_overview.html", context)


@login_required
def upload_material(request, slug):
    course = get_object_or_404(Course, slug=slug)
    if request.user != course.teacher:
        return HttpResponseForbidden("You are not authorized to upload materials for this course.")

    if request.method == "POST":
        form = CourseMaterialForm(request.POST, request.FILES, course=course)
        if form.is_valid():
            material = form.save(commit=False)
            material.course = course
            material.save()
            messages.success(request, "Course material uploaded successfully!")
            return redirect("course_detail", slug=course.slug)
    else:
        form = CourseMaterialForm(course=course)

    return render(request, "courses/upload_material.html", {"form": form, "course": course})


@login_required
def delete_material(request, slug, material_id):
    material = get_object_or_404(CourseMaterial, id=material_id, course__slug=slug)
    if request.user != material.course.teacher:
        return HttpResponseForbidden("You are not authorized to delete this material.")

    if request.method == "POST":
        material.delete()
        messages.success(request, "Course material deleted successfully!")
        return redirect("course_detail", slug=slug)

    return render(request, "courses/delete_material_confirm.html", {"material": material})


@login_required
def download_material(request, slug, material_id):
    material = get_object_or_404(CourseMaterial, id=material_id, course__slug=slug)
    if not material.is_downloadable and request.user != material.course.teacher:
        return HttpResponseForbidden("This material is not available for download.")

    try:
        return FileResponse(material.file, as_attachment=True)
    except FileNotFoundError:
        messages.error(request, "The requested file could not be found.")
        return redirect("course_detail", slug=slug)


@login_required
@teacher_required
def course_marketing(request, slug):
    """View for managing course marketing and promotions."""
    course = get_object_or_404(Course, slug=slug, teacher=request.user)

    if request.method == "POST":
        action = request.POST.get("action")

        if action == "send_promotional_emails":
            send_course_promotion_email(
                course=course,
                subject=f"New Course Recommendation: {course.title}",
                template_name="course_promotion",
            )
            messages.success(request, "Promotional emails have been sent successfully.")

        elif action == "generate_social_content":
            social_content = generate_social_share_content(course)
            return JsonResponse({"social_content": social_content})

    # Get analytics and recommendations
    analytics = get_course_analytics(course)
    recommendations = get_promotion_recommendations(course)

    context = {
        "course": course,
        "analytics": analytics,
        "recommendations": recommendations,
    }

    return render(request, "courses/marketing.html", context)


@login_required
@teacher_required
def course_analytics(request, slug):
    """View for displaying detailed course analytics."""
    course = get_object_or_404(Course, slug=slug, teacher=request.user)
    analytics = get_course_analytics(course)

    if request.headers.get("X-Requested-With") == "XMLHttpRequest":
        return JsonResponse({"analytics": analytics})

    context = {
        "course": course,
        "analytics": analytics,
    }

    return render(request, "courses/analytics.html", context)


@login_required
def calendar_feed(request):
    """Generate and serve an iCal feed of the user's course sessions."""

    response = HttpResponse(generate_ical_feed(request.user), content_type="text/calendar")
    response["Content-Disposition"] = f'attachment; filename="{settings.SITE_NAME}-schedule.ics"'
    return response


@login_required
def calendar_links(request, session_id):
    """Get calendar links for a specific session."""

    session = get_object_or_404(Session, id=session_id)

    # Check if user has access to this session
    if not (
        request.user == session.course.teacher
        or request.user.enrollments.filter(course=session.course, status="approved").exists()
    ):
        return HttpResponseForbidden("You don't have access to this session.")

    links = {
        "google": generate_google_calendar_link(session),
        "outlook": generate_outlook_calendar_link(session),
    }

    if request.headers.get("X-Requested-With") == "XMLHttpRequest":
        return JsonResponse({"links": links})

    return render(
        request,
        "courses/calendar_links.html",
        {
            "session": session,
            "calendar_links": links,
        },
    )


def forum_categories(request):
    """Display all forum categories."""
    categories = ForumCategory.objects.all()
    return render(request, "web/forum/categories.html", {"categories": categories})


def forum_category(request, slug):
    """Display topics in a specific category."""
    category = get_object_or_404(ForumCategory, slug=slug)
    topics = category.topics.all()
    categories = ForumCategory.objects.all()
    return render(
        request, "web/forum/category.html", {"category": category, "topics": topics, "categories": categories}
    )


def forum_topic(request, category_slug, topic_id):
    """Display a forum topic and its replies."""
    topic = get_object_or_404(ForumTopic, id=topic_id, category__slug=category_slug)
    categories = ForumCategory.objects.all()

    # Get view count from WebRequest model
    view_count = (
        WebRequest.objects.filter(path=request.path).aggregate(total_views=models.Sum("count"))["total_views"] or 0
    )
    topic.views = view_count
    topic.save()

    # Handle POST requests for replies, voting, and deletion
    if request.method == "POST":
        action = request.POST.get("action")

        if action == "add_reply" and request.user.is_authenticated:
            content = request.POST.get("content")
            if content:
                ForumReply.objects.create(topic=topic, author=request.user, content=content)
                messages.success(request, "Reply added successfully.")
                return redirect("forum_topic", category_slug=category_slug, topic_id=topic_id)

        elif action == "delete_reply" and request.user.is_authenticated:
            reply_id = request.POST.get("reply_id")
            reply = get_object_or_404(ForumReply, id=reply_id, author=request.user)
            reply.delete()
            messages.success(request, "Reply deleted successfully.")
            return redirect("forum_topic", category_slug=category_slug, topic_id=topic_id)

        elif action == "delete_topic" and request.user == topic.author:
            topic.delete()
            messages.success(request, "Topic deleted successfully.")
            return redirect("forum_category", slug=category_slug)

    # Fetch replies after POST handling
    replies = topic.replies.select_related("author").order_by("created_at")

    # Votes handling
    if request.user.is_authenticated:
        user_topic_vote = topic.user_vote(request.user)
        user_reply_votes = {reply.id: reply.user_vote(request.user) for reply in replies}
    else:
        user_topic_vote = None
        user_reply_votes = {}

    return render(
        request,
        "web/forum/topic.html",
        {
            "topic": topic,
            "replies": replies,
            "categories": categories,
            "user_topic_vote": user_topic_vote,
            "user_reply_votes": user_reply_votes,
        },
    )


@login_required
def create_topic(request, category_slug):
    """Create a new forum topic."""
    category = get_object_or_404(ForumCategory, slug=category_slug)
    categories = ForumCategory.objects.all()

    if request.method == "POST":
        form = ForumTopicForm(request.POST)
        if form.is_valid():
            topic = ForumTopic.objects.create(
                category=category,
                author=request.user,
                title=form.cleaned_data["title"],
                content=form.cleaned_data["content"],
            )
            messages.success(request, "Topic created successfully!")
            return redirect("forum_topic", category_slug=category_slug, topic_id=topic.id)
    else:
        form = ForumTopicForm()

    return render(
        request, "web/forum/create_topic.html", {"category": category, "form": form, "categories": categories}
    )


@login_required
def peer_connections(request):
    """Display user's peer connections."""
    sent_connections = request.user.sent_connections.all()
    received_connections = request.user.received_connections.all()
    return render(
        request,
        "web/peer/connections.html",
        {
            "sent_connections": sent_connections,
            "received_connections": received_connections,
        },
    )


@login_required
def send_connection_request(request, user_id):
    """Send a peer connection request."""
    receiver = get_object_or_404(User, id=user_id)

    if request.user == receiver:
        messages.error(request, "You cannot connect with yourself!")
        return redirect("peer_connections")

    connection, created = PeerConnection.objects.get_or_create(
        sender=request.user, receiver=receiver, defaults={"status": "pending"}
    )

    if created:
        messages.success(request, f"Connection request sent to {receiver.username}!")
    else:
        messages.info(request, f"Connection request already sent to {receiver.username}.")

    return redirect("peer_connections")


@login_required
def handle_connection_request(request, connection_id, action):
    """Accept or reject a peer connection request."""
    connection = get_object_or_404(PeerConnection, id=connection_id, receiver=request.user, status="pending")

    if action == "accept":
        connection.status = "accepted"
        messages.success(request, f"Connection with {connection.sender.username} accepted!")
    elif action == "reject":
        connection.status = "rejected"
        messages.info(request, f"Connection with {connection.sender.username} rejected.")

    connection.save()
    return redirect("peer_connections")


@login_required
def peer_messages(request, user_id):
    """Display and handle messages with a peer."""
    peer = get_object_or_404(User, id=user_id)

    # Check if users are connected
    connection = PeerConnection.objects.filter(
        (Q(sender=request.user, receiver=peer) | Q(sender=peer, receiver=request.user)),
        status="accepted",
    ).first()

    if not connection:
        messages.error(request, "You must be connected with this user to send messages.")
        return redirect("peer_connections")

    if request.method == "POST":
        content = request.POST.get("content")
        if content:
            PeerMessage.objects.create(sender=request.user, receiver=peer, content=content)
            messages.success(request, "Message sent!")

    # Get conversation messages
    messages_list = PeerMessage.objects.filter(
        (Q(sender=request.user, receiver=peer) | Q(sender=peer, receiver=request.user))
    ).order_by("created_at")

    # Mark received messages as read
    messages_list.filter(sender=peer, receiver=request.user, is_read=False).update(is_read=True)

    return render(request, "web/peer/messages.html", {"peer": peer, "messages": messages_list})


@login_required
def study_groups(request, course_id):
    """Display study groups for a course."""
    course = get_object_or_404(Course, id=course_id)
    groups = course.study_groups.all()

    if request.method == "POST":
        name = request.POST.get("name")
        description = request.POST.get("description")
        max_members = request.POST.get("max_members", 10)
        is_private = request.POST.get("is_private", False)

        if name and description:
            group = StudyGroup.objects.create(
                course=course,
                creator=request.user,
                name=name,
                description=description,
                max_members=max_members,
                is_private=is_private,
            )
            group.members.add(request.user)
            messages.success(request, "Study group created successfully!")
            return redirect("study_group_detail", group_id=group.id)

    return render(request, "web/study/groups.html", {"course": course, "groups": groups})


@login_required
def study_group_detail(request, group_id):
    """Display study group details and handle join/leave requests."""
    group = get_object_or_404(StudyGroup, id=group_id)

    if request.method == "POST":
        action = request.POST.get("action")

        if action == "join":
            if group.members.count() >= group.max_members:
                messages.error(request, "This group is full!")
            else:
                group.members.add(request.user)
                messages.success(request, f"You have joined {group.name}!")

        elif action == "leave":
            if request.user == group.creator:
                messages.error(request, "Group creator cannot leave the group!")
            else:
                group.members.remove(request.user)
                messages.info(request, f"You have left {group.name}.")

    return render(request, "web/study/group_detail.html", {"group": group})


# API Views
@login_required
def api_course_list(request):
    """API endpoint for listing courses."""
    courses = Course.objects.filter(status="published")
    data = [
        {
            "id": course.id,
            "title": course.title,
            "description": course.description,
            "teacher": course.teacher.username,
            "price": str(course.price),
            "subject": course.subject,
            "level": course.level,
            "slug": course.slug,
        }
        for course in courses
    ]
    return JsonResponse(data, safe=False)


@login_required
@teacher_required
def api_course_create(request):
    """API endpoint for creating a course."""
    if request.method != "POST":
        return JsonResponse({"error": "Only POST method is allowed"}, status=405)

    data = json.loads(request.body)
    course = Course.objects.create(
        teacher=request.user,
        title=data["title"],
        description=data["description"],
        learning_objectives=data["learning_objectives"],
        prerequisites=data.get("prerequisites", ""),
        price=data["price"],
        max_students=data["max_students"],
        subject=data["subject"],
        level=data["level"],
    )
    return JsonResponse(
        {
            "id": course.id,
            "title": course.title,
            "slug": course.slug,
        },
        status=201,
    )


@login_required
def api_course_detail(request, slug):
    """API endpoint for course details."""
    course = get_object_or_404(Course, slug=slug)
    data = {
        "id": course.id,
        "title": course.title,
        "description": course.description,
        "teacher": course.teacher.username,
        "price": str(course.price),
        "subject": course.subject,
        "level": course.level,
        "prerequisites": course.prerequisites,
        "learning_objectives": course.learning_objectives,
        "max_students": course.max_students,
        "available_spots": course.available_spots,
        "average_rating": course.average_rating,
    }
    return JsonResponse(data)


@login_required
def api_enroll(request, course_slug):
    """API endpoint for course enrollment."""
    if request.method != "POST":
        return JsonResponse({"error": "Only POST method is allowed"}, status=405)

    course = get_object_or_404(Course, slug=course_slug)
    if request.user.enrollments.filter(course=course).exists():
        return JsonResponse({"error": "Already enrolled"}, status=400)

    enrollment = Enrollment.objects.create(
        student=request.user,
        course=course,
        status="pending",
    )
    return JsonResponse(
        {
            "id": enrollment.id,
            "status": enrollment.status,
        },
        status=201,
    )


@login_required
def api_enrollments(request):
    """API endpoint for listing user enrollments."""
    enrollments = request.user.enrollments.all()
    data = [
        {
            "id": enrollment.id,
            "course": {
                "id": enrollment.course.id,
                "title": enrollment.course.title,
                "slug": enrollment.course.slug,
            },
            "status": enrollment.status,
            "enrollment_date": enrollment.enrollment_date.isoformat(),
        }
        for enrollment in enrollments
    ]
    return JsonResponse(data, safe=False)


@login_required
def api_session_list(request, course_slug):
    """API endpoint for listing course sessions."""
    course = get_object_or_404(Course, slug=course_slug)
    sessions = course.sessions.all()
    data = [
        {
            "id": session.id,
            "title": session.title,
            "description": session.description,
            "start_time": session.start_time.isoformat(),
            "end_time": session.end_time.isoformat(),
            "is_virtual": session.is_virtual,
        }
        for session in sessions
    ]
    return JsonResponse(data, safe=False)


@login_required
def api_session_detail(request, pk):
    """API endpoint for session details."""
    session = get_object_or_404(Session, pk=pk)
    data = {
        "id": session.id,
        "title": session.title,
        "description": session.description,
        "start_time": session.start_time.isoformat(),
        "end_time": session.end_time.isoformat(),
        "is_virtual": session.is_virtual,
        "meeting_link": session.meeting_link if session.is_virtual else None,
        "location": session.location if not session.is_virtual else None,
    }
    return JsonResponse(data)


@login_required
def api_forum_topic_create(request):
    """API endpoint for creating forum topics."""
    if request.method != "POST":
        return JsonResponse({"error": "Only POST method is allowed"}, status=405)

    data = json.loads(request.body)
    category = get_object_or_404(ForumCategory, id=data["category"])
    topic = ForumTopic.objects.create(
        title=data["title"],
        content=data["content"],
        category=category,
        author=request.user,
    )
    return JsonResponse(
        {
            "id": topic.id,
            "title": topic.title,
        },
        status=201,
    )


@login_required
def api_forum_reply_create(request):
    """API endpoint for creating forum replies."""
    if request.method != "POST":
        return JsonResponse({"error": "Only POST method is allowed"}, status=405)

    data = json.loads(request.body)
    topic = get_object_or_404(ForumTopic, id=data["topic"])
    reply = ForumReply.objects.create(
        topic=topic,
        content=data["content"],
        author=request.user,
    )
    return JsonResponse(
        {
            "id": reply.id,
            "content": reply.content,
        },
        status=201,
    )


@login_required
def session_detail(request, session_id):
    try:
        session = get_object_or_404(Session, id=session_id)

        # Check access rights
        if not (
            request.user == session.course.teacher
            or request.user.enrollments.filter(course=session.course, status="approved").exists()
        ):
            return HttpResponseForbidden("You don't have access to this session")

        context = {
            "session": session,
            "is_teacher": request.user == session.course.teacher,
            "now": timezone.now(),
        }

        return render(request, "web/study/session_detail.html", context)

    except Session.DoesNotExist:
        messages.error(request, "Session not found")
        return redirect("course_search")
    except Exception as e:
        if settings.DEBUG:
            raise e
        messages.error(request, "An error occurred while loading the session")
        return redirect("index")


def blog_list(request):
    blog_posts = BlogPost.objects.filter(status="published").order_by("-published_at")
    tags = BlogPost.objects.values_list("tags", flat=True).distinct()
    # Split comma-separated tags and get unique values
    unique_tags = sorted(set(tag.strip() for tags_str in tags if tags_str for tag in tags_str.split(",")))

    return render(request, "blog/list.html", {"blog_posts": blog_posts, "tags": unique_tags})


def blog_tag(request, tag):
    """View for filtering blog posts by tag."""
    blog_posts = BlogPost.objects.filter(status="published", tags__icontains=tag).order_by("-published_at")
    tags = BlogPost.objects.values_list("tags", flat=True).distinct()
    # Split comma-separated tags and get unique values
    unique_tags = sorted(set(tag.strip() for tags_str in tags if tags_str for tag in tags_str.split(",")))

    return render(request, "blog/list.html", {"blog_posts": blog_posts, "tags": unique_tags, "current_tag": tag})


@login_required
def create_blog_post(request):
    if request.method == "POST":
        form = BlogPostForm(request.POST, request.FILES)
        if form.is_valid():
            post = form.save(commit=False)
            post.author = request.user
            post.save()
            messages.success(request, "Blog post created successfully!")
            return redirect("blog_detail", slug=post.slug)
    else:
        form = BlogPostForm()

    return render(request, "blog/create.html", {"form": form})


def blog_detail(request, slug):
    """Display a blog post and its comments."""
    post = get_object_or_404(BlogPost, slug=slug, status="published")
    comments = post.comments.filter(is_approved=True).order_by("created_at")

    if request.method == "POST":
        if not request.user.is_authenticated:
            messages.error(request, "Please log in to comment.")
            return redirect("account_login")

        comment_content = request.POST.get("content")
        if comment_content:
            comment = BlogComment.objects.create(
                post=post, author=request.user, content=comment_content, is_approved=True  # Auto-approve for now
            )
            messages.success(request, f"Comment #{comment.id} added successfully!")
            return redirect("blog_detail", slug=slug)

    # Get view count from WebRequest
    view_count = WebRequest.objects.filter(path=request.path).aggregate(total_views=Sum("count"))["total_views"] or 0

    context = {
        "post": post,
        "comments": comments,
        "view_count": view_count,
    }
    return render(request, "blog/detail.html", context)


@login_required
def student_dashboard(request):
    """
    Dashboard view for students showing enrollments, progress, upcoming sessions, learning streak,
    and an Achievements section.
    """

    # Update the learning streak.
    streak, created = LearningStreak.objects.get_or_create(user=request.user)
    streak.update_streak()

    enrollments = Enrollment.objects.filter(student=request.user).select_related("course")
    upcoming_sessions = Session.objects.filter(
        course__enrollments__student=request.user, start_time__gt=timezone.now()
    ).order_by("start_time")[:5]

    progress_data = []
    total_progress = 0
    for enrollment in enrollments:
        progress, _ = CourseProgress.objects.get_or_create(enrollment=enrollment)
        progress_data.append(
            {
                "enrollment": enrollment,
                "progress": progress,
            }
        )
        total_progress += progress.completion_percentage

    avg_progress = round(total_progress / len(progress_data)) if progress_data else 0

    # Query achievements for the user.
    achievements = Achievement.objects.filter(student=request.user).order_by("-awarded_at")

    context = {
        "enrollments": enrollments,
        "upcoming_sessions": upcoming_sessions,
        "progress_data": progress_data,
        "avg_progress": avg_progress,
        "streak": streak,
        "achievements": achievements,
    }
    return render(request, "dashboard/student.html", context)


@login_required
@teacher_required
def teacher_dashboard(request):
    """Dashboard view for teachers showing their courses, student progress, and upcoming sessions.

    The earnings calculation is based on completed payment records, not just enrollments.
    This ensures that earnings accurately reflect actual transactions rather than just the
    number of enrolled students. Each payment has a 90% teacher commission rate applied.
    """
    courses = Course.objects.filter(teacher=request.user)
    upcoming_sessions = Session.objects.filter(course__teacher=request.user, start_time__gt=timezone.now()).order_by(
        "start_time"
    )[:5]

    # Get enrollment and progress stats for each course
    course_stats = []
    total_students = 0
    total_completed = 0
    total_earnings = Decimal("0.00")
    for course in courses:
        enrollments = course.enrollments.filter(status="approved")
        course_total_students = enrollments.count()
        course_completed = enrollments.filter(status="completed").count()
        total_students += course_total_students
        total_completed += course_completed

        # Calculate earnings based on completed payments instead of enrollment count
        # Each payment has an amount field which represents the actual amount paid
        # We apply the teacher's commission rate (90% by default, 10% platform fee)
        course_earnings = Decimal("0.00")
        for enrollment in enrollments:
            # Get all completed payments for this enrollment
            completed_payments = enrollment.payments.filter(status="completed")
            for payment in completed_payments:
                # Apply the 90% teacher commission
                course_earnings += payment.amount * Decimal("0.9")

        total_earnings += course_earnings
        course_stats.append(
            {
                "course": course,
                "total_students": course_total_students,
                "completed": course_completed,
                "completion_rate": (course_completed / course_total_students * 100) if course_total_students > 0 else 0,
                "earnings": course_earnings,
            }
        )

    # Get the teacher's storefront if it exists
    storefront = Storefront.objects.filter(teacher=request.user).first()

    context = {
        "courses": courses,
        "upcoming_sessions": upcoming_sessions,
        "course_stats": course_stats,
        "total_students": total_students,
        "completion_rate": (total_completed / total_students * 100) if total_students > 0 else 0,
        "total_earnings": round(total_earnings, 2),
        "storefront": storefront,
    }
    return render(request, "dashboard/teacher.html", context)


def custom_404(request, exception):
    """Custom 404 error handler"""
    return render(request, "404.html", status=404)


# def custom_500(request):
#     """Custom 500 error handler"""
#     return render(request, "500.html", status=500)


def custom_429(request, exception=None):
    """Custom 429 error page."""
    return render(request, "429.html", status=429)


def cart_view(request):
    """View the shopping cart."""
    cart = get_or_create_cart(request)
    return render(request, "cart/cart.html", {"cart": cart, "stripe_public_key": settings.STRIPE_PUBLISHABLE_KEY})


def add_course_to_cart(request, course_id):
    """Add a course to the cart."""
    course = get_object_or_404(Course, id=course_id)
    cart = get_or_create_cart(request)

    # Try to get or create the cart item
    cart_item, created = CartItem.objects.get_or_create(cart=cart, course=course, defaults={"session": None})

    if created:
        messages.success(request, f"{course.title} added to cart.")
    else:
        messages.info(request, f"{course.title} is already in your cart.")

    return redirect("cart_view")


def add_session_to_cart(request, session_id):
    """Add an individual session to the cart."""
    session = get_object_or_404(Session, id=session_id)
    cart = get_or_create_cart(request)

    # Try to get or create the cart item
    cart_item, created = CartItem.objects.get_or_create(cart=cart, session=session, defaults={"course": None})

    if created:
        messages.success(request, f"{session.title} added to cart.")
    else:
        messages.info(request, f"{session.title} is already in your cart.")

    return redirect("cart_view")


def remove_from_cart(request, item_id):
    """Remove an item from the shopping cart."""
    cart = get_or_create_cart(request)
    item = get_object_or_404(CartItem, id=item_id, cart=cart)
    item.delete()
    messages.success(request, "Item removed from cart.")
    return redirect("cart_view")


def create_cart_payment_intent(request):
    """Create a payment intent for the entire cart."""
    cart = get_or_create_cart(request)

    if not cart.items.exists():
        return JsonResponse({"error": "Cart is empty"}, status=400)

    try:
        # Create a PaymentIntent with the cart total
        intent = stripe.PaymentIntent.create(
            amount=int(cart.total * 100),  # Convert to cents
            currency="usd",
            metadata={
                "cart_id": cart.id,
                "user_id": request.user.id if request.user.is_authenticated else None,
                "session_key": request.session.session_key if not request.user.is_authenticated else None,
            },
        )
        return JsonResponse({"clientSecret": intent.client_secret})
    except Exception as e:
        return JsonResponse({"error": str(e)}, status=403)


def checkout_success(request):
    """Handle successful checkout and payment confirmation."""
    payment_intent_id = request.GET.get("payment_intent")

    if not payment_intent_id:
        messages.error(request, "No payment information found.")
        return redirect("cart_view")

    try:
        # Verify the payment intent
        payment_intent = stripe.PaymentIntent.retrieve(payment_intent_id)

        if payment_intent.status != "succeeded":
            messages.error(request, "Payment was not successful.")
            return redirect("cart_view")

        cart = get_or_create_cart(request)

        if not cart.items.exists():
            messages.error(request, "Cart is empty.")
            return redirect("cart_view")

        # Handle guest checkout
        if not request.user.is_authenticated:
            email = payment_intent.receipt_email
            if not email:
                messages.error(request, "No email provided for guest checkout.")
                return redirect("cart_view")

            # Create a new user account with transaction and better username generation
            with transaction.atomic():
                # Generate a random username without using the email
                timestamp = timezone.now().strftime("%Y%m%d%H%M%S")
                username = f"user_{timestamp}"

                # In the unlikely case of a collision, append random string
                while User.objects.filter(username=username).exists():
                    username = f"user_{timestamp}_{get_random_string(6)}"

                # Create the user
                user = User.objects.create_user(
                    username=username,
                    email=email,
                    password=get_random_string(length=32),  # Random password for reset
                )

                # Associate the cart with the new user
                cart.user = user
                cart.session_key = ""  # Empty string instead of None
                cart.save()

                # Send welcome email with password reset link
                send_welcome_email(user)

                # Log in the new user
                login(request, user, backend="django.contrib.auth.backends.ModelBackend")
        else:
            user = request.user

        # Lists to track enrollments for the receipt
        enrollments = []
        session_enrollments = []
        goods_items = []
        total_amount = 0

        # Define shipping_address
        shipping_address = request.POST.get("address") if cart.has_goods else None

        # Check if the cart contains goods requiring shipping
        has_goods = any(item.goods for item in cart.items.all())

        # Extract shipping address from Stripe PaymentIntent
        shipping_address = None
        if has_goods:
            shipping_data = getattr(payment_intent, "shipping", None)
            if shipping_data:
                # Construct structured shipping address
                shipping_address = {
                    "line1": shipping_data.address.line1,
                    "line2": shipping_data.address.line2 or "",
                    "city": shipping_data.address.city,
                    "state": shipping_data.address.state,
                    "postal_code": shipping_data.address.postal_code,
                    "country": shipping_data.address.country,
                }

        # Create the Order with shipping address
        order = Order.objects.create(
            user=user,  # User is defined earlier in guest/auth logic
            total_price=0,  # Updated later
            status="completed",
            shipping_address=shipping_address,
            terms_accepted=True,
        )

        storefront = None
        # Process enrollments
        for item in cart.items.all():
            if item.course:
                # Check for an active discount coupon for this course
                discount = Discount.objects.filter(
                    user=user, course=item.course, used=False, valid_until__gte=timezone.now()
                ).first()
                if discount:
                    # Calculate the discounted price
                    discount_amount = (discount.discount_percentage / 100) * item.course.price
                    effective_price = item.course.price - discount_amount
                    # Mark the coupon as used
                    discount.used = True
                    discount.save()
                else:
                    effective_price = item.course.price

                # Create enrollment for the course
                enrollment = Enrollment.objects.create(
                    student=user, course=item.course, status="approved", payment_intent_id=payment_intent_id
                )
                enrollments.append(enrollment)
                total_amount += effective_price

                # Create payment record for teacher earnings calculation
                Payment.objects.create(
                    enrollment=enrollment,
                    amount=effective_price,
                    currency="USD",
                    stripe_payment_intent_id=payment_intent_id,
                    status="completed",
                )

                # Optionally, you can send confirmation emails with discount details
                send_enrollment_confirmation(enrollment)
                notify_teacher_new_enrollment(enrollment)

            elif item.session:
                # Process individual session enrollments (no discount logic here)
                session_enrollment = SessionEnrollment.objects.create(
                    student=user, session=item.session, status="approved", payment_intent_id=payment_intent_id
                )
                session_enrollments.append(session_enrollment)
                total_amount += item.session.price

            elif item.goods:
                goods_items.append(item)
                total_amount += item.final_price
                OrderItem.objects.create(
                    order=order,
                    goods=item.goods,
                    quantity=1,
                    price_at_purchase=item.goods.price,
                    discounted_price_at_purchase=item.goods.discount_price,
                )
                if not storefront:
                    storefront = item.goods.storefront

        # Update order details
        order.total_price = total_amount
        if storefront:
            order.storefront = goods_items[0].goods.storefront
        order.save()

        # Clear the cart
        cart.items.all().delete()

        if storefront:
            order.storefront = storefront
            order.save(update_fields=["storefront"])

        # Render the receipt page
        return render(
            request,
            "cart/receipt.html",
            {
                "payment_intent_id": payment_intent_id,
                "order_date": timezone.now(),
                "user": user,
                "enrollments": enrollments,
                "session_enrollments": session_enrollments,
                "goods_items": goods_items,
                "total": total_amount,
                "order": order,
                "shipping_address": shipping_address,
            },
        )

    except stripe.error.StripeError as e:
        # send slack message
        send_slack_message(f"Payment verification failed: {str(e)}")
        messages.error(request, f"Payment verification failed: {str(e)}")
        return redirect("cart_view")
    except Exception as e:
        # send slack message
        send_slack_message(f"Failed to process checkout: {str(e)}")
        messages.error(request, f"Failed to process checkout: {str(e)}")
        return redirect("cart_view")


def send_welcome_email(user):
    """Send welcome email to newly created users after guest checkout."""
    if not user.email:
        raise ValueError("User must have an email address to send welcome email")

    reset_url = reverse("account_reset_password")
    context = {
        "user": user,
        "reset_url": reset_url,
    }

    html_message = render_to_string("emails/welcome_guest.html", context)
    text_message = render_to_string("emails/welcome_guest.txt", context)

    send_mail(
        subject="Welcome to Your New Learning Account",
        message=text_message,
        html_message=html_message,
        from_email=settings.DEFAULT_FROM_EMAIL,
        recipient_list=[user.email],
    )


@login_required
def edit_session(request, session_id):
    """Edit an existing session."""
    # Get the session and verify that the current user is the course teacher
    session = get_object_or_404(Session, id=session_id)
    course = session.course

    # Check if user is the course teacher
    if request.user != course.teacher:
        messages.error(request, "Only the course teacher can edit sessions!")
        return redirect("course_detail", slug=course.slug)

    if request.method == "POST":
        form = SessionForm(request.POST, instance=session)
        if form.is_valid():
            form.save()
            messages.success(request, "Session updated successfully!")
            return redirect("course_detail", slug=session.course.slug)
    else:
        form = SessionForm(instance=session)

    return render(
        request, "courses/session_form.html", {"form": form, "session": session, "course": course, "is_edit": True}
    )


@login_required
def invite_student(request, course_id):
    course = get_object_or_404(Course, id=course_id)

    # Check if user is the teacher of this course
    if course.teacher != request.user:
        messages.error(request, "You are not authorized to invite students to this course.")
        return redirect("course_detail", slug=course.slug)

    if request.method == "POST":
        form = InviteStudentForm(request.POST)
        if form.is_valid():
            email = form.cleaned_data["email"]
            message = form.cleaned_data.get("message", "")

            # Generate course URL
            course_url = request.build_absolute_uri(reverse("course_detail", args=[course.slug]))

            # Send invitation email
            context = {
                "course": course,
                "teacher": request.user,
                "message": message,
                "course_url": course_url,
            }
            html_message = render_to_string("emails/course_invitation.html", context)
            text_message = f"""
You have been invited to join {course.title}!

Message from {request.user.get_full_name() or request.user.username}:
{message}

Course Price: ${course.price}

Click here to view the course: {course_url}
"""

            try:
                send_mail(
                    f"Invitation to join {course.title}",
                    text_message,
                    settings.DEFAULT_FROM_EMAIL,
                    [email],
                    html_message=html_message,
                )
                messages.success(request, f"Invitation sent to {email}")
                return redirect("course_detail", slug=course.slug)
            except Exception:
                messages.error(request, "Failed to send invitation email. Please try again.")
    else:
        form = InviteStudentForm()

    context = {
        "course": course,
        "form": form,
    }
    return render(request, "courses/invite.html", context)


def terms(request):
    """Display the terms of service page."""
    return render(request, "terms.html")


@login_required
@teacher_required
def stripe_connect_onboarding(request):
    """Start the Stripe Connect onboarding process for teachers."""
    if not request.user.profile.is_teacher:
        messages.error(request, "Only teachers can set up payment accounts.")
        return redirect("profile")

    try:
        if not request.user.profile.stripe_account_id:
            # Create a new Stripe Connect account
            account = stripe.Account.create(
                type="express",
                country="US",
                email=request.user.email,
                capabilities={
                    "card_payments": {"requested": True},
                    "transfers": {"requested": True},
                },
            )

            # Save the account ID to the user's profile
            request.user.profile.stripe_account_id = account.id
            request.user.profile.save()

        # Create an account link for onboarding
        account_link = stripe.AccountLink.create(
            account=request.user.profile.stripe_account_id,
            refresh_url=request.build_absolute_uri(reverse("stripe_connect_onboarding")),
            return_url=request.build_absolute_uri(reverse("profile")),
            type="account_onboarding",
        )

        return redirect(account_link.url)

    except stripe.error.StripeError as e:
        messages.error(request, f"Failed to set up Stripe account: {str(e)}")
        return redirect("profile")


@csrf_exempt
def stripe_connect_webhook(request):
    """Handle Stripe Connect account updates."""
    payload = request.body
    sig_header = request.META.get("HTTP_STRIPE_SIGNATURE")

    try:
        event = stripe.Webhook.construct_event(payload, sig_header, settings.STRIPE_CONNECT_WEBHOOK_SECRET)
    except ValueError:
        return HttpResponse(status=400)
    except stripe.error.SignatureVerificationError:
        return HttpResponse(status=400)

    if event.type == "account.updated":
        account = event.data.object
        try:
            profile = Profile.objects.get(stripe_account_id=account.id)
            if account.charges_enabled and account.payouts_enabled:
                profile.stripe_account_status = "verified"
            else:
                profile.stripe_account_status = "pending"
            profile.save()
        except Profile.DoesNotExist:
            return HttpResponse(status=404)

    return HttpResponse(status=200)


@login_required
def create_forum_category(request):
    """Create a new forum category."""
    if request.method == "POST":
        form = ForumCategoryForm(request.POST)
        if form.is_valid():
            category = form.save(commit=False)
            if not category.slug:
                category.slug = slugify(category.name)
            category.save()
            messages.success(request, f"Forum category '{category.name}' created successfully!")
            return redirect("forum_category", slug=category.slug)
        else:
            print(form.errors)
    else:
        form = ForumCategoryForm()

    return render(request, "web/forum/create_category.html", {"form": form})


@login_required
def edit_topic(request, topic_id):
    """Edit an existing forum topic."""
    topic = get_object_or_404(ForumTopic, id=topic_id, author=request.user)
    categories = ForumCategory.objects.all()

    if request.method == "POST":
        form = ForumTopicForm(request.POST, instance=topic)
        if form.is_valid():
            form.save()
            messages.success(request, "Topic updated successfully!")
            return redirect("forum_topic", category_slug=topic.category.slug, topic_id=topic.id)
    else:
        form = ForumTopicForm(instance=topic)

    return render(request, "web/forum/edit_topic.html", {"topic": topic, "form": form, "categories": categories})


@login_required
def my_forum_topics(request):
    """Display all forum topics created by the current user."""
    topics = ForumTopic.objects.filter(author=request.user).order_by("-created_at")
    categories = ForumCategory.objects.all()
    return render(request, "web/forum/my_topics.html", {"topics": topics, "categories": categories})


@login_required
def my_forum_replies(request):
    """Display all forum replies created by the current user."""
    replies = (
        ForumReply.objects.filter(author=request.user)
        .select_related("topic", "topic__category")
        .order_by("-created_at")
    )
    categories = ForumCategory.objects.all()
    return render(request, "web/forum/my_replies.html", {"replies": replies, "categories": categories})


@login_required
def edit_reply(request, reply_id):
    """Edit a forum reply."""
    reply = get_object_or_404(ForumReply, id=reply_id, author=request.user)
    topic = reply.topic
    categories = ForumCategory.objects.all()

    if request.method == "POST":
        content = request.POST.get("content")
        if content:
            reply.content = content
            reply.save()
            messages.success(request, "Reply updated successfully.")
            return redirect("forum_topic", category_slug=topic.category.slug, topic_id=topic.id)

    return render(request, "web/forum/edit_reply.html", {"reply": reply, "categories": categories})


def get_course_calendar(request, slug):
    """AJAX endpoint to get calendar data for a course."""
    course = get_object_or_404(Course, slug=slug)
    today = timezone.now().date()
    calendar_weeks = []

    # Get current month and year from query parameters
    year = int(request.GET.get("year", today.year))
    month = int(request.GET.get("month", today.month))
    current_month = timezone.datetime(year, month, 1).date()

    # Get previous and next month for navigation
    if month == 1:
        prev_month = {"year": year - 1, "month": 12}
    else:
        prev_month = {"year": year, "month": month - 1}

    if month == 12:
        next_month = {"year": year + 1, "month": 1}
    else:
        next_month = {"year": year, "month": month + 1}

    # Get sessions for the current month
    month_sessions = course.sessions.filter(start_time__year=year, start_time__month=month).order_by("start_time")

    # Generate calendar data
    cal = calendar.monthcalendar(year, month)

    for week in cal:
        calendar_week = []
        for day in week:
            if day == 0:
                calendar_week.append({"date": None, "has_session": False, "is_today": False})
            else:
                date = timezone.datetime(year, month, day).date()
                sessions_on_day = [s for s in month_sessions if s.start_time.date() == date]
                calendar_week.append(
                    {
                        "date": date.isoformat() if date else None,
                        "has_session": bool(sessions_on_day),
                        "is_today": date == today,
                    }
                )
        calendar_weeks.append(calendar_week)

    data = {
        "calendar_weeks": calendar_weeks,
        "current_month": current_month.strftime("%B %Y"),
        "prev_month": prev_month,
        "next_month": next_month,
    }

    return JsonResponse(data)


@login_required
def create_calendar(request):
    if request.method == "POST":
        title = request.POST.get("title")
        description = request.POST.get("description")
        try:
            month = int(request.POST.get("month"))
            year = int(request.POST.get("year"))

            # Validate month is between 0-11
            if not 0 <= month <= 11:
                return JsonResponse({"success": False, "error": "Month must be between 0 and 11"}, status=400)

            calendar = EventCalendar.objects.create(
                title=title, description=description, creator=request.user, month=month, year=year
            )

            return JsonResponse({"success": True, "calendar_id": calendar.id, "share_token": calendar.share_token})
        except (ValueError, TypeError):
            return JsonResponse({"success": False, "error": "Invalid month or year"}, status=400)

    return render(request, "calendar/create.html")


def view_calendar(request, share_token):
    calendar = get_object_or_404(EventCalendar, share_token=share_token)
    return render(request, "calendar/view.html", {"calendar": calendar})


@require_POST
def add_time_slot(request, share_token):
    try:
        with transaction.atomic():
            calendar = get_object_or_404(EventCalendar, share_token=share_token)
            name = request.POST.get("name")
            day = int(request.POST.get("day"))
            start_time = request.POST.get("start_time")
            end_time = request.POST.get("end_time")

            # Create the time slot
            TimeSlot.objects.create(calendar=calendar, name=name, day=day, start_time=start_time, end_time=end_time)

            return JsonResponse({"success": True})
    except IntegrityError:
        return JsonResponse({"success": False, "error": "You already have a time slot for this day"}, status=400)
    except Exception as e:
        return JsonResponse({"success": False, "error": str(e)}, status=400)


@require_POST
def remove_time_slot(request, share_token):
    calendar = get_object_or_404(EventCalendar, share_token=share_token)
    name = request.POST.get("name")
    day = int(request.POST.get("day"))

    TimeSlot.objects.filter(calendar=calendar, name=name, day=day).delete()

    return JsonResponse({"success": True})


@require_GET
def get_calendar_data(request, share_token):
    calendar = get_object_or_404(EventCalendar, share_token=share_token)
    slots = TimeSlot.objects.filter(calendar=calendar)

    data = {
        "title": calendar.title,
        "description": calendar.description,
        "month": calendar.month,
        "year": calendar.year,
        "slots": [
            {
                "name": slot.name,
                "day": slot.day,
                "start_time": slot.start_time.strftime("%H:%M"),
                "end_time": slot.end_time.strftime("%H:%M"),
            }
            for slot in slots
        ],
    }

    return JsonResponse(data)


def system_status(request):
    """Check system status including SendGrid API connectivity and disk space usage."""
    status = {
        "sendgrid": {"status": "unknown", "message": "", "api_key_configured": False},
        "disk_space": {"status": "unknown", "message": "", "usage": {}},
        "timestamp": timezone.now(),
    }

    # Check SendGrid
    sendgrid_api_key = os.getenv("SENDGRID_PASSWORD")
    if sendgrid_api_key:
        status["sendgrid"]["api_key_configured"] = True
        try:
            print("Checking SendGrid API...")
            response = requests.get(
                "https://api.sendgrid.com/v3/user/account",
                headers={"Authorization": f"Bearer {sendgrid_api_key}"},
                timeout=5,
            )
            if response.status_code == 200:
                status["sendgrid"]["status"] = "ok"
                status["sendgrid"]["message"] = "Successfully connected to SendGrid API"
            else:
                status["sendgrid"]["status"] = "error"
                status["sendgrid"]["message"] = f"Unexpected response: {response.status_code}"
        except requests.exceptions.RequestException as e:
            status["sendgrid"]["status"] = "error"
            status["sendgrid"]["message"] = f"API Error: {str(e)}"
    else:
        status["sendgrid"]["status"] = "error"
        status["sendgrid"]["message"] = "SendGrid API key not configured"

    # Check disk space
    try:
        total, used, free = shutil.disk_usage("/")
        total_gb = total / (2**30)  # Convert to GB
        used_gb = used / (2**30)
        free_gb = free / (2**30)
        usage_percent = (used / total) * 100

        status["disk_space"]["usage"] = {
            "total_gb": round(total_gb, 2),
            "used_gb": round(used_gb, 2),
            "free_gb": round(free_gb, 2),
            "percent": round(usage_percent, 1),
        }

        # Set status based on usage percentage
        if usage_percent >= 90:
            status["disk_space"]["status"] = "error"
            status["disk_space"]["message"] = "Critical: Disk usage above 90%"
        elif usage_percent >= 80:
            status["disk_space"]["status"] = "warning"
            status["disk_space"]["message"] = "Warning: Disk usage above 80%"
        else:
            status["disk_space"]["status"] = "ok"
            status["disk_space"]["message"] = "Disk space usage is normal"
    except Exception as e:
        status["disk_space"]["status"] = "error"
        status["disk_space"]["message"] = f"Error checking disk space: {str(e)}"

    return render(request, "status.html", {"status": status})


@login_required
@teacher_required
def message_enrolled_students(request, slug):
    """Send an email to all enrolled students in a course with encrypted content."""
    course = get_object_or_404(Course, slug=slug, teacher=request.user)

    if request.method == "POST":
        title = request.POST.get("title")
        message = request.POST.get("message")

        if title and message:
            # Import the encryption function from our secure messaging module
            from web.secure_messaging import encrypt_message

            # Encrypt the message using Fernet and decode to string for email content
            encrypted_message = encrypt_message(message).decode("utf-8")

            # Get all enrolled students
            enrolled_students = User.objects.filter(
                enrollments__course=course, enrollments__status="approved"
            ).distinct()

            # Send email to each student with the encrypted message
            for student in enrolled_students:
                send_mail(
                    subject=f"[{course.title}] {title}",
                    message=encrypted_message,
                    from_email=settings.DEFAULT_FROM_EMAIL,
                    recipient_list=[student.email],
                    fail_silently=True,
                )

            messages.success(request, "Email sent successfully to all enrolled students!")
            return redirect("course_detail", slug=slug)
        else:
            messages.error(request, "Both title and message are required!")

    return render(request, "courses/message_students.html", {"course": course})


def message_teacher(request, teacher_id):
    """Send a message to a teacher with secure encryption."""
    teacher = get_object_or_404(get_user_model(), id=teacher_id)
    if not teacher.profile.is_teacher:
        messages.error(request, "This user is not a teacher.")
        return redirect("index")

    if request.method == "POST":
        form = MessageTeacherForm(request.POST, user=request.user)
        if form.is_valid():
            # The MessageTeacherForm's clean_message method encrypts the message,
            # so form.cleaned_data["message"] already contains the encrypted text.
            encrypted_message = form.cleaned_data["message"]

            # Prepare email content
            if request.user.is_authenticated:
                sender_name = request.user.get_full_name() or request.user.username
                sender_email = request.user.email
            else:
                sender_name = form.cleaned_data["name"]
                sender_email = form.cleaned_data["email"]

            # Send email to teacher using the encrypted message
            context = {
                "sender_name": sender_name,
                "sender_email": sender_email,
                "message": encrypted_message,
            }
            html_message = render_to_string("web/emails/teacher_message.html", context)

            try:
                send_mail(
                    subject=f"New message from {sender_name}",
                    message=encrypted_message,
                    from_email=settings.DEFAULT_FROM_EMAIL,
                    recipient_list=[teacher.email],
                    html_message=html_message,
                )
                messages.success(request, "Your message has been sent successfully!")

                # Optionally redirect based on next URL parameter
                next_url = request.GET.get("next")
                if next_url:
                    try:
                        return redirect("course_detail", slug=next_url)
                    except NoReverseMatch:
                        pass
                return redirect("course_search")
            except Exception as e:
                messages.error(request, f"Failed to send message: {str(e)}")
                return redirect("message_teacher", teacher_id=teacher_id)
    else:
        form = MessageTeacherForm(user=request.user)

    return render(
        request,
        "web/message_teacher.html",
        {
            "form": form,
            "teacher": teacher,
        },
    )


@login_required
def confirm_rolled_sessions(request, course_slug):
    """View for teachers to confirm rolled over session dates."""
    course = get_object_or_404(Course, slug=course_slug, teacher=request.user)

    # Get all rolled over but unconfirmed sessions
    rolled_sessions = course.sessions.filter(is_rolled_over=True, teacher_confirmed=False).order_by("start_time")

    if request.method == "POST":
        session_ids = request.POST.getlist("confirm_sessions")
        if session_ids:
            # Confirm selected sessions
            course.sessions.filter(id__in=session_ids).update(teacher_confirmed=True)
            messages.success(request, "Selected sessions have been confirmed.")

            # Reset rollover status for unselected sessions
            unselected_sessions = rolled_sessions.exclude(id__in=session_ids)
            for session in unselected_sessions:
                session.start_time = session.original_start_time
                session.end_time = session.original_end_time
                session.is_rolled_over = False
                session.save()

            messages.info(request, "Unselected sessions have been reset to their original dates.")

        return redirect("course_detail", slug=course_slug)

    return render(
        request,
        "courses/confirm_rolled_sessions.html",
        {
            "course": course,
            "rolled_sessions": rolled_sessions,
        },
    )


def feedback(request):
    if request.method == "POST":
        form = FeedbackForm(request.POST)
        if form.is_valid():
            # Send feedback notification to admin
            name = form.cleaned_data.get("name", "Anonymous")
            email = form.cleaned_data.get("email", "Not provided")
            description = form.cleaned_data["description"]

            # Send to Slack if webhook URL is configured
            if settings.SLACK_WEBHOOK_URL:
                message = f"*New Feedback*\nFrom: {name}\nEmail: {email}\n\n{description}"
                send_slack_message(message)

            messages.success(request, "Thank you for your feedback! We appreciate your input.")
            return redirect("feedback")
    else:
        form = FeedbackForm()

    return render(request, "feedback.html", {"form": form})


def content_dashboard(request):
    # Get current time and thresholds
    now = timezone.now()
    month_ago = now - timedelta(days=30)

    def get_status(date, threshold_days=None):
        if not date:
            return "neutral"
        if not threshold_days:
            return "success"
        threshold = now - timedelta(days=threshold_days)
        if date >= threshold:
            return "success"
        elif date >= (threshold - timedelta(days=threshold_days)):
            return "warning"
        return "danger"

    # Web traffic stats
    web_stats = {
        "total_views": WebRequest.objects.aggregate(total=Sum("count"))["total"] or 0,
        "unique_visitors": WebRequest.objects.values("ip_address").distinct().count(),
        "date": WebRequest.objects.order_by("-created").first().created if WebRequest.objects.exists() else None,
    }
    web_stats["status"] = get_status(web_stats["date"])

    # Generate traffic data for chart (last 30 days)
    traffic_data = []
    for i in range(30):
        date = now - timedelta(days=i)
        day_views = WebRequest.objects.filter(created__date=date.date()).aggregate(total=Sum("count"))["total"] or 0
        traffic_data.append({"date": date.strftime("%Y-%m-%d"), "views": day_views})
    traffic_data.reverse()  # Most recent last for chart

    # Blog stats
    blog_stats = {
        "posts": BlogPost.objects.filter(status="published").count(),
        "views": (WebRequest.objects.filter(path__startswith="/blog/").aggregate(total=Sum("count"))["total"] or 0),
        "date": (
            BlogPost.objects.filter(status="published").order_by("-published_at").first().published_at
            if BlogPost.objects.exists()
            else None
        ),
    }
    blog_stats["status"] = get_status(blog_stats["date"], 7)

    # Forum stats
    forum_stats = {
        "topics": ForumTopic.objects.count(),
        "replies": ForumReply.objects.count(),
        "date": ForumTopic.objects.order_by("-created_at").first().created_at if ForumTopic.objects.exists() else None,
    }
    forum_stats["status"] = get_status(forum_stats["date"], 1)  # 1 day threshold

    # Course stats
    course_stats = {
        "active": Course.objects.filter(status="published").count(),
        "students": Enrollment.objects.filter(status="approved").count(),
        "date": Course.objects.order_by("-created_at").first().created_at if Course.objects.exists() else None,
    }
    course_stats["status"] = get_status(course_stats["date"], 30)  # 1 month threshold

    # User stats
    user_stats = {
        "total": User.objects.count(),
        "active": User.objects.filter(last_login__gte=month_ago).count(),
        "date": User.objects.order_by("-date_joined").first().date_joined if User.objects.exists() else None,
    }

    def get_status(date, threshold_days):
        if not date:
            return "danger"
        days_since = (now - date).days
        if days_since > threshold_days * 2:
            return "danger"
        elif days_since > threshold_days:
            return "warning"
        return "success"

    # Calculate overall health score
    connected_platforms = 0
    healthy_platforms = 0
    platforms_data = [
        (blog_stats["date"], 7),  # Blog: 1 week threshold
        (forum_stats["date"], 7),  # Forum: 1 week threshold
        (course_stats["date"], 7),  # Courses: 1 week threshold
        (user_stats["date"], 7),  # Users: 1 week threshold
    ]

    for date, threshold in platforms_data:
        if date:
            connected_platforms += 1
            if get_status(date, threshold) != "danger":
                healthy_platforms += 1

    overall_score = int((healthy_platforms / max(connected_platforms, 1)) * 100)

    # Get social media stats
    social_stats = get_social_stats()
    content_data = {
        "blog": {
            "stats": blog_stats,
            "status": get_status(blog_stats["date"], 7),
            "date": blog_stats["date"],
        },
        "forum": {
            "stats": forum_stats,
            "status": get_status(forum_stats["date"], 7),
            "date": forum_stats["date"],
        },
        "courses": {
            "stats": course_stats,
            "status": get_status(course_stats["date"], 7),
            "date": course_stats["date"],
        },
        "users": {
            "stats": user_stats,
            "status": get_status(user_stats["date"], 7),
            "date": user_stats["date"],
        },
    }

    # Add social media stats
    content_data.update(social_stats)

    return render(
        request,
        "web/dashboard/content_status.html",
        {
            "content_data": content_data,
            "overall_score": overall_score,
            "web_stats": web_stats,
            "traffic_data": json.dumps(traffic_data),
            "blog_stats": blog_stats,
            "forum_stats": forum_stats,
            "course_stats": course_stats,
            "user_stats": user_stats,
        },
    )


# Challenges views
def current_weekly_challenge(request):
    current_time = timezone.now()
    weekly_challenge = Challenge.objects.filter(
        challenge_type="weekly", start_date__lte=current_time, end_date__gte=current_time
    ).first()

    one_time_challenges = Challenge.objects.filter(
        challenge_type="one_time", start_date__lte=current_time, end_date__gte=current_time
    )
    user_submissions = {}
    if request.user.is_authenticated:
        # Get all active challenges
        all_challenges = []
        if weekly_challenge:
            all_challenges.append(weekly_challenge)
            all_challenges.extend(list(one_time_challenges))

        # Get all submissions for active challenges
        if all_challenges:
            submissions = ChallengeSubmission.objects.filter(user=request.user, challenge__in=all_challenges)
            # Create a dictionary mapping challenge IDs to submissions
            for submission in submissions:
                user_submissions[submission.challenge_id] = submission

    return render(
        request,
        "web/current_weekly_challenge.html",
        {
            "current_challenge": weekly_challenge,
            "one_time_challenges": one_time_challenges,
            "user_submissions": user_submissions if request.user.is_authenticated else {},
        },
    )


def challenge_detail(request, challenge_id):
    try:
        challenge = get_object_or_404(Challenge, id=challenge_id)
        submissions = ChallengeSubmission.objects.filter(challenge=challenge)
        # Check if the current user has submitted this challenge
        user_submission = None
        if request.user.is_authenticated:
            user_submission = ChallengeSubmission.objects.filter(user=request.user, challenge=challenge).first()

        return render(
            request,
            "web/challenge_detail.html",
            {"challenge": challenge, "submissions": submissions, "user_submission": user_submission},
        )
    except Http404:
        # Redirect to weekly challenges list if specific challenge not found
        messages.info(request, "Challenge not found. Returning to challenges list.")
        return redirect("current_weekly_challenge")


@login_required
def challenge_submit(request, challenge_id):
    challenge = get_object_or_404(Challenge, id=challenge_id)
    # Check if the user has already submitted this challenge
    existing_submission = ChallengeSubmission.objects.filter(user=request.user, challenge=challenge).first()

    if existing_submission:
        return redirect("challenge_detail", challenge_id=challenge_id)

    if request.method == "POST":
        form = ChallengeSubmissionForm(request.POST)
        if form.is_valid():
            submission = form.save(commit=False)
            submission.user = request.user
            submission.challenge = challenge
            submission.save()
            messages.success(request, "Your submission has been recorded!")
            return redirect("challenge_detail", challenge_id=challenge_id)
    else:
        form = ChallengeSubmissionForm()

    return render(request, "web/challenge_submit.html", {"challenge": challenge, "form": form})


@require_GET
def fetch_video_title(request):
    """
    Fetch video title from a URL with proper security measures to prevent SSRF attacks.
    """
    url = request.GET.get("url")
    if not url:
        return JsonResponse({"error": "URL parameter is required"}, status=400)

    # Validate URL
    try:
        parsed_url = urlparse(url)

        # Check for scheme - only allow http and https
        if parsed_url.scheme not in ["http", "https"]:
            return JsonResponse({"error": "Invalid URL scheme. Only HTTP and HTTPS are supported."}, status=400)

        # Check for private/internal IP addresses
        if parsed_url.netloc:
            hostname = parsed_url.netloc.split(":")[0]

            # Block localhost variations and common internal domains
            blocked_hosts = [
                "localhost",
                "127.0.0.1",
                "0.0.0.0",
                "internal",
                "intranet",
                "local",
                "lan",
                "corp",
                "private",
                "::1",
            ]

            if any(blocked in hostname.lower() for blocked in blocked_hosts):
                return JsonResponse({"error": "Access to internal networks is not allowed"}, status=403)

            # Resolve hostname to IP and check if it's private
            try:
                ip_address = socket.gethostbyname(hostname)
                ip_obj = ipaddress.ip_address(ip_address)

                # Check if the IP is private/internal
                if ip_obj.is_private or ip_obj.is_loopback or ip_obj.is_link_local or ip_obj.is_multicast:
                    return JsonResponse({"error": "Access to internal/private networks is not allowed"}, status=403)
            except (socket.gaierror, ValueError):
                # If hostname resolution fails or IP parsing fails, continue
                pass

    except Exception as e:
        return JsonResponse({"error": f"Invalid URL format: {str(e)}"}, status=400)

    # Set a timeout to prevent hanging requests
    timeout = 5  # seconds

    try:
        # Only allow HEAD and GET methods with limited redirects
        response = requests.get(
            url,
            timeout=timeout,
            allow_redirects=True,
            headers={
                "User-Agent": "Educational-Website-Validator/1.0",
            },
        )
        response.raise_for_status()

        # Extract title from response headers or content
        title = response.headers.get("title", "")
        if not title:
            # Try to extract title from HTML content
            content = response.text
            title_match = re.search(r"<title>(.*?)</title>", content, re.IGNORECASE | re.DOTALL)
            title = title_match.group(1).strip() if title_match else "Untitled Video"

            # Sanitize the title
            title = html.escape(title)

        return JsonResponse({"title": title})

    except requests.RequestException as e:
        logger.error(f"Error fetching video title from {url}: {str(e)}")
        return JsonResponse({"error": f"Failed to fetch video title: {str(e)}"}, status=500)
    except Exception as e:
        logger.error(f"Unexpected error fetching video title from {url}: {str(e)}")
        return JsonResponse({"error": "An unexpected error occurred while fetching the title"}, status=500)


def get_referral_stats():
    """Get statistics for top referrers."""
    return (
        Profile.objects.annotate(
            total_signups=Count("referrals"),
            total_enrollments=Count(
                "referrals__user__enrollments", filter=Q(referrals__user__enrollments__status="approved")
            ),
            total_clicks=Count(
                "referrals__user__webrequest", filter=Q(referrals__user__webrequest__path__contains="ref=")
            ),
        )
        .filter(total_signups__gt=0)
        .order_by("-total_signups")[:10]
    )


def referral_leaderboard(request):
    """Display the referral leaderboard."""
    top_referrers = get_referral_stats()
    return render(request, "web/referral_leaderboard.html", {"top_referrers": top_referrers})


# Goods Views
class GoodsListView(LoginRequiredMixin, generic.ListView):
    model = Goods
    template_name = "goods/goods_list.html"
    context_object_name = "products"

    def get_queryset(self):
        return Goods.objects.filter(storefront__teacher=self.request.user)


class GoodsDetailView(generic.DetailView):
    model = Goods
    template_name = "goods/goods_detail.html"
    context_object_name = "product"

    def get_context_data(self, **kwargs):
        context = super().get_context_data(**kwargs)
        context["product_images"] = self.object.goods_images.all()  # Get all images related to the product
        context["other_products"] = Goods.objects.exclude(pk=self.object.pk)[:12]  # Fetch other products
        view_data = WebRequest.objects.filter(path=self.request.path).aggregate(total_views=Coalesce(Sum("count"), 0))
        context["view_count"] = view_data["total_views"]
        return context


class GoodsCreateView(LoginRequiredMixin, UserPassesTestMixin, generic.CreateView):
    model = Goods
    form_class = GoodsForm
    template_name = "goods/goods_form.html"

    def test_func(self):
        return hasattr(self.request.user, "storefront")

    def form_valid(self, form):
        form.instance.storefront = self.request.user.storefront
        images = self.request.FILES.getlist("images")
        product_type = form.cleaned_data.get("product_type")

        # Validate digital product images
        if product_type == "digital" and not images:
            form.add_error(None, "Digital products require at least one image")
            return self.form_invalid(form)

        # Validate image constraints
        if len(images) > 8:
            form.add_error(None, "Maximum 8 images allowed")
            return self.form_invalid(form)

        for img in images:
            if img.size > 5 * 1024 * 1024:
                form.add_error(None, f"{img.name} exceeds 5MB size limit")
                return self.form_invalid(form)

        # Save main product first
        super().form_valid(form)

        # Save images after product creation
        for image_file in images:
            ProductImage.objects.create(goods=self.object, image=image_file)

        return render(self.request, "goods/goods_create_success.html", {"product": self.object})

    def form_invalid(self, form):
        messages.error(self.request, f"Creation failed: {form.errors.as_text()}")
        return super().form_invalid(form)

    def get_success_url(self):
        return reverse("goods_list")


class GoodsUpdateView(LoginRequiredMixin, UserPassesTestMixin, generic.UpdateView):
    model = Goods
    form_class = GoodsForm
    template_name = "goods/goods_update.html"

    # Filter by user's products only
    def get_queryset(self):
        return Goods.objects.filter(storefront__teacher=self.request.user)

    # Verify ownership
    def test_func(self):
        return self.get_object().storefront.teacher == self.request.user

    def get_success_url(self):
        return reverse("goods_list")


class GoodsDeleteView(LoginRequiredMixin, UserPassesTestMixin, DeleteView):
    model = Goods
    template_name = "goods/goods_confirm_delete.html"
    success_url = reverse_lazy("goods_list")

    def test_func(self):
        return self.request.user == self.get_object().storefront.teacher


def add_goods_to_cart(request, pk):
    """Add a product (goods) to the cart."""
    product = get_object_or_404(Goods, pk=pk)

    # Prevent adding out-of-stock items
    if product.stock is None or product.stock <= 0:
        messages.error(request, f"{product.name} is out of stock and cannot be added to cart.")
        return redirect("goods_detail", pk=pk)  # Redirect back to product page

    cart = get_or_create_cart(request)
    cart_item, created = CartItem.objects.get_or_create(cart=cart, goods=product, defaults={"session": None})

    if created:
        messages.success(request, f"{product.name} added to cart.")
    else:
        messages.info(request, f"{product.name} is already in your cart.")

    return redirect("cart_view")


class GoodsListingView(ListView):
    model = Goods
    template_name = "goods/goods_listing.html"
    context_object_name = "products"
    paginate_by = 15

    def get_queryset(self):
        queryset = Goods.objects.all()
        store_name = self.request.GET.get("store_name")
        product_type = self.request.GET.get("product_type")
        category = self.request.GET.get("category")
        min_price = self.request.GET.get("min_price")
        max_price = self.request.GET.get("max_price")

        if store_name:
            queryset = queryset.filter(storefront__name__icontains=store_name)
        if product_type:
            queryset = queryset.filter(product_type=product_type)
        if category:
            queryset = queryset.filter(category__icontains=category)
        if min_price:
            queryset = queryset.filter(price__gte=min_price)
        if max_price:
            queryset = queryset.filter(price__lte=max_price)

        return queryset

    def get_context_data(self, **kwargs):
        context = super().get_context_data(**kwargs)
        context["store_names"] = Storefront.objects.values_list("name", flat=True).distinct()
        context["categories"] = Goods.objects.values_list("category", flat=True).distinct()
        return context


# Order Management
class OrderManagementView(LoginRequiredMixin, UserPassesTestMixin, generic.ListView):
    model = Order
    template_name = "orders/order_management.html"
    context_object_name = "orders"
    paginate_by = 20

    def test_func(self):
        storefront = get_object_or_404(Storefront, store_slug=self.kwargs["store_slug"])
        return self.request.user == storefront.teacher

    def get_queryset(self):
        queryset = Order.objects.filter(items__goods__storefront__store_slug=self.kwargs["store_slug"]).distinct()

        # Get status from request and filter
        selected_status = self.request.GET.get("status")
        if selected_status and selected_status != "all":
            queryset = queryset.filter(status=selected_status)

        return queryset

    def get_context_data(self, **kwargs):
        context = super().get_context_data(**kwargs)
        context["statuses"] = Order.STATUS_CHOICES  # Directly from model
        context["selected_status"] = self.request.GET.get("status", "")
        return context


class OrderDetailView(LoginRequiredMixin, generic.DetailView):
    model = Order
    template_name = "orders/order_detail.html"
    context_object_name = "order"


@login_required
@require_POST
def update_order_status(request, item_id):
    order = get_object_or_404(Order, id=item_id, user=request.user)
    new_status = request.POST.get("status").lower()  # Convert to lowercase for consistency

    # Define allowed statuses inside the function
    VALID_STATUSES = ["draft", "pending", "processing", "shipped", "completed", "cancelled", "refunded"]

    if new_status not in VALID_STATUSES:
        messages.error(request, "Invalid status.")
        return redirect("order_detail", pk=item_id)

    order.status = new_status
    order.save()
    messages.success(request, "Order status updated successfully.")
    return redirect("order_detail", pk=item_id)


# Analytics
class StoreAnalyticsView(LoginRequiredMixin, UserPassesTestMixin, generic.TemplateView):
    template_name = "analytics/analytics_dashboard.html"

    def test_func(self):
        storefront = get_object_or_404(Storefront, store_slug=self.kwargs["store_slug"])
        return self.request.user == storefront.teacher

    def get_context_data(self, **kwargs):
        context = super().get_context_data(**kwargs)
        storefront = get_object_or_404(Storefront, store_slug=self.kwargs["store_slug"])

        # Store-specific analytics
        orders = Order.objects.filter(storefront=storefront, status="completed")

        context.update(
            {
                "total_sales": orders.count(),
                "total_revenue": orders.aggregate(Sum("total_price"))["total_price__sum"] or 0,
                "top_products": OrderItem.objects.filter(order__storefront=storefront)
                .values("goods__name")
                .annotate(total_sold=Sum("quantity"))
                .order_by("-total_sold")[:5],
                "storefront": storefront,
            }
        )
        return context


class AdminMerchAnalyticsView(LoginRequiredMixin, UserPassesTestMixin, generic.TemplateView):
    template_name = "analytics/admin_analytics.html"

    def test_func(self):
        return self.request.user.is_staff

    def get_context_data(self, **kwargs):
        context = super().get_context_data(**kwargs)

        # Platform-wide analytics
        context.update(
            {
                "total_sales": Order.objects.filter(status="completed").count(),
                "total_revenue": Order.objects.filter(status="completed").aggregate(Sum("total_price"))[
                    "total_price__sum"
                ]
                or 0,
                "top_storefronts": Storefront.objects.annotate(total_sales=Count("goods__orderitem")).order_by(
                    "-total_sales"
                )[:5],
            }
        )
        return context


@login_required
def sales_analytics(request):
    """View for displaying sales analytics."""
    storefront = get_object_or_404(Storefront, teacher=request.user)

    # Get completed orders for this storefront
    orders = Order.objects.filter(storefront=storefront, status="completed")

    # Calculate metrics
    total_revenue = orders.aggregate(total=Sum("total_price"))["total"] or 0
    total_orders = orders.count()

    # Placeholder conversion rate (to be implemented properly later)
    conversion_rate = 0.00  # Temporary placeholder

    # Best selling products
    best_selling_products = (
        OrderItem.objects.filter(order__storefront=storefront)
        .values("goods__name")
        .annotate(total_sold=Sum("quantity"))
        .order_by("-total_sold")[:5]
    )

    context = {
        "total_revenue": total_revenue,
        "total_orders": total_orders,
        "conversion_rate": conversion_rate,
        "best_selling_products": best_selling_products,
    }
    return render(request, "analytics/analytics_dashboard.html", context)


@login_required
def sales_data(request):
    # Get the user's storefront
    storefront = get_object_or_404(Storefront, teacher=request.user)

    # Define valid statuses for metrics (e.g., include "completed" and "shipped")
    valid_statuses = ["completed", "shipped"]
    orders = Order.objects.filter(storefront=storefront, status__in=valid_statuses)

    # Calculate total revenue
    total_revenue = orders.aggregate(total=Sum("total_price"))["total"] or 0

    # Calculate total orders
    total_orders = orders.count()

    # Calculate conversion rate (orders / visits * 100)
    total_visits = WebRequest.objects.filter(path__contains="ref=").count()  # Adjust based on visit tracking
    conversion_rate = (total_orders / total_visits * 100) if total_visits > 0 else 0.00

    # Get best-selling products
    best_selling_products = (
        OrderItem.objects.filter(order__storefront=storefront, order__status__in=valid_statuses)
        .values("goods__name")
        .annotate(total_sold=Sum("quantity"))
        .order_by("-total_sold")[:5]
    )

    # Prepare response data
    data = {
        "total_revenue": float(total_revenue),
        "total_orders": total_orders,
        "conversion_rate": round(conversion_rate, 2),
        "best_selling_products": list(best_selling_products),
    }
    return JsonResponse(data)


class StorefrontCreateView(LoginRequiredMixin, CreateView):
    model = Storefront
    form_class = StorefrontForm
    template_name = "storefront/storefront_form.html"
    success_url = "/dashboard/teacher/"

    def dispatch(self, request, *args, **kwargs):
        if Storefront.objects.filter(teacher=request.user).exists():
            return redirect("storefront_update", store_slug=request.user.storefront.store_slug)
        return super().dispatch(request, *args, **kwargs)

    def form_valid(self, form):
        form.instance.teacher = self.request.user  # Set the teacher field to the current user
        return super().form_valid(form)


class StorefrontUpdateView(LoginRequiredMixin, UpdateView):
    model = Storefront
    form_class = StorefrontForm
    template_name = "storefront/storefront_form.html"
    success_url = "/dashboard/teacher/"

    def get_object(self):
        return get_object_or_404(Storefront, teacher=self.request.user)


class StorefrontDetailView(LoginRequiredMixin, generic.DetailView):
    model = Storefront
    template_name = "storefront/storefront_detail.html"
    context_object_name = "storefront"

    def get_object(self):
        return get_object_or_404(Storefront, store_slug=self.kwargs["store_slug"])


def success_story_list(request):
    """View for listing published success stories."""
    success_stories = SuccessStory.objects.filter(status="published").order_by("-published_at")

    # Paginate results
    paginator = Paginator(success_stories, 9)  # 9 stories per page
    page_number = request.GET.get("page", 1)
    page_obj = paginator.get_page(page_number)

    context = {
        "success_stories": page_obj,
        "is_paginated": paginator.num_pages > 1,
        "page_obj": page_obj,
    }
    return render(request, "success_stories/list.html", context)


def success_story_detail(request, slug):
    """View for displaying a single success story."""
    success_story = get_object_or_404(SuccessStory, slug=slug, status="published")

    # Get related success stories (same author or similar content)
    related_stories = (
        SuccessStory.objects.filter(status="published").exclude(id=success_story.id).order_by("-published_at")[:3]
    )

    context = {
        "success_story": success_story,
        "related_stories": related_stories,
    }
    return render(request, "success_stories/detail.html", context)


@login_required
def create_success_story(request):
    """View for creating a new success story."""
    if request.method == "POST":
        form = SuccessStoryForm(request.POST, request.FILES)
        if form.is_valid():
            success_story = form.save(commit=False)
            success_story.author = request.user
            success_story.save()
            messages.success(request, "Success story created successfully!")
            return redirect("success_story_detail", slug=success_story.slug)
    else:
        form = SuccessStoryForm()

    context = {
        "form": form,
    }
    return render(request, "success_stories/create.html", context)


@login_required
def edit_success_story(request, slug):
    """View for editing an existing success story."""
    success_story = get_object_or_404(SuccessStory, slug=slug, author=request.user)

    if request.method == "POST":
        form = SuccessStoryForm(request.POST, request.FILES, instance=success_story)
        if form.is_valid():
            form.save()
            messages.success(request, "Success story updated successfully!")
            return redirect("success_story_detail", slug=success_story.slug)
    else:
        form = SuccessStoryForm(instance=success_story)

    context = {
        "form": form,
        "success_story": success_story,
        "is_edit": True,
    }
    return render(request, "success_stories/create.html", context)


@login_required
def delete_success_story(request, slug):
    """View for deleting a success story."""
    success_story = get_object_or_404(SuccessStory, slug=slug, author=request.user)

    if request.method == "POST":
        success_story.delete()
        messages.success(request, "Success story deleted successfully!")
        return redirect("success_story_list")

    context = {
        "success_story": success_story,
    }
    return render(request, "success_stories/delete_confirm.html", context)


def gsoc_landing_page(request):
    """
    Renders the GSOC landing page with top GitHub contributors
    based on merged pull requests
    """
    import logging

    import requests
    from django.conf import settings

    # Initialize an empty list for contributors in case the GitHub API call fails
    top_contributors = []

    # GitHub API URL for the education-website repository
    github_repo_url = "https://api.github.com/repos/alphaonelabs/education-website"

    # Users to exclude from the contributor list (bots and automated users)
    excluded_users = ["A1L13N", "dependabot[bot]"]

    try:
        # Fetch contributors from GitHub API
        headers = {}
        # Check if GitHub token is configured
        if hasattr(settings, "GITHUB_TOKEN") and settings.GITHUB_TOKEN:
            headers["Authorization"] = f"token {settings.GITHUB_TOKEN}"

        # Get all closed pull requests - we'll filter for merged ones in code
        # The GitHub API doesn't have a direct 'merged' filter in the query params
        # so we get all closed PRs and then check the 'merged_at' field
        pull_requests_response = requests.get(
            f"{github_repo_url}/pulls",
            params={
                "state": "closed",  # closed PRs could be either merged or just closed
                "sort": "updated",
                "direction": "desc",
                "per_page": 100,
            },
            headers=headers,
            timeout=5,
        )

        # Check for rate limiting
        if pull_requests_response.status_code == 403 and "X-RateLimit-Remaining" in pull_requests_response.headers:
            remaining = pull_requests_response.headers.get("X-RateLimit-Remaining")
            if remaining == "0":
                reset_time = int(pull_requests_response.headers.get("X-RateLimit-Reset", 0))
                reset_datetime = time.strftime("%Y-%m-%d %H:%M:%S", time.localtime(reset_time))
                logging.warning(f"GitHub API rate limit exceeded. Resets at {reset_datetime}")

        if pull_requests_response.status_code == 200:
            pull_requests = pull_requests_response.json()

            # Create a map of contributors with their PR count
            contributor_stats = defaultdict(
                lambda: {"merged_pr_count": 0, "avatar_url": "", "profile_url": "", "prs_url": ""}
            )

            # Process each pull request
            for pr in pull_requests:
                # Check if the PR was merged
                if pr.get("merged_at"):
                    username = pr["user"]["login"]

                    # Skip excluded users
                    if username in excluded_users:
                        continue

                    contributor_stats[username]["merged_pr_count"] += 1
                    contributor_stats[username]["avatar_url"] = pr["user"]["avatar_url"]
                    contributor_stats[username]["profile_url"] = pr["user"]["html_url"]
                    # Add a direct link to the user's PRs for this repository
                    base_url = "https://github.com/alphaonelabs/education-website/pulls"
                    query = f"?q=is:pr+author:{username}+is:merged"
                    contributor_stats[username]["prs_url"] = base_url + query
                    contributor_stats[username]["username"] = username

            # Convert to list and sort by PR count
            top_contributors = [v for k, v in contributor_stats.items()]
            top_contributors.sort(key=lambda x: x["merged_pr_count"], reverse=True)

            # Get top 10 contributors
            top_contributors = top_contributors[:10]

    except Exception as e:
        logging.error(f"Error fetching GitHub contributors: {str(e)}")

    context = {"top_contributors": top_contributors}

    return render(request, "gsoc_landing_page.html", context)


def whiteboard(request):
    return render(request, "whiteboard.html")


def graphing_calculator(request):
    return render(request, "graphing_calculator.html")


def meme_list(request):
    memes = Meme.objects.all().order_by("-created_at")
    subjects = Subject.objects.filter(memes__isnull=False).distinct()
    # Filter by subject if provided
    subject_filter = request.GET.get("subject")
    if subject_filter:
        memes = memes.filter(subject__slug=subject_filter)
    paginator = Paginator(memes, 12)  # Show 12 memes per page
    page_number = request.GET.get("page", 1)
    page_obj = paginator.get_page(page_number)

    return render(request, "memes.html", {"memes": page_obj, "subjects": subjects, "selected_subject": subject_filter})


def meme_detail(request: HttpRequest, slug: str) -> HttpResponse:
    meme = get_object_or_404(Meme, slug=slug)
    return render(request, "meme_detail.html", {"meme": meme})


@login_required
def add_meme(request):
    if request.method == "POST":
        form = MemeForm(request.POST, request.FILES)
        if form.is_valid():
            meme = form.save(commit=False)  # The form handles subject creation logic internally
            meme.uploader = request.user
            meme.save()
            messages.success(request, "Your meme has been uploaded successfully!")
            return redirect("meme_list")
    else:
        form = MemeForm()
    subjects = Subject.objects.all().order_by("name")
    return render(request, "add_meme.html", {"form": form, "subjects": subjects})


@login_required
def team_goals(request):
    """List all team goals the user is part of or has created."""
    user_goals = (
        TeamGoal.objects.filter(Q(creator=request.user) | Q(members__user=request.user))
        .distinct()
        .order_by("-created_at")
    )

    paginator = Paginator(user_goals, 10)
    page_number = request.GET.get("page")
    page_obj = paginator.get_page(page_number)

    pending_invites = TeamInvite.objects.filter(recipient=request.user, status="pending").select_related(
        "goal", "sender"
    )

    context = {
        "goals": page_obj,
        "pending_invites": pending_invites,
        "is_paginated": paginator.num_pages > 1,
    }
    return render(request, "teams/list.html", context)


@login_required
def create_team_goal(request):
    """Create a new team goal."""
    if request.method == "POST":
        form = TeamGoalForm(request.POST)
        if form.is_valid():
            with transaction.atomic():
                goal = form.save(commit=False)
                goal.creator = request.user
                goal.save()

                # Add creator as a member
                TeamGoalMember.objects.create(team_goal=goal, user=request.user, role="leader")

                messages.success(request, "Team goal created successfully!")
                return redirect("team_goal_detail", goal_id=goal.id)
    else:
        form = TeamGoalForm()

    return render(request, "teams/create.html", {"form": form})


@login_required
def team_goal_detail(request, goal_id):
    """View and manage a specific team goal."""
    goal = get_object_or_404(TeamGoal.objects.prefetch_related("members__user"), id=goal_id)

    # Check if user has access to this goal
    if not (goal.creator == request.user or goal.members.filter(user=request.user).exists()):
        messages.error(request, "You do not have access to this team goal.")
        return redirect("team_goals")

    # Get existing team members to exclude from invitation
    existing_members = goal.members.values_list("user_id", flat=True)

    # Handle inviting new members
    if request.method == "POST":
        form = TeamInviteForm(request.POST)
        if form.is_valid():
            # Check for existing invites using the validated User object
            if TeamInvite.objects.filter(
                goal__id=goal.id, recipient=form.cleaned_data["recipient"]  # Changed to use User object
            ).exists():
                messages.warning(request, "An invite for this user is already pending.")
                return redirect("team_goal_detail", goal_id=goal.id)
            invite = form.save(commit=False)
            invite.sender = request.user
            invite.goal = goal
            invite.save()
            messages.success(request, f"Invitation sent to {invite.recipient.email}!")
            notify_team_invite(invite)
            return redirect("team_goal_detail", goal_id=goal.id)

    else:
        form = TeamInviteForm()

    # Get users that can be invited (exclude existing members and the creator)
    available_users = User.objects.exclude(id__in=list(existing_members) + [goal.creator.id]).values(
        "id", "username", "email"
    )

    context = {
        "goal": goal,
        "invite_form": form,
        "user_is_leader": goal.members.filter(user=request.user, role="leader").exists(),
        "available_users": available_users,
    }
    return render(request, "teams/detail.html", context)


@login_required
def accept_team_invite(request, invite_id):
    """Accept a team invitation."""
    invite = get_object_or_404(
        TeamInvite.objects.select_related("goal"), id=invite_id, recipient=request.user, status="pending"
    )

    # Create team member using get_or_create to avoid race conditions
    member, created = TeamGoalMember.objects.get_or_create(
        team_goal=invite.goal, user=request.user, defaults={"role": "member"}
    )

    if not created:
        messages.info(request, f"You are already a member of {invite.goal.title}.")
    else:
        messages.success(request, f"You have joined {invite.goal.title}!")

    # Update invite status
    invite.status = "accepted"
    invite.responded_at = timezone.now()
    invite.save()

    notify_team_invite_response(invite)
    return redirect("team_goal_detail", goal_id=invite.goal.id)


@login_required
def decline_team_invite(request, invite_id):
    """Decline a team invitation."""
    invite = get_object_or_404(TeamInvite, id=invite_id, recipient=request.user, status="pending")

    invite.status = "declined"
    invite.responded_at = timezone.now()
    invite.save()

    notify_team_invite_response(invite)
    messages.info(request, f"You have declined to join {invite.goal.title}.")
    return redirect("team_goals")


@login_required
def edit_team_goal(request, goal_id):
    """Edit an existing team goal."""
    goal = get_object_or_404(TeamGoal, id=goal_id)

    # Check if user is the creator or a leader
    if not (goal.creator == request.user or goal.members.filter(user=request.user, role="leader").exists()):
        messages.error(request, "You don't have permission to edit this team goal.")
        return redirect("team_goal_detail", goal_id=goal_id)

    if request.method == "POST":
        form = TeamGoalForm(request.POST, instance=goal)
        if form.is_valid():
            # Validate that deadline is not in the past
            if form.cleaned_data["deadline"] < timezone.now():
                form.add_error("deadline", "Deadline cannot be in the past.")
                context = {
                    "form": form,
                    "goal": goal,
                    "is_edit": True,
                }
                return render(request, "teams/create.html", context)
            form.save()
            messages.success(request, "Team goal updated successfully!")
            return redirect("team_goal_detail", goal_id=goal.id)
    else:
        form = TeamGoalForm(instance=goal)

    context = {
        "form": form,
        "goal": goal,
        "is_edit": True,
    }
    return render(request, "teams/create.html", context)


@login_required
def mark_team_contribution(request, goal_id):
    """Allow a team member to mark their contribution as complete."""
    goal = get_object_or_404(TeamGoal, id=goal_id)

    # Find the current user's membership in this goal
    member = goal.members.filter(user=request.user).first()

    if not member:
        messages.error(request, "You are not a member of this team goal.")
        return redirect("team_goal_detail", goal_id=goal_id)

    if member.completed:
        messages.info(request, "Your contribution is already marked as complete.")
        return redirect("team_goal_detail", goal_id=goal_id)

    # Mark the user's contribution as complete
    member.mark_completed()
    messages.success(request, "Your contribution has been marked as complete.")
    notify_team_goal_completion(goal, request.user)
    return redirect("team_goal_detail", goal_id=goal_id)


@login_required
def remove_team_member(request, goal_id, member_id):
    """Remove a member from a team goal."""
    goal = get_object_or_404(TeamGoal, id=goal_id)

    # Check if user is the creator or a leader
    if not (goal.creator == request.user or goal.members.filter(user=request.user, role="leader").exists()):
        messages.error(request, "You don't have permission to remove members.")
        return redirect("team_goal_detail", goal_id=goal_id)

    member = get_object_or_404(TeamGoalMember, id=member_id, team_goal=goal)

    # Prevent removing the creator
    if member.user == goal.creator:
        messages.error(request, "The team creator cannot be removed.")
        return redirect("team_goal_detail", goal_id=goal_id)

    member.delete()
    messages.success(request, f"{member.user.username} has been removed from the team.")
    return redirect("team_goal_detail", goal_id=goal_id)


@login_required
def submit_team_proof(request, team_goal_id):
    team_goal = get_object_or_404(TeamGoal, id=team_goal_id)
    member = get_object_or_404(TeamGoalMember, team_goal=team_goal, user=request.user)

    if request.method == "POST":
        form = TeamGoalCompletionForm(request.POST, request.FILES, instance=member)
        if form.is_valid():
            form.save()
            if not member.completed:
                member.mark_completed()
            return redirect("team_goal_detail", goal_id=team_goal.id)  # Fixed here

    else:
        form = TeamGoalCompletionForm(instance=member)

    return render(request, "teams/submit_proof.html", {"form": form, "team_goal": team_goal})


@login_required
def delete_team_goal(request, goal_id):
    """Delete a team goal."""
    goal = get_object_or_404(TeamGoal, id=goal_id)

    # Only creator can delete the goal
    if request.user != goal.creator:
        messages.error(request, "Only the creator can delete this team goal.")
        return redirect("team_goal_detail", goal_id=goal_id)

    if request.method == "POST":
        goal.delete()
        messages.success(request, "Team goal has been deleted.")
        return redirect("team_goals")

    return render(request, "teams/delete_confirm.html", {"goal": goal})


@teacher_required
def add_student_to_course(request, slug):
    course = get_object_or_404(Course, slug=slug)
    if course.teacher != request.user:
        return HttpResponseForbidden("You are not authorized to enroll students in this course.")
    if request.method == "POST":
        form = StudentEnrollmentForm(request.POST)
        if form.is_valid():
            first_name = form.cleaned_data["first_name"]
            last_name = form.cleaned_data["last_name"]
            email = form.cleaned_data["email"]

            # Check if a user with this email already exists.
            if User.objects.filter(email=email).exists():
                form.add_error("email", "A user with this email already exists.")
            else:
                # Generate a username without using the email address
                timestamp = timezone.now().strftime("%Y%m%d%H%M%S")
                generated_username = f"user_{timestamp}"

                # Ensure the username is unique
                while User.objects.filter(username=generated_username).exists():
                    generated_username = f"user_{timestamp}_{get_random_string(6)}"

                # Create a new student account with an auto-generated password.
                random_password = get_random_string(10)
                try:
                    student = User.objects.create_user(
                        username=generated_username,
                        email=email,
                        password=random_password,
                        first_name=first_name,
                        last_name=last_name,
                    )
                    # Mark the new user as a student (not a teacher).
                    student.profile.is_teacher = False
                    student.profile.save()

                    # Enroll the new student in the course if not already enrolled.
                    if Enrollment.objects.filter(course=course, student=student).exists():
                        form.add_error(None, "Student is already enrolled.")
                    else:
                        Enrollment.objects.create(course=course, student=student, status="approved")
                        messages.success(request, f"{first_name} {last_name} has been enrolled in the course.")

                        # Send enrollment notification and password reset link to student
                        reset_link = request.build_absolute_uri(reverse("account_reset_password"))
                        context = {
                            "student": student,
                            "course": course,
                            "teacher": request.user,
                            "reset_link": reset_link,
                        }
                        html_message = render_to_string("emails/student_enrollment.html", context)
                        send_mail(
                            f"You have been enrolled in {course.title}",
                            f"You have been enrolled in {course.title} by\
                                {request.user.get_full_name() or request.user.username}. "
                            f"Please visit {reset_link} to set your password.",
                            settings.DEFAULT_FROM_EMAIL,
                            [email],
                            html_message=html_message,
                            fail_silently=False,
                        )
                        return redirect("course_detail", slug=course.slug)
                except IntegrityError:
                    form.add_error(None, "Failed to create user account. Please try again.")
    else:
        form = StudentEnrollmentForm()

    return render(request, "courses/add_student.html", {"form": form, "course": course})


def donate(request):
    """Display the donation page with options for one-time donations and subscriptions."""
    # Get recent public donations to display
    recent_donations = Donation.objects.filter(status="completed", anonymous=False).order_by("-created_at")[:5]

    # Calculate total donations
    total_donations = Donation.objects.filter(status="completed").aggregate(total=Sum("amount"))["total"] or 0

    # Get donation amounts for the preset buttons
    donation_amounts = [5, 10, 25, 50, 100]

    context = {
        "stripe_public_key": settings.STRIPE_PUBLISHABLE_KEY,
        "recent_donations": recent_donations,
        "total_donations": total_donations,
        "donation_amounts": donation_amounts,
    }

    return render(request, "donate.html", context)


@login_required
def create_donation_payment_intent(request):
    """Create a payment intent for a one-time donation."""
    if request.method != "POST":
        return JsonResponse({"error": "Invalid request method"}, status=400)

    try:
        data = json.loads(request.body)
        amount = data.get("amount")
        message = data.get("message", "")
        anonymous = data.get("anonymous", False)

        if not amount or float(amount) <= 0:
            return JsonResponse({"error": "Invalid donation amount"}, status=400)

        # Convert amount to cents for Stripe
        amount_cents = int(float(amount) * 100)

        # Create a payment intent
        intent = stripe.PaymentIntent.create(
            amount=amount_cents,
            currency="usd",
            metadata={
                "donation_type": "one_time",
                "user_id": request.user.id,
                "message": message[:100] if message else "",  # Limit message length
                "anonymous": "true" if anonymous else "false",
            },
        )

        # Create a donation record
        donation = Donation.objects.create(
            user=request.user,
            email=request.user.email,
            amount=amount,
            donation_type="one_time",
            status="pending",
            stripe_payment_intent_id=intent.id,
            message=message,
            anonymous=anonymous,
        )

        return JsonResponse(
            {
                "clientSecret": intent.client_secret,
                "donation_id": donation.id,
            }
        )

    except Exception as e:
        return JsonResponse({"error": str(e)}, status=400)


@login_required
def create_donation_subscription(request):
    """Create a subscription for recurring donations."""
    if request.method != "POST":
        return JsonResponse({"error": "Invalid request method"}, status=400)

    try:
        data = json.loads(request.body)
        amount = data.get("amount")
        message = data.get("message", "")
        anonymous = data.get("anonymous", False)
        payment_method_id = data.get("payment_method_id")

        if not amount or float(amount) <= 0:
            return JsonResponse({"error": "Invalid donation amount"}, status=400)

        if not payment_method_id:
            return JsonResponse({"error": "Payment method is required"}, status=400)

        # Convert amount to cents for Stripe
        amount_cents = int(float(amount) * 100)

        # Check if user already has a Stripe customer ID
        customer_id = None
        if hasattr(request.user, "profile") and request.user.profile.stripe_customer_id:
            customer_id = request.user.profile.stripe_customer_id

        # Create or get customer
        if customer_id:
            customer = stripe.Customer.retrieve(customer_id)
        else:
            customer = stripe.Customer.create(
                email=request.user.email,
                name=request.user.get_full_name() or request.user.username,
                payment_method=payment_method_id,
                invoice_settings={"default_payment_method": payment_method_id},
            )

            # Save customer ID to user profile
            if hasattr(request.user, "profile"):
                request.user.profile.stripe_customer_id = customer.id
                request.user.profile.save()

        # Create a subscription product and price if they don't exist
        # Note: In a production environment, you might want to create these
        # products and prices in the Stripe dashboard and reference them here
        product = stripe.Product.create(
            name=f"Monthly Donation - ${amount}",
            type="service",
        )

        price = stripe.Price.create(
            product=product.id,
            unit_amount=amount_cents,
            currency="usd",
            recurring={"interval": "month"},
        )

        # Create the subscription
        subscription = stripe.Subscription.create(
            customer=customer.id,
            items=[{"price": price.id}],
            payment_behavior="default_incomplete",
            expand=["latest_invoice.payment_intent"],
            metadata={
                "donation_type": "subscription",
                "user_id": request.user.id,
                "message": message[:100] if message else "",
                "anonymous": "true" if anonymous else "false",
                "amount": amount,
            },
        )

        # Create a donation record
        donation = Donation.objects.create(
            user=request.user,
            email=request.user.email,
            amount=amount,
            donation_type="subscription",
            status="pending",
            stripe_subscription_id=subscription.id,
            stripe_customer_id=customer.id,
            message=message,
            anonymous=anonymous,
        )

        return JsonResponse(
            {
                "subscription_id": subscription.id,
                "client_secret": subscription.latest_invoice.payment_intent.client_secret,
                "donation_id": donation.id,
            }
        )

    except Exception as e:
        return JsonResponse({"error": str(e)}, status=400)


@csrf_exempt
def donation_webhook(request):
    """Handle Stripe webhooks for donations."""
    payload = request.body
    sig_header = request.META.get("HTTP_STRIPE_SIGNATURE")

    try:
        event = stripe.Webhook.construct_event(payload, sig_header, settings.STRIPE_WEBHOOK_SECRET)
    except ValueError:
        # Invalid payload
        return HttpResponse(status=400)
    except stripe.error.SignatureVerificationError:
        # Invalid signature
        return HttpResponse(status=400)

    # Handle payment intent events
    if event.type == "payment_intent.succeeded":
        payment_intent = event.data.object
        handle_successful_donation_payment(payment_intent)
    elif event.type == "payment_intent.payment_failed":
        payment_intent = event.data.object
        handle_failed_donation_payment(payment_intent)

    # Handle subscription events
    elif event.type == "customer.subscription.created":
        subscription = event.data.object
        handle_subscription_created(subscription)
    elif event.type == "customer.subscription.updated":
        subscription = event.data.object
        handle_subscription_updated(subscription)
    elif event.type == "customer.subscription.deleted":
        subscription = event.data.object
        handle_subscription_cancelled(subscription)
    elif event.type == "invoice.payment_succeeded":
        invoice = event.data.object
        handle_invoice_paid(invoice)
    elif event.type == "invoice.payment_failed":
        invoice = event.data.object
        handle_invoice_failed(invoice)

    return HttpResponse(status=200)


def handle_successful_donation_payment(payment_intent):
    """Handle successful one-time donation payments."""
    try:
        # Find the donation by payment intent ID
        donation = Donation.objects.get(stripe_payment_intent_id=payment_intent.id)
        donation.status = "completed"
        donation.save()

        # Send thank you email
        send_donation_thank_you_email(donation)

    except Donation.DoesNotExist:
        # This might be a payment for something else
        pass


def handle_failed_donation_payment(payment_intent):
    """Handle failed one-time donation payments."""
    try:
        # Find the donation by payment intent ID
        donation = Donation.objects.get(stripe_payment_intent_id=payment_intent.id)
        donation.status = "failed"
        donation.save()

    except Donation.DoesNotExist:
        # This might be a payment for something else
        pass


def handle_subscription_created(subscription):
    """Handle newly created subscriptions."""
    try:
        # Find the donation by subscription ID
        donation = Donation.objects.get(stripe_subscription_id=subscription.id)

        # Update status based on subscription status
        if subscription.status == "active":
            donation.status = "completed"
        elif subscription.status == "incomplete":
            donation.status = "pending"
        elif subscription.status == "canceled":
            donation.status = "cancelled"

        donation.save()

    except Donation.DoesNotExist:
        # This might be a subscription for something else
        pass


def handle_subscription_updated(subscription):
    """Handle subscription updates."""
    try:
        # Find the donation by subscription ID
        donation = Donation.objects.get(stripe_subscription_id=subscription.id)

        # Update status based on subscription status
        if subscription.status == "active":
            donation.status = "completed"
        elif subscription.status == "past_due":
            donation.status = "pending"
        elif subscription.status == "canceled":
            donation.status = "cancelled"

        donation.save()

    except Donation.DoesNotExist:
        # This might be a subscription for something else
        pass


def handle_subscription_cancelled(subscription):
    """Handle cancelled subscriptions."""
    try:
        # Find the donation by subscription ID
        donation = Donation.objects.get(stripe_subscription_id=subscription.id)
        donation.status = "cancelled"
        donation.save()

    except Donation.DoesNotExist:
        # This might be a subscription for something else
        pass


def handle_invoice_paid(invoice):
    """Handle successful subscription invoice payments."""
    if invoice.subscription:
        try:
            # Find the donation by subscription ID
            donation = Donation.objects.get(stripe_subscription_id=invoice.subscription)

            # Create a new donation record for this payment
            Donation.objects.create(
                user=donation.user,
                email=donation.email,
                amount=donation.amount,
                donation_type="subscription",
                status="completed",
                stripe_subscription_id=donation.stripe_subscription_id,
                stripe_customer_id=donation.stripe_customer_id,
                message=donation.message,
                anonymous=donation.anonymous,
            )

            # Send thank you email
            send_donation_thank_you_email(donation)

        except Donation.DoesNotExist:
            # This might be a subscription for something else
            pass


def handle_invoice_failed(invoice):
    """Handle failed subscription invoice payments."""
    if invoice.subscription:
        try:
            # Find the donation by subscription ID
            donation = Donation.objects.get(stripe_subscription_id=invoice.subscription)

            # Create a new donation record for this failed payment
            Donation.objects.create(
                user=donation.user,
                email=donation.email,
                amount=donation.amount,
                donation_type="subscription",
                status="failed",
                stripe_subscription_id=donation.stripe_subscription_id,
                stripe_customer_id=donation.stripe_customer_id,
                message=donation.message,
                anonymous=donation.anonymous,
            )

        except Donation.DoesNotExist:
            # This might be a subscription for something else
            pass


def send_donation_thank_you_email(donation):
    """Send a thank you email for donations."""
    subject = "Thank You for Your Donation!"
    from_email = settings.DEFAULT_FROM_EMAIL
    to_email = donation.email

    # Prepare context for email template
    context = {
        "donation": donation,
        "site_name": settings.SITE_NAME,
    }

    # Render email template
    html_message = render_to_string("emails/donation_thank_you.html", context)
    plain_message = strip_tags(html_message)

    # Send email
    send_mail(subject, plain_message, from_email, [to_email], html_message=html_message)


def donation_success(request):
    """Display a success page after a successful donation."""
    donation_id = request.GET.get("donation_id")

    if donation_id:
        try:
            donation = Donation.objects.get(id=donation_id)
            context = {
                "donation": donation,
            }
            return render(request, "donation_success.html", context)
        except Donation.DoesNotExist:
            pass

    # If no valid donation ID, redirect to the donate page
    return redirect("donate")


def donation_cancel(request):
    """Handle donation cancellation."""
    return redirect("donate")


def educational_videos_list(request):
    """View for listing educational videos with optional category filtering."""
    # Get category filter from query params
    selected_category = request.GET.get("category")

    # Base queryset
    videos = EducationalVideo.objects.select_related("uploader", "category").order_by("-uploaded_at")

    # Apply category filter if provided
    if selected_category:
        videos = videos.filter(category__slug=selected_category)
        selected_category_obj = get_object_or_404(Subject, slug=selected_category)
        selected_category_display = selected_category_obj.name
    else:
        selected_category_display = None

    # Get category counts for sidebar
    category_counts = dict(
        EducationalVideo.objects.values("category__name", "category__slug")
        .annotate(count=Count("id"))
        .values_list("category__slug", "count")
    )

    # Get all subjects for the dropdown
    subjects = Subject.objects.all().order_by("order", "name")

    # Paginate results
    paginator = Paginator(videos, 12)  # 12 videos per page
    page_number = request.GET.get("page", 1)
    page_obj = paginator.get_page(page_number)

    context = {
        "videos": page_obj,
        "is_paginated": paginator.num_pages > 1,
        "page_obj": page_obj,
        "subjects": subjects,
        "selected_category": selected_category,
        "selected_category_display": selected_category_display,
        "category_counts": category_counts,
    }

    return render(request, "videos/list.html", context)


@login_required
def upload_educational_video(request):
    """View for uploading a new educational video."""
    if request.method == "POST":
        form = EducationalVideoForm(request.POST)
        if form.is_valid():
            video = form.save(commit=False)
            video.uploader = request.user
            video.save()

            return redirect("educational_videos_list")
    else:
        form = EducationalVideoForm()

    return render(request, "videos/upload.html", {"form": form})


def certificate_detail(request, certificate_id):
    certificate = get_object_or_404(Certificate, certificate_id=certificate_id)
    if request.user != certificate.user and not request.user.is_staff:
        return HttpResponseForbidden("You don't have permission to view this certificate")
    context = {
        "certificate": certificate,
    }
    return render(request, "courses/certificate_detail.html", context)


@login_required
def generate_certificate(request, enrollment_id):
    # Retrieve the enrollment for the current user
    enrollment = get_object_or_404(Enrollment, id=enrollment_id, student=request.user)
    # Ensure the course is completed before generating a certificate
    if enrollment.status != "completed":
        messages.error(request, "You can only generate a certificate for a completed course.")
        return redirect("student_dashboard")

    # Check if a certificate already exists for this course and user
    certificate = Certificate.objects.filter(user=request.user, course=enrollment.course).first()
    if certificate:
        messages.info(request, "Certificate already generated.")
        return redirect("certificate_detail", certificate_id=certificate.certificate_id)

    # Create a new certificate record manually
    certificate = Certificate.objects.create(user=request.user, course=enrollment.course)
    messages.success(request, "Certificate generated successfully!")
    return redirect("certificate_detail", certificate_id=certificate.certificate_id)


@login_required
def tracker_list(request):
    trackers = ProgressTracker.objects.filter(user=request.user).order_by("-updated_at")
    return render(request, "trackers/list.html", {"trackers": trackers})


@login_required
def create_tracker(request):
    if request.method == "POST":
        form = ProgressTrackerForm(request.POST)
        if form.is_valid():
            tracker = form.save(commit=False)
            tracker.user = request.user
            tracker.save()
            return redirect("tracker_detail", tracker_id=tracker.id)
    else:
        form = ProgressTrackerForm()
    return render(request, "trackers/form.html", {"form": form, "title": "Create Progress Tracker"})


@login_required
def update_tracker(request, tracker_id):
    tracker = get_object_or_404(ProgressTracker, id=tracker_id, user=request.user)

    if request.method == "POST":
        form = ProgressTrackerForm(request.POST, instance=tracker)
        if form.is_valid():
            form.save()
            return redirect("tracker_detail", tracker_id=tracker.id)
    else:
        form = ProgressTrackerForm(instance=tracker)
    return render(request, "trackers/form.html", {"form": form, "tracker": tracker, "title": "Update Progress Tracker"})


@login_required
def tracker_detail(request, tracker_id):
    tracker = get_object_or_404(ProgressTracker, id=tracker_id, user=request.user)
    embed_url = request.build_absolute_uri(f"/trackers/embed/{tracker.embed_code}/")
    return render(request, "trackers/detail.html", {"tracker": tracker, "embed_url": embed_url})


@login_required
def update_progress(request, tracker_id):
    if request.method == "POST" and request.headers.get("X-Requested-With") == "XMLHttpRequest":
        tracker = get_object_or_404(ProgressTracker, id=tracker_id, user=request.user)

        try:
            new_value = int(request.POST.get("current_value", tracker.current_value))
            tracker.current_value = new_value
            tracker.save()

            return JsonResponse(
                {"success": True, "percentage": tracker.percentage, "current_value": tracker.current_value}
            )
        except ValueError:
            return JsonResponse({"success": False, "error": "Invalid value"}, status=400)
    return JsonResponse({"success": False, "error": "Invalid request"}, status=400)


@xframe_options_exempt
def embed_tracker(request, embed_code):
    tracker = get_object_or_404(ProgressTracker, embed_code=embed_code, public=True)
    return render(request, "trackers/embed.html", {"tracker": tracker})


@login_required
def streak_detail(request):
    """Display the user's learning streak."""
    if not request.user.is_authenticated:
        return redirect("account_login")
    streak, created = LearningStreak.objects.get_or_create(user=request.user)
    return render(request, "streak_detail.html", {"streak": streak})


@login_required
def waiting_room_list(request):
    """View for displaying waiting rooms categorized by status."""
    # Get waiting rooms by status
    open_rooms = WaitingRoom.objects.filter(status="open")
    fulfilled_rooms = WaitingRoom.objects.filter(status="fulfilled")
    closed_rooms = WaitingRoom.objects.filter(status="closed")

    # Get waiting rooms created by the user
    user_created_rooms = WaitingRoom.objects.filter(creator=request.user)

    # Get waiting rooms joined by the user
    user_joined_rooms = request.user.joined_waiting_rooms.all()

    # Process topics for all waiting rooms
    all_rooms = (
        list(open_rooms)
        + list(fulfilled_rooms)
        + list(closed_rooms)
        + list(user_created_rooms)
        + list(user_joined_rooms)
    )
    room_topics = {}
    for room in all_rooms:
        room_topics[room.id] = [topic.strip() for topic in room.topics.split(",") if topic.strip()]

    context = {
        "open_rooms": open_rooms,
        "fulfilled_rooms": fulfilled_rooms,
        "closed_rooms": closed_rooms,
        "user_created_rooms": user_created_rooms,
        "user_joined_rooms": user_joined_rooms,
        "room_topics": room_topics,
    }
    return render(request, "waiting_room/list.html", context)


def find_matching_courses(waiting_room):
    """Find courses that match the waiting room's subject and topics."""
    # Get courses with matching subject name (case-insensitive)
    matching_courses = Course.objects.filter(subject__iexact=waiting_room.subject, status="published")

    # Filter courses that have all required topics
    required_topics = {t.strip().lower() for t in waiting_room.topics.split(",") if t.strip()}

    # Further filter courses by checking if their topics contain all required topics
    final_matches = []
    for course in matching_courses:
        course_topics = {t.strip().lower() for t in course.topics.split(",") if t.strip()}
        if course_topics.issuperset(required_topics):
            final_matches.append(course)

    return final_matches


def waiting_room_detail(request, waiting_room_id):
    """View for displaying details of a waiting room."""
    waiting_room = get_object_or_404(WaitingRoom, id=waiting_room_id)

    # Check if the user is a participant
    is_participant = request.user.is_authenticated and request.user in waiting_room.participants.all()

    # Check if the user is the creator
    is_creator = request.user.is_authenticated and request.user == waiting_room.creator

    # Check if the user is a teacher
    is_teacher = request.user.is_authenticated and hasattr(request.user, "profile") and request.user.profile.is_teacher

    context = {
        "waiting_room": waiting_room,
        "is_participant": is_participant,
        "is_creator": is_creator,
        "is_teacher": is_teacher,
        "participant_count": waiting_room.participants.count() + 1,  # Add 1 to include the creator
        "topic_list": [topic.strip() for topic in waiting_room.topics.split(",") if topic.strip()],
    }
    return render(request, "waiting_room/detail.html", context)


@login_required
def join_waiting_room(request, waiting_room_id):
    """View for joining a waiting room."""
    waiting_room = get_object_or_404(WaitingRoom, id=waiting_room_id)

    # Check if the waiting room is open
    if waiting_room.status != "open":
        messages.error(request, "This waiting room is no longer open for joining.")
        return redirect("waiting_room_list")

    # Add the user as a participant if not already
    if request.user not in waiting_room.participants.all():
        waiting_room.participants.add(request.user)
        messages.success(request, f"You have joined the waiting room: {waiting_room.title}")
    else:
        messages.info(request, "You are already a participant in this waiting room.")

    return redirect("waiting_room_detail", waiting_room_id=waiting_room.id)


@login_required
def leave_waiting_room(request, waiting_room_id):
    """View for leaving a waiting room."""
    waiting_room = get_object_or_404(WaitingRoom, id=waiting_room_id)

    # Remove the user from participants
    if request.user in waiting_room.participants.all():
        waiting_room.participants.remove(request.user)
        messages.success(request, f"You have left the waiting room: {waiting_room.title}")
    else:
        messages.info(request, "You are not a participant in this waiting room.")

    return redirect("waiting_room_list")


def is_superuser(user):
    return user.is_superuser


@user_passes_test(is_superuser)
def sync_github_milestones(request):
    """Sync GitHub milestones with forum topics."""
    github_repo = "alphaonelabs/alphaonelabs-education-website"
    milestones_url = f"https://api.github.com/repos/{github_repo}/milestones"

    try:
        # Get GitHub milestones
        response = requests.get(milestones_url)
        response.raise_for_status()
        milestones = response.json()

        # Get or create a forum category for milestones
        category, created = ForumCategory.objects.get_or_create(
            name="GitHub Milestones",
            defaults={
                "slug": "github-milestones",
                "description": "Discussions about GitHub milestones and project roadmap",
                "icon": "fa-github",
            },
        )

        # Count for tracking
        created_count = 0
        updated_count = 0

        for milestone in milestones:
            milestone_title = milestone["title"]
            milestone_description = milestone["description"] or "No description provided."
            milestone_url = milestone["html_url"]
            milestone_state = milestone["state"]
            open_issues = milestone["open_issues"]
            closed_issues = milestone["closed_issues"]
            due_date = milestone.get("due_on", "No due date")

            # Format content with progress information
            progress = 0
            if open_issues + closed_issues > 0:
                progress = (closed_issues / (open_issues + closed_issues)) * 100

            content = f"""
## Milestone: {milestone_title}

{milestone_description}

**State:** {milestone_state}
**Progress:** {progress:.1f}% ({closed_issues} closed / {open_issues} open issues)
**Due Date:** {due_date}

[View on GitHub]({milestone_url})
            """

            # Try to find an existing topic for this milestone
            topic = ForumTopic.objects.filter(
                category=category, title__startswith=f"Milestone: {milestone_title}"
            ).first()

            if topic:
                # Update existing topic
                topic.content = content
                topic.is_pinned = milestone_state == "open"  # Pin open milestones
                topic.save()
                updated_count += 1
            else:
                # Create new topic
                # Use the first superuser as the author
                author = User.objects.filter(is_superuser=True).first()
                if author:
                    ForumTopic.objects.create(
                        category=category,
                        title=f"Milestone: {milestone_title}",
                        content=content,
                        author=author,
                        is_pinned=(milestone_state == "open"),
                    )
                    created_count += 1

        if created_count or updated_count:
            messages.success(
                request, f"Successfully synced GitHub milestones: {created_count} created, {updated_count} updated."
            )
        else:
            messages.info(request, "No GitHub milestones to sync.")

    except requests.exceptions.RequestException as e:
        messages.error(request, f"Error fetching GitHub milestones: {str(e)}")
    except Exception as e:
        messages.error(request, f"Error syncing milestones: {str(e)}")

    return redirect("forum_categories")


@login_required
def toggle_course_status(request, slug):
    """Toggle a course between draft and published status"""
    course = get_object_or_404(Course, slug=slug)

    # Check if user is the course teacher
    if request.user != course.teacher:
        messages.error(request, "Only the course teacher can modify course status!")
        return redirect("course_detail", slug=slug)

    # Toggle the status between draft and published
    if course.status == "draft":
        course.status = "published"
        messages.success(request, "Course has been published successfully!")
    elif course.status == "published":
        course.status = "draft"
        messages.success(request, "Course has been unpublished and is now in draft mode.")
    # Note: We don't toggle from/to 'archived' status as that's a separate action

    course.save()
    return redirect("course_detail", slug=slug)


def public_profile(request, username):
    user = get_object_or_404(User, username=username)

    try:
        profile = user.profile
    except Profile.DoesNotExist:
        # Instead of raising Http404, we call custom_404.
        return custom_404(request, "Profile not found.")

    if not profile.is_profile_public:
        return custom_404(request, "Profile not found.")

    context = {"profile": profile}

    if profile.is_teacher:
        courses = Course.objects.filter(teacher=user)
        total_students = sum(course.enrollments.filter(status="approved").count() for course in courses)
        context.update(
            {
                "teacher_stats": {
                    "courses": courses,
                    "total_courses": courses.count(),
                    "total_students": total_students,
                }
            }
        )
    else:
        enrollments = Enrollment.objects.filter(student=user)
        completed_enrollments = enrollments.filter(status="completed")
        total_courses = enrollments.count()
        total_completed = completed_enrollments.count()
        total_progress = 0
        progress_count = 0
        for enrollment in enrollments:
            progress, _ = CourseProgress.objects.get_or_create(enrollment=enrollment)
            total_progress += progress.completion_percentage
            progress_count += 1
        avg_progress = round(total_progress / progress_count) if progress_count > 0 else 0
        context.update(
            {
                "total_courses": total_courses,
                "total_completed": total_completed,
                "avg_progress": avg_progress,
                "completed_courses": completed_enrollments,
            }
        )

    return render(request, "public_profile_detail.html", context)


class GradeableLinkListView(ListView):
    """View to display all submitted links that can be graded."""

    model = GradeableLink
    template_name = "grade_links/link_list.html"
    context_object_name = "links"
    paginate_by = 10


class GradeableLinkDetailView(DetailView):
    """View to display details about a specific link and its grades."""

    model = GradeableLink
    template_name = "grade_links/link_detail.html"
    context_object_name = "link"

    def get_context_data(self, **kwargs):
        context = super().get_context_data(**kwargs)

        # Check if user is authenticated
        if self.request.user.is_authenticated:
            # Check if the user has already graded this link
            try:
                user_grade = LinkGrade.objects.get(link=self.object, user=self.request.user)
                context["user_grade"] = user_grade
                context["grade_form"] = LinkGradeForm(instance=user_grade)
            except LinkGrade.DoesNotExist:
                context["grade_form"] = LinkGradeForm()

        # Get all grades for this link
        context["grades"] = self.object.grades.all()

        return context


class GradeableLinkCreateView(LoginRequiredMixin, CreateView):
    """View to submit a new link for grading."""

    model = GradeableLink
    form_class = GradeableLinkForm
    template_name = "grade_links/submit_link.html"
    success_url = reverse_lazy("gradeable_link_list")

    def form_valid(self, form):
        form.instance.user = self.request.user
        messages.success(self.request, "Your link has been submitted for grading!")
        return super().form_valid(form)


@login_required
def grade_link(request, pk):
    """View to grade a link."""
    link = get_object_or_404(GradeableLink, pk=pk)

    # Prevent users from grading their own links
    if link.user == request.user:
        messages.error(request, "You cannot grade your own submissions!")
        return redirect("gradeable_link_detail", pk=link.pk)

    # Check if the user has already graded this link
    try:
        user_grade = LinkGrade.objects.get(link=link, user=request.user)
    except LinkGrade.DoesNotExist:
        user_grade = None

    if request.method == "POST":
        form = LinkGradeForm(request.POST, instance=user_grade)
        if form.is_valid():
            grade = form.save(commit=False)
            grade.link = link
            grade.user = request.user
            grade.save()
            messages.success(request, "Your grade has been submitted!")
            return redirect("gradeable_link_detail", pk=link.pk)
    else:
        form = LinkGradeForm(instance=user_grade)

    return render(
        request,
        "grade_links/grade_link.html",
        {
            "form": form,
            "link": link,
        },
    )


def duplicate_session(request, session_id):
    """Duplicate a session to next week."""
    # Get the original session
    session = get_object_or_404(Session, id=session_id)
    course = session.course

    # Check if user is the course teacher
    if request.user != course.teacher:
        messages.error(request, "Only the course teacher can duplicate sessions!")
        return redirect("course_detail", slug=course.slug)

    # Create a new session with the same properties but dates shifted forward by a week
    new_session = Session(
        course=course,
        title=session.title,
        description=session.description,
        is_virtual=session.is_virtual,
        meeting_link=session.meeting_link,
        meeting_id="",  # Clear meeting ID as it will be a new meeting
        location=session.location,
        price=session.price,
        enable_rollover=session.enable_rollover,
        rollover_pattern=session.rollover_pattern,
    )

    # Set dates one week later
    time_shift = timezone.timedelta(days=7)
    new_session.start_time = session.start_time + time_shift
    new_session.end_time = session.end_time + time_shift

    # Save the new session
    new_session.save()
    msg = f"Session '{session.title}' duplicated for {new_session.start_time.strftime('%b %d, %Y')}"
    messages.success(request, msg)

    return redirect("course_detail", slug=course.slug)


def run_create_test_data(request):
    """Run the create_test_data management command and redirect to homepage."""
    from django.conf import settings

    if not settings.DEBUG:
        messages.error(request, "This action is only available in debug mode.")
        return redirect("index")

    try:
        call_command("create_test_data")
        messages.success(request, "Test data has been created successfully!")
    except Exception as e:
        messages.error(request, f"Error creating test data: {str(e)}")

    return redirect("index")


@login_required
@require_POST
def update_student_attendance(request):
    if not request.headers.get("X-Requested-With") == "XMLHttpRequest":
        return JsonResponse({"success": False, "message": "Invalid request"}, status=400)

    try:
        session_id = request.POST.get("session_id")
        student_id = request.POST.get("student_id")
        status = request.POST.get("status")
        notes = request.POST.get("notes", "")

        if not all([session_id, student_id, status]):
            return JsonResponse({"success": False, "message": "Missing required fields"}, status=400)

        session = Session.objects.get(id=session_id)
        student = User.objects.get(id=student_id)

        # Check if the user is the course teacher
        if request.user != session.course.teacher:
            return JsonResponse(
                {"success": False, "message": "Unauthorized: Only the course teacher can update attendance"}, status=403
            )

        # Update or create the attendance record
        attendance, created = SessionAttendance.objects.update_or_create(
            session=session, student=student, defaults={"status": status, "notes": notes}
        )

        return JsonResponse(
            {"success": True, "message": "Attendance updated successfully", "created": created, "status": status}
        )
    except Session.DoesNotExist:
        return JsonResponse({"success": False, "message": "Session not found"}, status=404)
    except User.DoesNotExist:
        return JsonResponse({"success": False, "message": "Student not found"}, status=404)
    except Exception:
        import logging

        logger = logging.getLogger(__name__)
        logger.error("Error updating student attendance", exc_info=True)
        return JsonResponse({"success": False, "message": "An internal error has occurred."}, status=500)


@login_required
def get_student_attendance(request):
    """Get a student's attendance data for a specific course."""
    if not request.headers.get("X-Requested-With") == "XMLHttpRequest":
        return JsonResponse({"success": False, "message": "Invalid request"}, status=400)

    student_id = request.GET.get("student_id")
    course_id = request.GET.get("course_id")

    if not all([student_id, course_id]):
        return JsonResponse({"success": False, "message": "Missing required parameters"}, status=400)

    try:
        course = Course.objects.get(id=course_id)
        student = User.objects.get(id=student_id)

        # Check if user is authorized (must be the course teacher)
        if request.user != course.teacher:
            return JsonResponse(
                {"success": False, "message": "Unauthorized: Only the course teacher can view this data"}, status=403
            )

        # Get all attendance records for this student in this course
        attendance_records = SessionAttendance.objects.filter(student=student, session__course=course).select_related(
            "session"
        )

        # Format the data for the frontend
        attendance_data = {}
        for record in attendance_records:
            attendance_data[record.session.id] = {
                "status": record.status,
                "notes": record.notes,
                "created_at": record.created_at.isoformat(),
                "updated_at": record.updated_at.isoformat(),
            }

        return JsonResponse({"success": True, "attendance": attendance_data})

    except Course.DoesNotExist:
        return JsonResponse({"success": False, "message": "Course not found"}, status=404)
    except User.DoesNotExist:
        return JsonResponse({"success": False, "message": "Student not found"}, status=404)
    except Exception:
        return JsonResponse({"success": False, "message": "Error: get_student_attendance"}, status=500)


@login_required
@teacher_required
def student_management(request, course_slug, student_id):
    """
    View for managing a specific student in a course.
    This replaces the modal functionality with a dedicated page.
    """
    course = get_object_or_404(Course, slug=course_slug)
    student = get_object_or_404(User, id=student_id)

    # Check if user is the course teacher
    if request.user != course.teacher:
        messages.error(request, "Only the course teacher can manage students!")
        return redirect("course_detail", slug=course.slug)

    # Check if student is enrolled in this course
    enrollment = get_object_or_404(Enrollment, course=course, student=student)

    # Get sessions for this course
    sessions = course.sessions.all().order_by("start_time")

    # Get attendance records
    attendance_records = SessionAttendance.objects.filter(student=student, session__course=course).select_related(
        "session"
    )

    # Format attendance data for easier access in template
    attendance_data = {}
    for record in attendance_records:
        attendance_data[record.session.id] = {"status": record.status, "notes": record.notes}

    # Get student progress data
    progress = CourseProgress.objects.filter(enrollment=enrollment).first()
    completed_sessions = []
    if progress:
        completed_sessions = progress.completed_sessions.all()

    # Calculate attendance rate
    total_sessions = sessions.count()
    attended_sessions = SessionAttendance.objects.filter(
        student=student, session__course=course, status__in=["present", "late"]
    ).count()

    attendance_rate = 0
    if total_sessions > 0:
        attendance_rate = int((attended_sessions / total_sessions) * 100)

    # Get badges earned by this student
    user_badges = student.badges.all()

    context = {
        "course": course,
        "student": student,
        "enrollment": enrollment,
        "sessions": sessions,
        "attendance_data": attendance_data,
        "attendance_rate": attendance_rate,
        "progress": progress,
        "completed_sessions": completed_sessions,
        "badges": user_badges,
    }

    return render(request, "courses/student_management.html", context)


@login_required
@teacher_required
def update_student_progress(request, enrollment_id):
    """
    View for updating a student's progress in a course.
    """
    enrollment = get_object_or_404(Enrollment, id=enrollment_id)
    course = enrollment.course

    # Check if user is the course teacher
    if request.user != course.teacher:
        messages.error(request, "Only the course teacher can update student progress!")
        return redirect("course_detail", slug=course.slug)

    if request.method == "POST":
        grade = request.POST.get("grade")
        status = request.POST.get("status")
        comments = request.POST.get("comments", "")

        # Update enrollment
        enrollment.grade = grade
        enrollment.status = status
        enrollment.notes = comments
        enrollment.last_grade_update = timezone.now()
        enrollment.save()

        messages.success(request, f"Progress for {enrollment.student.username} updated successfully!")
        return redirect("student_management", course_slug=course.slug, student_id=enrollment.student.id)

    # If not POST, redirect back to student management
    return redirect("student_management", course_slug=course.slug, student_id=enrollment.student.id)


@login_required
@teacher_required
def update_teacher_notes(request, enrollment_id):
    """
    View for updating teacher's private notes for a student.
    """
    enrollment = get_object_or_404(Enrollment, id=enrollment_id)
    course = enrollment.course

    # Check if user is the course teacher
    if request.user != course.teacher:
        messages.error(request, "Only the course teacher can update notes!")
        return redirect("course_detail", slug=course.slug)

    if request.method == "POST":
        notes = request.POST.get("teacher_notes", "")

        # If notes have changed, create a new note history entry
        if enrollment.teacher_notes != notes and notes.strip():
            NoteHistory.objects.create(enrollment=enrollment, content=notes, created_by=request.user)

        # Update enrollment
        enrollment.teacher_notes = notes
        enrollment.save()

        messages.success(request, f"Notes for {enrollment.student.username} updated successfully!")

    return redirect("student_management", course_slug=course.slug, student_id=enrollment.student.id)


@login_required
@teacher_required
@require_POST
def award_badge(request):
    """
    AJAX view for awarding badges to students.
    """
    if not request.headers.get("X-Requested-With") == "XMLHttpRequest":
        return JsonResponse({"success": False, "message": "Invalid request"}, status=400)

    student_id = request.POST.get("student_id")
    badge_type = request.POST.get("badge_type")
    course_slug = request.POST.get("course_slug")

    if not all([student_id, badge_type, course_slug]):
        return JsonResponse({"success": False, "message": "Missing required parameters"}, status=400)

    try:
        student = User.objects.get(id=student_id)
        course = Course.objects.get(slug=course_slug)

        # Check if user is the course teacher
        if request.user != course.teacher:
            return JsonResponse(
                {"success": False, "message": "Unauthorized: Only the course teacher can award badges"}, status=403
            )

        # Handle different badge types
        badge = None
        if badge_type == "perfect_attendance":
            badge, created = Badge.objects.get_or_create(
                name="Perfect Attendance",
                defaults={"description": "Awarded for attending all sessions in a course", "points": 50},
            )
        elif badge_type == "participation":
            badge, created = Badge.objects.get_or_create(
                name="Outstanding Participation",
                defaults={"description": "Awarded for exceptional participation in course discussions", "points": 75},
            )
        elif badge_type == "completion":
            badge, created = Badge.objects.get_or_create(
                name="Course Completion",
                defaults={"description": "Awarded for successfully completing the course", "points": 100},
            )
        else:
            return JsonResponse({"success": False, "message": "Invalid badge type"}, status=400)

        # Award the badge to the student
        user_badge, created = UserBadge.objects.get_or_create(
            user=student, badge=badge, defaults={"awarded_by": request.user, "course": course}
        )

        if not created:
            return JsonResponse({"success": False, "message": "Student already has this badge"}, status=400)

        return JsonResponse(
            {"success": True, "message": f"Badge '{badge.name}' awarded successfully to {student.username}"}
        )

    except User.DoesNotExist:
        return JsonResponse({"success": False, "message": "Student not found"}, status=404)
    except Course.DoesNotExist:
        return JsonResponse({"success": False, "message": "Course not found"}, status=404)
    except Exception:
        return JsonResponse({"success": False, "message": "Error: award_badge"}, status=500)


def notification_preferences(request):
    """
    Display and update the notification preferences for the logged-in user.
    """
    # Get (or create) the user's notification preferences.
    preference, created = NotificationPreference.objects.get_or_create(user=request.user)

    if request.method == "POST":
        form = NotificationPreferencesForm(request.POST, instance=preference)
        if form.is_valid():
            form.save()
            messages.success(request, "Your notification preferences have been updated.")
            # Redirect to the profile page after saving
            return redirect("profile")
        else:
            messages.error(request, "There was an error updating your preferences.")
    else:
        form = NotificationPreferencesForm(instance=preference)

    return render(request, "account/notification_preferences.html", {"form": form})


@login_required
def invite_to_study_group(request, group_id):
    """Invite a user to a study group."""
    group = get_object_or_404(StudyGroup, id=group_id)

    # Only allow invitations from current group members.
    if request.user not in group.members.all():
        messages.error(request, "You must be a member of the group to invite others.")
        return redirect("study_group_detail", group_id=group.id)

    if request.method == "POST":
        email_or_username = request.POST.get("email_or_username")
        # Search by email or username.
        recipient = User.objects.filter(Q(email=email_or_username) | Q(username=email_or_username)).first()
        if not recipient:
            messages.error(request, f"No user found with email or username: {email_or_username}")
            return redirect("study_group_detail", group_id=group.id)

        # Prevent duplicate invitations or inviting existing members.
        if recipient in group.members.all():
            messages.warning(request, f"{recipient.username} is already a member of this group.")
            return redirect("study_group_detail", group_id=group.id)

        if StudyGroupInvite.objects.filter(group=group, recipient=recipient, status="pending").exists():
            messages.warning(request, f"An invitation has already been sent to {recipient.username}.")
            return redirect("study_group_detail", group_id=group.id)

        if group.is_full():
            messages.error(request, "The study group is full. No new members can be added.")
            return redirect("study_group_detail", group_id=group.id)

        # Create a notification for the recipient.
        notification_url = request.build_absolute_uri(reverse("user_invitations"))
        notification_text = (
            f"{request.user.username} has invited you to join the study group: {group.name}. "
            f"View invitations here: {notification_url}"
        )
        Notification.objects.create(
            user=recipient, title="Study Group Invitation", message=notification_text, notification_type="info"
        )

        messages.success(request, f"Invitation sent to {recipient.username}.")
        return redirect("study_group_detail", group_id=group.id)

    return redirect("study_group_detail", group_id=group.id)


@login_required
def user_invitations(request):
    """Display pending study group invitations for the user."""
    invitations = StudyGroupInvite.objects.filter(recipient=request.user, status="pending").select_related(
        "group", "sender"
    )
    return render(request, "web/study/invitations.html", {"invitations": invitations})


@login_required
def respond_to_invitation(request, invite_id):
    """Accept or decline a study group invitation."""
    invite = get_object_or_404(StudyGroupInvite, id=invite_id, recipient=request.user)
    if request.method == "POST":
        response = request.POST.get("response")
        if response == "accept":
            if invite.group.is_full():
                messages.error(request, "The study group is full. Cannot join.")
                return redirect("user_invitations")
            invite.accept()
            study_group_url = request.build_absolute_uri(reverse("study_group_detail", args=[invite.group.id]))
            notification_text = f"{request.user.username} has accepted your invitation to join {invite.group.name}.\
                 View group details here: {study_group_url}"
            Notification.objects.create(
                user=invite.sender, title="Invitation Accepted", message=notification_text, notification_type="success"
            )
            messages.success(request, f"You have joined {invite.group.name}.")
            return redirect("user_invitations")
        elif response == "decline":
            invite.decline()
            study_group_url = request.build_absolute_uri(reverse("study_group_detail", args=[invite.group.id]))
            notification_text = f"{request.user.username} has declined your invitation to join {invite.group.name}.\
                 View group details here: {study_group_url}"
            Notification.objects.create(
                user=invite.sender, title="Invitation Declined", message=notification_text, notification_type="warning"
            )
            messages.info(request, f"You have declined the invitation to {invite.group.name}.")
            return redirect("user_invitations")

    return redirect("user_invitations")


@login_required
def create_study_group(request):
    if request.method == "POST":
        form = StudyGroupForm(request.POST)
        if form.is_valid():
            study_group = form.save(commit=False)
            study_group.creator = request.user
            study_group.save()
            # Automatically add the creator as a member
            study_group.members.add(request.user)
            messages.success(request, "Study group created successfully!")
            return redirect("study_group_detail", group_id=study_group.id)
    else:
        form = StudyGroupForm()
    return render(request, "web/study/create_group.html", {"form": form})


def features_page(request):
    """View to display the features page."""
    return render(request, "features.html")


@require_POST
@csrf_protect
def feature_vote(request):
    """API endpoint to handle feature voting."""
    feature_id = request.POST.get("feature_id")
    vote_type = request.POST.get("vote")

    if not feature_id or vote_type not in ["up", "down"]:
        return JsonResponse({"status": "error", "message": "Invalid parameters"}, status=400)

    # Store IP for anonymous users
    ip_address = None
    if not request.user.is_authenticated:
        ip_address = (
            request.META.get("REMOTE_ADDR") or request.META.get("HTTP_X_FORWARDED_FOR", "").split(",")[0].strip()
        )
        if not ip_address:
            return JsonResponse({"status": "error", "message": "Could not identify user"}, status=400)

    # Process the vote
    try:
        # Use transaction to prevent race conditions during vote operations
        with transaction.atomic():
            # Check for existing vote
            existing_vote = None
            if request.user.is_authenticated:
                existing_vote = FeatureVote.objects.filter(feature_id=feature_id, user=request.user).first()
            elif ip_address:
                existing_vote = FeatureVote.objects.filter(
                    feature_id=feature_id, ip_address=ip_address, user__isnull=True
                ).first()

            # Handle the vote logic
            status_message = "Vote recorded"
            if existing_vote:
                if existing_vote.vote == vote_type:
                    status_message = "You've already cast this vote"
                else:
                    # Change vote type if user changed their mind
                    existing_vote.vote = vote_type
                    existing_vote.save()
                    status_message = "Vote changed"
            else:
                # Create new vote
                new_vote = FeatureVote(feature_id=feature_id, vote=vote_type)

                if request.user.is_authenticated:
                    new_vote.user = request.user
                else:
                    new_vote.ip_address = ip_address

                new_vote.save()

            # Get updated counts within the transaction to ensure consistency
            up_count = FeatureVote.objects.filter(feature_id=feature_id, vote="up").count()
            down_count = FeatureVote.objects.filter(feature_id=feature_id, vote="down").count()

        # Calculate percentage for visualization
        total_votes = up_count + down_count
        up_percentage = round((up_count / total_votes) * 100) if total_votes > 0 else 0
        down_percentage = round((down_count / total_votes) * 100) if total_votes > 0 else 0

        return JsonResponse(
            {
                "status": "success",
                "message": status_message,
                "up_count": up_count,
                "down_count": down_count,
                "total_votes": total_votes,
                "up_percentage": up_percentage,
                "down_percentage": down_percentage,
            }
        )

    except Exception as e:
        import logging

        logger = logging.getLogger(__name__)
        logger.error(f"Error processing vote: {str(e)}", exc_info=True)
        return JsonResponse({"status": "error", "message": f"Error processing vote: {str(e)}"}, status=500)


@require_GET
def feature_vote_count(request):
    """Get vote counts for one or more features."""
    feature_ids = request.GET.get("feature_ids", "").split(",")
    if not feature_ids or not feature_ids[0]:
        return JsonResponse({"error": "No feature IDs provided"}, status=400)

    result = {}
    # Get all up and down votes in a single query each for better performance
    up_votes = (
        FeatureVote.objects.filter(feature_id__in=feature_ids, vote="up")
        .values("feature_id")
        .annotate(count=Count("id"))
    )
    down_votes = (
        FeatureVote.objects.filter(feature_id__in=feature_ids, vote="down")
        .values("feature_id")
        .annotate(count=Count("id"))
    )

    # Create lookup dictionaries for efficient access
    up_votes_dict = {str(vote["feature_id"]): vote["count"] for vote in up_votes}
    down_votes_dict = {str(vote["feature_id"]): vote["count"] for vote in down_votes}

    # Check user's votes if authenticated
    user_votes = {}
    if request.user.is_authenticated:
        user_vote_objects = FeatureVote.objects.filter(feature_id__in=feature_ids, user=request.user)
        for vote in user_vote_objects:
            user_votes[str(vote.feature_id)] = vote.vote
    elif request.META.get("REMOTE_ADDR"):
        # Get IP address for anonymous users
        ip_address = (
            request.META.get("REMOTE_ADDR") or request.META.get("HTTP_X_FORWARDED_FOR", "").split(",")[0].strip()
        )
        if ip_address:
            anon_vote_objects = FeatureVote.objects.filter(
                feature_id__in=feature_ids, ip_address=ip_address, user__isnull=True
            )
            for vote in anon_vote_objects:
                user_votes[str(vote.feature_id)] = vote.vote

    for feature_id in feature_ids:
        up_count = up_votes_dict.get(feature_id, 0)
        down_count = down_votes_dict.get(feature_id, 0)
        total_votes = up_count + down_count

        # Calculate percentages
        up_percentage = (up_count / total_votes * 100) if total_votes > 0 else 0
        down_percentage = (down_count / total_votes * 100) if total_votes > 0 else 0

        result[feature_id] = {
            "up_count": up_count,
            "down_count": down_count,
            "total_votes": total_votes,
            "up_percentage": round(up_percentage, 1),
            "down_percentage": round(down_percentage, 1),
            "user_vote": user_votes.get(feature_id, None),
        }

    return JsonResponse(result)


@login_required
def progress_visualization(request):
    """Generate and render progress visualization statistics for a student's enrolled courses."""
    user = request.user

    # Create a unique cache key based on user ID
    cache_key = f"user_progress_{user.id}"
    context = cache.get(cache_key)

    if not context:
        # Cache miss - calculate all data
        enrollments = Enrollment.objects.filter(student=user)
        course_stats = calculate_course_stats(enrollments)
        attendance_stats = calculate_attendance_stats(user, enrollments)
        learning_activity = calculate_learning_activity(user, enrollments)
        completion_pace = calculate_completion_pace(enrollments)
        chart_data = prepare_chart_data(enrollments)

        # Combine all stats into a single context dictionary
        context = {**course_stats, **attendance_stats, **learning_activity, **completion_pace, **chart_data}
        # Cache the results (no expiration, we'll invalidate manually via signals)
        cache.set(cache_key, context, timeout=None)  # None means no expiration

    return render(request, "courses/progress_visualization.html", context)


def calculate_course_stats(enrollments):
    """Calculate statistics on the user's course progress."""
    total_courses = enrollments.count()
    courses_completed = enrollments.filter(status="completed").count()
    topics_mastered = sum(e.progress.completed_sessions.count() for e in enrollments if hasattr(e, "progress"))

    return {
        "total_courses": total_courses,
        "courses_completed": courses_completed,
        "courses_completed_percentage": round((courses_completed / total_courses) * 100) if total_courses else 0,
        "topics_mastered": topics_mastered,
    }


def calculate_attendance_stats(user, enrollments):
    """Calculate the user's attendance statistics."""
    all_attendances = SessionAttendance.objects.filter(
        student=user, session__course__in=[e.course for e in enrollments]
    )
    total_attendance_count = all_attendances.count()
    present_attendance_count = all_attendances.filter(status__in=["present", "late"]).count()

    return {
        "average_attendance": (
            round((present_attendance_count / total_attendance_count) * 100) if total_attendance_count else 0
        )
    }


def calculate_learning_activity(user, enrollments):
    """Calculate learning activity metrics like active days, streaks, and learning hours."""
    all_completed_sessions = [
        s for s in get_all_completed_sessions(enrollments) if s.start_time and s.end_time and s.end_time > s.start_time
    ]
    now = timezone.now()

    # Find the most active day of the week
    most_active_day = Counter(session.start_time.strftime("%A") for session in all_completed_sessions).most_common(1)
    # Find the most recent session date
    last_session_date = (
        max(all_completed_sessions, key=lambda s: s.start_time).start_time.strftime("%b %d, %Y")
        if all_completed_sessions
        else "N/A"
    )

    streak, _ = LearningStreak.objects.get_or_create(user=user)
    current_streak = streak.current_streak

    total_learning_hours = round(
        sum((s.end_time - s.start_time).total_seconds() / 3600 for s in all_completed_sessions), 1
    )

    # Calculate the number of weeks since the first session, minimum 1 week
    weeks_since_first_session = (
        max(1, (now - min(all_completed_sessions, key=lambda s: s.start_time).start_time).days / 7)
        if all_completed_sessions
        else 1
    )
    avg_sessions_per_week = round(len(all_completed_sessions) / weeks_since_first_session, 1)

    return {
        # Extract the day name from the most common day tuple, or default to "N/A"
        "most_active_day": most_active_day[0][0] if most_active_day else "N/A",
        "last_session_date": last_session_date,
        "current_streak": current_streak,
        "total_learning_hours": total_learning_hours,
        "avg_sessions_per_week": avg_sessions_per_week,
    }


def calculate_completion_pace(enrollments):
    """Calculate the average completion pace for completed courses."""
    completed_enrollments = enrollments.filter(status="completed")
    if not completed_enrollments.exists():
        return {"completion_pace": "N/A"}

    total_days = sum(
        (e.completion_date - e.enrollment_date).days
        for e in completed_enrollments
        if e.completion_date and e.enrollment_date
    )
    avg_days_to_complete = total_days / completed_enrollments.count() if completed_enrollments.count() > 0 else 0

    return {"completion_pace": f"{avg_days_to_complete:.0f} days/course"}


def get_all_completed_sessions(enrollments):
    """Retrieve all completed sessions for a user's enrollments."""
    return [s for e in enrollments if hasattr(e, "progress") for s in e.progress.completed_sessions.all()]


def prepare_chart_data(enrollments):
    """Prepare data for visualizing user progress in charts."""
    colors = ["255,99,132", "54,162,235", "255,206,86", "75,192,192", "153,102,255"]

    courses = []
    progress_dates, sessions_completed = [], []

    for i, e in enumerate(enrollments):
        color = colors[i % len(colors)]
        # Basic course data with progress information
        course_data = {
            "title": e.course.title,
            "color": color,
            "progress": getattr(e.progress, "completion_percentage", 0),
            "sessions_completed": e.progress.completed_sessions.count() if hasattr(e, "progress") else 0,
            "total_sessions": e.course.sessions.count(),
        }

        # Add time series data for courses with completed sessions
        if hasattr(e, "progress") and e.progress.completed_sessions.exists():
            # Find the most recent active session date
            last_session = max(e.progress.completed_sessions.all(), key=lambda s: s.start_time)
            course_data["last_active"] = last_session.start_time.strftime("%b %d, %Y")
            # Generate time series data for progress visualization
            time_data = prepare_time_series_data(e, course_data["total_sessions"])
            course_data.update(time_data)
            progress_dates.append(time_data["dates"])
            sessions_completed.append(time_data["sessions_points"])
        else:
            # Default values for courses without progress
            course_data.update({"last_active": "Not started", "progress_over_time": []})
            progress_dates.append([])
            sessions_completed.append([])

        courses.append(course_data)

    return {
        "courses": courses,
        # Create a sorted list of all unique dates by flattening and deduplicating
        "progress_dates": json.dumps(sorted(set(date for dates in progress_dates for date in dates))),
        "sessions_completed": json.dumps(sessions_completed),
        "courses_json": json.dumps(courses),
    }


def prepare_time_series_data(enrollment, total_sessions):
    """Generate time series data for progress visualization."""
    completed_sessions = (
        sorted(enrollment.progress.completed_sessions.all(), key=lambda s: s.start_time)
        if hasattr(enrollment, "progress")
        else []
    )

    return {
        # Calculate progress percentage for each completed session
        "progress_over_time": [
            round(((idx + 1) / total_sessions) * 100, 1) if total_sessions else 0
            for idx, _ in enumerate(completed_sessions)
        ],
        # Create sequential session numbers
        "sessions_points": list(range(1, len(completed_sessions) + 1)),
        # Format session dates consistently
        "dates": [s.start_time.strftime("%Y-%m-%d") for s in completed_sessions],
    }


# map views


@login_required
def classes_map(request):
    """View for displaying classes near the user."""
    now = timezone.now()
    sessions = (
        Session.objects.filter(Q(start_time__gte=now) | Q(start_time__lte=now, end_time__gte=now))
        .filter(is_virtual=False, location__isnull=False)
        .exclude(location="")
        .order_by("start_time")
        .select_related("course", "course__teacher")
    )
    # Get filter parameters
    course_id = request.GET.get("course")
    teaching_style = request.GET.get("teaching_style")
    # Apply filters
    if course_id:
        sessions = sessions.filter(course_id=course_id, status="published")
    if teaching_style:
        sessions = sessions.filter(teaching_style=teaching_style)
    # Fetch only necessary course fields
    courses = Course.objects.only("id", "title").order_by("title")
    age_groups = Course._meta.get_field("level").choices
    teaching_styles = list(set(Session.objects.values_list("teaching_style", flat=True)))
    context = {"sessions": sessions, "courses": courses, "age_groups": age_groups, "teaching_style": teaching_styles}
    return render(request, "web/classes_map.html", context)


@login_required
def map_data_api(request):
    """API to return all live and ongoing class data in JSON format."""
    now = timezone.now()
    sessions = (
        Session.objects.filter(
            Q(start_time__gte=now) | Q(start_time__lte=now, end_time__gte=now)  # Future or Live classes
        )
        .filter(Q(is_virtual=False) & ~Q(location=""))
        .select_related("course", "course__teacher")
    )

    course_id = request.GET.get("course")
    age_group = request.GET.get("age_group")

    if course_id:
        sessions = sessions.filter(course__id=course_id, status="published")
    if age_group:
        sessions = sessions.filter(course__level=age_group)

    logger.debug(f"API call with filters: course={course_id}, age={age_group}")

    map_data = []
    sessions_to_update = []
    # Limit geocoding to a reasonable number per request
    MAX_GEOCODING_PER_REQUEST = 5
    geocoding_count = 0
    geocoding_errors = 0
    coordinate_errors = 0
    for session in sessions:
        if not session.latitude or not session.longitude:
            if geocoding_count >= MAX_GEOCODING_PER_REQUEST:
                logger.warning(f"Geocoding limit reached ({MAX_GEOCODING_PER_REQUEST}). Skipping session {session.id}")
                continue
            geocoding_count += 1
            logger.info(f"Geocoding session {session.id} with location: {session.location}")
            lat, lng = geocode_address(session.location)
            if lat is not None and lng is not None:
                session.latitude = lat
                session.longitude = lng
                sessions_to_update.append(session)
            else:
                geocoding_errors += 1
                logger.warning(f"Skipping session {session.id} due to failed geocoding")
                continue

        try:
            lat = float(session.latitude)
            lng = float(session.longitude)
            map_data.append(
                {
                    "id": session.id,
                    "title": session.title,
                    "course_title": session.course.title,
                    "teacher": session.course.teacher.get_full_name() or session.course.teacher.username,
                    "start_time": session.start_time.isoformat(),
                    "end_time": session.end_time.isoformat(),
                    "location": session.location,
                    "lat": lat,
                    "lng": lng,
                    "price": str(session.price or session.course.price),
                    "url": session.get_absolute_url(),
                    "course": session.course.title,
                    "level": session.course.get_level_display(),
                    "is_virtual": session.is_virtual,
                }
            )
        except (ValueError, TypeError):
            coordinate_errors += 1
            logger.warning(
                f"Skipping session {session.id} due to invalid coordinates: "
                f"lat={session.latitude}, lng={session.longitude}"
            )
            continue

    if sessions_to_update:
        logger.info(f"Batch updating coordinates for {len(sessions_to_update)} sessions")
        Session.objects.bulk_update(sessions_to_update, ["latitude", "longitude"])  # Batch update

    # Log summary of issues
    if geocoding_errors > 0 or coordinate_errors > 0:
        logger.warning(f"Map data issues: {geocoding_errors} geocoding errors, {coordinate_errors} coordinate errors")

    logger.info(f"Found {len(map_data)} sessions with valid coordinates")
    return JsonResponse({"sessions": map_data})


GITHUB_REPO = "alphaonelabs/alphaonelabs-education-website"
GITHUB_API_BASE = "https://api.github.com"

logger = logging.getLogger(__name__)


def github_api_request(endpoint, params=None, headers=None):
    """
    Make a GitHub API request with consistent error handling and timeout.
    Returns JSON response on success, empty dict on failure.
    """
    try:
        response = requests.get(endpoint, params=params, headers=headers, timeout=10)
        if response.status_code == 200:
            return response.json()
        else:
            logger.error(f"Failed API request to {endpoint}: {response.status_code} - {response.text}")
            return {}
    except requests.RequestException as e:
        logger.error(f"Request error for {endpoint}: {e}")
        return {}


def get_user_contribution_metrics(username, token):
    """
    Use the GitHub GraphQL API to fetch all of the user's merged PRs (across all repos),
    then filter by the target repo, implementing pagination to ensure complete data.
    """
    graphql_endpoint = "https://api.github.com/graphql"
    headers = {"Authorization": f"Bearer {token}"}

    query = """
    query($username: String!, $after: String) {
      user(login: $username) {
        pullRequests(
          first: 100
          after: $after
          states: MERGED
          orderBy: { field: CREATED_AT, direction: DESC }
        ) {
          totalCount
          pageInfo {
            endCursor
            hasNextPage
          }
          nodes {
            additions
            deletions
            createdAt
            repository {
              nameWithOwner
            }
          }
        }
      }
    }
    """

    all_filtered_prs = []
    after_cursor = None

    while True:
        variables = {"username": username, "after": after_cursor}
        try:
            response = requests.post(
                graphql_endpoint, json={"query": query, "variables": variables}, headers=headers, timeout=15
            )
            if response.status_code == 200:
                data = response.json()
                if data.get("data") and data["data"].get("user"):
                    pr_data = data["data"]["user"]["pullRequests"]
                    prs = pr_data["nodes"]

                    # Filter PRs to the target repository (case insensitive)
                    target_repo = GITHUB_REPO.lower()
                    filtered_prs = [pr for pr in prs if pr["repository"]["nameWithOwner"].lower() == target_repo]
                    all_filtered_prs.extend(filtered_prs)

                    # Check if there are more pages
                    if pr_data["pageInfo"]["hasNextPage"]:
                        after_cursor = pr_data["pageInfo"]["endCursor"]
                    else:
                        break
                else:
                    logger.error("No user or PR data found in GraphQL response.")
                    break
            else:
                logger.error(f"GraphQL error: {response.status_code} - {response.text}")
                break
        except Exception as e:
            logger.error(f"GraphQL request error: {e}")
            break

    # Prepare final result structure
    final_result = {
        "data": {"user": {"pullRequests": {"totalCount": len(all_filtered_prs), "nodes": all_filtered_prs}}}
    }
    return final_result


def contributor_detail_view(request, username):
    """
    View to display detailed information about a specific GitHub contributor.
    Only accessible to staff members.
    """
    cache_key = f"github_contributor_{username}"
    cached_data = cache.get(cache_key)
    if cached_data:
        return render(request, "web/contributor_detail.html", cached_data)

    token = os.environ.get("GITHUB_TOKEN")
    headers = {"Authorization": f"token {token}"} if token else {}

    # Initialize variables to store contributor data
    user_data = {}
    prs_created = 0
    prs_merged = 0
    issues_created = 0
    pr_reviews = 0
    pr_comments = 0
    issue_comments = 0
    lines_added = 0
    lines_deleted = 0
    first_contribution_date = "N/A"
    issue_assignments = 0

    user_endpoint = f"{GITHUB_API_BASE}/users/{username}"
    user_data = github_api_request(user_endpoint, headers=headers)
    if not user_data:
        logger.error("User profile data could not be retrieved.")

    # Pull requests created
    prs_created_json = github_api_request(
        f"{GITHUB_API_BASE}/search/issues",
        params={"q": f"author:{username} type:pr repo:{GITHUB_REPO}"},
        headers=headers,
    )
    prs_created = prs_created_json.get("total_count", 0)

    # Pull requests merged
    prs_merged_json = github_api_request(
        f"{GITHUB_API_BASE}/search/issues",
        params={"q": f"author:{username} type:pr repo:{GITHUB_REPO} is:merged"},
        headers=headers,
    )
    prs_merged = prs_merged_json.get("total_count", 0)

    # Issues created
    issues_json = github_api_request(
        f"{GITHUB_API_BASE}/search/issues",
        params={"q": f"author:{username} type:issue repo:{GITHUB_REPO}"},
        headers=headers,
    )
    issues_created = issues_json.get("total_count", 0)

    # Pull request reviews
    reviews_json = github_api_request(
        f"{GITHUB_API_BASE}/search/issues",
        params={"q": f"reviewer:{username} type:pr repo:{GITHUB_REPO}"},
        headers=headers,
    )
    pr_reviews = reviews_json.get("total_count", 0)

    # Pull requests with comments
    pr_comments_json = github_api_request(
        f"{GITHUB_API_BASE}/search/issues",
        params={"q": f"commenter:{username} type:pr repo:{GITHUB_REPO}"},
        headers=headers,
    )
    pr_comments = pr_comments_json.get("total_count", 0)

    # Issues with comments
    issue_comments_json = github_api_request(
        f"{GITHUB_API_BASE}/search/issues",
        params={"q": f"commenter:{username} type:issue repo:{GITHUB_REPO}"},
        headers=headers,
    )
    issue_comments = issue_comments_json.get("total_count", 0)

    # Oldest PR creation date
    prs_oldest = github_api_request(
        f"{GITHUB_API_BASE}/search/issues",
        params={
            "q": f"author:{username} type:pr repo:{GITHUB_REPO}",
            "sort": "created",
            "order": "asc",
            "per_page": 1,
        },
        headers=headers,
    )
    if prs_oldest.get("total_count", 0) > 0:
        first_contribution_date = prs_oldest["items"][0].get("created_at", "N/A")

    # Issue assignments
    issue_assignments_json = github_api_request(
        f"{GITHUB_API_BASE}/search/issues",
        params={"q": f"assignee:{username} type:issue repo:{GITHUB_REPO}"},
        headers=headers,
    )
    issue_assignments = issue_assignments_json.get("total_count", 0)
    metrics = get_user_contribution_metrics(username, token)
    pr_data = metrics.get("data", {}).get("user", {}).get("pullRequests", {}).get("nodes", [])
    for pr in pr_data:
        lines_added += pr.get("additions", 0)
        lines_deleted += pr.get("deletions", 0)

    # Update user_data with additional metrics
    user_data.update(
        {
            "reactions_received": user_data.get("reactions_received", 0),
            "mentorship_score": user_data.get("mentorship_score", 0),
            "collaboration_score": user_data.get("collaboration_score", 0),
            "issue_assignments": issue_assignments,
        }
    )

    # Prepare context for the template
    context = {
        "user": user_data,
        "prs_created": prs_created,
        "prs_merged": prs_merged,
        "pr_reviews": pr_reviews,
        "issues_created": issues_created,
        "issue_comments": issue_comments,
        "pr_comments": pr_comments,
        "lines_added": lines_added,
        "lines_deleted": lines_deleted,
        "first_contribution_date": first_contribution_date,
        "chart_data": {
            "prs_created": prs_created,
            "prs_merged": prs_merged,
            "pr_reviews": pr_reviews,
            "issues_created": issues_created,
            "issue_assignments": issue_assignments,
            "pr_comments": pr_comments,
            "issue_comments": issue_comments,
            "lines_added": lines_added,
            "lines_deleted": lines_deleted,
            "first_contribution_date": (first_contribution_date if first_contribution_date != "N/A" else "N/A"),
        },
    }

    # Cache for 1 hour
    cache.set(cache_key, context, 3600)
    return render(request, "web/contributor_detail.html", context)


@login_required
def all_study_groups(request):
    """Display all study groups across courses."""
    # Get all study groups
    groups = StudyGroup.objects.all().order_by("-created_at")

    # Group study groups by course
    courses_with_groups = {}
    for group in groups:
        if group.course not in courses_with_groups:
            courses_with_groups[group.course] = []
        courses_with_groups[group.course].append(group)

    # Handle creating a new study group
    if request.method == "POST":
        course_id = request.POST.get("course")
        name = request.POST.get("name")
        description = request.POST.get("description")
        max_members = request.POST.get("max_members", 10)
        is_private = request.POST.get("is_private", False) == "on"  # Convert checkbox to boolean

        try:
            # Validate the input
            if not course_id or not name or not description:
                raise ValueError("All fields are required")

            # Get the course
            course = Course.objects.get(id=course_id)

            # Create the group
            group = StudyGroup.objects.create(
                course=course,
                creator=request.user,
                name=name,
                description=description,
                max_members=int(max_members),
                is_private=is_private,
            )

            # Add the creator as a member
            group.members.add(request.user)

            messages.success(request, "Study group created successfully!")
            return redirect("study_group_detail", group_id=group.id)
        except Course.DoesNotExist:
            messages.error(request, "Course not found.")
        except ValueError as e:
            messages.error(request, str(e))
        except Exception as e:
            messages.error(request, f"Error creating study group: {str(e)}")

    # Get user's enrollments for the create group form
    enrollments = request.user.enrollments.filter(status="approved").select_related("course")
    enrolled_courses = [enrollment.course for enrollment in enrollments]

    return render(
        request,
        "web/study/all_groups.html",
        {
            "courses_with_groups": courses_with_groups,
            "enrolled_courses": enrolled_courses,
        },
    )


@login_required
def membership_checkout(request, plan_id: int) -> HttpResponse:
    """Display the membership checkout page."""
    plan = get_object_or_404(MembershipPlan, id=plan_id)

    # Default to monthly billing
    billing_period = request.GET.get("billing_period", "monthly")

    context = {
        "plan": plan,
        "billing_period": billing_period,
        "stripe_public_key": settings.STRIPE_PUBLISHABLE_KEY,
    }

    return render(request, "checkout.html", context)


@login_required
def create_membership_subscription(request) -> JsonResponse:
    """Create a new membership subscription."""
    if request.method != "POST":
        return JsonResponse({"error": "Invalid request method"}, status=400)

    try:
        data = json.loads(request.body)
        plan_id = data.get("plan_id")
        payment_method_id = data.get("payment_method_id")
        billing_period = data.get("billing_period", "monthly")

        if not all([plan_id, payment_method_id, billing_period]):
            return JsonResponse({"error": "Missing required fields"}, status=400)

        # Create subscription using helper function
        result = create_subscription(
            user=request.user,
            plan_id=plan_id,
            payment_method_id=payment_method_id,
            billing_period=billing_period,
        )

        if not result["success"]:
            return JsonResponse({"error": result["error"]}, status=400)

        # Helper function to extract client_secret
        def get_client_secret(subscription):
            """Extract client_secret safely from a subscription object."""
            if (
                hasattr(subscription, "latest_invoice")
                and subscription.latest_invoice
                and hasattr(subscription.latest_invoice, "payment_intent")
            ):
                return subscription.latest_invoice.payment_intent.client_secret
            return None

        return JsonResponse(
            {
                "subscription": result["subscription"],
                "client_secret": get_client_secret(result["subscription"]),
            },
        )

    except json.JSONDecodeError as e:
        return JsonResponse({"error": f"Invalid JSON: {str(e)}"}, status=400)
    except stripe.error.CardError as e:
        return JsonResponse({"error": f"Card error: {str(e)}"}, status=400)
    except stripe.error.StripeError as e:
        return JsonResponse({"error": f"Payment processing error: {str(e)}"}, status=500)
    except KeyError as e:
        return JsonResponse({"error": f"Missing key: {str(e)}"}, status=400)
    except Exception:
        logger.exception("Unexpected error in create_membership_subscription")
        return JsonResponse({"error": "An unexpected error occurred"}, status=500)


@login_required
def membership_success(request) -> HttpResponse:
    """Display the membership success page."""
    try:
        membership = request.user.membership
        context = {
            "membership": membership,
        }
        return render(request, "membership_success.html", context)
    except (AttributeError, ObjectDoesNotExist):
        messages.info(request, "You don't have an active membership subscription.")
        return redirect("index")


@login_required
def membership_settings(request) -> HttpResponse:
    """Display the membership settings page."""
    try:
        membership = request.user.membership

        # Get Stripe invoices
        if membership.stripe_customer_id:
            setup_stripe()
            invoices = stripe.Invoice.list(customer=membership.stripe_customer_id, limit=12)
        else:
            invoices = []

        # Get subscription events
        events = MembershipSubscriptionEvent.objects.filter(user=request.user).order_by("-created_at")[:10]

        context = {
            "membership": membership,
            "invoices": invoices.data if invoices else [],
            "events": events,
        }
        return render(request, "membership_settings.html", context)
    except (AttributeError, ObjectDoesNotExist):
        return redirect("index")


@login_required
def cancel_membership(request) -> HttpResponse:
    """Cancel the user's membership subscription."""
    if request.method != "POST":
        return redirect("membership_settings")

    try:
        result = cancel_subscription(request.user)

        if result["success"]:
            messages.success(
                request,
                "Your subscription has been cancelled and will end at the current billing period.",
            )
        else:
            messages.error(request, result["error"])

    except stripe.error.StripeError as e:
        messages.error(request, f"Stripe error: {str(e)}")
    except ObjectDoesNotExist:
        messages.error(request, "No membership found for your account.")
    except Exception as e:
        logger.error(f"Unexpected error in cancel_membership: {str(e)}")
        messages.error(request, str(e))

    return redirect("membership_settings")


@login_required
def reactivate_membership(request) -> HttpResponse:
    """Reactivate a cancelled membership subscription."""
    if request.method != "POST":
        return redirect("membership_settings")

    try:
        result = reactivate_subscription(request.user)

        if result["success"]:
            messages.success(request, "Your subscription has been reactivated.")
        else:
            messages.error(request, result["error"])

    except stripe.error.StripeError as e:
        messages.error(request, f"Stripe error: {str(e)}")
    except ObjectDoesNotExist:
        messages.error(request, "No membership found for your account.")
    except Exception as e:
        logger.error(f"Unexpected error in reactivate_membership: {str(e)}")
        messages.error(request, str(e))

    return redirect("membership_settings")


@login_required
def update_payment_method(request) -> HttpResponse:
    """Display the update payment method page."""
    try:
        membership = request.user.membership

        # Get current payment method
        if membership.stripe_customer_id:
            setup_stripe()
            payment_methods = stripe.PaymentMethod.list(customer=membership.stripe_customer_id, type="card")
            current_payment_method = payment_methods.data[0] if payment_methods.data else None
        else:
            current_payment_method = None

        context = {
            "membership": membership,
            "current_payment_method": current_payment_method,
            "stripe_public_key": settings.STRIPE_PUBLISHABLE_KEY,
        }
        return render(request, "update_payment_method.html", context)
    except (AttributeError, ObjectDoesNotExist):
        return redirect("membership_settings")


@login_required
def update_payment_method_api(request) -> JsonResponse:
    """Update the payment method for a subscription."""
    if request.method != "POST":
        return JsonResponse({"error": "Invalid request method"}, status=400)

    try:
        data = json.loads(request.body)
        payment_method_id = data.get("payment_method_id")

        if not payment_method_id:
            return JsonResponse({"error": "Missing payment method ID"}, status=400)

        membership = request.user.membership

        if not membership.stripe_customer_id:
            return JsonResponse({"error": "No active subscription found"}, status=400)

        setup_stripe()

        # Attach payment method to customer
        stripe.PaymentMethod.attach(payment_method_id, customer=membership.stripe_customer_id)

        # Set as default payment method
        stripe.Customer.modify(
            membership.stripe_customer_id,
            invoice_settings={"default_payment_method": payment_method_id},
        )

        return JsonResponse({"success": True})

    except stripe.error.CardError as e:
        return JsonResponse({"error": f"Card error: {str(e)}"}, status=400)
    except stripe.error.InvalidRequestError as e:
        return JsonResponse({"error": f"Invalid request: {str(e)}"}, status=400)
    except stripe.error.StripeError as e:
        return JsonResponse({"error": f"Payment processing error: {str(e)}"}, status=500)
    except Exception as e:
        logger.error(f"Unexpected error in update_payment_method_api: {str(e)}")
        return JsonResponse({"error": str(e)}, status=400)


def social_media_manager_required(user):
    """Check if user has social media manager permissions."""
    return user.is_authenticated and (user.is_staff or getattr(user.profile, "is_social_media_manager", False))


@user_passes_test(social_media_manager_required)
def get_twitter_client():
    """Initialize the Tweepy client."""
    auth = tweepy.OAuthHandler(settings.TWITTER_API_KEY, settings.TWITTER_API_SECRET_KEY)
    auth.set_access_token(settings.TWITTER_ACCESS_TOKEN, settings.TWITTER_ACCESS_TOKEN_SECRET)
    return tweepy.API(auth)


@user_passes_test(social_media_manager_required, login_url="/accounts/login/")
def social_media_dashboard(request):
    # Fetch all posts that haven't been posted yet
    posts = ScheduledPost.objects.filter(posted=False).order_by("-id")
    return render(request, "social_media_dashboard.html", {"posts": posts})


@user_passes_test(social_media_manager_required)
def post_to_twitter(request, post_id):
    post = get_object_or_404(ScheduledPost, id=post_id)
    if request.method == "POST":
        client = get_twitter_client()
        try:
            if post.image:
                # Upload the image file from disk
                media = client.media_upload(post.image.path)
                client.update_status(post.content, media_ids=[media.media_id])
            else:
                client.update_status(post.content)
            post.posted = True
            post.posted_at = timezone.now()
            post.save()
        except Exception as e:
            print(f"Error posting tweet: {e}")
        return redirect("social_media_dashboard")
    return redirect("social_media_dashboard")


@user_passes_test(social_media_manager_required)
def create_scheduled_post(request):
    if request.method == "POST":
        content = request.POST.get("content")
        image = request.FILES.get("image")  # Get the uploaded image, if provided.
        if not content:
            messages.error(request, "Post content cannot be empty.")
            return redirect("social_media_dashboard")
        ScheduledPost.objects.create(
            content=content, image=image, scheduled_time=timezone.now()  # This saves the image file.
        )
        messages.success(request, "Post created successfully!")
    return redirect("social_media_dashboard")


@user_passes_test(social_media_manager_required)
def delete_post(request, post_id):
    """Delete a scheduled post."""
    post = get_object_or_404(ScheduledPost, id=post_id)
    if request.method == "POST":
        post.delete()
    return redirect("social_media_dashboard")


@login_required
def pre_session_checkin(request, session_id):
    """View for students to check in before a session with their confidence level"""
    session = get_object_or_404(Session, id=session_id)

    # Check if already completed a pre-checkin
    existing_checkin = SelfCheckin.objects.filter(student=request.user, session=session).first()

    if existing_checkin and existing_checkin.pre_rating:
        messages.info(request, "You have already completed the pre-session check-in.")

        # Check if there are more sessions in the queue
        session_queue = request.session.get("checkin_session_queue", [])
        if session_queue and str(session_id) in map(str, session_queue):
            # Remove the current session from the queue
            session_queue.remove(int(session_id))
            request.session["checkin_session_queue"] = session_queue

            # If there are more sessions, redirect to the next one
            if session_queue:
                next_session_id = session_queue[0]
                return redirect("pre_session_checkin", session_id=next_session_id)

        return redirect("course_detail", slug=session.course.slug)

    if request.method == "POST":
        form = SelfCheckinPreForm(request.POST, instance=existing_checkin)
        if form.is_valid():
            checkin = form.save(commit=False)
            checkin.student = request.user
            checkin.session = session
            checkin.save()
            messages.success(request, "Pre-session check-in recorded. Enjoy your session!")

            # Check if there are more sessions in the queue
            session_queue = request.session.get("checkin_session_queue", [])
            if session_queue and int(session_id) in session_queue:
                # Remove the current session from the queue
                session_queue.remove(int(session_id))
                request.session["checkin_session_queue"] = session_queue

                # If there are more sessions, redirect to the next one
                if session_queue:
                    next_session_id = session_queue[0]
                    return redirect("pre_session_checkin", session_id=next_session_id)

            return redirect("course_detail", slug=session.course.slug)
    else:
        form = SelfCheckinPreForm(instance=existing_checkin)

    # Get the remaining sessions count for display
    session_queue = request.session.get("checkin_session_queue", [])
    remaining_sessions = len(session_queue) - 1 if int(session_id) in session_queue else 0

    context = {
        "form": form,
        "session": session,
        "course": session.course,
        "remaining_sessions": remaining_sessions,
    }
    return render(request, "courses/pre_session_checkin.html", context)


@login_required
def post_session_feedback(request, session_id):
    """View for students to provide feedback after a session"""
    session = get_object_or_404(Session, id=session_id)

    # Get existing feedback/survey if any
    existing_feedback = SessionFeedback.objects.filter(student=request.user, session=session).first()

    # Initialize form unconditionally to avoid UnboundLocalError
    feedback_form = SessionFeedbackForm(instance=existing_feedback)

    if request.method == "POST":
        if "submit_feedback" in request.POST:
            feedback_form = SessionFeedbackForm(request.POST, instance=existing_feedback)

            if feedback_form.is_valid():
                feedback = feedback_form.save(commit=False)
                feedback.student = request.user
                feedback.session = session
                feedback.save()
                messages.success(request, "Thank you for your Rose, Bud, Thorn feedback!")

                # Proceed to the next step (survey)
                return redirect("post_session_survey", session_id=session_id)

    context = {
        "form": feedback_form,  # Use 'form' instead of 'feedback_form' to match template
        "session": session,
        "course": session.course,
    }
    return render(request, "courses/post_session_feedback.html", context)


@login_required
def post_session_survey(request, session_id):
    """View for students to provide clarity and confidence ratings"""
    session = get_object_or_404(Session, id=session_id)

    existing_survey = SessionSurvey.objects.filter(student=request.user, session=session).first()

    if request.method == "POST":
        form = SessionSurveyForm(request.POST, instance=existing_survey)
        if form.is_valid():
            survey = form.save(commit=False)
            survey.student = request.user
            survey.session = session
            survey.save()
            messages.success(request, "Thank you for your session ratings!")
            return redirect("course_detail", slug=session.course.slug)
    else:
        form = SessionSurveyForm(instance=existing_survey)

    context = {
        "form": form,
        "session": session,
        "course": session.course,
    }
    return render(request, "courses/post_session_survey.html", context)


@login_required
def post_session_checkin(request, session_id):
    """View for students to provide post-session confidence level"""
    session = get_object_or_404(Session, id=session_id)

    # We need to have a pre-rating to compare with
    existing_checkin = SelfCheckin.objects.filter(student=request.user, session=session).first()

    if not existing_checkin or not existing_checkin.pre_rating:
        messages.error(request, "You need to complete a pre-session check-in first.")
        return redirect("course_detail", slug=session.course.slug)

    if request.method == "POST":
        form = SelfCheckinPostForm(request.POST, instance=existing_checkin)
        if form.is_valid():
            checkin = form.save(commit=False)
            checkin.post_rating = form.cleaned_data["post_rating"]
            checkin.notes = form.cleaned_data.get("notes", "")
            checkin.save()

            # Check growth and award achievements if significant improvement
            if checkin.growth and checkin.growth >= 3:
                Achievement.objects.get_or_create(
                    student=request.user,
                    course=session.course,
                    achievement_type="excellence",
                    defaults={
                        "title": "Significant Growth!",
                        "description": f"Showed significant improvement in {session.title}",
                        "badge_icon": "fas fa-arrow-up",
                    },
                )

            messages.success(request, "Check-in recorded. Please complete the session feedback.")
            # Redirect to the first form in the sequence
            return redirect("post_session_feedback", session_id=session_id)
    else:
        form = SelfCheckinPostForm(instance=existing_checkin)

    context = {
        "form": form,
        "session": session,
        "course": session.course,
        "pre_checkin": existing_checkin,
    }
    return render(request, "courses/post_session_checkin.html", context)


@login_required
def student_feedback_history(request):
    """View for students to see their feedback history across all sessions"""
    # Get all feedback provided by the student
    feedback = (
        SessionFeedback.objects.filter(student=request.user)
        .select_related("session", "session__course")
        .order_by("-created_at")
    )

    # Get all surveys provided by the student
    surveys = (
        SessionSurvey.objects.filter(student=request.user)
        .select_related("session", "session__course")
        .order_by("-created_at")
    )

    # Get all self check-ins provided by the student
    checkins = (
        SelfCheckin.objects.filter(student=request.user)
        .select_related("session", "session__course")
        .order_by("-created_at")
    )

    # Prepare growth data for chart
    growth_data = []
    for checkin in checkins:
        if checkin.pre_rating is not None and checkin.post_rating is not None:
            growth_data.append(
                {
                    "session": checkin.session.title,
                    "pre_rating": checkin.pre_rating,
                    "post_rating": checkin.post_rating,
                    "growth": checkin.growth,
                    "date": checkin.session.start_time.strftime("%Y-%m-%d"),
                }
            )

    context = {
        "feedback": feedback,
        "surveys": surveys,
        "checkins": checkins,
        "growth_data": growth_data,
    }
    return render(request, "courses/student_feedback_history.html", context)


@login_required
@teacher_required
def teacher_feedback_insights(request, course_slug):
    """View for teachers to see feedback insights for a specific course"""
    course = get_object_or_404(Course, slug=course_slug, teacher=request.user)

    # Get all sessions for this course
    sessions = Session.objects.filter(course=course).order_by("start_time")

    # Get all feedback for this course
    feedback = (
        SessionFeedback.objects.filter(session__course=course)
        .select_related("session", "student")
        .order_by("-created_at")
    )

    # Get all surveys for this course
    surveys = (
        SessionSurvey.objects.filter(session__course=course)
        .select_related("session", "student")
        .order_by("-created_at")
    )

    # Get all self check-ins for this course
    checkins = (
        SelfCheckin.objects.filter(session__course=course).select_related("session", "student").order_by("-created_at")
    )

    # Calculate average ratings per session
    session_data = []
    for session in sessions:
        session_surveys = surveys.filter(session=session)
        session_checkins = checkins.filter(session=session)
        avg_clarity = session_surveys.aggregate(Avg("content_rating"))["content_rating__avg"] or 0
        avg_confidence = session_surveys.aggregate(Avg("teaching_rating"))["teaching_rating__avg"] or 0

        # Calculate average growth
        total_growth = 0
        growth_count = 0
        for checkin in session_checkins:
            if checkin.growth is not None:
                total_growth += checkin.growth
                growth_count += 1

        avg_growth = round(total_growth / growth_count, 1) if growth_count > 0 else 0

        # Count feedback types
        roses = feedback.filter(session=session).exclude(rose="").count()
        buds = feedback.filter(session=session).exclude(bud="").count()
        thorns = feedback.filter(session=session).exclude(thorn="").count()

        session_data.append(
            {
                "session": session,
                "avg_clarity": round(avg_clarity, 1),
                "avg_confidence": round(avg_confidence, 1),
                "avg_growth": avg_growth,
                "roses": roses,
                "buds": buds,
                "thorns": thorns,
                "feedback_count": feedback.filter(session=session).count(),
                "survey_count": session_surveys.count(),
                "checkin_count": session_checkins.count(),
            }
        )

    # Calculate overall course statistics
    total_feedback = feedback.count()
    total_surveys = surveys.count()
    total_checkins = checkins.count()

    # Calculate overall averages
    overall_clarity = surveys.aggregate(Avg("content_rating"))["content_rating__avg"] or 0
    overall_confidence = surveys.aggregate(Avg("teaching_rating"))["teaching_rating__avg"] or 0

    # Calculate overall growth
    total_growth = 0
    growth_count = 0
    for checkin in checkins:
        if checkin.growth is not None:
            total_growth += checkin.growth
            growth_count += 1

    overall_growth = round(total_growth / growth_count, 1) if growth_count > 0 else 0

    # Count overall feedback types
    total_roses = feedback.exclude(rose="").count()
    total_buds = feedback.exclude(bud="").count()
    total_thorns = feedback.exclude(thorn="").count()

    # Get common themes from feedback (simplified example)
    # In a real implementation, you might use NLP or keyword extraction
    rose_themes = extract_common_themes(feedback, "rose")
    bud_themes = extract_common_themes(feedback, "bud")
    thorn_themes = extract_common_themes(feedback, "thorn")

    # Students with most growth
    top_growth_students = get_top_growth_students(checkins, limit=5)

    # Students who need more attention (lowest confidence scores)
    students_needing_attention = get_students_needing_attention(surveys, limit=5)

    context = {
        "course": course,
        "session_data": session_data,
        "total_feedback": total_feedback,
        "total_surveys": total_surveys,
        "total_checkins": total_checkins,
        "overall_clarity": round(overall_clarity, 1),
        "overall_confidence": round(overall_confidence, 1),
        "overall_growth": overall_growth,
        "total_roses": total_roses,
        "total_buds": total_buds,
        "total_thorns": total_thorns,
        "rose_themes": rose_themes,
        "bud_themes": bud_themes,
        "thorn_themes": thorn_themes,
        "top_growth_students": top_growth_students,
        "students_needing_attention": students_needing_attention,
    }

    return render(request, "teachers/feedback_insights.html", context)


def extract_common_themes(feedback_queryset, feedback_type):
    """Extract common themes from feedback text using simple word frequency

    Args:
        feedback_queryset: QuerySet of SessionFeedback objects
        feedback_type: Type of feedback ('rose', 'bud', or 'thorn')

    Returns:
        List of dictionaries containing theme and count
    """
    # This is a simplified approach - in a real implementation you might use
    # NLP libraries or more sophisticated text analysis
    import re
    from collections import Counter

    # Common words to exclude
    stop_words = set(
        [
            "the",
            "a",
            "an",
            "and",
            "is",
            "it",
            "to",
            "was",
            "for",
            "in",
            "on",
            "that",
            "be",
            "with",
            "as",
            "of",
            "this",
            "at",
            "from",
        ]
    )

    # Get all text from the specified feedback type
    all_text = ""
    if feedback_type == "rose":
        all_text = " ".join([f.rose for f in feedback_queryset.exclude(rose="")[:100]])
    elif feedback_type == "bud":
        all_text = " ".join([f.bud for f in feedback_queryset.exclude(bud="")[:100]])
    elif feedback_type == "thorn":
        all_text = " ".join([f.thorn for f in feedback_queryset.exclude(thorn="")[:100]])

    # Clean and tokenize text
    words = re.findall(r"\b\w+\b", all_text.lower())
    words = [word for word in words if word not in stop_words and len(word) > 3]

    # Count frequencies
    word_counts = Counter(words)

    # Return top themes
    top_themes = [{"theme": word, "count": count} for word, count in word_counts.most_common(10)]

    return top_themes


def get_top_growth_students(checkins, limit=5):
    """Get students with the highest growth in understanding/confidence

    Args:
        checkins: QuerySet of SelfCheckin objects
        limit: Number of students to return

    Returns:
        List of dictionaries containing student and growth info
    """
    # Group checkins by student and calculate average growth
    student_growth = {}

    for checkin in checkins:
        if checkin.pre_rating is not None and checkin.post_rating is not None:
            student_id = checkin.student_id
            if student_id not in student_growth:
                student_growth[student_id] = {
                    "student": checkin.student,
                    "total_growth": checkin.post_rating - checkin.pre_rating,
                    "count": 1,
                }
            else:
                student_growth[student_id]["total_growth"] += checkin.post_rating - checkin.pre_rating
                student_growth[student_id]["count"] += 1

    # Calculate average growth for each student
    for student_id in student_growth:
        student_growth[student_id]["avg_growth"] = round(
            student_growth[student_id]["total_growth"] / student_growth[student_id]["count"], 1
        )

    # Convert to list and sort by average growth (descending)
    top_students = sorted(
        [data for data in student_growth.values() if data["count"] >= 2], key=lambda x: x["avg_growth"], reverse=True
    )[:limit]

    return top_students


def get_students_needing_attention(surveys, limit=5):
    """Get students with the lowest confidence scores who may need extra help

    Args:
        surveys: QuerySet of SessionSurvey objects
        limit: Number of students to return

    Returns:
        List of dictionaries containing student and confidence info
    """
    # Group surveys by student and calculate average content and teaching ratings
    student_ratings = {}

    for survey in surveys:
        student_id = survey.student_id
        if student_id not in student_ratings:
            student_ratings[student_id] = {
                "student": survey.student,
                "total_content_rating": survey.content_rating,
                "total_teaching_rating": survey.teaching_rating,
                "count": 1,
            }
        else:
            student_ratings[student_id]["total_content_rating"] += survey.content_rating
            student_ratings[student_id]["total_teaching_rating"] += survey.teaching_rating
            student_ratings[student_id]["count"] += 1

    # Calculate average ratings for each student
    for student_id in student_ratings:
        count = student_ratings[student_id]["count"]
        student_ratings[student_id]["avg_content_rating"] = round(
            student_ratings[student_id]["total_content_rating"] / count, 1
        )
        student_ratings[student_id]["avg_teaching_rating"] = round(
            student_ratings[student_id]["total_teaching_rating"] / count, 1
        )

    # Convert to list and sort by average content rating (ascending)
    students_needing_help = sorted(
        [data for data in student_ratings.values() if data["count"] >= 2], key=lambda x: x["avg_content_rating"]
    )[:limit]

    return students_needing_help


def generate_discount_code(length=8):
    return "".join(random.choices(string.ascii_uppercase + string.digits, k=length))


@login_required
def apply_discount_via_referrer(request) -> HttpResponse:
    """Apply a discount code when a user shares a course on Twitter.

    Args:
        request: The HTTP request object

    Returns:
        HttpResponse: A redirect to the profile page or an error response
    """
    if request.method == "GET":
        course_id = request.GET.get("course_id")
        if not course_id:
            return HttpResponseBadRequest("Course ID not provided.")

        course = get_object_or_404(Course, id=course_id)

        # Validate that the referrer is from Twitter
        referrer = request.META.get("HTTP_REFERER", "").lower()
        valid_twitter_domains = ["twitter.com", "t.co", "x.com"]
        is_valid_referrer = any(domain in referrer for domain in valid_twitter_domains)

        # Skip the referrer check in development environment for testing
        if settings.DEBUG:
            logger.warning("Bypassing Twitter referrer check in DEBUG mode")
        elif not is_valid_referrer:
            messages.error(request, "You must click the link from Twitter to claim your discount.")
            return redirect("profile")
        # Create or retrieve an existing discount record.
        discount = Discount.objects.filter(user=request.user, course=course, used=False).first()
        if discount is None:
            discount = Discount.objects.create(
                user=request.user,
                course=course,
                code=generate_discount_code(),
                discount_percentage=5.00,
                valid_from=timezone.now(),
                valid_until=default_valid_until(),
            )

        messages.success(request, "Thank you for sharing! Your discount code is now available in your profile.")
        # Redirect user to their profile where discount codes are rendered.
        return redirect("profile")
    else:
        return HttpResponseBadRequest("Invalid request method.")


def users_list(request: HttpRequest) -> HttpResponse:
    """
    Display a list of users who have their profile set to public,
    ordered by most recent updates.
    """
    profiles = Profile.objects.filter(is_profile_public=True).select_related("user").order_by("-updated_at")

    # Add statistics for each user to create fun scorecards
    for profile in profiles:
        if profile.is_teacher:
            # Teacher stats
            courses = Course.objects.filter(teacher=profile.user).prefetch_related("enrollments", "reviews")
            profile.total_courses = courses.count()
            profile.total_students = sum(course.enrollments.filter(status="approved").count() for course in courses)
            # Get average rating across all courses
            course_ratings = [course.average_rating for course in courses if course.average_rating > 0]
            profile.avg_rating = round(sum(course_ratings) / len(course_ratings), 1) if course_ratings else 0
        else:
            # Student stats
            enrollments = Enrollment.objects.filter(student=profile.user).select_related("course")
            profile.total_courses = enrollments.count()
            completed_enrollments = enrollments.filter(status="completed")
            profile.total_completed = completed_enrollments.count()

            # Calculate average progress across all courses
            total_progress = 0
            progress_count = 0
            enrollment_ids = [e.id for e in enrollments]
            existing_progresses = {
                p.enrollment_id: p for p in CourseProgress.objects.filter(enrollment_id__in=enrollment_ids)
            }

            for enrollment in enrollments:
                progress = existing_progresses.get(enrollment.id)
                if not progress:
                    progress = CourseProgress.objects.create(enrollment=enrollment)
                total_progress += progress.completion_percentage
                progress_count += 1
            profile.avg_progress = round(total_progress / progress_count) if progress_count > 0 else 0

            # Add achievements count
            profile.achievements_count = Achievement.objects.filter(student=profile.user).count()

    # Pagination: 12 profiles per page
    paginator = Paginator(profiles, 12)
    page_number = request.GET.get("page")
    page_obj = paginator.get_page(page_number)

    context = {
        "page_obj": page_obj,
    }

    return render(request, "users_list.html", context)


@login_required
def topic_vote(request, pk):
    """Handle voting on a topic."""
    if request.method != "POST":
        return JsonResponse({"error": "Only POST method allowed"}, status=405)

    try:
        topic = ForumTopic.objects.get(pk=pk)
        vote_type = request.POST.get("vote_type")

        if vote_type not in ["up", "down"]:
            # For form submissions, redirect back with an error message if needed
            messages.error(request, "Invalid vote type")
            return redirect("topic_vote", pk=topic.id)

        # Check if user already voted on this topic
        vote, created = ForumVote.objects.get_or_create(
            user=request.user, topic=topic, defaults={"vote_type": vote_type}
        )

        if not created:
            # User already voted, check if they're changing their vote
            if vote.vote_type == vote_type:
                # Same vote type, so remove the vote
                vote.delete()
            else:
                # Different vote type, so update the vote
                vote.vote_type = vote_type
                vote.save()

        # After processing the vote, redirect back to the topic page
        return redirect("forum_topic", category_slug=topic.category.slug, topic_id=topic.id)

    except ForumTopic.DoesNotExist:
        # Handle case when topic doesn't exist
        messages.error(request, "Topic not found")
        return redirect("forum_categories")


@login_required
def reply_vote(request, pk):
    """Handle voting on a reply."""
    if request.method != "POST":
        return JsonResponse({"error": "Only POST method allowed"}, status=405)

    try:
        reply = ForumReply.objects.get(pk=pk)
        vote_type = request.POST.get("vote_type")

        if vote_type not in ["up", "down"]:
            messages.error(request, "Invalid vote type")
            return redirect("forum_topic", category_slug=reply.topic.category.slug, topic_id=reply.topic.id)

        # Check if user already voted on this reply
        vote, created = ForumVote.objects.get_or_create(
            user=request.user, reply=reply, defaults={"vote_type": vote_type}
        )

        if not created:
            # User already voted, check if they're changing their vote
            if vote.vote_type == vote_type:
                # Same vote type, so remove the vote
                vote.delete()
            else:
                # Different vote type, so update the vote
                vote.vote_type = vote_type
                vote.save()

        # After processing the vote, redirect back to the topic page
        return redirect("forum_topic", category_slug=reply.topic.category.slug, topic_id=reply.topic.id)

    except ForumReply.DoesNotExist:
        messages.error(request, "Reply not found")
        return redirect("forum_categories")


def topic_detail(request, pk):
    topic = get_object_or_404(ForumTopic, pk=pk)

    # Get the user's vote on this topic if any
    user_topic_vote = None
    if request.user.is_authenticated:
        try:
            vote = ForumVote.objects.get(topic=topic, user=request.user)
            user_topic_vote = vote.vote_type
        except ForumVote.DoesNotExist:
            pass

    # Get user votes on replies
    user_reply_votes = {}
    if request.user.is_authenticated:
        reply_votes = ForumVote.objects.filter(reply__topic=topic, user=request.user).values_list(
            "reply_id", "vote_type"
        )
        user_reply_votes = dict(reply_votes)

    context = {
        "topic": topic,
        "user_topic_vote": user_topic_vote,
        "user_reply_votes": user_reply_votes,
        # other context variables
    }

    return render(request, "web/forum/topic.html", context)
<<<<<<< HEAD
=======


def contributors_list_view(request):
    # Check if cached data is available
    cached_context = cache.get("contributors_context")
    if cached_context:
        return render(request, "web/contributors_list.html", cached_context)

    # Initialize a dictionary to track contributor stats
    contributor_stats = {}

    # Function to add a contributor to our stats dictionary
    def add_contributor(username, avatar_url, profile_url):
        if username not in contributor_stats:
            contributor_stats[username] = {
                "username": username,
                "avatar_url": avatar_url,
                "profile_url": profile_url,
                "merged_pr_count": 0,
                "closed_pr_count": 0,
                "open_pr_count": 0,
                "total_pr_count": 0,
                "prs_url": f"https://github.com/AlphaOneLabs/education-website/pulls?q=is:pr+author:{username}",
            }

    try:
        # Fetch closed PRs first (includes both merged and non-merged closed PRs)
        closed_prs = []
        for page in range(1, 11):  # Limit to 10 pages to prevent hitting API rate limits
            response = github_api_request(
                f"{GITHUB_API_BASE}/repos/AlphaOneLabs/education-website/pulls",
                params={"state": "closed", "per_page": 100, "page": page},
            )
            if not response or len(response) == 0:
                break

            closed_prs.extend(response)
            time.sleep(0.5)  # Add delay to avoid hitting rate limits

        # Process closed PRs
        for pr in closed_prs:
            username = pr["user"]["login"]

            # Skip bots and specific users
            if "[bot]" in username or "dependabot" in username or username == "A1L13N":
                continue

            avatar_url = pr["user"]["avatar_url"]
            profile_url = pr["user"]["html_url"]

            # Add to our tracking
            add_contributor(username, avatar_url, profile_url)

            # Update the appropriate count based on whether it was merged
            if pr["merged_at"]:
                contributor_stats[username]["merged_pr_count"] += 1
            else:
                contributor_stats[username]["closed_pr_count"] += 1

        # Now fetch open PRs
        open_prs = []
        for page in range(1, 6):  # Limit to 5 pages for open PRs
            response = github_api_request(
                f"{GITHUB_API_BASE}/repos/AlphaOneLabs/education-website/pulls",
                params={"state": "open", "per_page": 100, "page": page},
            )
            if not response or len(response) == 0:
                break

            open_prs.extend(response)
            time.sleep(0.5)  # Add delay to avoid hitting rate limits

        # Process open PRs
        for pr in open_prs:
            username = pr["user"]["login"]

            # Skip bots and specific users
            if "[bot]" in username or "dependabot" in username or username == "A1L13N":
                continue

            avatar_url = pr["user"]["avatar_url"]
            profile_url = pr["user"]["html_url"]

            # Add to our tracking
            add_contributor(username, avatar_url, profile_url)

            # Update open PR count
            contributor_stats[username]["open_pr_count"] += 1

        # Calculate total PR count and filter out users with no merged PRs
        contributors = []
        for username, stats in contributor_stats.items():
            # Skip contributors with no merged PRs
            if stats["merged_pr_count"] == 0:
                continue

            # Calculate total PR count
            stats["total_pr_count"] = stats["merged_pr_count"] + stats["closed_pr_count"] + stats["open_pr_count"]

            # Calculate a smart score that prioritizes merged PRs but penalizes imbalances
            # Formula: (merged_pr_count * 10) - penalties for imbalanced contributions
            smart_score = stats["merged_pr_count"] * 10

            # Penalize if closed PRs are more than half of merged PRs (could indicate issues with code quality)
            if stats["closed_pr_count"] > (stats["merged_pr_count"] / 2):
                smart_score -= (stats["closed_pr_count"] - (stats["merged_pr_count"] / 2)) * 2

            # Penalize if open PRs are more than merged PRs (could indicate abandonment issues)
            if stats["open_pr_count"] > stats["merged_pr_count"]:
                smart_score -= stats["open_pr_count"] - stats["merged_pr_count"]

            # Calculate a contribution ratio: merged/(total) - higher is better
            if stats["total_pr_count"] > 0:
                stats["contribution_ratio"] = stats["merged_pr_count"] / stats["total_pr_count"]
            else:
                stats["contribution_ratio"] = 0

            # Store the smart score
            stats["smart_score"] = smart_score

            contributors.append(stats)

        # Sort by smart score (primary) and then by merged PR count (secondary)
        contributors.sort(key=lambda x: (x["smart_score"], x["merged_pr_count"]), reverse=True)

        # Store the context in cache for 12 hours
        context = {"contributors": contributors}
        cache.set("contributors_context", context, 12 * 60 * 60)

        return render(request, "web/contributors_list.html", context)

    except Exception as e:
        # Log the error
        print(f"Error fetching contributors: {e}")
        # Return an empty list in case of error
        return render(request, "web/contributors_list.html", {"contributors": []})
>>>>>>> c3cf418e
<|MERGE_RESOLUTION|>--- conflicted
+++ resolved
@@ -7832,8 +7832,6 @@
     }
 
     return render(request, "web/forum/topic.html", context)
-<<<<<<< HEAD
-=======
 
 
 def contributors_list_view(request):
@@ -7969,5 +7967,4 @@
         # Log the error
         print(f"Error fetching contributors: {e}")
         # Return an empty list in case of error
-        return render(request, "web/contributors_list.html", {"contributors": []})
->>>>>>> c3cf418e
+        return render(request, "web/contributors_list.html", {"contributors": []})