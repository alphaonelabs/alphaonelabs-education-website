--- conflicted
+++ resolved
@@ -58,11 +58,8 @@
     GoodsForm,
     InviteStudentForm,
     LearnForm,
-<<<<<<< HEAD
     MeetupForm,
-=======
     MemeForm,
->>>>>>> 6bb11e92
     MessageTeacherForm,
     ProfileUpdateForm,
     ProgressTrackerForm,
@@ -101,11 +98,8 @@
     ForumReply,
     ForumTopic,
     Goods,
-<<<<<<< HEAD
     Meetup,
-=======
     Meme,
->>>>>>> 6bb11e92
     Order,
     OrderItem,
     PeerConnection,
