--- conflicted
+++ resolved
@@ -8025,7 +8025,6 @@
         return redirect("surveys")
 
 
-<<<<<<< HEAD
 # ============== FLASHCARD VIEWS ===============
 
 @login_required
@@ -8033,7 +8032,7 @@
     """List all flashcard decks (public + user's private)."""
     user_decks = FlashcardDeck.objects.filter(creator=request.user)
     public_decks = FlashcardDeck.objects.filter(is_public=True).exclude(creator=request.user)
-    
+
     context = {
         'user_decks': user_decks,
         'public_decks': public_decks,
@@ -8045,14 +8044,14 @@
 def flashcard_deck_detail(request, slug):
     """View a specific flashcard deck with its cards."""
     deck = get_object_or_404(FlashcardDeck, slug=slug)
-    
+
     # Check permissions
     if not deck.is_public and deck.creator != request.user:
         messages.error(request, "You don't have permission to view this deck.")
         return redirect('flashcard_deck_list')
-    
+
     cards = deck.flashcards.all()
-    
+
     context = {
         'deck': deck,
         'cards': cards,
@@ -8068,7 +8067,7 @@
         name = request.POST.get('name', '').strip()
         description = request.POST.get('description', '').strip()
         is_public = request.POST.get('is_public') == 'on'
-        
+
         if name:
             deck = FlashcardDeck.objects.create(
                 name=name,
@@ -8080,7 +8079,7 @@
             return redirect('flashcard_deck_detail', slug=deck.slug)
         else:
             messages.error(request, 'Deck name is required.')
-    
+
     return render(request, 'flashcards/deck_form.html', {'action': 'Create'})
 
 
@@ -8088,12 +8087,12 @@
 def flashcard_deck_edit(request, slug):
     """Edit an existing flashcard deck."""
     deck = get_object_or_404(FlashcardDeck, slug=slug, creator=request.user)
-    
+
     if request.method == 'POST':
         name = request.POST.get('name', '').strip()
         description = request.POST.get('description', '').strip()
         is_public = request.POST.get('is_public') == 'on'
-        
+
         if name:
             deck.name = name
             deck.description = description
@@ -8103,7 +8102,7 @@
             return redirect('flashcard_deck_detail', slug=deck.slug)
         else:
             messages.error(request, 'Deck name is required.')
-    
+
     context = {
         'deck': deck,
         'action': 'Edit'
@@ -8115,13 +8114,13 @@
 def flashcard_deck_delete(request, slug):
     """Delete a flashcard deck."""
     deck = get_object_or_404(FlashcardDeck, slug=slug, creator=request.user)
-    
+
     if request.method == 'POST':
         deck_name = deck.name
         deck.delete()
         messages.success(request, f'Deck "{deck_name}" deleted successfully!')
         return redirect('flashcard_deck_list')
-    
+
     context = {'deck': deck}
     return render(request, 'flashcards/deck_confirm_delete.html', context)
 
@@ -8130,16 +8129,16 @@
 def flashcard_create(request, deck_slug):
     """Add a new flashcard to a deck."""
     deck = get_object_or_404(FlashcardDeck, slug=deck_slug, creator=request.user)
-    
+
     if request.method == 'POST':
         front_text = request.POST.get('front_text', '').strip()
         back_text = request.POST.get('back_text', '').strip()
-        
+
         if front_text and back_text:
             # Get next order number
             last_card = deck.flashcards.last()
             order = (last_card.order + 1) if last_card else 1
-            
+
             Flashcard.objects.create(
                 deck=deck,
                 front_text=front_text,
@@ -8150,7 +8149,7 @@
             return redirect('flashcard_deck_detail', slug=deck.slug)
         else:
             messages.error(request, 'Both front and back text are required.')
-    
+
     context = {
         'deck': deck,
         'action': 'Add'
@@ -8163,11 +8162,11 @@
     """Edit an existing flashcard."""
     deck = get_object_or_404(FlashcardDeck, slug=deck_slug, creator=request.user)
     card = get_object_or_404(Flashcard, id=card_id, deck=deck)
-    
+
     if request.method == 'POST':
         front_text = request.POST.get('front_text', '').strip()
         back_text = request.POST.get('back_text', '').strip()
-        
+
         if front_text and back_text:
             card.front_text = front_text
             card.back_text = back_text
@@ -8176,7 +8175,7 @@
             return redirect('flashcard_deck_detail', slug=deck.slug)
         else:
             messages.error(request, 'Both front and back text are required.')
-    
+
     context = {
         'deck': deck,
         'card': card,
@@ -8190,12 +8189,12 @@
     """Delete a flashcard."""
     deck = get_object_or_404(FlashcardDeck, slug=deck_slug, creator=request.user)
     card = get_object_or_404(Flashcard, id=card_id, deck=deck)
-    
+
     if request.method == 'POST':
         card.delete()
         messages.success(request, 'Card deleted successfully!')
         return redirect('flashcard_deck_detail', slug=deck.slug)
-    
+
     context = {
         'deck': deck,
         'card': card
@@ -8207,25 +8206,28 @@
 def flashcard_study(request, slug):
     """Study mode for a flashcard deck."""
     deck = get_object_or_404(FlashcardDeck, slug=slug)
-    
+
     # Check permissions
     if not deck.is_public and deck.creator != request.user:
         messages.error(request, "You don't have permission to study this deck.")
         return redirect('flashcard_deck_list')
-    
+
     cards = list(deck.flashcards.all())
-    
+
     if not cards:
         messages.info(request, "This deck doesn't have any cards yet.")
         return redirect('flashcard_deck_detail', slug=deck.slug)
-    
+
     context = {
         'deck': deck,
         'cards': cards,
         'card_count': len(cards),
     }
     return render(request, 'flashcards/study.html', context)
-=======
+
+
+# ============== SESSION WAITING ROOM VIEWS ===============
+
 @login_required
 def join_session_waiting_room(request, course_slug):
     """View for joining a session waiting room for the next session of a course."""
@@ -8282,5 +8284,4 @@
     else:
         messages.info(request, "You are not in the session waiting room for this course.")
 
-    return redirect("course_detail", slug=course_slug)
->>>>>>> d36a1ad2
+    return redirect("course_detail", slug=course_slug)