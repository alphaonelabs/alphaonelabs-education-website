--- conflicted
+++ resolved
@@ -4472,8 +4472,7 @@
     course.save()
     return redirect("course_detail", slug=slug)
 
-
-<<<<<<< HEAD
+ # Live Classes map views
 def classes_map(request):
     """View for displaying classes near the user."""
     now = timezone.now()
@@ -4591,7 +4590,6 @@
 
 
 # Grade-a-Link Views
-=======
 def public_profile(request, username):
     user = get_object_or_404(User, username=username)
 
@@ -4642,7 +4640,6 @@
     return render(request, "public_profile_detail.html", context)
 
 
->>>>>>> d32a4473
 class GradeableLinkListView(ListView):
     """View to display all submitted links that can be graded."""
 
