{% extends "base.html" %}

{% load static %}

{% block content %}
  <main class="flex-1 w-full max-w-[90rem] mx-auto mt-6 px-4 md:px-6">
    <div class="flex flex-col md:flex-row space-y-6 md:space-y-0 md:space-x-6">
      <div class="md:w-3/4 space-y-7">
        <div class="space-y-4">
          <blockquote class="text-xl italic">
            "Somewhere, something incredible is waiting to be known."
            <span class="block text-right">- Carl Sagan</span>
          </blockquote>
          <p>
            Alpha One Labs is an innovative platform dedicated to forging
            meaningful connections between teachers and students. By bridging
            the gap between knowledge seekers and knowledge givers, we
            facilitate a dynamic educational experience that empowers everyone
            involved. Whether you're sharing expertise or searching for
            guidance, Alpha One Labs helps turn curiosity into collaborative
            learning—because when passionate minds come together, new
            understanding is always within reach.
          </p>
        </div>
        <!-- Featured Courses (3 across) -->
        <div class="grid grid-cols-1 md:grid-cols-3 gap-4 mb-4">
          <!-- Course Card 1 -->
          {% for course in featured_courses %}
            <!-- Course Card -->
            <div class="rounded-lg p-4 border border-gray-200 dark:border-gray-700">
              <div class="aspect-square w-full relative overflow-hidden rounded-lg mb-3">
                {% if course.image %}
                  <a href="{% url 'course_detail' course.slug %}">
                    <img src="{{ course.image.url }}"
                         alt="{{ course.title }}"
                         class="w-full h-full object-cover"
                         height=""
                         width="" />
                  </a>
                {% else %}
                  <a href="{% url 'course_detail' course.slug %}">
                    <img src="{% static 'images/default-course.jpg' %}"
                         alt="{{ course.title }}"
                         class="w-full h-full object-cover"
                         height=""
                         width="" />
                  </a>
                {% endif %}
              </div>
              <!-- Title and Subject -->
              <div class="mb-3">
                <h3 class="text-lg font-semibold h-14 flex items-start">
                  <a href="{% url 'course_detail' course.slug %}"
                     class="hover:text-orange-500 transition-colors duration-200 line-clamp-2">{{ course.title }}</a>
                </h3>
                <div class="flex items-center justify-between text-sm">
                  <span class="font-medium text-teal-600 dark:text-teal-400">{{ course.subject }}</span>
                  <span class="text-orange-600 dark:text-orange-500">
                    {% if course.price == 0 %}
                      Free
                    {% else %}
                      ${{ course.price }}
                    {% endif %}
                  </span>
                </div>
              </div>
              <!-- Course Stats -->
              <div class="grid grid-cols-2 gap-2 mb-3 text-sm">
                <div class="flex items-center text-gray-600 dark:text-gray-300">
                  <i class="fas fa-eye mr-2"></i>
                  <span>{{ course.web_requests.count|default:"0" }} views</span>
                </div>
                <div class="flex items-center text-gray-600 dark:text-gray-300">
                  <i class="fas fa-users mr-2"></i>
                  <span>{{ course.enrollments.count }}/{{ course.max_students }}</span>
                </div>
                <div class="flex items-center text-gray-600 dark:text-gray-300">
                  <i class="fas fa-calendar-alt mr-2"></i>
                  <span>{{ course.sessions.count }} sessions</span>
                </div>
                <div class="flex items-center text-gray-600 dark:text-gray-300">
                  <i class="fas fa-star text-yellow-400 mr-2"></i>
                  <span>{{ course.average_rating|default:"N/A" }}</span>
                </div>
              </div>
              <!-- Session Dates -->
              <div class="mb-3 text-sm text-gray-600 dark:text-gray-300 min-h-[4rem]">
                {% with first_session=course.sessions.first last_session=course.sessions.last %}
                  {% if first_session and last_session %}
                    <div class="flex items-center mb-1">
                      <i class="fas fa-calendar-day mr-2"></i>
                      <span>Starts: {{ first_session.start_time|date:"M j, Y" }}</span>
                    </div>
                    <div class="flex items-center">
                      <i class="fas fa-calendar-check mr-2"></i>
                      <span>Ends: {{ last_session.end_time|date:"M j, Y" }}</span>
                    </div>
                  {% else %}
                    <div class="flex items-center mb-1">
                      <i class="fas fa-calendar-day mr-2"></i>
                      <span>No sessions scheduled</span>
                    </div>
                  {% endif %}
                {% endwith %}
              </div>
              <!-- Teacher Info -->
              <div class="flex items-center mb-3">
                {% if course.teacher.profile.avatar %}
                  <img src="{{ course.teacher.profile.avatar.url }}"
                       alt="{{ course.teacher.get_full_name|default:course.teacher.username }}"
                       class="h-12 w-12 rounded-full mr-3"
                       width="48"
                       height="48" />
                {% else %}
                  <img src="{% static 'images/default_teacher.png' %}"
                       alt="{{ course.teacher.get_full_name|default:course.teacher.username }}"
                       class="h-12 w-12 rounded-full mr-3"
                       width="48"
                       height="48" />
                {% endif %}
                <div>
                  <span class="text-sm font-medium">{{ course.teacher.get_full_name|default:course.teacher.username }}</span>
                  {% if course.teacher.profile.expertise %}
                    <p class="text-xs text-gray-600 dark:text-gray-400">{{ course.teacher.profile.expertise }}</p>
                  {% endif %}
                </div>
              </div>
              <!-- Action Button -->
              {% if course.invite_only %}
                <div class="text-xs text-indigo-600 dark:text-indigo-400 text-center">
                  <i class="fas fa-lock mr-1"></i>
                  Invite Only
                </div>
              {% else %}
                <form method="post" action="{% url 'add_course_to_cart' course.id %}">
                  {% csrf_token %}
                  <button type="submit"
                          class="w-full bg-orange-500 hover:bg-orange-600 text-white font-semibold px-3 py-2 rounded-lg flex items-center justify-center">
                    <i class="fas fa-cart-plus mr-2"></i>
                    Add to Cart
                  </button>
                </form>
              {% endif %}
            </div>
          {% empty %}
            <p>No featured courses available.</p>
          {% endfor %}
        </div>
        <!-- Add view more link -->
        <div class="text-right mt-4">
          <a href="{% url 'course_search' %}"
             class="text-orange-500 hover:text-orange-600 underline transition-colors duration-200">
            <span>View More Courses</span>
            <i class="fas fa-arrow-right ml-2"></i>
          </a>
        </div>
        <!-- Featured Products (3 across) -->
        <div class="grid grid-cols-1 md:grid-cols-3 gap-4 mb-4">
          {% for product in featured_products %}
            <!-- Product Card -->
            <div class="rounded-lg p-4 border border-gray-200 dark:border-gray-700">
              <div class="aspect-square w-full relative overflow-hidden rounded-lg mb-3">
                {% if product.image %}
                  <a href="{% url 'goods_detail' pk=product.id %}">
                    <img src="{{ product.image.url }}"
                         alt="{{ product.name }}"
                         class="w-full h-full object-cover"
                         height=""
                         width="" />
                  </a>
                {% else %}
                  <a href="{% url 'goods_detail' pk=product.id %}">
                    <img src="{% static 'images/placeholder.png' %}"
                         alt="{{ product.name }}"
                         class="w-full h-full object-cover"
                         height=""
                         width="" />
                  </a>
                {% endif %}
              </div>
              <!-- Title and Price -->
              <div class="mb-3">
                <h3 class="text-lg font-semibold h-14 flex items-start">
                  <a href="{% url 'goods_detail' pk=product.id %}"
                     class="hover:text-orange-500 transition-colors duration-200 line-clamp-2">{{ product.name }}</a>
                </h3>
                <div class="flex items-center justify-between text-sm">
                  {% if product.discount_price %}
                    <span class="text-red-500 dark:text-red-400 font-bold">${{ product.discount_price }}</span>
                    <span class="line-through text-gray-500 dark:text-gray-400">${{ product.price }}</span>
                  {% else %}
                    <span class="text-orange-600 dark:text-orange-500 font-bold">${{ product.price }}</span>
                  {% endif %}
                </div>
              </div>
              <!-- Stock Status -->
              <div class="mb-3 text-sm text-gray-600 dark:text-gray-300">
                {% if product.stock > 0 %}
                  <span class="text-green-500 font-semibold">In Stock</span>
                {% else %}
                  <span class="text-red-500 font-semibold">Out of Stock</span>
                {% endif %}
              </div>
              <!-- Add to Cart Button -->
              <form method="post" action="{% url 'add_goods_to_cart' pk=product.id %}">
                {% csrf_token %}
                <button type="submit"
                        class="w-full bg-orange-500 hover:bg-orange-600 text-white font-semibold px-3 py-2 rounded-lg flex items-center justify-center"
                        {% if product.stock == 0 %}disabled{% endif %}>
                  <i class="fas fa-cart-plus mr-2"></i>
                  {% if product.stock > 0 %}
                    Add to Cart
                  {% else %}
                    Sold Out
                  {% endif %}
                </button>
              </form>
            </div>
          {% empty %}
            <p>No featured products available.</p>
          {% endfor %}
        </div>
        <!-- Add view more link -->
        <div class="text-right mt-4">
          <a href="{% url 'goods_listing' %}"
             class="text-orange-500 hover:text-orange-600 underline transition-colors duration-200">
            <span>View More Products</span>
            <i class="fas fa-arrow-right ml-2"></i>
          </a>
        </div>
        <!-- GSoC Announcement -->
        <div class="bg-gradient-to-r from-blue-500 to-purple-600 rounded-lg p-6 text-white shadow-lg my-8">
          <div class="flex items-center justify-between">
            <div class="flex items-center space-x-4">
              <div class="hidden sm:block">
                <img src="{% static 'images/gsoc-logo.png' %}"
                     alt="Google Summer of Code"
                     class="h-16 w-16 object-contain"
                     onerror="this.src='https://summerofcode.withgoogle.com/assets/media/gsoc-2024-badge.svg'"
                     height=""
                     width="" />
              </div>
              <div>
                <h3 class="text-xl font-bold mb-2">Join us for Google Summer of Code 2025! 🚀</h3>
                <p class="text-blue-100">
                  Alpha One Labs has applied to participate in this year's Google Summer of Code. Check out our project ideas and get involved!
                </p>
              </div>
            </div>
            <a href="{% url 'gsoc_landing_page' %}"
               class="inline-flex items-center px-6 py-2 bg-white text-blue-600 rounded-full font-semibold hover:bg-blue-50 transition-colors duration-200 whitespace-nowrap sm:inline-flex">
              <span>Get Started with GSoC</span>
              <i class="fas fa-arrow-right ml-2"></i>
            </a>
          </div>
        </div>
        <!-- Two cards next to each other: For Learners & For Teachers -->
        <div class="grid grid-cols-1 md:grid-cols-2 gap-4">
          <!-- For Learners -->
          <div class="border border-gray-200 dark:border-gray-700 rounded-lg p-4">
            <h3 class="text-lg font-semibold mb-2 flex items-center">
              <i class="fa-solid fa-user-graduate text-teal-600 dark:text-teal-400 mr-2"></i>
              For Learners
            </h3>
            <ul class="list-disc list-inside space-y-2 text-sm text-gray-800 dark:text-gray-200">
              <li>
                <i class="fa-solid fa-robot text-gray-600 dark:text-gray-300 mr-2"></i>
                Advanced search with AI-powered recommendations
              </li>
              <li>
                <i class="fa-solid fa-calendar-check text-gray-600 dark:text-gray-300 mr-2"></i>
                Flexible scheduling with calendar integration
              </li>
              <li>
                <i class="fa-solid fa-trophy text-gray-600 dark:text-gray-300 mr-2"></i>
                Track your progress and earn achievements
              </li>
              <li>
                <i class="fa-solid fa-users text-gray-600 dark:text-gray-300 mr-2"></i>
                Join study groups and connect with peers
              </li>
              <li>
                <i class="fa-solid fa-chalkboard-teacher text-gray-600 dark:text-gray-300 mr-2"></i>
                Access both virtual and in-person classes
              </li>
            </ul>
          </div>
          <!-- For Teachers -->
          <div class="border border-gray-200 dark:border-gray-700 rounded-lg p-4">
            <h3 class="text-lg font-semibold mb-2 flex items-center">
              <i class="fa-solid fa-chalkboard-user text-teal-600 dark:text-teal-400 mr-2"></i>
              For Teachers
            </h3>
            <ul class="list-disc list-inside space-y-2 text-sm text-gray-800 dark:text-gray-200">
              <li>
                <i class="fa-solid fa-clipboard-list text-gray-600 dark:text-gray-300 mr-2"></i>
                Comprehensive course management tools
              </li>
              <li>
                <i class="fa-solid fa-chart-line text-gray-600 dark:text-gray-300 mr-2"></i>
                Analytics and student progress tracking
              </li>
              <li>
                <i class="fa-solid fa-credit-card text-gray-600 dark:text-gray-300 mr-2"></i>
                Secure payment processing and earnings management
              </li>
              <li>
                <i class="fa-solid fa-bullhorn text-gray-600 dark:text-gray-300 mr-2"></i>
                Marketing tools to promote your courses
              </li>
              <li>
                <i class="fa-solid fa-comments text-gray-600 dark:text-gray-300 mr-2"></i>
                Direct communication with students
              </li>
            </ul>
          </div>
        </div>
      </div>
      <div class="md:w-1/3 space-y-6">
        <div class="border border-gray-200 dark:border-gray-700 rounded-lg p-4">
          <h2 class="text-xl font-semibold mb-4">
            <i class="fa-solid fa-chalkboard-user mr-2"></i>
            Teach a Course
          </h2>
          <form method="post" class="space-y-4">
            {% csrf_token %}
            {% if not user.is_authenticated or not user.profile.is_teacher %}
              {% if request.user.is_authenticated %}
                <input type="hidden" name="email" value="{{ user.email }}" />
              {% else %}
                <div>
                  <label for="email" class="block text-sm font-medium mb-1">Email</label>
                  <input type="email"
                         id="email"
                         name="email"
                         class="block w-full border {% if form.email.errors %}border-red-500 dark:border-red-500{% else %}border-gray-300 dark:border-gray-600{% endif %} rounded p-2 focus:outline-none focus:ring-2 focus:ring-teal-300 dark:focus:ring-teal-800 bg-white dark:bg-gray-800"
                         placeholder="your.email@example.com"
                         value="{{ form.email.value|default:'' }}"
                         required />
                  {% if form.email.errors %}
                    <p class="mt-1 text-sm text-red-600 dark:text-red-400">{{ form.email.errors|join:", " }}</p>
                  {% endif %}
                </div>
              {% endif %}
            {% endif %}
            <div>
              <label for="subject" class="block text-sm font-medium mb-1">Subject</label>
              <input type="text"
                     id="subject"
                     name="subject"
                     class="block w-full border {% if form.subject.errors %}border-red-500 dark:border-red-500{% else %}border-gray-300 dark:border-gray-600{% endif %} rounded p-2 focus:outline-none focus:ring-2 focus:ring-teal-300 dark:focus:ring-teal-800 bg-white dark:bg-gray-800"
                     placeholder="Your subject to teach"
                     value="{{ form.subject.value|default:'' }}"
                     required />
              {% if form.subject.errors %}
                <p class="mt-1 text-sm text-red-600 dark:text-red-400">{{ form.subject.errors|join:", " }}</p>
              {% endif %}
            </div>
            <div>
              <label for="captcha" class="block text-sm font-medium mb-1">Verification</label>
              <div class="{% if form.captcha.errors %}border border-red-500 dark:border-red-500 rounded p-2{% endif %}">
                {{ form.captcha }}
              </div>
              {% if form.captcha.errors %}
                <p class="mt-1 text-sm text-red-600 dark:text-red-400">{{ form.captcha.errors|join:", " }}</p>
              {% endif %}
            </div>
            <button type="submit"
                    class="bg-orange-500 hover:bg-orange-600 text-white font-semibold px-4 py-2 rounded-full flex items-center">
              <i class="fa-solid fa-arrow-right-to-bracket mr-2"></i> Continue
            </button>
          </form>
        </div>
        <!-- Progress Trackers Dashboard -->
        {% if user.is_authenticated %}
          <div class="bg-white dark:bg-gray-800 rounded-lg shadow-lg p-6 mb-6">
            <h2 class="text-xl font-semibold text-gray-700 dark:text-gray-300 mb-4 flex items-center">
              <i class="fa-solid fa-chart-line text-blue-600 dark:text-blue-400 mr-2"></i>
              Progress Trackers
            </h2>
            {% if user.progress_trackers.exists %}
              <div class="space-y-4">
                {% for tracker in user.progress_trackers.all|slice:":3" %}
                  <div>
                    <div class="flex justify-between mb-1">
                      <span class="text-gray-700 dark:text-gray-300">{{ tracker.title }}</span>
                      <span class="text-gray-600 dark:text-gray-400">{{ tracker.percentage }}%</span>
                    </div>
                    <div class="w-full bg-gray-200 dark:bg-gray-700 rounded-full h-3">
                      <div class="bg-{{ tracker.color }} h-3 rounded-full"
                           style="width: {{ tracker.percentage }}%"></div>
                    </div>
                  </div>
                {% endfor %}
              </div>
              <div class="mt-4 text-center">
                <a href="{% url 'tracker_list' %}"
                   class="text-blue-600 hover:text-blue-800 dark:text-blue-400 inline-flex items-center">
                  <span>View All Trackers</span>
                  <i class="fas fa-arrow-right ml-2 text-xs"></i>
                </a>
              </div>
            {% else %}
              <p class="text-gray-600 dark:text-gray-400 mb-4">You haven't created any progress trackers yet.</p>
              <div class="text-center">
                <a href="{% url 'create_tracker' %}"
                   class="bg-blue-600 hover:bg-blue-700 text-white px-4 py-2 rounded-lg inline-flex items-center justify-center">
                  <i class="fas fa-plus mr-2"></i>
                  Create Your First Tracker
                </a>
              </div>
            {% endif %}
          </div>
        {% endif %}
        <!-- Weekly Challenge -->
        <div class="border border-gray-200 dark:border-gray-700 rounded-lg p-6 shadow-lg bg-white dark:bg-gray-800">
          <h2 class="text-xl font-semibold mb-4 flex items-center">
            <span class="mr-2">🏆</span> Weekly Challenge
          </h2>
          {% if current_challenge %}
            <div class="text-left">
              <p class="text-lg font-semibold mb-2">Challenge Name:</p>
              <p class="text-gray-700 dark:text-gray-300 mb-4">{{ current_challenge.title }}</p>
              <p class="text-lg font-semibold mb-2">Details:</p>
              <p class="text-gray-700 dark:text-gray-300 mb-4">{{ current_challenge.description }}</p>
              <p class="text-lg font-semibold mb-2">Duration:</p>
              <p class="text-gray-600 dark:text-gray-400 mb-6">
                {{ current_challenge.start_date }} to {{ current_challenge.end_date }}
              </p>
              {% if user.is_authenticated %}
                <a href="{% url 'challenge_submit' current_challenge.week_number %}"
                   class="inline-block bg-teal-600 text-white px-5 py-2.5 rounded-lg hover:bg-teal-700 transition-shadow shadow-md">
                  Complete My Challenge
                </a>
              {% else %}
                <p class="text-red-600 dark:text-red-400 mt-4">Please log in to submit your result.</p>
              {% endif %}
            </div>
          {% else %}
            <p class="text-left text-gray-500 dark:text-gray-400">No challenge available for this week.</p>
          {% endif %}
        </div>
<<<<<<< HEAD
                <!-- Meetups Section -->
                <div class="border border-gray-200 dark:border-gray-700 rounded-lg p-4">
                  <h2 class="text-xl font-semibold mb-4">
                    <i class="fa-solid fa-video mr-2"></i>
                    Meetups and Webinars
                  </h2>
                  <ul class="space-y-4">
                    {% for meetup in meetups %}
                      <li class="bg-gray-100 dark:bg-gray-700 p-4 rounded-lg">
                        <h3 class="text-lg font-semibold text-gray-800 dark:text-gray-200">{{ meetup.title }}</h3>
                        <p class="text-sm text-gray-600 dark:text-gray-400">{{ meetup.description }}</p>
                        <p class="text-sm text-gray-600 dark:text-gray-400">Date: {{ meetup.date }}</p>
                        <a href="{{ meetup.link }}" class="text-blue-600 dark:text-blue-400">Join Meetup</a>
                      </li>
                    {% endfor %}
                  </ul>
                  <a href="{% url 'create_meetup' %}" class="mt-4 inline-block bg-teal-600 text-white px-4 py-2 rounded-lg hover:bg-teal-700 transition-shadow shadow-md">
                    Create a Meetup
                  </a>
                  <a href="{% url 'meetup_list' %}" class="mt-4 inline-block bg-blue-600 text-white px-4 py-2 rounded-lg hover:bg-blue-700 transition-shadow shadow-md">
                    View Upcoming Meetups
                  </a>
                </div>
=======
        <!-- Educational Videos -->
        <div class="border border-gray-200 dark:border-gray-700 rounded-lg p-6 shadow-lg bg-white dark:bg-gray-800 mb-6">
          <h2 class="text-xl font-semibold flex items-center">
            <span class="mr-2">🎬</span> Educational Videos
          </h2>
          <div class="col-span-full text-center">
            <div class="pt-6 text-center">
              <p class="text-gray-600 dark:text-gray-300 mb-4 max-w-lg mx-auto">
                Discover a wide range of educational videos shared by our community of teachers and learners.
                From science and technology to arts and languages, find videos that help you learn new skills and concepts.
              </p>
              <div class="mt-4 flex gap-4">
                {% if user.is_authenticated %}
                  <a href="{% url 'upload_educational_video' %}"
                     class="bg-orange-500 hover:bg-orange-600 text-white font-semibold px-4 py-2 rounded-full flex items-center">
                    <i class="fas fa-upload mr-2"></i> Share
                  </a>
                {% endif %}
                <a href="{% url 'educational_videos_list' %}"
                   class="bg-orange-500 hover:bg-orange-600 text-white font-semibold px-4 py-2 rounded-full flex items-center">
                  <i class="fas fa-play-circle mr-2"></i> Browse
                </a>
              </div>
            </div>
          </div>
        </div>
>>>>>>> 6bb11e92
        <!-- Recent Forum Post -->
        <div class="border border-gray-200 dark:border-gray-700 rounded-lg p-4">
          <h2 class="text-lg font-semibold mb-2 flex items-center">
            <i class="fa-solid fa-comments text-purple-600 dark:text-purple-400 mr-2"></i>
            Recent Forum Post
          </h2>
          <p class="text-sm">
            <strong class="block text-gray-900 dark:text-gray-200 mb-1">{{ latest_topic.title|default:"How to get started with advanced mathematics?" }}</strong>
            "{{ latest_topic.content|default:"I'm looking for resources on group theory and number theory. Any recommendations?" }}" — <em>posted by {{ latest_topic.author.username|default:"user123" }}</em>
          </p>
          <a href="{% if latest_topic %}{% url 'forum_topic' latest_topic.category.slug latest_topic.id %}{% else %}{% url 'forum_categories' %}{% endif %}"
             class="text-orange-500 dark:text-orange-400 text-sm hover:underline inline-block mt-2">View Discussion →</a>
        </div>
        <!-- Recent Blog Post -->
        <div class="border border-gray-200 dark:border-gray-700 rounded-lg p-4">
          <h2 class="text-lg font-semibold mb-2 flex items-center">
            <i class="fa-solid fa-blog text-red-600 dark:text-red-400 mr-2"></i>
            Recent Blog Post
          </h2>
          <p class="text-sm">
            <strong class="block text-gray-900 dark:text-gray-200 mb-1">{{ latest_post.title|default:"The Future of Online Education" }}</strong>
            {{ latest_post.excerpt|default:"Learn how new technologies are shaping the way we teach and learn, including AI-driven insights and personalized curriculum..." }}
          </p>
          <a href="{% if latest_post %}{% url 'blog_detail' latest_post.slug %}{% else %}{% url 'blog_list' %}{% endif %}"
             class="text-orange-500 dark:text-orange-400 text-sm hover:underline inline-block mt-2">Read More →</a>
        </div>
        <!-- Success Stories -->
        <div class="border border-gray-200 dark:border-gray-700 rounded-lg p-4">
          <h2 class="text-lg font-semibold mb-2 flex items-center">
            <i class="fa-solid fa-trophy text-yellow-600 dark:text-yellow-400 mr-2"></i>
            Success Story
          </h2>
          <p class="text-sm">
            <strong class="block text-gray-900 dark:text-gray-200 mb-1">{{ latest_success_story.title|default:"From Beginner to Expert in 3 Months" }}</strong>
            {{ latest_success_story.excerpt|default:"Discover how our platform helped a complete beginner transform into a confident expert through personalized learning paths and dedicated mentorship..." }}
          </p>
          <a href="{% if latest_success_story %}{% url 'success_story_detail' latest_success_story.slug %}{% else %}{% url 'success_story_list' %}{% endif %}"
             class="text-orange-500 dark:text-orange-400 text-sm hover:underline inline-block mt-2">Read More →</a>
        </div>
        <!-- Recent Contributors -->
        <div class="border border-gray-200 dark:border-gray-700 rounded-lg p-4">
          <h2 class="text-lg font-semibold mb-4 flex items-center">
            <i class="fa-solid fa-code-pull-request text-purple-600 dark:text-purple-400 mr-2"></i>
            Recent Code Contributions
          </h2>
          <div class="space-y-4" id="recent-contributors">
            <!-- Contributors will be loaded via JavaScript -->
            <div class="animate-pulse space-y-3">
              {% for i in "123456789"|make_list %}
                <div class="flex items-center space-x-3">
                  <div class="w-10 h-10 bg-gray-200 dark:bg-gray-700 rounded-full"></div>
                  <div class="flex-1">
                    <div class="h-4 bg-gray-200 dark:bg-gray-700 rounded w-3/4"></div>
                    <div class="h-3 bg-gray-200 dark:bg-gray-700 rounded w-1/2 mt-2"></div>
                  </div>
                </div>
              {% endfor %}
            </div>
          </div>
          <script>
              // Fetch recent contributors from GitHub API
              fetch('https://api.github.com/repos/AlphaOneLabs/education-website/pulls?state=all&per_page=10')
                  .then(response => response.json())
                  .then(pulls => {
                      const container = document.getElementById('recent-contributors');
                      container.innerHTML = ''; // Clear loading state

                      pulls.forEach(pull => {
                          const date = new Date(pull.created_at).toLocaleDateString();
                          const div = document.createElement('div');
                          div.className = 'flex items-center space-x-3 p-2 hover:bg-gray-50 dark:hover:bg-gray-800 rounded-lg transition-colors duration-200';
                          div.innerHTML = `
                    <img src="${pull.user.avatar_url}" alt="${pull.user.login}" class="w-10 h-10 rounded-full" loading="lazy" />
                    <div class="flex-1 min-w-0">
                      <a href="${pull.html_url}" target="_blank" class="text-sm font-medium text-gray-900 dark:text-gray-100 hover:text-orange-500 dark:hover:text-orange-400 truncate block">
                        ${pull.title}
                      </a>
                      <p class="text-xs text-gray-500 dark:text-gray-400">
                        by <span class="font-medium">${pull.user.login}</span> · PR #${pull.number} · ${date}
                      </p>
                    </div>
                  `;
                          container.appendChild(div);
                      });
                  })
                  .catch(error => {
                      const container = document.getElementById('recent-contributors');
                      container.innerHTML = `
                  <div class="text-sm text-gray-600 dark:text-gray-400 text-center py-4">
                    <i class="fas fa-exclamation-circle text-red-500 mr-2"></i>
                    Failed to load recent contributors. Please try again later.
                  </div>
                `;
                      console.error('Error fetching contributors:', error);
                  });
          </script>
          <!-- Contributor Callout -->
          <div class="mt-4 p-4 border border-blue-200 dark:border-blue-800 rounded-lg bg-blue-50 dark:bg-blue-900/50">
            <p class="text-sm text-blue-800 dark:text-blue-200">
              <i class="fas fa-code mr-2"></i>
              Are you a coder? Get involved and help shape the future of education!
              <a href="https://github.com/AlphaOneLabs/education-website/blob/main/CONTRIBUTING.md"
                 class="inline-flex items-center text-blue-600 dark:text-blue-400 hover:underline ml-1">
                View contributor guidelines
                <i class="fas fa-arrow-right ml-1 text-xs"></i>
              </a>
            </p>
          </div>
        </div>
        <!-- Referral Program -->
        <div class="border border-gray-200 dark:border-gray-700 rounded-lg p-4 mt-6">
          <h2 class="text-lg font-semibold mb-4 flex items-center">
            <i class="fa-solid fa-gift text-purple-600 dark:text-purple-400 mr-2"></i>
            Referral Program
          </h2>
          <div class="space-y-4">
            <div class="bg-gradient-to-r from-purple-50 to-blue-50 dark:from-purple-900/30 dark:to-blue-900/30 rounded-lg p-4 border border-purple-100 dark:border-purple-800">
              <h3 class="font-medium mb-2 text-purple-800 dark:text-purple-200">Share and Earn!</h3>
              <p class="text-sm text-gray-600 dark:text-gray-300 mb-3">
                {% if user.is_authenticated %}
                  {% if user.profile.is_teacher %}
                    Get your first student and receive a $5 bonus! Share your unique referral link:
                  {% else %}
                    Get $5 when someone you refer enrolls in their first course! Share your unique referral link:
                  {% endif %}
                {% else %}
                  Join our community and start earning rewards through our referral program!
                {% endif %}
              </p>
              {% if user.is_authenticated %}
                <div class="flex items-center space-x-2">
                  <input type="text"
                         value="{{ request.scheme }}://{{ request.get_host }}{% url 'index' %}?ref={{ user.profile.referral_code }}"
                         class="text-sm bg-white dark:bg-gray-800 border border-gray-300 dark:border-gray-600 rounded px-3 py-1.5 flex-1"
                         readonly
                         id="referralLink" />
                  <button onclick="copyReferralLink()"
                          class="bg-purple-600 hover:bg-purple-700 text-white px-3 py-1.5 rounded text-sm">
                    <i class="fas fa-copy mr-1"></i>
                    Copy
                  </button>
                </div>
                <div class="mt-4 flex items-center justify-between">
                  <p class="text-xs text-gray-500 dark:text-gray-400">
                    <i class="fas fa-info-circle mr-1"></i>
                    Your total referral earnings: ${{ user.profile.referral_earnings|default:"0" }}
                  </p>
                </div>
              {% else %}
                <a href="{% url 'account_signup' %}"
                   class="inline-flex items-center bg-purple-600 hover:bg-purple-700 text-white px-4 py-2 rounded-lg text-sm">
                  <i class="fas fa-user-plus mr-2"></i>
                  Sign Up to Start Earning
                </a>
              {% endif %}
              <!-- Mini Leaderboard -->
              <div class="mt-4 border-t border-purple-100 dark:border-purple-800 pt-4">
                <h4 class="text-sm font-semibold text-purple-800 dark:text-purple-200 mb-3">
                  <i class="fas fa-crown text-yellow-500 mr-2"></i>
                  Top Referrers
                </h4>
                <div class="space-y-2">
                  {% for referrer in top_referrers %}
                    <div class="flex items-center justify-between text-sm {% if forloop.counter == 1 %}text-yellow-600 dark:text-yellow-400 font-medium{% endif %}">
                      <div class="flex items-center space-x-2">
                        <span class="w-5 text-center">
                          {% if forloop.counter == 1 %}
                            👑
                          {% elif forloop.counter == 2 %}
                            🥈
                          {% elif forloop.counter == 3 %}
                            🥉
                          {% else %}
                            {{ forloop.counter }}
                          {% endif %}
                        </span>
                        <span>{{ referrer.user.username }}</span>
                      </div>
                      <div class="flex items-center space-x-4 text-xs text-gray-500 dark:text-gray-400">
                        <span title="Signups"><i class="fas fa-user-plus mr-1"></i>{{ referrer.total_signups }}</span>
                        <span title="Enrollments"><i class="fas fa-graduation-cap mr-1"></i>{{ referrer.total_enrollments }}</span>
                        <span title="Clicks"><i class="fas fa-mouse-pointer mr-1"></i>{{ referrer.total_clicks }}</span>
                      </div>
                    </div>
                  {% empty %}
                    <p class="text-sm text-gray-500 dark:text-gray-400 text-center">No referrals yet. Be the first!</p>
                  {% endfor %}
                </div>
              </div>
            </div>
          </div>
          <script>
              function copyReferralLink() {
                  const linkInput = document.getElementById('referralLink');
                  linkInput.select();
                  document.execCommand('copy');

                  // Show a temporary success message
                  const button = event.target.closest('button');
                  const originalText = button.innerHTML;
                  button.innerHTML = '<i class="fas fa-check mr-1"></i>Copied!';
                  button.classList.add('bg-green-600');

                  setTimeout(() => {
                      button.innerHTML = originalText;
                      button.classList.remove('bg-green-600');
                  }, 2000);
              }
          </script>
        </div>
      </div>
    </div>
  </main>
{% endblock content %}<|MERGE_RESOLUTION|>--- conflicted
+++ resolved
@@ -440,7 +440,6 @@
             <p class="text-left text-gray-500 dark:text-gray-400">No challenge available for this week.</p>
           {% endif %}
         </div>
-<<<<<<< HEAD
                 <!-- Meetups Section -->
                 <div class="border border-gray-200 dark:border-gray-700 rounded-lg p-4">
                   <h2 class="text-xl font-semibold mb-4">
@@ -464,7 +463,6 @@
                     View Upcoming Meetups
                   </a>
                 </div>
-=======
         <!-- Educational Videos -->
         <div class="border border-gray-200 dark:border-gray-700 rounded-lg p-6 shadow-lg bg-white dark:bg-gray-800 mb-6">
           <h2 class="text-xl font-semibold flex items-center">
@@ -491,7 +489,6 @@
             </div>
           </div>
         </div>
->>>>>>> 6bb11e92
         <!-- Recent Forum Post -->
         <div class="border border-gray-200 dark:border-gray-700 rounded-lg p-4">
           <h2 class="text-lg font-semibold mb-2 flex items-center">
