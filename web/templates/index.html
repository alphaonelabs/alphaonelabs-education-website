--- conflicted
+++ resolved
@@ -267,7 +267,6 @@
             <i class="fas fa-arrow-right ml-2"></i>
           </a>
         </div>
-<<<<<<< HEAD
         <!-- Initial GSoC Announcement -->
         <div class="bg-gradient-to-r from-blue-500 to-purple-600 rounded-lg p-6 text-white shadow-lg my-8">
           <div class="flex items-center justify-between">
@@ -327,8 +326,6 @@
             {% endif %}
           </div>
         </div>
-=======
->>>>>>> e178cda0
         <!-- Two cards next to each other: For Learners & For Teachers -->
         <div class="grid grid-cols-1 md:grid-cols-2 gap-4">
           <!-- For Learners -->
