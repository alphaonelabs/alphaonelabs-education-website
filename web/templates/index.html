--- conflicted
+++ resolved
@@ -440,8 +440,6 @@
             <p class="text-left text-gray-500 dark:text-gray-400">No challenge available for this week.</p>
           {% endif %}
         </div>
-<<<<<<< HEAD
-       
       <!-- Quiz Section -->
         <div class="border border-gray-200 dark:border-gray-700 rounded-lg p-6 shadow-lg bg-white dark:bg-gray-800">
           <h2 class="text-xl font-semibold mb-4 flex items-center">
@@ -519,9 +517,6 @@
             updateQuizDisplay();
           });
         </script>
-
-
-=======
         <!-- Educational Videos -->
         <div class="border border-gray-200 dark:border-gray-700 rounded-lg p-6 shadow-lg bg-white dark:bg-gray-800 mb-6">
           <h2 class="text-xl font-semibold flex items-center">
@@ -548,7 +543,6 @@
             </div>
           </div>
         </div>
->>>>>>> 6bb11e92
         <!-- Recent Forum Post -->
         <div class="border border-gray-200 dark:border-gray-700 rounded-lg p-4">
           <h2 class="text-lg font-semibold mb-2 flex items-center">
