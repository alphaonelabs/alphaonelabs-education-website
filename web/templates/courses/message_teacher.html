--- conflicted
+++ resolved
@@ -3,15 +3,12 @@
 {% block content %}
   <div class="container mx-auto px-4 py-8">
     <div class="max-w-2xl mx-auto bg-white dark:bg-gray-800 rounded-lg shadow-lg p-6">
-<<<<<<< HEAD
       <h1 class="text-2xl font-bold text-gray-800 dark:text-gray-200 mb-6">
         Message {{ teacher.get_full_name|default:teacher.username }}
       </h1>
       <form id="teacherMessageForm" method="post" class="space-y-6">
-=======
       <h1 class="text-2xl font-bold text-gray-800 dark:text-gray-200 mb-6">Message {{ teacher.username }}</h1>
       <form method="post" class="space-y-6">
->>>>>>> 5714cbe8
         {% csrf_token %}
         {% if not user.is_authenticated %}
           <div>
@@ -64,7 +61,6 @@
       </form>
     </div>
   </div>
-<<<<<<< HEAD
   <script>
       // Helper function to base64-encode an ArrayBuffer
       function arrayBufferToBase64(buffer) {
@@ -140,6 +136,4 @@
       });
   </script>
 {% endblock %}
-=======
-{% endblock content %}
->>>>>>> 5714cbe8
+{% endblock content %}