--- conflicted
+++ resolved
@@ -1407,7 +1407,6 @@
                       week.forEach(day => {
                           const today = day.is_today ? 'bg-gray-100 dark:bg-gray-700' : '';
                           html += `
-<<<<<<< HEAD
             <div class="p-2 border-b border-r dark:border-gray-700 ${today}">
               ${day.date ? `
                 <div class="relative">
@@ -1421,21 +1420,6 @@
               ` : ''}
             </div>
           `;
-=======
-			<div class="p-2 border-b border-r dark:border-gray-700 ${today}">
-			${day.date ? `
-				<div class="relative">
-				<span class="${day.has_session ? 'font-bold text-teal-600 dark:text-teal-400' : ''}">
-					${new Date(day.date).getDate()}
-				</span>
-				${day.has_session ? `
-					<div class="absolute bottom-0 left-1/2 transform -translate-x-1/2 w-1 h-1 bg-teal-500 dark:bg-teal-400 rounded-full"></div>
-				` : ''}
-				</div>
-			` : ''}
-			</div>
-		`;
->>>>>>> 2b0956c8
                       });
                   });
 
