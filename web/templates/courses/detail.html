--- conflicted
+++ resolved
@@ -537,14 +537,11 @@
                     <i class="fas fa-user-plus mr-2"></i>
                     Enroll Students
                   </a>
-<<<<<<< HEAD
-                  <a href="{% url 'delete_course' slug=course.slug %}"
-=======
                   <a href="{% url 'delete_course' course.slug %}"
->>>>>>> d8f71ce2
+                     aria-label="Delete course"
                      class="inline-flex items-center justify-center px-4 py-2 bg-red-600 hover:bg-red-700 text-white rounded-lg transition duration-200">
                     <i class="fas fa-trash-alt mr-2"></i>
-                    Delete
+                    <span class="sr-only">Delete</span>
                   </a>
                 </div>
                 <!-- Status Information Alert -->
