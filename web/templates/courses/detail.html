{% extends "base.html" %}

{% load static %}
{% load dict_filters %}
{% load markdown_filters %}
{% load session_filters %}

{% block title %}
  {{ course.title }} - Course Details
{% endblock title %}
{% block extra_head %}
  <!-- Share dropdown -->
  <script defer src="https://unpkg.com/alpinejs@3.x.x/dist/cdn.min.js"></script>
  <!-- Check Alpine.js version -->
  <script>
      document.addEventListener('alpine:init', () => {
          console.log('Alpine.js initialized, version:', window.Alpine.version);
      });
  </script>
  <style>
      html {
          scroll-behavior: smooth;
      }

      .notification {
          position: fixed;
          bottom: 20px;
          right: 20px;
          z-index: 1000;
          max-width: 350px;
          transform: translateY(30px);
          opacity: 0;
          transition: transform 0.3s, opacity 0.3s;
      }

      .notification.show {
          transform: translateY(0);
          opacity: 1;
      }

      /* Hide scrollbar but keep functionality */
      .scrollbar-hide {
          -ms-overflow-style: none;
          /* IE and Edge */
          scrollbar-width: none;
          /* Firefox */
      }

      .scrollbar-hide::-webkit-scrollbar {
          display: none;
          /* Chrome, Safari and Opera */
      }
  </style>
{% endblock extra_head %}
{% block content %}
  <div class="container mx-auto px-4 py-6">
    <!-- Breadcrumbs -->
    <nav class="flex items-center text-sm bg-white dark:bg-gray-800 p-3 rounded-lg shadow-sm mb-6">
      <a href="{% url 'index' %}"
         class="text-gray-500 dark:text-gray-400 hover:text-teal-500 dark:hover:text-teal-400">
        <i class="fas fa-home"></i>
      </a>
      <span class="mx-2 text-gray-400 dark:text-gray-600">/</span>
      <a href="{% url 'course_search' %}"
         class="text-gray-500 dark:text-gray-400 hover:text-teal-500 dark:hover:text-teal-400">Courses</a>
      <span class="mx-2 text-gray-400 dark:text-gray-600">/</span>
      <a href="{% url 'course_search' %}?subject={{ course.subject.slug }}"
         class="text-gray-500 dark:text-gray-400 hover:text-teal-500 dark:hover:text-teal-400">{{ course.subject.name }}</a>
      <span class="mx-2 text-gray-400 dark:text-gray-600">/</span>
      <span class="text-gray-700 dark:text-gray-300 font-medium">{{ course.title|truncatechars:40 }}</span>
    </nav>
    <!-- Course Header Section -->
    <div class="bg-white dark:bg-gray-800 rounded-lg shadow-lg overflow-hidden">
      <div class="p-4 md:p-6">
        <div class="grid grid-cols-1 md:grid-cols-3 gap-8">
          <!-- Left Column - Image and Quick Info -->
          <div class="space-y-4">
            <div class="aspect-square w-full relative overflow-hidden rounded-lg shadow-md">
              {% if course.image %}
                <img src="{{ course.image.url }}"
                     alt="{{ course.title }}"
                     class="w-full h-full object-cover"
                     width="500"
                     height="500" />
              {% else %}
                <img src="{% static 'images/default-course.jpg' %}"
                     alt="{{ course.title }}"
                     class="w-full h-full object-cover"
                     width="500"
                     height="500" />
              {% endif %}
            </div>
            <!-- Quick Stats -->
            <div class="bg-white dark:bg-gray-800 rounded-lg shadow-md p-4 space-y-3">
              <div class="flex items-center justify-between border-b dark:border-gray-700 pb-3">
                <span class="text-gray-600 dark:text-gray-300 font-medium flex items-center">
                  <i class="fas fa-tag text-teal-500 dark:text-teal-400 mr-2"></i>
                  Price
                </span>
                <span class="text-3xl font-bold text-teal-600 dark:text-teal-400">
                  {% if course.price == 0 %}
                    Free
                  {% else %}
                    ${{ course.price }}
                  {% endif %}
                </span>
              </div>
              <div class="flex items-center justify-between py-2">
                <span class="text-gray-600 dark:text-gray-300 font-medium flex items-center">
                  <i class="fas fa-signal text-indigo-500 dark:text-indigo-400 mr-2"></i>
                  Level
                </span>
                <span class="font-medium bg-indigo-50 dark:bg-indigo-900/30 text-indigo-700 dark:text-indigo-300 px-3 py-1 rounded-full text-sm">
                  {{ course.get_level_display }}
                </span>
              </div>
              <div class="flex items-center justify-between py-2">
                <span class="text-gray-600 dark:text-gray-300 font-medium flex items-center">
                  <i class="fas fa-users text-blue-500 dark:text-blue-400 mr-2"></i>
                  Students
                </span>
                <span class="font-medium">
                  <span class="text-blue-600 dark:text-blue-400 font-bold">{{ course.enrollments.count }}</span> / {{ course.max_students }}
                </span>
              </div>
              <div class="transform hover:-translate-y-1 transition-all duration-200 hover:shadow-md rounded-lg">
                <a href="#course_reviews" class="block">
                  <div class="cursor-pointer flex items-center justify-between py-3 px-4 border dark:border-gray-700 rounded-lg hover:border-blue-500 dark:hover:border-blue-400">
                    <span class="text-gray-600 dark:text-gray-300 font-medium flex items-center">
                      <i class="fas fa-star text-yellow-500 dark:text-yellow-400 mr-2"></i>
                      Rating
                    </span>
                    <div class="flex items-center">
                      <span class="font-medium flex items-center">
                        <i class="far fa-star text-yellow-400 mr-0.5"></i>
                        <i class="far fa-star text-yellow-400 mr-0.5"></i>
                        <i class="far fa-star text-yellow-400 mr-0.5"></i>
                        <i class="far fa-star text-yellow-400 mr-0.5"></i>
                        <i class="far fa-star text-yellow-400 mr-0.5"></i>
                        <span id="average_stars" class="ml-1 text-gray-700 dark:text-gray-300">4.0</span>
                      </span>
                      <span class="ml-3 text-sm text-blue-500 dark:text-blue-400">View reviews</span>
                    </div>
                  </div>
                </a>
              </div>
              {% if not is_enrolled %}
                {% if course.invite_only %}
                  <div class="flex items-center justify-between text-indigo-600 dark:text-indigo-400 mt-3 py-2 border-t dark:border-gray-700">
                    <span class="text-sm flex items-center">
                      <i class="fas fa-lock mr-2"></i>
                      <span>This is an invite-only course</span>
                    </span>
                  </div>
                {% else %}
                  {% if course.price == 0 %}
                    <!-- Free Course Enrollment Button -->
                    <form method="get"
                          action="{% url 'enroll_course' course.slug %}"
                          class="mt-3 pt-2 border-t dark:border-gray-700">
                      <button type="submit"
                              class="w-full bg-green-500 hover:bg-green-600 text-white font-semibold py-3 px-4 rounded-lg flex items-center justify-center transition duration-200">
                        <i class="fas fa-check-circle mr-2"></i>
                        Enroll for Free
                      </button>
                    </form>
                  {% else %}
                    <!-- Paid Course Cart Button -->
                    <form method="post"
                          action="{% url 'add_course_to_cart' course.id %}"
                          class="mt-3 pt-2 border-t dark:border-gray-700">
                      {% csrf_token %}
                      <button type="submit"
                              class="w-full bg-orange-500 hover:bg-orange-600 text-white font-semibold py-3 px-4 rounded-lg flex items-center justify-center transition duration-200">
                        <i class="fas fa-cart-plus mr-2"></i>
                        Add to Cart
                      </button>
                    </form>
                  {% endif %}
                {% endif %}
              {% endif %}
            </div>
            <!-- Course Creator Info -->
            <div class="bg-white dark:bg-gray-800 rounded-lg shadow-md p-4">
              <h3 class="font-semibold text-lg mb-4 text-gray-800 dark:text-gray-200 flex items-center">
                <i class="fas fa-chalkboard-teacher text-teal-500 dark:text-teal-400 mr-2"></i>
                Course Creator
              </h3>
              <div class="flex items-start space-x-4">
                <div class="flex-shrink-0">
                  {% if course.teacher.profile.avatar %}
                    <img src="{{ course.teacher.profile.avatar.url }}"
                         alt="{{ course.teacher.username }}"
                         class="w-16 h-16 rounded-full object-cover border-2 border-teal-300 dark:border-teal-600"
                         width="64"
                         height="64" />
                  {% else %}
                    <img src="{% static 'images/default_teacher.png' %}"
                         alt="{{ course.teacher.username }}"
                         class="w-16 h-16 rounded-full object-cover border-2 border-teal-300 dark:border-teal-600"
                         width="64"
                         height="64" />
                  {% endif %}
                </div>
                <div class="flex-grow">
                  <p class="font-semibold text-lg text-gray-800 dark:text-white">{{ course.teacher.username }}</p>
                  {% if course.teacher.profile.expertise %}
                    <p class="text-sm text-gray-600 dark:text-gray-400 mb-2">{{ course.teacher.profile.expertise }}</p>
                  {% endif %}
                  {% if user != course.teacher %}
                    <a href="{% url 'message_teacher' course.teacher.id %}"
                       class="inline-flex items-center px-3 py-1.5 text-sm bg-teal-500 hover:bg-teal-600 text-white rounded-lg transition duration-200">
                      <i class="fas fa-envelope mr-2"></i>
                      Message Teacher
                    </a>
                  {% endif %}
                  <a href="{% url 'public_profile' course.teacher.username %}"
                     class="inline-flex items-center px-3 py-1.5 text-sm bg-gray-200 dark:bg-gray-700 hover:bg-gray-300 dark:hover:bg-gray-600 text-gray-800 dark:text-gray-200 rounded-lg {% if user != course.teacher %}ml-2{% endif %} transition duration-200">
                    <i class="fas fa-user mr-2"></i>
                    View Profile
                  </a>
                </div>
              </div>
            </div>
            <!-- Course Sessions -->
            <div class="bg-gray-50 dark:bg-gray-700 rounded-lg">
              <div class="p-4">
                <div class="flex justify-between items-center mb-4">
                  <h2 class="text-lg font-bold">Course Sessions</h2>
                  {% if user == course.teacher %}
                    <div class="flex space-x-2">
                      <a href="{% url 'add_session' course.slug %}"
                         class="bg-blue-600 hover:bg-blue-700 text-white text-sm font-medium px-4 py-2 rounded-lg transition duration-200">
                        <i class="fas fa-plus mr-1"></i>
                        Add Session
                      </a>
                      {% with rolled_sessions=course.sessions.all %}
                        {% if rolled_sessions|filter_rolled_over %}
                          <a href="{% url 'confirm_rolled_sessions' course.slug %}"
                             class="bg-yellow-600 hover:bg-yellow-700 text-white text-sm font-medium px-4 py-2 rounded-lg transition duration-200">
                            <i class="fas fa-clock mr-1"></i>
                            Confirm Rolled Sessions
                          </a>
                        {% endif %}
                      {% endwith %}
                    </div>
                  {% endif %}
                </div>
                {% if course.allow_individual_sessions %}
                  <div class="mb-4 text-sm text-gray-600 dark:text-gray-400 flex items-center">
                    <i class="fas fa-info-circle mr-2"></i>
                    This course allows for individual session payments
                  </div>
                {% endif %}
                {% if sessions %}
                  <div class="space-y-3">
                    {% for session in sessions %}
                      <div class="border dark:border-gray-700 rounded-lg p-3 {% if session.end_time < now %}bg-gray-100 dark:bg-gray-700{% endif %}">
                        <div class="space-y-2">
                          <h3 class="text-sm font-semibold">{{ session.title }}</h3>
                          <div class="text-xs text-gray-600 dark:text-gray-400 space-y-1">
                            <div class="flex items-center">
                              <i class="far fa-calendar mr-2"></i>
                              {{ session.start_time|date:"M j, Y" }}
                            </div>
                            <div class="flex items-center">
                              <i class="far fa-clock mr-2"></i>
                              {{ session.start_time|date:"g:i A" }} {{ session.start_time|date:"e" }} - {{ session.end_time|date:"g:i A" }} {{ session.end_time|date:"e" }}
                            </div>
                            {% if session.is_virtual %}
                              <div class="flex items-center text-blue-600 dark:text-blue-400">
                                <i class="fas fa-video mr-2"></i>
                                Virtual
                              </div>
                            {% endif %}
                            <div class="flex items-center text-green-600 dark:text-green-400">
                              <i class="fas fa-location-dot mr-2"></i>
                              {{ session.location }}
                            </div>
                            {% if course.allow_individual_sessions and session.price %}
                              <div class="flex items-center text-orange-600 dark:text-orange-400 font-semibold">
                                <i class="fas fa-tag mr-2"></i>
                                ${{ session.price|floatformat:2 }}
                              </div>
                            {% endif %}
                          </div>
                        </div>
                        <div class="mt-2 flex flex-wrap gap-2 text-xs">
                          {% if is_teacher or is_enrolled %}
                            {% if is_teacher %}
                              <a href="{% url 'mark_session_attendance' session.id %}"
                                 class="text-teal-600 hover:text-teal-700 dark:text-teal-400">
                                <i class="fas fa-clipboard-list mr-1"></i>
                                Attendance
                              </a>
                              <a href="{% url 'edit_session' session.id %}"
                                 class="text-blue-600 hover:text-blue-700 dark:text-blue-400">
                                <i class="fas fa-edit mr-1"></i>
                                Edit
                              </a>
                              <a href="{% url 'duplicate_session' session.id %}"
                                 class="inline-flex items-center px-2 py-1 rounded-full text-xs font-medium bg-green-100 text-green-800 dark:bg-green-900 dark:text-green-200 hover:bg-green-200 dark:hover:bg-green-800 transition-colors">
                                <i class="fas fa-copy mr-1"></i>
                                Duplicate to next week
                              </a>
                            {% elif is_enrolled %}
                              {% if session.end_time < now %}
                                {% if session in completed_sessions %}
                                  <span class="inline-flex items-center px-2 py-1 rounded-full text-xs font-medium bg-green-100 text-green-800 dark:bg-green-900 dark:text-green-200">
                                    <i class="fas fa-check mr-1"></i>
                                    Completed
                                  </span>
                                {% else %}
                                  <form method="post"
                                        action="{% url 'mark_session_completed' session.id %}"
                                        class="inline">
                                    {% csrf_token %}
                                    <button type="submit"
                                            class="text-blue-600 hover:text-blue-700 dark:text-blue-400">
                                      <i class="fas fa-check-circle mr-1"></i>
                                      Complete
                                    </button>
                                  </form>
                                {% endif %}
                              {% endif %}
                            {% endif %}
                          {% elif course.allow_individual_sessions and session.price and not is_enrolled %}
                            {% if course.invite_only %}
                              <div class="flex items-center justify-between text-indigo-600 dark:text-indigo-400">
                                <span class="text-sm">
                                  <i class="fas fa-lock mr-1"></i>
                                  Invite Only
                                </span>
                              </div>
                            {% elif session.end_time >= now %}
                              <form method="post"
                                    action="{% url 'add_session_to_cart' session.id %}"
                                    class="inline">
                                {% csrf_token %}
                                <button type="submit"
                                        class="bg-orange-500 hover:bg-orange-600 text-white px-3 py-1.5 rounded text-xs font-medium w-full">
                                  <i class="fas fa-cart-plus mr-1"></i>
                                  Add to Cart
                                </button>
                              </form>
                            {% else %}
                              <span class="inline-flex items-center px-2 py-1 rounded-full text-xs font-medium bg-gray-100 text-gray-800 dark:bg-gray-700 dark:text-gray-300">
                                <i class="fas fa-clock-rotate-left mr-1"></i>
                                Past Session
                              </span>
                            {% endif %}
                          {% endif %}
                          {% if session.is_virtual and session.meeting_link and session.end_time >= now and is_enrolled or is_teacher %}
                            <a href="{{ session.meeting_link }}"
                               target="_blank"
                               class="text-blue-600 hover:text-blue-700 dark:text-blue-400">
                              <i class="fas fa-video mr-1"></i>
                              Join
                            </a>
                          {% endif %}
                          <a href="{% url 'calendar_links' session.id %}"
                             class="text-gray-600 hover:text-gray-700 dark:text-gray-400">
                            <i class="fas fa-calendar-plus mr-1"></i>
                            Calendar
                          </a>
                        </div>
                      </div>
                    {% endfor %}
                  </div>
                {% else %}
                  <p class="text-sm text-gray-600 dark:text-gray-400">No sessions scheduled yet.</p>
                {% endif %}
              </div>
              <!-- Calendar -->
              <div class="mt-6 border-t dark:border-gray-600 pt-4">
                <div class="flex items-center justify-between mb-3">
                  <h3 class="text-sm font-semibold">Session Calendar</h3>
                  <div class="flex items-center space-x-4">
                    <button id="prev-month-btn"
                            class="text-gray-600 dark:text-gray-400 hover:text-gray-900 dark:hover:text-gray-200">
                      <i class="fas fa-chevron-left"></i>
                    </button>
                    <span class="text-sm font-medium" id="current-month">{{ current_month|date:"F Y" }}</span>
                    <button id="next-month-btn"
                            class="text-gray-600 dark:text-gray-400 hover:text-gray-900 dark:hover:text-gray-200">
                      <i class="fas fa-chevron-right"></i>
                    </button>
                  </div>
                </div>
                <div id="calendar-container"
                     class="bg-white dark:bg-gray-800 rounded-lg border dark:border-gray-700 overflow-hidden">
                  <div class="grid grid-cols-7 text-center text-xs font-medium border-b dark:border-gray-700">
                    <div class="py-2">Sun</div>
                    <div class="py-2">Mon</div>
                    <div class="py-2">Tue</div>
                    <div class="py-2">Wed</div>
                    <div class="py-2">Thu</div>
                    <div class="py-2">Fri</div>
                    <div class="py-2">Sat</div>
                  </div>
                  <div class="grid grid-cols-7 text-center text-sm" id="calendar-grid">
                    {% for week in calendar_weeks %}
                      {% for day in week %}
                        <div class="p-2 border-b border-r dark:border-gray-700 {% if day.is_today %}bg-gray-100 dark:bg-gray-700{% endif %}">
                          {% if day.date %}
                            <div class="relative">
                              <span class="{% if day.has_session %}font-bold text-teal-600 dark:text-teal-400{% endif %}">
                                {{ day.date|date:"j" }}
                              </span>
                              {% if day.has_session %}
                                <div class="absolute bottom-0 left-1/2 transform -translate-x-1/2 w-1 h-1 bg-teal-500 dark:bg-teal-400 rounded-full">
                                </div>
                              {% endif %}
                            </div>
                          {% endif %}
                        </div>
                      {% endfor %}
                    {% endfor %}
                  </div>
                </div>
              </div>
            </div>
          </div>
          <!-- Middle and Right Columns - Course Info -->
          <div class="md:col-span-2 space-y-6">
            <!-- Improved Course Header -->
            <div class="bg-gradient-to-r from-teal-50 to-blue-50 dark:from-gray-750 dark:to-gray-800 rounded-xl shadow-md p-6 border border-gray-100 dark:border-gray-700">
              <!-- Course Title and Status -->
              <div class="flex flex-col md:flex-row md:items-center justify-between gap-4 mb-6">
                <div>
                  <div class="flex items-center gap-3 mb-2">
                    <h1 class="text-3xl font-bold text-gray-800 dark:text-white">{{ course.title }}</h1>
                    <span class="px-3 py-1 rounded-full text-sm font-medium inline-flex items-center gap-1 {% if course.status == 'draft' %} bg-yellow-100 text-yellow-800 dark:bg-yellow-900 dark:text-yellow-200 {% elif course.status == 'published' %} bg-green-100 text-green-800 dark:bg-green-900 dark:text-green-200 {% else %} bg-gray-100 text-gray-800 dark:bg-gray-700 dark:text-gray-300 {% endif %}">
                      {% if course.status == 'draft' %}
                        <i class="fas fa-pencil-alt"></i>
                      {% elif course.status == 'published' %}
                        <i class="fas fa-globe"></i>
                      {% else %}
                        <i class="fas fa-archive"></i>
                      {% endif %}
                      {{ course.get_status_display }}
                    </span>
                  </div>
                  <div class="flex items-center gap-3 text-sm text-gray-600 dark:text-gray-400">
                    <span class="inline-flex items-center">
                      <i class="fas fa-folder-open mr-2"></i>
                      {{ course.subject.name }}
                    </span>
                    {% if course.tags %}
                      <span class="inline-flex items-center">
                        <i class="fas fa-tags mr-2"></i>
                        {{ course.tags }}
                      </span>
                    {% endif %}
                    <span class="inline-flex items-center">
                      <i class="fas fa-signal mr-2"></i>
                      {{ course.get_level_display }}
                    </span>
                  </div>
                </div>
                <!-- Enrolled Status or Share -->
                <div class="flex items-center">
                  {% if user.is_authenticated and enrollment %}
                    <div class="bg-green-100 dark:bg-green-900 text-green-800 dark:text-green-200 px-4 py-2 rounded-lg flex items-center">
                      <i class="fas fa-check-circle mr-2"></i>
                      <span>You're enrolled!</span>
                    </div>
                  {% endif %}
                  <!-- Share Button -->
                  <div class="relative ml-2" x-data="{ open: false }">
                    <button class="bg-gray-100 dark:bg-gray-700 hover:bg-gray-200 dark:hover:bg-gray-600 p-2 rounded-full"
                            @click="open = !open">
                      <i class="fas fa-share-alt text-gray-600 dark:text-gray-300"></i>
                    </button>
                    <div class="absolute right-0 mt-2 w-48 bg-white dark:bg-gray-800 rounded-lg shadow-lg border border-gray-200 dark:border-gray-700 z-10"
                         x-show="open"
                         @click.away="open = false">
                      <div class="p-2 space-y-1">
                        <a href="https://twitter.com/intent/tweet?text=Check%20out%20this%20course%3A%20{{ course.title|urlencode }}&url={{ request.build_absolute_uri|urlencode }}"
                           target="_blank"
                           class="flex items-center p-2 hover:bg-gray-100 dark:hover:bg-gray-700 rounded">
                          <i class="fab fa-twitter text-blue-400 mr-2"></i>
                          <span class="text-sm">Share on Twitter</span>
                        </a>
                        <a href="https://www.facebook.com/sharer/sharer.php?u={{ request.build_absolute_uri|urlencode }}"
                           target="_blank"
                           class="flex items-center p-2 hover:bg-gray-100 dark:hover:bg-gray-700 rounded">
                          <i class="fab fa-facebook text-blue-600 mr-2"></i>
                          <span class="text-sm">Share on Facebook</span>
                        </a>
                        <a href="https://www.linkedin.com/sharing/share-offsite/?url={{ request.build_absolute_uri|urlencode }}"
                           target="_blank"
                           class="flex items-center p-2 hover:bg-gray-100 dark:hover:bg-gray-700 rounded">
                          <i class="fab fa-linkedin text-blue-700 mr-2"></i>
                          <span class="text-sm">Share on LinkedIn</span>
                        </a>
                        <button class="w-full flex items-center p-2 hover:bg-gray-100 dark:hover:bg-gray-700 rounded"
                                @click="navigator.clipboard.writeText('{{ request.build_absolute_uri }}'); $dispatch('notification', {message: 'Link copied!'})">
                          <i class="fas fa-link text-gray-600 dark:text-gray-400 mr-2"></i>
                          <span class="text-sm">Copy Link</span>
                        </button>
                      </div>
                    </div>
                  </div>
                </div>
              </div>
              <!-- Teacher Action Buttons -->
              {% if user == course.teacher %}
                <div class="grid grid-cols-1 sm:grid-cols-2 md:grid-cols-3 lg:grid-cols-5 gap-3 mb-4">
                  <a href="{% url 'update_course' course.slug %}"
                     class="inline-flex items-center justify-center px-4 py-2 bg-indigo-600 hover:bg-indigo-700 text-white rounded-lg transition duration-200">
                    <i class="fas fa-edit mr-2"></i>
                    Edit
                  </a>
                  <a href="{% url 'toggle_course_status' course.slug %}"
                     class="inline-flex items-center justify-center px-4 py-2 {% if course.status == 'draft' %}bg-green-600 hover:bg-green-700{% else %}bg-yellow-600 hover:bg-yellow-700{% endif %} text-white rounded-lg transition duration-200">
                    {% if course.status == 'draft' %}
                      <i class="fas fa-globe mr-2"></i>
                      Publish
                    {% else %}
                      <i class="fas fa-pencil-alt mr-2"></i>
                      Unpublish
                    {% endif %}
                  </a>
                  <a href="{% url 'course_progress_overview' course.slug %}"
                     class="inline-flex items-center justify-center px-4 py-2 bg-orange-500 hover:bg-orange-600 text-white rounded-lg transition duration-200">
                    <i class="fas fa-chart-line mr-2"></i>
                    Progress
                  </a>
                  <a href="{% url 'message_students' course.slug %}"
                     class="inline-flex items-center justify-center px-4 py-2 bg-green-600 hover:bg-green-700 text-white rounded-lg transition duration-200">
                    <i class="fas fa-envelope mr-2"></i>
                    Message
                  </a>
                  <a href="{% url 'add_student_to_course' course.slug %}"
                     class="inline-flex items-center justify-center px-4 py-2 bg-blue-600 hover:bg-blue-700 text-white rounded-lg transition duration-200">
                    <i class="fas fa-user-plus mr-2"></i>
                    Enroll Students
                  </a>
                </div>
                <!-- Status Information Alert -->
                <div class="{% if course.status == 'draft' %}bg-yellow-50 border-l-4 border-yellow-400 text-yellow-700 dark:bg-yellow-900/30 dark:border-yellow-600 dark:text-yellow-200{% else %}bg-blue-50 border-l-4 border-blue-400 text-blue-700 dark:bg-blue-900/30 dark:border-blue-600 dark:text-blue-200{% endif %} p-4 rounded-md">
                  {% if course.status == 'draft' %}
                    <div class="flex items-center">
                      <i class="fas fa-exclamation-triangle mr-2"></i>
                      <span><strong>Draft Status:</strong> This course is currently in draft mode and is only visible to you. Students cannot enroll until you publish it.</span>
                    </div>
                  {% else %}
                    <div class="flex items-center">
                      <i class="fas fa-info-circle mr-2"></i>
                      <span><strong>Published Status:</strong> This course is live and visible to all users. Students can now enroll in this course.</span>
                    </div>
                  {% endif %}
                </div>
              {% endif %}
            </div>
            <!-- Dedicated Share & Save Section -->
            <section id="discount-share"
                     class="bg-white dark:bg-gray-800 border border-gray-200 dark:border-gray-700 rounded-lg p-6 mt-8">
              <h3 class="text-2xl font-bold text-gray-800 dark:text-white mb-2">Share & Save</h3>
              <p class="text-gray-600 dark:text-gray-400 mb-4">
                Share this course on Twitter and receive an exclusive discount coupon!
              </p>
              <!-- Button to open Twitter share dialog -->
              <button id="open-share-window"
                      class="bg-blue-500 hover:bg-blue-600 text-white font-semibold py-2 px-4 rounded">
                Share on Twitter
              </button>
            </section>
            <!-- Tabbed Interface for Course Information -->
            <div class="bg-white dark:bg-gray-800 rounded-lg shadow-md overflow-hidden">
              <!-- Tab Buttons -->
              <div class="flex border-b border-gray-200 dark:border-gray-700">
                {% if is_teacher or is_enrolled %}
                  <button class="px-6 py-3 text-sm font-medium border-b-2 border-teal-300 dark:border-teal-500 text-gray-800 dark:text-white bg-white dark:bg-gray-800 active-tab"
                          data-tab="students"
                          id="tab-students"
                          role="tab"
                          aria-selected="true"
                          aria-controls="content-students">
                    <i class="fas fa-users mr-2 text-teal-300 dark:text-teal-400"></i>
                    Students
                  </button>
                {% endif %}
                <button class="px-6 py-3 text-sm font-medium border-b-2 {% if not is_teacher and not is_enrolled %}border-teal-300 dark:border-teal-500 text-gray-800 dark:text-white{% else %}border-transparent text-gray-600 dark:text-gray-400 hover:text-gray-800 dark:hover:text-white hover:border-gray-300 dark:hover:border-gray-600{% endif %} bg-white dark:bg-gray-800 {% if not is_teacher and not is_enrolled %}active-tab{% endif %}"
                        data-tab="description"
                        id="tab-description"
                        role="tab"
                        aria-selected="{% if not is_teacher and not is_enrolled %}true{% else %}false{% endif %}"
                        aria-controls="content-description">
                  <i class="fas fa-book-open mr-2 text-teal-300 dark:text-teal-400"></i>
                  Course Details
                </button>
                <button class="px-6 py-3 text-sm font-medium border-b-2 border-transparent text-gray-600 dark:text-gray-400 hover:text-gray-800 dark:hover:text-white hover:border-gray-300 dark:hover:border-gray-600 bg-white dark:bg-gray-800"
                        data-tab="materials"
                        id="tab-materials"
                        role="tab"
                        aria-selected="false"
                        aria-controls="content-materials">
                  <i class="fas fa-file-alt mr-2 text-teal-300 dark:text-teal-400"></i>
                  Materials
                </button>
                {% if is_enrolled %}
                  <button class="px-6 py-3 text-sm font-medium border-b-2 border-transparent text-gray-600 dark:text-gray-400 hover:text-gray-800 dark:hover:text-white hover:border-gray-300 dark:hover:border-gray-600 bg-white dark:bg-gray-800"
                          data-tab="progress"
                          id="tab-progress"
                          role="tab"
                          aria-selected="false"
                          aria-controls="content-progress">
                    <i class="fas fa-chart-line mr-2 text-teal-300 dark:text-teal-400"></i>
                    My Progress
                  </button>
                {% endif %}
              </div>
              <!-- Tab Content -->
              <div class="p-4 sm:p-6">
                <!-- Students Tab -->
                {% if is_teacher or is_enrolled %}
                  <div id="content-students"
                       class="tab-content active"
                       role="tabpanel"
                       aria-labelledby="tab-students">
                    <!-- Summary Stats -->
                    <div class="grid grid-cols-1 md:grid-cols-4 gap-4 mb-6">
                      <div class="bg-white dark:bg-gray-800 rounded-lg shadow p-4 text-center">
                        <div class="text-sm text-gray-500 dark:text-gray-400">Enrolled Students</div>
                        <div class="text-2xl font-bold text-teal-600 dark:text-teal-400 flex items-center justify-center mt-1">
                          <i class="fas fa-users mr-2 text-xl"></i>
                          {{ course.enrollments.count }} / {{ course.max_students }}
                        </div>
                        <div class="mt-1 text-xs text-gray-500 dark:text-gray-400">{{ course.enrollments.count|floatformat:0 }}% Capacity</div>
                      </div>
                      <div class="bg-white dark:bg-gray-800 rounded-lg shadow p-4 text-center">
                        <div class="text-sm text-gray-500 dark:text-gray-400">Completion Rate</div>
                        <div class="text-2xl font-bold text-green-600 dark:text-green-400 flex items-center justify-center mt-1">
                          <i class="fas fa-graduation-cap mr-2 text-xl"></i>
                          {{ completed_enrollment_count }}/{{ course.enrollments.count }}
                        </div>
                        <div class="mt-1 text-xs text-gray-500 dark:text-gray-400">
                          {{ completed_enrollment_count|floatformat:0 }}% Completed
                        </div>
                      </div>
                      <div class="bg-white dark:bg-gray-800 rounded-lg shadow p-4 text-center">
                        <div class="text-sm text-gray-500 dark:text-gray-400">Average Attendance</div>
                        <div class="text-2xl font-bold text-blue-600 dark:text-blue-400 flex items-center justify-center mt-1">
                          <i class="fas fa-calendar-check mr-2 text-xl"></i>
                          {% if student_attendance %}
                            {% with total_attended=0 total_sessions=0 %}
                              {% for student_id, data in student_attendance.items %}
                                {% with attended=data.attended|default:0 total=data.total|default:0 %}
                                  {% with total_attended=total_attended|add:attended total_sessions=total_sessions|add:total %}{% endwith %}
                                {% endwith %}
                              {% endfor %}
                              {% if total_sessions > 0 %}
                                {{ total_attended|floatformat:0 }}%
                              {% else %}
                                N/A
                              {% endif %}
                            {% endwith %}
                          {% else %}
                            N/A
                          {% endif %}
                        </div>
                        <div class="mt-1 text-xs text-gray-500 dark:text-gray-400">Session Attendance</div>
                      </div>
                      <div class="bg-white dark:bg-gray-800 rounded-lg shadow p-4 text-center">
                        <div class="text-sm text-gray-500 dark:text-gray-400">Active Students</div>
                        <div class="text-2xl font-bold text-indigo-600 dark:text-indigo-400 flex items-center justify-center mt-1">
                          <i class="fas fa-user-check mr-2 text-xl"></i>
                          {{ in_progress_enrollment_count }}/{{ course.enrollments.count }}
                        </div>
                        <div class="mt-1 text-xs text-gray-500 dark:text-gray-400">Currently Active</div>
                      </div>
                    </div>
                    <!-- Students Table -->
                    <div class="flex flex-col sm:flex-row justify-between items-center p-4 border-b border-gray-200 dark:border-gray-700">
                      <h3 class="flex items-center font-semibold text-lg text-gray-800 dark:text-gray-200">
                        <i class="fas fa-users text-teal-500 dark:text-teal-400 mr-2"></i>
                        Student Details
                      </h3>
                      {% if user == course.teacher %}
                        <a href="{% url 'add_student_to_course' course.slug %}"
                           class="mt-2 sm:mt-0 inline-flex items-center px-4 py-2 text-sm bg-teal-500 hover:bg-teal-600 text-white rounded-lg transition duration-200">
                          <i class="fas fa-user-plus mr-2"></i>
                          Add Students
                        </a>
                      {% endif %}
                    </div>
                    {% if course.enrollments.exists %}
                      <div class="hidden md:block relative overflow-hidden">
                        <div class="overflow-x-auto scrollbar-hide">
                          <table class="w-full table-auto divide-y divide-gray-200 dark:divide-gray-700">
                            <thead class="bg-gray-50 dark:bg-gray-700">
                              <tr>
                                <th scope="col"
                                    class="px-3 py-2 text-left text-xs sm:text-sm font-medium text-gray-500 dark:text-gray-300 uppercase tracking-wider">
                                  Student
                                </th>
                                <th scope="col"
                                    class="px-3 py-2 text-left text-xs sm:text-sm font-medium text-gray-500 dark:text-gray-300 uppercase tracking-wider">
                                  Enrollment Date
                                </th>
                                <th scope="col"
                                    class="px-3 py-2 text-left text-xs sm:text-sm font-medium text-gray-500 dark:text-gray-300 uppercase tracking-wider">
                                  Progress
                                </th>
                                <th scope="col"
                                    class="px-3 py-2 text-left text-xs sm:text-sm font-medium text-gray-500 dark:text-gray-300 uppercase tracking-wider">
                                  Attendance
                                </th>
                                <th scope="col"
                                    class="px-3 py-2 text-left text-xs sm:text-sm font-medium text-gray-500 dark:text-gray-300 uppercase tracking-wider">
                                  Status
                                </th>
                                <th scope="col"
                                    class="px-3 py-2 text-left text-xs sm:text-sm font-medium text-gray-500 dark:text-gray-300 uppercase tracking-wider">
                                  Actions
                                </th>
                              </tr>
                            </thead>
                            <tbody class="bg-white dark:bg-gray-800 divide-y divide-gray-200 dark:divide-gray-700">
                              {% for enrollment in course.enrollments.all %}
                                <tr class="{% cycle 'bg-white' 'bg-gray-50' %} dark:{% cycle 'bg-gray-800' 'bg-gray-750' %}">
                                  <td class="px-3 py-2 whitespace-nowrap">
                                    <div class="flex items-center space-x-2">
                                      <div class="flex-shrink-0 h-10 w-10">
                                        {% if enrollment.student.profile.avatar %}
                                          <img src="{{ enrollment.student.profile.avatar.url }}"
                                               alt="{{ enrollment.student.username }}"
                                               class="h-10 w-10 rounded-full object-cover"
                                               width="40"
                                               height="40" />
                                        {% else %}
                                          <div class="h-10 w-10 rounded-full bg-gray-200 dark:bg-gray-600 flex items-center justify-center">
                                            <i class="fas fa-user text-gray-400 dark:text-gray-400"></i>
                                          </div>
                                        {% endif %}
                                      </div>
                                      <div class="overflow-hidden">
                                        <div class="text-xs sm:text-sm font-medium text-gray-900 dark:text-white truncate">
                                          {{ enrollment.student.get_full_name|default:enrollment.student.username }}
                                        </div>
                                        <div class="text-xs text-gray-500 dark:text-gray-400 truncate">{{ enrollment.student.username }}</div>
                                        {% if enrollment.student.profile.expertise %}
                                          <div class="text-[10px] sm:text-xs text-gray-500 dark:text-gray-500 italic truncate">
                                            {{ enrollment.student.profile.expertise|truncatechars:30 }}
                                          </div>
                                        {% endif %}
                                      </div>
                                    </div>
                                  </td>
                                  <td class="px-3 py-2 whitespace-nowrap">
                                    <div class="text-xs sm:text-sm text-gray-900 dark:text-white">{{ enrollment.enrollment_date|date:"M d, Y" }}</div>
                                    <div class="text-[10px] sm:text-xs text-gray-500 dark:text-gray-400">
                                      {{ enrollment.enrollment_date|timesince }} ago
                                    </div>
                                  </td>
                                  <td class="px-3 py-2 whitespace-nowrap">
                                    {% if enrollment.progress %}
                                      <div class="flex items-center">
                                        <div class="min-w-[4rem] w-[4rem] h-2 bg-gray-200 dark:bg-gray-700 rounded-full mr-2 overflow-hidden">
                                          <div class="h-full bg-teal-500 dark:bg-teal-400 progress-bar"
                                               style="width: {{ enrollment.progress.completion_percentage }}%"
                                               data-progress="{{ enrollment.progress.completion_percentage }}"></div>
                                        </div>
                                        <span class="text-[10px] sm:text-xs text-gray-600 dark:text-gray-400">{{ enrollment.progress.completion_percentage }}%</span>
                                      </div>
                                    {% else %}
                                      <span class="text-[10px] sm:text-xs text-gray-500 dark:text-gray-400">No progress data</span>
                                    {% endif %}
                                  </td>
                                  <td class="px-3 py-2 whitespace-nowrap">
                                    {% if student_attendance and student_attendance|get_item:enrollment.student.id %}
                                      <div class="text-xs sm:text-sm">
                                        <span class="px-2 py-1 rounded-full bg-blue-100 dark:bg-blue-900 text-blue-800 dark:text-blue-200 font-medium">
                                          <i class="fas fa-calendar-check text-blue-600 dark:text-blue-400 mr-1"></i>
                                          {{ student_attendance|get_item:enrollment.student.id|get_item:'attended' }}/{{ student_attendance|get_item:enrollment.student.id|get_item:'total' }}
                                        </span>
                                      </div>
                                      <div class="text-[10px] sm:text-xs text-gray-500 dark:text-gray-500 mt-1">
                                        {% with attendance_rate=student_attendance|get_item:enrollment.student.id|get_item:'attended'|floatformat:0 %}
                                          {{ attendance_rate }}% attendance rate
                                        {% endwith %}
                                      </div>
                                    {% else %}
                                      <span class="text-[10px] sm:text-xs text-gray-500 dark:text-gray-400">No data</span>
                                    {% endif %}
                                  </td>
                                  <td class="px-3 py-2 whitespace-nowrap">
                                    {% if enrollment.status == 'completed' %}
                                      <span class="px-2 py-1 text-[10px] sm:text-xs rounded-full bg-green-100 text-green-800 dark:bg-green-900 dark:text-green-200">
                                        <i class="fas fa-check-circle mr-1"></i>Completed
                                      </span>
                                    {% elif enrollment.status == 'in_progress' %}
                                      <span class="px-2 py-1 text-[10px] sm:text-xs rounded-full bg-blue-100 text-blue-800 dark:bg-blue-900 dark:text-blue-200">
                                        <i class="fas fa-spinner mr-1"></i>In Progress
                                      </span>
                                    {% else %}
                                      <span class="px-2 py-1 text-[10px] sm:text-xs rounded-full bg-gray-100 text-gray-800 dark:bg-gray-700 dark:text-gray-300">
                                        {{ enrollment.status|title|default:"Unknown" }}
                                      </span>
                                    {% endif %}
                                  </td>
                                  <td class="px-3 py-2 whitespace-nowrap text-[10px] sm:text-sm font-medium">
                                    <div class="flex space-x-2">
                                      <a href="{% url 'public_profile' enrollment.student.username %}"
                                         class="text-blue-600 hover:text-blue-900 dark:text-blue-400 dark:hover:text-blue-300"
                                         title="View profile">
                                        <i class="fas fa-user-circle"></i>
                                      </a>
                                      {% if user == course.teacher %}
                                        <a href="{% url 'student_management' course.slug enrollment.student.id %}"
                                           class="text-indigo-600 hover:text-indigo-900 dark:text-indigo-400 dark:hover:text-indigo-300"
                                           title="Manage student">
                                          <i class="fas fa-cog"></i>
                                        </a>
                                        <a href="{% url 'message_students' course.slug %}?student={{ enrollment.student.id }}"
                                           class="text-green-600 hover:text-green-900 dark:text-green-400 dark:hover:text-green-300"
                                           title="Message student">
                                          <i class="fas fa-envelope"></i>
                                        </a>
                                      {% endif %}
                                    </div>
                                  </td>
                                </tr>
                              {% endfor %}
                            </tbody>
                          </table>
                        </div>
                      </div>
                      <!-- Mobile View (Cards) -->
                      <div class="md:hidden space-y-4">
                        {% for enrollment in course.enrollments.all %}
                          <div class="bg-white dark:bg-gray-800 rounded-xl shadow p-4">
                            <div class="flex items-center space-x-3">
                              {% if enrollment.student.profile.avatar %}
                                <img src="{{ enrollment.student.profile.avatar.url }}"
                                     alt="{{ enrollment.student.username }}"
                                     class="h-12 w-12 rounded-full object-cover" />
                              {% else %}
                                <div class="h-12 w-12 rounded-full bg-gray-200 dark:bg-gray-600 flex items-center justify-center">
                                  <i class="fas fa-user text-gray-400 dark:text-gray-400"></i>
                                </div>
                              {% endif %}
                              <div>
                                <div class="text-sm font-semibold text-gray-900 dark:text-white truncate">
                                  {{ enrollment.student.get_full_name|default:enrollment.student.username }}
                                </div>
                                <div class="text-xs text-gray-500 dark:text-gray-400 truncate">{{ enrollment.student.username }}</div>
                                {% if enrollment.student.profile.expertise %}
                                  <div class="text-xs italic text-gray-500 dark:text-gray-400 truncate">
                                    {{ enrollment.student.profile.expertise|truncatechars:30 }}
                                  </div>
                                {% endif %}
                              </div>
                            </div>
                            <div class="mt-4 space-y-1 text-sm text-gray-700 dark:text-gray-300">
                              <div class="flex flex-col">
                                <div>
                                  <strong>Enrolled:</strong> {{ enrollment.enrollment_date|date:"M d, Y" }}
                                </div>
                                <div class="text-xs text-gray-500">({{ enrollment.enrollment_date|timesince }} ago)</div>
                              </div>
                              <div>
                                <strong>Progress:</strong>
                                {% if enrollment.progress %}
                                  <div class="flex items-center mt-1">
                                    <div class="w-full h-2 bg-gray-200 dark:bg-gray-700 rounded-full mr-2 overflow-hidden">
                                      <div class="h-full bg-teal-500 dark:bg-teal-400"
                                           style="width: {{ enrollment.progress.completion_percentage }}%"></div>
                                    </div>
                                    <span class="text-xs text-gray-600 dark:text-gray-400">{{ enrollment.progress.completion_percentage }}%</span>
                                  </div>
                                {% else %}
                                  <span class="text-xs text-gray-500 dark:text-gray-400">No progress data</span>
                                {% endif %}
                              </div>
                              <div>
                                <strong>Attendance:</strong>
                                {% if student_attendance and student_attendance|get_item:enrollment.student.id %}
                                  <div class="text-sm mt-1 text-blue-700 dark:text-blue-300">
                                    <i class="fas fa-calendar-check mr-1"></i>
                                    {{ student_attendance|get_item:enrollment.student.id|get_item:'attended' }}/{{ student_attendance|get_item:enrollment.student.id|get_item:'total' }}
                                    <span class="block text-xs text-gray-500 dark:text-gray-400">
                                      {{ student_attendance|get_item:enrollment.student.id|get_item:'attended'|floatformat:0 }}% attendance rate
                                    </span>
                                  </div>
                                {% else %}
                                  <span class="text-xs text-gray-500 dark:text-gray-400">No data</span>
                                {% endif %}
                              </div>
                              <div>
                                <strong>Status:</strong>
                                {% if enrollment.status == 'completed' %}
                                  <span class="inline-block px-2 py-1 text-xs rounded-full bg-green-100 text-green-800 dark:bg-green-900 dark:text-green-200 ml-2">
                                    <i class="fas fa-check-circle mr-1"></i>Completed
                                  </span>
                                {% elif enrollment.status == 'in_progress' %}
                                  <span class="inline-block px-2 py-1 text-xs rounded-full bg-blue-100 text-blue-800 dark:bg-blue-900 dark:text-blue-200 ml-2">
                                    <i class="fas fa-spinner mr-1"></i>In Progress
                                  </span>
                                {% else %}
                                  <span class="inline-block px-2 py-1 text-xs rounded-full bg-gray-100 text-gray-800 dark:bg-gray-700 dark:text-gray-300 ml-2">
                                    {{ enrollment.status|title|default:"Unknown" }}
                                  </span>
                                {% endif %}
                              </div>
                              <div class="mt-3 flex space-x-4 text-blue-600 dark:text-blue-400">
                                <a href="{% url 'public_profile' enrollment.student.username %}"
                                   title="View profile">
                                  <i class="fas fa-user-circle"></i>
                                </a>
                                {% if user == course.teacher %}
                                  <a href="{% url 'student_management' course.slug enrollment.student.id %}"
                                     title="Manage student"
                                     class="text-indigo-600 dark:text-indigo-400">
                                    <i class="fas fa-cog"></i>
                                  </a>
                                  <a href="{% url 'message_students' course.slug %}?student={{ enrollment.student.id }}"
                                     title="Message student"
                                     class="text-green-600 dark:text-green-400">
                                    <i class="fas fa-envelope"></i>
                                  </a>
                                {% endif %}
                              </div>
                            </div>
                          </div>
                        {% endfor %}
                      </div>
                    {% else %}
                      <div class="p-8 text-center">
                        <div class="inline-flex items-center justify-center w-16 h-16 rounded-full bg-gray-100 dark:bg-gray-700 mb-4">
                          <i class="fas fa-users text-gray-400 dark:text-gray-500 text-2xl"></i>
                        </div>
                        <p class="text-gray-500 dark:text-gray-400">No students have enrolled in this course yet.</p>
                        {% if user == course.teacher %}
                          <a href="{% url 'add_student_to_course' course.slug %}"
                             class="inline-flex items-center px-4 py-2 mt-4 bg-teal-300 hover:bg-teal-400 text-white rounded-lg transition duration-200">
                            <i class="fas fa-user-plus mr-2"></i>
                            Add Students
                          </a>
                        {% endif %}
                      </div>
                    {% endif %}
                  </div>
                  <!-- Additional Stats -->
                  {% if user == course.teacher and course.enrollments.exists %}
                    <div class="mt-6 grid grid-cols-1 lg:grid-cols-2 gap-6">
                      <!-- Completion Statistics -->
                      <div class="bg-white dark:bg-gray-800 rounded-lg shadow p-4">
                        <h4 class="font-medium text-gray-800 dark:text-gray-200 mb-4">
                          <i class="fas fa-chart-pie text-teal-500 dark:text-teal-400 mr-2"></i>
                          Completion Statistics
                        </h4>
                        <div class="flex items-center justify-center">
                          <div class="w-32 h-32 rounded-full flex items-center justify-center border-8 border-teal-100 dark:border-teal-900 relative">
                            <div class="text-center">
                              <span class="block text-2xl font-bold text-teal-600 dark:text-teal-400">
                                {{ completed_enrollment_count|floatformat:0 }}%
                              </span>
                              <span class="text-xs text-gray-500 dark:text-gray-400">Completion</span>
                            </div>
                            <!-- CSS-based progress circle would go here -->
                          </div>
                          <div class="ml-6 space-y-2">
                            <div>
                              <div class="flex items-center">
                                <div class="w-3 h-3 bg-teal-500 rounded-full mr-2"></div>
                                <span class="text-sm text-gray-600 dark:text-gray-300">Completed</span>
                              </div>
                              <div class="text-lg font-semibold text-gray-800 dark:text-gray-200">{{ completed_enrollment_count }}</div>
                            </div>
                            <div>
                              <div class="flex items-center">
                                <div class="w-3 h-3 bg-blue-500 rounded-full mr-2"></div>
                                <span class="text-sm text-gray-600 dark:text-gray-300">In Progress</span>
                              </div>
                              <div class="text-lg font-semibold text-gray-800 dark:text-gray-200">{{ in_progress_enrollment_count }}</div>
                            </div>
                            <div>
                              <div class="flex items-center">
                                <div class="w-3 h-3 bg-gray-300 dark:bg-gray-600 rounded-full mr-2"></div>
                                <span class="text-sm text-gray-600 dark:text-gray-300">Total</span>
                              </div>
                              <div class="text-lg font-semibold text-gray-800 dark:text-gray-200">{{ course.enrollments.count }}</div>
                            </div>
                          </div>
                        </div>
                      </div>
                      <!-- Attendance Overview -->
                      <div class="bg-white dark:bg-gray-800 rounded-lg shadow p-4">
                        <h4 class="font-medium text-gray-800 dark:text-gray-200 mb-4">
                          <i class="fas fa-calendar-check text-teal-500 dark:text-teal-400 mr-2"></i>
                          Attendance Overview
                        </h4>
                        <div class="space-y-3">
                          {% if student_attendance %}
                            {% for student_id, data in student_attendance.items %}
                              {% with student=data.student attended=data.attended|default:0 total=data.total|default:0 %}
                                <div class="flex items-center">
                                  <div class="w-8 h-8 rounded-full bg-gray-200 dark:bg-gray-600 flex-shrink-0 mr-2 overflow-hidden">
                                    {% if student.profile.avatar %}
                                      <img src="{{ student.profile.avatar.url }}"
                                           alt="{{ student.username }}"
                                           class="w-full h-full object-cover"
                                           width="32"
                                           height="32" />
                                    {% else %}
                                      <div class="w-full h-full flex items-center justify-center">
                                        <i class="fas fa-user text-gray-400 dark:text-gray-500"></i>
                                      </div>
                                    {% endif %}
                                  </div>
                                  <div class="flex-grow">
                                    <div class="flex justify-between items-center mb-1">
                                      <span class="text-sm font-medium text-gray-700 dark:text-gray-300">{{ student.username }}</span>
                                      <span class="text-xs text-gray-500 dark:text-gray-400">{{ attended }}/{{ total }}</span>
                                    </div>
                                    <div class="w-full h-2 bg-gray-200 dark:bg-gray-700 rounded-full overflow-hidden">
                                      <div class="h-full bg-teal-500 dark:bg-teal-400"
                                           style="width: {% if total > 0 %}{{ attended|floatformat:0 }}%{% else %}0%{% endif %}">
                                      </div>
                                    </div>
                                  </div>
                                </div>
                              {% endwith %}
                            {% endfor %}
                          {% else %}
                            <div class="text-center py-4">
                              <p class="text-gray-500 dark:text-gray-400">No attendance data available</p>
                            </div>
                          {% endif %}
                        </div>
                      </div>
                    </div>
                  {% endif %}
                </div>
              {% endif %}
              <!-- Course Description Tab -->
              <div id="content-description"
                   class="tab-content {% if not is_teacher and not is_enrolled %}active{% else %}hidden{% endif %}"
                   role="tabpanel"
                   aria-labelledby="tab-description">
                <div class="markdown-content space-y-6 text-gray-800 dark:text-gray-200">
                  <div class="space-y-2">
                    <!-- Schedule -->
                    <div>
                      <h2 class="text-xl font-bold mb-2">Schedule</h2>
                      {{ course.description|markdown }}
                    </div>
                    <!-- Learning Objectives -->
                    <div class="mt-8">
                      <h2 class="text-xl font-bold mb-2">Learning Objectives</h2>
                      {{ course.learning_objectives|markdown }}
                    </div>
                    <!-- Prerequisites -->
                    {% if course.prerequisites %}
                      <div class="mt-8">
                        <h2 class="text-xl font-bold mb-2">Prerequisites</h2>
                        {{ course.prerequisites|markdown }}
                      </div>
                    {% endif %}
                  </div>
                </div>
              </div>
              <!-- Materials Tab -->
              <div id="content-materials"
                   class="tab-content hidden"
                   role="tabpanel"
                   aria-labelledby="tab-materials">
                <div class="bg-white dark:bg-gray-800 rounded-lg p-4">
                  <div class="flex justify-between items-center mb-4">
                    <h2 class="text-xl font-bold">Course Materials</h2>
                    {% if user == course.teacher %}
                      <a href="{% url 'upload_material' course.slug %}"
                         class="bg-teal-500 hover:bg-teal-600 text-white px-3 py-1 rounded-lg transition duration-200 text-sm">
                        <i class="fas fa-plus mr-1"></i>Add Material
                      </a>
                    {% endif %}
                  </div>
                  {% if course.materials.exists %}
                    <div class="max-h-96 overflow-y-auto pr-2">
                      <div class="space-y-3">
                        {% for material in course.materials.all %}
                          <div class="bg-gray-50 dark:bg-gray-700 rounded-lg p-3 shadow-sm">
                            <div class="flex justify-between items-start">
                              <div>
                                <h3 class="font-semibold text-sm">
                                  {% if is_enrolled or not material.requires_enrollment or is_teacher %}
                                    {% if material.external_url %}
                                      <a href="{{ material.external_url }}"
                                         target="_blank"
                                         class="text-blue-600 hover:text-blue-800 dark:text-blue-400">
                                        {{ material.title }}
                                        <i class="fas fa-external-link-alt ml-1 text-xs"></i>
                                      </a>
                                    {% else %}
                                      <a href="{% url 'download_material' course.slug material.id %}"
                                         class="text-blue-600 hover:text-blue-800 dark:text-blue-400">
                                        {{ material.title }}
                                        <i class="fas fa-download ml-1 text-xs"></i>
                                      </a>
                                    {% endif %}
                                  {% else %}
                                    {{ material.preview_content }}
                                    <span class="ml-2 text-xs text-gray-500">(Enroll to access)</span>
                                  {% endif %}
                                </h3>
                                {% if material.description %}
                                  <p class="text-xs text-gray-600 dark:text-gray-300 mt-1">{{ material.description|truncatechars:50 }}</p>
                                {% endif %}
                              </div>
                              {% if user == course.teacher %}
                                <a href="{% url 'delete_material' course.slug material.id %}"
                                   class="text-red-600 hover:text-red-800 dark:text-red-400 text-sm">
                                  <i class="fas fa-trash"></i>
                                </a>
                              {% endif %}
                            </div>
                          </div>
                        {% endfor %}
                      </div>
                    </div>
                  {% else %}
                    <p class="text-gray-500 dark:text-gray-400 text-sm italic">No materials available for this course yet.</p>
                  {% endif %}
                </div>
              </div>
              <!-- Progress Tab -->
              {% if is_enrolled and enrollment %}
                <div id="content-progress"
                     class="tab-content hidden"
                     role="tabpanel"
                     aria-labelledby="tab-progress">
                  <div class="space-y-6">
                    <!-- Progress Tracker -->
                    <div class="bg-white dark:bg-gray-800 rounded-lg shadow p-4">
                      <!-- Progress Header -->
                      <div class="relative mb-4">
                        <div class="flex justify-between items-center mb-2">
                          <h3 class="font-semibold text-lg">Your Progress</h3>
                          <div class="text-2xl font-bold text-green-600 dark:text-green-400"
                               style="width: 50%">{{ enrollment.progress.completion_percentage }}</div>
                        </div>
                        <!-- Green Gradient Progress Bar -->
                        <div class="w-full h-2 bg-gray-200 dark:bg-gray-700 rounded-full overflow-hidden">
                          <div data-progress="{{ enrollment.progress.completion_percentage }}"
                               class="h-full bg-teal-500 dark:bg-teal-400"
                               style="width: {{ enrollment.progress.completion_percentage }}%"></div>
                        </div>
                      </div>
                      <!-- Stats -->
                      <div class="grid grid-cols-2 gap-4 text-center">
                        <div class="bg-gray-50 dark:bg-gray-700 rounded-lg p-3">
                          <div class="text-sm text-gray-500 dark:text-gray-400">Completed Sessions</div>
                          <div class="text-2xl font-bold text-indigo-600 dark:text-indigo-400">
                            {{ enrollment.progress.completed_sessions.count }}
                          </div>
                        </div>
                        <div class="bg-gray-50 dark:bg-gray-700 rounded-lg p-3">
                          <div class="text-sm text-gray-500 dark:text-gray-400">Remaining Sessions</div>
                          <div class="text-2xl font-bold text-orange-600 dark:text-orange-400"
                               id="remaining-count-tab"
                               data-total-sessions="{{ course.sessions.count|default:0 }}"
                               data-completed-sessions="{{ enrollment.progress.completed_sessions.count|default:0 }}">
                            <!-- Will be filled by JavaScript -->
                          </div>
                        </div>
                      </div>
                    </div>
                    <!-- Session Completion List -->
                    <div class="bg-white dark:bg-gray-800 rounded-lg shadow p-4">
                      <h4 class="font-medium mb-4">Session Completion</h4>
                      <div class="max-h-96 overflow-y-auto pr-2 space-y-2">
                        {% for session in course.sessions.all %}
                          <div class="flex items-center justify-between p-3 {% if session in enrollment.progress.completed_sessions.all %}bg-green-50 dark:bg-green-900/20{% else %}bg-gray-50 dark:bg-gray-700/50{% endif %} rounded-lg border border-gray-100 dark:border-gray-700">
                            <div class="flex items-center space-x-3">
                              {% if session in enrollment.progress.completed_sessions.all %}
                                <i class="fas fa-check-circle text-green-500 dark:text-green-400 text-lg"></i>
                              {% elif session.end_time < now %}
                                <i class="fas fa-circle text-red-500 dark:text-red-400 text-lg"></i>
                              {% else %}
                                <i class="far fa-circle text-gray-400 dark:text-gray-500 text-lg"></i>
                              {% endif %}
                              <div>
                                <div class="font-medium">{{ session.title }}</div>
                                <div class="text-sm text-gray-600 dark:text-gray-400">{{ session.start_time|date:"M d, Y g:i A e" }}</div>
                              </div>
                            </div>
                            <div>
                              {% if session in enrollment.progress.completed_sessions.all %}
                                <span class="px-3 py-1 text-sm rounded-full bg-green-100 text-green-800 dark:bg-green-900 dark:text-green-200">
                                  Completed
                                </span>
                              {% elif session.end_time < now %}
                                <form method="post"
                                      action="{% url 'mark_session_completed' session.id %}"
                                      class="inline">
                                  {% csrf_token %}
                                  <button type="submit"
                                          class="px-3 py-1 text-sm bg-blue-600 hover:bg-blue-700 text-white rounded-full">
                                    Complete
                                  </button>
                                </form>
                              {% else %}
                                <span class="px-3 py-1 text-sm rounded-full bg-blue-100 text-blue-800 dark:bg-blue-900 dark:text-blue-200">
                                  Upcoming
                                </span>
                              {% endif %}
                            </div>
                          </div>
                        {% endfor %}
                      </div>
                    </div>
                  </div>
                </div>
              {% endif %}
            </div>
          </div>
          <section id="course_reviews"
                   class="bg-gradient-to-r from-teal-50 to-blue-50 dark:from-gray-750 dark:to-gray-800 rounded-xl shadow-md p-2 sm:p-4 md:p-6 border border-gray-100 dark:border-gray-700 mb-6">
            <div class="flex items-center justify-between mb-6">
              <h2 class="text-xl font-bold text-gray-800 dark:text-white">Course Reviews</h2>
              {% if is_enrolled and not user_review %}
                <a href="{% url 'add_review' course.slug %}"
                   class="bg-teal-500 hover:bg-teal-600 text-white py-2 px-4 rounded-lg transition-colors flex items-center">
                  <i class="fas fa-star mr-2"></i>Write a Review
                </a>
              {% endif %}
            </div>
            <!-- Course Average Rating -->
            <div class="mb-8 bg-white dark:bg-gray-700 rounded-lg p-4 shadow-sm">
              <div class="flex flex-col md:flex-row items-center gap-6">
                <div class="text-center">
                  <div class="text-4xl font-bold text-teal-600 dark:text-teal-400">
                    {{ course.average_rating|default:"0"|floatformat:1 }}
                  </div>
                  <div class="flex mt-1">
                    {% for i in "12345" %}
                      {% if forloop.counter <= course.average_rating|default:0|floatformat:"0" %}
                        <i class="fas fa-star text-yellow-400"></i>
                      {% elif forloop.counter <= course.average_rating|default:0|add:"0.5"|floatformat:"0" %}
                        <i class="fas fa-star-half-alt text-yellow-400"></i>
                      {% else %}
                        <i class="far fa-star text-yellow-400"></i>
                      {% endif %}
                    {% endfor %}
                  </div>
                  <div class="text-sm text-gray-500 dark:text-gray-400 mt-1">{{ reviews_num }} review{{ reviews.count|pluralize }}</div>
                </div>
                <div class="flex-grow">
                  <div class="space-y-2">
                    {% for i in "54321" %}
                      <div class="flex items-center space-x-2">
                        <div class="w-12 text-sm text-right">{{ i }} star{{ i|pluralize }}</div>
                        <div class="flex-grow h-2 bg-gray-200 dark:bg-gray-600 rounded-full overflow-hidden">
                          {% if rating_distribution|get_item:i > 0 %}
                            <div class="h-full bg-yellow-400 rating-distribution-bar"
                                 data-rating="{{ rating_distribution|get_item:i }}"></div>
                          {% else %}
                            <div class="h-full bg-yellow-400" style="width: 0%"></div>
                          {% endif %}
                        </div>
                        <div class="w-12 text-sm">{{ rating_distribution|get_item:i }}</div>
                      </div>
                    {% endfor %}
                  </div>
                </div>
              </div>
            </div>
            {% if reviews or featured_review %}
              <!-- featured reviews List -->
              <div class="space-y-4">
                {% for review in featured_review %}
                  <div class="relative bg-white dark:bg-gray-700 rounded-lg p-4 shadow-sm">
                    <span class="absolute top-0 left-0 p-1.5 px-2.5 rounded-lg inline-block mb-4 bg-yellow-400">Featured</span>
                    <div class="flex justify-between mt-9 items-start">
                      <div class="flex items-start space-x-3">
                        {% if review.student.profile.avatar %}
                          <img src="{{ review.student.profile.avatar.url }}"
                               alt="{{ review.student.username }}"
                               class="w-10 h-10 rounded-full object-cover"
                               width="40"
                               height="40" />
                        {% else %}
                          <div class="w-10 h-10 rounded-full bg-gray-200 dark:bg-gray-600 flex items-center justify-center ring-2 ring-yellow-400 ring-opacity-50">
                            <i class="fas fa-user text-gray-400"></i>
                          </div>
                        {% endif %}
                        <div>
                          {% if request.user.id == review.student.id %}
                            <div class="font-medium text-gray-800 dark:text-white">You</div>
                          {% else %}
                            <div class="font-medium text-gray-800 dark:text-white">{{ review.student.username }}</div>
                          {% endif %}
                          <div class="flex items-center mt-1">
                            {% for i in "12345" %}
                              {% if forloop.counter <= review.rating %}
                                <i class="fas fa-star text-yellow-400 text-sm"></i>
                              {% else %}
                                <i class="far fa-star text-yellow-400 text-sm"></i>
                              {% endif %}
                            {% endfor %}
                          </div>
                        </div>
                      </div>
                      <div class="flex items-center">
                        <div class="text-xs text-gray-500 dark:text-gray-400 mr-3">{{ review.created_at|date:"M d, Y" }}</div>
                      </div>
                    </div>
                    <div class="mt-3 text-gray-700 dark:text-gray-300">{{ review.comment }}</div>
                    <!-- Edit/Delete buttons for user's own reviews -->
                    {% if request.user.is_authenticated and request.user.id == review.student.id %}
                      <div class="flex mt-1 clearfix justify-end">
                        <div class="flex space-x-2 float-right">
                          <a href="{% url 'edit_review' course.slug review.id %}"
                             class="inline-flex items-center px-3 py-1.5 text-sm bg-teal-500 hover:bg-teal-600 text-white rounded-md transition duration-200">
                            <i class="fas fa-edit mr-2"></i>
                            Edit
                          </a>
                          <button onclick="confirmDelete('{% url 'delete_review' course.slug review.id %}')"
                                  class="inline-flex items-center px-3 py-1.5 text-sm bg-red-500 hover:bg-teal-600 text-white rounded-md transition duration-200">
                            <i class="fas fa-trash-alt mr-2"></i>
                            Delete
                          </button>
                        </div>
                      </div>
                    {% endif %}
                    <!-- Feature reviews Edit/Delete buttons for teachers -->
                    {% if is_teacher %}
                      <div class="flex mt-1 clearfix justify-end">
                        <div class="flex space-x-2 float-right">
                          <button onclick="confirmAddOrDeleteFeatureReviews('{% url 'remove_featured_review' course.slug review.id %}', 'Remove')"
                                  data-content="Remove from features"
                                  class="inline-flex items-center px-3 py-1.5 text-sm bg-red-500 hover:bg-teal-600 text-white rounded-md transition duration-200">
                            <i class="fas fa-trash-alt mr-2"></i>
                            Remove from features
                          </button>
                        </div>
                      </div>
                    {% endif %}
                  </div>
                {% endfor %}
                <!-- Normal reviews List -->
                {% for review in reviews %}
                  <div class="bg-white dark:bg-gray-700 rounded-lg p-4 shadow-sm">
                    <div class="flex justify-between items-start">
                      <div class="flex items-start space-x-3">
                        {% if review.student.profile.avatar %}
                          <img src="{{ review.student.profile.avatar.url }}"
                               alt="{{ review.student.username }}"
                               class="w-10 h-10 rounded-full object-cover"
                               width="40"
                               height="40" />
                        {% else %}
                          <div class="w-10 h-10 rounded-full bg-gray-200 dark:bg-gray-600 flex items-center justify-center">
                            <i class="fas fa-user text-gray-400"></i>
                          </div>
                        {% endif %}
                        <div>
                          {% if request.user.id == review.student.id %}
                            <div class="font-medium text-gray-800 dark:text-white">You</div>
                          {% else %}
                            <div class="font-medium text-gray-800 dark:text-white">{{ review.student.username }}</div>
                          {% endif %}
                          <div class="flex items-center mt-1">
                            {% for i in "12345" %}
                              {% if forloop.counter <= review.rating %}
                                <i class="fas fa-star text-yellow-400 text-sm"></i>
                              {% else %}
                                <i class="far fa-star text-yellow-400 text-sm"></i>
                              {% endif %}
                            {% endfor %}
                          </div>
                        </div>
                      </div>
                      <div class="flex items-center">
                        <div class="text-xs text-gray-500 dark:text-gray-400 mr-3">{{ review.created_at|date:"M d, Y" }}</div>
                      </div>
                    </div>
                    <div class="mt-3 text-gray-700 dark:text-gray-300">{{ review.comment }}</div>
                    <!-- Edit/Delete buttons for student's own reviews -->
                    {% if request.user.is_authenticated and request.user.id == review.student.id %}
                      <div class="flex mt-1 clearfix justify-end">
                        <div class="flex space-x-2 float-right">
                          <a href="{% url 'edit_review' course.slug review.id %}"
                             class="inline-flex items-center px-3 py-1.5 text-sm bg-teal-500 hover:bg-teal-600 text-white rounded-md transition duration-200">
                            <i class="fas fa-edit mr-2"></i>
                            Edit
                          </a>
                          <button onclick="confirmDelete('{% url 'delete_review' course.slug review.id %}')"
                                  class="inline-flex items-center px-3 py-1.5 text-sm bg-red-500 hover:bg-teal-600 text-white rounded-md transition duration-200">
                            <i class="fas fa-trash-alt mr-2"></i>
                            Delete
                          </button>
                        </div>
                      </div>
                    {% endif %}
                    <!-- Add/Delete reviews to Feature for teachers -->
                    {% if is_teacher %}
                      <div class="flex mt-1 clearfix justify-end">
                        <div class="flex space-x-2 float-right">
                          <button onclick="confirmAddOrDeleteFeatureReviews('{% url 'add_featured_review' course.slug review.id %}', 'add')"
                                  data-content="Add to features"
                                  class="inline-flex items-center px-3 py-1.5 text-sm bg-teal-500 hover:bg-teal-600 text-white rounded-md transition duration-200">
                            <i class="fas fa-plus mr-2"></i>
                            Add to features
                          </button>
                        </div>
                      </div>
                    {% endif %}
                  </div>
                {% endfor %}
              </div>
              <!-- Delete Confirmation Modal -->
              <div id="deleteModal"
                   class="fixed inset-0 bg-black bg-opacity-50 z-50 flex items-center justify-center hidden">
                <div class="bg-white dark:bg-gray-800 rounded-lg p-6 max-w-md w-full">
                  <h3 id="modal-title"
                      class="text-lg font-bold mb-4 text-gray-900 dark:text-white">Confirm Deletion</h3>
                  <p id="modal-message" class="text-gray-700 dark:text-gray-300 mb-6">
                    Are you sure you want to delete this review? This action cannot be undone.
                  </p>
                  <div class="flex justify-end space-x-3">
                    <button onclick="closeDeleteModal()"
                            class="px-4 py-2 bg-gray-200 dark:bg-gray-700 text-gray-800 dark:text-white rounded-lg hover:bg-gray-300 dark:hover:bg-gray-600">
                      Cancel
                    </button>
                    <a id="deleteLink"
                       href="#"
                       class="px-4 py-2 bg-red-600 text-white rounded-lg hover:bg-red-700">Delete</a>
                  </div>
                </div>
              </div>
            {% else %}
              <div class="text-center py-8 bg-white dark:bg-gray-700 rounded-lg">
                <div class="text-gray-500 dark:text-gray-400">No reviews yet</div>
                <div class="text-sm text-gray-400 dark:text-gray-500 mt-1">Be the first to review this course!</div>
              </div>
            {% endif %}
          </section>
        </div>
      </div>
    </div>
  </div>
</div>
<!-- Notification -->
<div id="notification"
     class="notification bg-blue-500 text-white px-4 py-3 rounded-lg shadow-lg flex items-center">
  <i class="fas fa-info-circle notification-icon mr-2"></i>
  <span class="notification-message">This is a notification</span>
</div>
<script>
    document.addEventListener('keydown', function(event) {
        if (event.key === 'Escape') {
            closeDeleteModal();
        }
    });

    function setRatingDistributionWidths() {
        // Parse the widths data from the template
        const reviewsNum = JSON.parse('{{ reviews_num|escapejs }}');

        // Function to set width based on rating
        function setWidth(element, StartNum) {
            const width = reviewsNum == 0 ? 0 : 100 * (StartNum / reviewsNum);
            element.style.width = `${width}%`;
        }

        // Apply widths to all elements
        document.querySelectorAll('.rating-distribution-bar').forEach(element => {
            const StartNum = element.getAttribute('data-rating');
            setWidth(element, StartNum);
        });
    }
    setRatingDistributionWidths()

    document.getElementById("average_stars").innerText = JSON.parse('{{ course.average_rating|escapejs }}').toFixed(1);

    function confirmDelete(deleteUrl) {
        console.log("deleteUrl", deleteUrl)
        document.getElementById('deleteLink').href = deleteUrl;
        document.getElementById('deleteModal').classList.remove('hidden');
    }

    function closeDeleteModal() {
        document.getElementById('deleteModal').classList.add('hidden');
    }

    function confirmAddOrDeleteFeatureReviews(deleteUrl, action) {
        let deleteLink = document.getElementById('deleteLink')
        if (action == "add") {
            document.getElementById('modal-title').innerHTML = "Confirm Add";
            document.getElementById('modal-message').innerHTML = "Are you sure you want to add this review to featured?";
            deleteLink.classList.remove("bg-red-500", "hover:bg-red-700")
            deleteLink.classList.add("bg-teal-500", "hover:bg-teal-700")
            deleteLink.innerHTML = "Add to features"
        } else {
            document.getElementById('modal-title').innerHTML = "Confirm Deletion";
            document.getElementById('modal-message').innerHTML = "Are you sure you want to remove this review from featured?";
            deleteLink.classList.remove("bg-teal-500", "hover:bg-teal-700")
            deleteLink.classList.add("bg-red-500", "hover:bg-red-700")
            deleteLink.innerHTML = "Remove from features"
        }

        deleteLink.href = deleteUrl;
        document.getElementById('deleteModal').classList.remove('hidden');
    }

    function loadCalendar(year, month) {
        fetch(`/courses/{{ course.slug }}/calendar/?year=${year}&month=${month}`)
            .then(response => response.json())
            .then(data => {
                // Update month display
                document.getElementById('current-month').textContent = data.current_month;

                // Update calendar grid
                const grid = document.getElementById('calendar-grid');
                let html = '';

                data.calendar_weeks.forEach(week => {
                    week.forEach(day => {
                        const today = day.is_today ? 'bg-gray-100 dark:bg-gray-700' : '';
                        html += `
            <div class="p-2 border-b border-r dark:border-gray-700 ${today}">
              ${day.date ? `
                <div class="relative">
                  <span class="${day.has_session ? 'font-bold text-teal-600 dark:text-teal-400' : ''}">
                    ${day.date.split('-')[2].replace(/^0/, '')}
                  </span>
                  ${day.has_session ? `
                    <div class="absolute bottom-0 left-1/2 transform -translate-x-1/2 w-1 h-1 bg-teal-500 dark:bg-teal-400 rounded-full"></div>
                  ` : ''}
                </div>
              ` : ''}
            </div>
          `;
                    });
                });

                grid.innerHTML = html;

                // Update navigation buttons
                document.getElementById('prev-month-btn').setAttribute('onclick', `loadCalendar(${data.prev_month.year}, ${data.prev_month.month})`);
                document.getElementById('next-month-btn').setAttribute('onclick', `loadCalendar(${data.next_month.year}, ${data.next_month.month})`);
            })
            .catch(error => {
                console.error('Error loading calendar:', error);
            });
    }

    function showNotification(message, type = 'info') {
        const notification = document.getElementById('notification');
        const iconEl = notification.querySelector('.notification-icon');
        const messageEl = notification.querySelector('.notification-message');

        // Set icon based on notification type
        let icon = 'fa-info-circle';
        let bgColor = 'bg-blue-500';

        if (type === 'success') {
            icon = 'fa-check-circle';
            bgColor = 'bg-green-500';
        } else if (type === 'error') {
            icon = 'fa-exclamation-circle';
            bgColor = 'bg-red-500';
        } else if (type === 'warning') {
            icon = 'fa-exclamation-triangle';
            bgColor = 'bg-yellow-500';
        }

        // Update notification content
        iconEl.className = `fas ${icon} notification-icon mr-2`;
        notification.className = `notification ${bgColor} text-white px-4 py-3 rounded-lg shadow-lg flex items-center`;
        messageEl.textContent = message;

        // Show notification
        notification.classList.add('show');

        // Hide after 3 seconds
        setTimeout(() => {
            notification.classList.remove('show');
        }, 3000);
    }

    // Calculate remaining sessions when the page loads
    document.addEventListener('DOMContentLoaded', function() {
        const remainingElement = document.getElementById('remaining-count');
        if (remainingElement) {
            const totalSessions = parseInt(remainingElement.dataset.totalSessions, 10) || 0;
            const completedSessions = parseInt(remainingElement.dataset.completedSessions, 10) || 0;
            const remainingSessions = totalSessions - completedSessions;
            remainingElement.textContent = remainingSessions;
        }

        // Tab functionality
        const tabButtons = document.querySelectorAll('[data-tab]');
        const tabContents = document.querySelectorAll('.tab-content');

        function setActiveTab(tabId) {
            // Hide all tab contents
            tabContents.forEach(content => {
                content.classList.add('hidden');
                content.classList.remove('active');
            });

            // Remove active state from all tab buttons
            tabButtons.forEach(button => {
                button.classList.remove('active-tab');
                button.classList.remove('border-teal-300', 'dark:border-teal-500', 'text-gray-800', 'dark:text-white');
                button.classList.add('border-transparent', 'text-gray-600', 'dark:text-gray-400');
                button.setAttribute('aria-selected', 'false');
            });

            // Show the selected tab content
            const selectedContent = document.getElementById(`content-${tabId}`);
            if (selectedContent) {
                selectedContent.classList.remove('hidden');
                selectedContent.classList.add('active');
            }

            // Set active state for selected tab button
            const selectedButton = document.getElementById(`tab-${tabId}`);
            if (selectedButton) {
                selectedButton.classList.add('active-tab');
                selectedButton.classList.remove('border-transparent', 'text-gray-600', 'dark:text-gray-400');
                selectedButton.classList.add('border-teal-300', 'dark:border-teal-500', 'text-gray-800', 'dark:text-white');
                selectedButton.setAttribute('aria-selected', 'true');
            }
        }

        // Add click event listeners to tab buttons
        tabButtons.forEach(button => {
            button.addEventListener('click', function() {
                const tabId = this.getAttribute('data-tab');
                setActiveTab(tabId);
            });
        });

        // Calculate remaining sessions when the page loads
        const tabRemainingElement = document.getElementById('remaining-count-tab');
        if (tabRemainingElement) {
            const totalSessions = parseInt(tabRemainingElement.dataset.totalSessions, 10) || 0;
            const completedSessions = parseInt(tabRemainingElement.dataset.completedSessions, 10) || 0;
            const remainingSessions = totalSessions - completedSessions;
            tabRemainingElement.textContent = remainingSessions;
        }

        // Initialize progress bars
        document.addEventListener('DOMContentLoaded', function() {
            // Calculate remaining sessions
            const mainRemainingElement = document.getElementById('remaining-count-main');
            const tabRemainingElement = document.getElementById('remaining-count-tab');

            // Main page remaining count
            if (mainRemainingElement) {
                const totalSessions = parseInt(mainRemainingElement.getAttribute('data-total-sessions') || '0');
                const completedSessions = parseInt(mainRemainingElement.getAttribute('data-completed-sessions') || '0');
                const remainingSessions = Math.max(0, totalSessions - completedSessions);
                mainRemainingElement.textContent = remainingSessions;
            }

            // Tab remaining count
            if (tabRemainingElement) {
                const totalSessions = parseInt(tabRemainingElement.getAttribute('data-total-sessions') || '0');
                const completedSessions = parseInt(tabRemainingElement.getAttribute('data-completed-sessions') || '0');
                const remainingSessions = Math.max(0, totalSessions - completedSessions);
                tabRemainingElement.textContent = remainingSessions;
            }

<<<<<<< HEAD
            // Set width for progress bars based on data-progress attribute
            document.querySelectorAll('.progress-bar').forEach(function(bar) {
                const progress = bar.getAttribute('data-progress');
                if (progress) {
                    bar.style.width = progress + '%';
                }
            });
        });
    });
</script>
=======
              // Set width for progress bars based on data-progress attribute
              document.querySelectorAll('.progress-bar').forEach(function(bar) {
                  const progress = bar.getAttribute('data-progress');
                  if (progress) {
                      bar.style.width = progress + '%';
                  }
              });
          });
      });
  </script>
  <script>
      document.getElementById('open-share-window').addEventListener('click', function() {
          // Use the discount_url passed from the view
          var discountUrl = "{{ discount_url|default:'' }}";
          if (!discountUrl) {
              console.error("Discount URL is not available");
              // Fall back to sharing without discount URL
              var tweetIntentUrl = "https://twitter.com/intent/tweet?text=" + encodeURIComponent("Check out this course: {{ course.title }} {{ request.build_absolute_uri }}");
              window.open(tweetIntentUrl, 'Share on Twitter', 'width=600,height=400');
              return;
          }
          var tweetText = "{{ course.slug }} - Check out this course and claim your discount: ";
          var fullTweet = tweetText + discountUrl;
          var tweetIntentUrl = "https://twitter.com/intent/tweet?text=" + encodeURIComponent(fullTweet);
          window.open(tweetIntentUrl, 'Share on Twitter', 'width=600,height=400');
      });
  </script>
>>>>>>> 94810820
{% endblock content %}<|MERGE_RESOLUTION|>--- conflicted
+++ resolved
@@ -1668,18 +1668,6 @@
                 tabRemainingElement.textContent = remainingSessions;
             }
 
-<<<<<<< HEAD
-            // Set width for progress bars based on data-progress attribute
-            document.querySelectorAll('.progress-bar').forEach(function(bar) {
-                const progress = bar.getAttribute('data-progress');
-                if (progress) {
-                    bar.style.width = progress + '%';
-                }
-            });
-        });
-    });
-</script>
-=======
               // Set width for progress bars based on data-progress attribute
               document.querySelectorAll('.progress-bar').forEach(function(bar) {
                   const progress = bar.getAttribute('data-progress');
@@ -1707,5 +1695,4 @@
           window.open(tweetIntentUrl, 'Share on Twitter', 'width=600,height=400');
       });
   </script>
->>>>>>> 94810820
 {% endblock content %}