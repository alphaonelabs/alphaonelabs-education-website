{% extends "base.html" %}

{% load static %}

{% block title %}
  Progress Overview - {{ course.title }}
{% endblock title %}
{% block content %}
  <div class="container mx-auto px-4 py-8">
    <!-- Breadcrumbs -->
    <nav class="text-sm mb-6">
      <a href="{% url 'course_detail' course.slug %}"
         class="text-blue-600 hover:text-blue-800">{{ course.title }}</a>
      <span class="mx-2">/</span>
      <span class="text-gray-600">Progress Overview</span>
    </nav>
    <!-- Header -->
    <div class="mb-8">
      <h1 class="text-3xl font-bold mb-2">Course Progress Overview</h1>
      <p class="text-gray-600 dark:text-gray-400">Monitor student progress and engagement in {{ course.title }}</p>
    </div>
    <!-- Stats Overview -->
    <div class="grid grid-cols-1 md:grid-cols-3 gap-6 mb-8">
      <!-- Total Students -->
      <div class="bg-white dark:bg-gray-800 rounded-lg shadow p-6">
        <div class="flex items-center justify-between">
          <div>
            <p class="text-sm text-gray-500 dark:text-gray-400">Total Students</p>
            <h3 class="text-2xl font-bold">{{ course.enrollments.count }}</h3>
          </div>
          <div class="bg-blue-100 dark:bg-blue-900 rounded-full p-3">
            <i class="fas fa-users text-blue-500 dark:text-blue-300 text-xl"></i>
          </div>
        </div>
      </div>
      <!-- Average Progress -->
      <div class="bg-white dark:bg-gray-800 rounded-lg shadow p-6">
        <div class="flex items-center justify-between">
          <div>
            <p class="text-sm text-gray-500 dark:text-gray-400">Average Progress</p>
            <h3 class="text-2xl font-bold">
              {% with total=0 count=0 %}
                {% for data in progress_data %}
                  {% with total=total|add:data.progress.completion_percentage count=count|add:1 %}{% endwith %}
                {% endfor %}
                {% if count > 0 %}
                  {% widthratio total count 1 %}
                {% else %}
                  0
                {% endif %}
                %
              {% endwith %}
            </h3>
          </div>
          <div class="bg-teal-100 dark:bg-teal-900 rounded-full p-3">
            <i class="fas fa-chart-line text-teal-500 dark:text-teal-300 text-xl"></i>
          </div>
        </div>
      </div>
      <!-- Average Attendance -->
      <div class="bg-white dark:bg-gray-800 rounded-lg shadow p-6">
        <div class="flex items-center justify-between">
          <div>
            <p class="text-sm text-gray-500 dark:text-gray-400">Average Attendance</p>
            <h3 class="text-2xl font-bold">
              {% with total=0 count=0 %}
                {% for data in progress_data %}
                  {% with total=total|add:data.progress.attendance_rate count=count|add:1 %}{% endwith %}
                {% endfor %}
                {% if count > 0 %}
                  {% widthratio total count 1 %}
                {% else %}
                  0
                {% endif %}
                %
              {% endwith %}
            </h3>
          </div>
          <div class="bg-green-100 dark:bg-green-900 rounded-full p-3">
            <i class="fas fa-calendar-check text-green-500 dark:text-green-300 text-xl"></i>
          </div>
        </div>
      </div>
    </div>
    <!-- Student Progress Table -->
    <div class="bg-white dark:bg-gray-800 rounded-lg shadow overflow-hidden">
      <div class="p-6">
        <h2 class="text-xl font-semibold mb-4">Student Progress</h2>
        <div class="overflow-x-auto">
          <table class="min-w-full divide-y divide-gray-200 dark:divide-gray-700">
            <thead class="bg-gray-50 dark:bg-gray-700">
              <tr>
                <th scope="col"
                    class="px-6 py-3 text-left text-xs font-medium text-gray-500 dark:text-gray-400 uppercase tracking-wider">
                  Student
                </th>
                <th scope="col"
                    class="px-6 py-3 text-left text-xs font-medium text-gray-500 dark:text-gray-400 uppercase tracking-wider">
                  Progress
                </th>
                <th scope="col"
                    class="px-6 py-3 text-left text-xs font-medium text-gray-500 dark:text-gray-400 uppercase tracking-wider">
                  Attendance
                </th>
                <th scope="col"
                    class="px-6 py-3 text-left text-xs font-medium text-gray-500 dark:text-gray-400 uppercase tracking-wider">
                  Last Active
                </th>
                <th scope="col"
                    class="px-6 py-3 text-left text-xs font-medium text-gray-500 dark:text-gray-400 uppercase tracking-wider">
                  Actions
                </th>
              </tr>
            </thead>
            <tbody class="bg-white dark:bg-gray-800 divide-y divide-gray-200 dark:divide-gray-700">
              {% for data in progress_data %}
                <tr>
                  <td class="px-6 py-4 whitespace-nowrap">
                    <div class="flex items-center">
                      {% if data.enrollment.student.profile.avatar %}
<<<<<<< HEAD
                        <img loading="lazy"
                             src="{{ data.enrollment.student.profile.avatar.url }}"
                             alt="{{ data.enrollment.student.get_full_name }}"
=======
                        <img src="{{ data.enrollment.student.profile.avatar.url }}"
                             alt="{{ data.enrollment.student.username }}"
>>>>>>> 40487e39
                             class="h-8 w-8 rounded-full mr-3"
                             width="32"
                             height="32" />
                      {% else %}
<<<<<<< HEAD
                        <img loading="lazy"
                             src="{% static 'images/default_teacher.png' %}"
                             alt="{{ data.enrollment.student.get_full_name }}"
=======
                        <img src="{% static 'images/default_teacher.png' %}"
                             alt="{{ data.enrollment.student.username }}"
>>>>>>> 40487e39
                             class="h-8 w-8 rounded-full mr-3"
                             width="32"
                             height="32" />
                      {% endif %}
                      <div>
                        <div class="font-medium">{{ data.enrollment.student.username }}</div>
                        <div class="text-sm text-gray-500 dark:text-gray-400">{{ data.enrollment.student.email }}</div>
                      </div>
                    </div>
                  </td>
                  <td class="px-6 py-4 whitespace-nowrap">
                    <div class="w-full max-w-xs">
                      <div class="flex justify-between text-sm mb-1">
                        <span>Progress</span>
                        <span>{{ data.progress.completion_percentage }}%</span>
                      </div>
                      <div class="w-full bg-gray-200 dark:bg-gray-700 rounded-full h-2">
                        <div class="bg-teal-500 h-2 rounded-full transition-all duration-500"
                             style="width: {{ data.progress.completion_percentage }}%"></div>
                      </div>
                    </div>
                  </td>
                  <td class="px-6 py-4 whitespace-nowrap">
                    <div class="flex flex-wrap gap-2">
                      {% for status in data.attendance %}
                        <span class="inline-flex items-center px-2.5 py-0.5 rounded-full text-xs font-medium {% if status.status == 'present' %}bg-green-100 text-green-800 dark:bg-green-900 dark:text-green-200 {% elif status.status == 'absent' %}bg-red-100 text-red-800 dark:bg-red-900 dark:text-red-200 {% elif status.status == 'excused' %}bg-yellow-100 text-yellow-800 dark:bg-yellow-900 dark:text-yellow-200 {% else %}bg-blue-100 text-blue-800 dark:bg-blue-900 dark:text-blue-200{% endif %}">
                          {{ status.status|title }}: {{ status.count }}
                        </span>
                      {% endfor %}
                    </div>
                  </td>
                  <td class="px-6 py-4 whitespace-nowrap text-sm text-gray-500 dark:text-gray-400">
                    {{ data.progress.last_accessed|date:"M j, Y" }}
                  </td>
                  <td class="px-6 py-4 whitespace-nowrap text-sm">
                    <a href="{% url 'student_progress' data.enrollment.id %}"
                       class="text-teal-600 hover:text-teal-900 dark:text-teal-400 dark:hover:text-teal-300">
                      View Details
                    </a>
                  </td>
                </tr>
              {% endfor %}
            </tbody>
          </table>
        </div>
      </div>
    </div>
  </div>
{% endblock content %}<|MERGE_RESOLUTION|>--- conflicted
+++ resolved
@@ -118,26 +118,20 @@
                   <td class="px-6 py-4 whitespace-nowrap">
                     <div class="flex items-center">
                       {% if data.enrollment.student.profile.avatar %}
-<<<<<<< HEAD
                         <img loading="lazy"
                              src="{{ data.enrollment.student.profile.avatar.url }}"
                              alt="{{ data.enrollment.student.get_full_name }}"
-=======
                         <img src="{{ data.enrollment.student.profile.avatar.url }}"
                              alt="{{ data.enrollment.student.username }}"
->>>>>>> 40487e39
                              class="h-8 w-8 rounded-full mr-3"
                              width="32"
                              height="32" />
                       {% else %}
-<<<<<<< HEAD
                         <img loading="lazy"
                              src="{% static 'images/default_teacher.png' %}"
                              alt="{{ data.enrollment.student.get_full_name }}"
-=======
                         <img src="{% static 'images/default_teacher.png' %}"
                              alt="{{ data.enrollment.student.username }}"
->>>>>>> 40487e39
                              class="h-8 w-8 rounded-full mr-3"
                              width="32"
                              height="32" />
