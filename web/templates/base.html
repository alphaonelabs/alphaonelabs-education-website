{% load static %}
{% load cart_tags %}

<!DOCTYPE html>
<html lang="en" class="overflow-y-scroll">
  <head>
    <meta charset="UTF-8" />
    <meta name="viewport" content="width=device-width, initial-scale=1.0" />
    <meta name="description"
          content="Alpha One Labs - Open Source Education Platform" />
    <meta name="keywords"
          content="education, open source, courses, learning, Alpha One Labs" />
    <!-- Favicon -->
    <link rel="icon" type="image/png" href="{% static 'images/logo.png' %}" />
    <link rel="apple-touch-icon" href="{% static 'images/logo.png' %}" />
    <title>
      {% block title %}
        Alpha One Labs - Open Source Education Platform
      {% endblock title %}
    </title>
    <!-- Tailwind CSS CDN -->
    <script src="https://cdn.tailwindcss.com"></script>
    <script src="https://js-de.sentry-cdn.com/ca8bad7e1a5a3012bccae7d9bd4f6d3d.min.js"
            crossorigin="anonymous"></script>
    <script>
        // Configure Tailwind first
        tailwind.config = {
            darkMode: 'class',
            theme: {
                extend: {}
            }
        }

        // Debug flag
        const DEBUG = true;

        // Logging helper
        function log(message) {
            if (DEBUG) {
                console.log(`[DarkMode] ${message}`);
            }
        }

        // Initialize dark mode from localStorage only
        function initializeDarkMode() {
            log('Initializing dark mode');
            const darkModeEnabled = localStorage.getItem('darkMode') === 'true';
            log(`Dark mode enabled in localStorage: ${darkModeEnabled}`);

            if (darkModeEnabled) {
                document.documentElement.classList.add('dark');
                log('Added dark class to HTML element');
            } else if (localStorage.getItem('darkMode') === null) {
                // Set default to light mode if no preference is set
                localStorage.setItem('darkMode', 'false');
                log('No preference found, defaulting to light mode');
            }
            updateDarkModeIcon();
        }

        function toggleDarkMode() {
            log('Toggle dark mode called');
            const isDark = document.documentElement.classList.toggle('dark');
            localStorage.setItem('darkMode', isDark.toString());
            log(`Dark mode toggled to: ${isDark}`);
            updateDarkModeIcon();
        }

        function updateDarkModeIcon() {
            const isDark = document.documentElement.classList.contains('dark');
            const icon = document.getElementById('darkModeIcon');
            log(`Updating icon. Dark mode is: ${isDark}`);

            if (icon) {
                icon.className = isDark ? 'fas fa-sun' : 'fas fa-moon';
                icon.title = isDark ? 'Switch to Light Mode' : 'Switch to Dark Mode';
                log('Icon updated successfully');
            } else {
                log('Warning: Dark mode icon element not found');
            }
        }

        // Initialize dark mode immediately and after DOM content loads
        initializeDarkMode();
        document.addEventListener('DOMContentLoaded', initializeDarkMode);
    </script>
    <!-- Font Awesome (Free CDN) -->
    <link rel="stylesheet"
          href="https://cdnjs.cloudflare.com/ajax/libs/font-awesome/6.0.0-beta3/css/all.min.css"
          integrity="sha512-Fo3rlrZj/k7ujTnHg4CGR2D7kSs0v4LLanw2qksYuRlEzO+tcaEPQogQ0KaoGN26/zrn20ImR1DfuLWnOo7aBA=="
          crossorigin="anonymous"
          referrerpolicy="no-referrer" />
    <!-- jQuery (required for captcha refresh) -->
    <script src="https://code.jquery.com/jquery-3.7.1.min.js"
            integrity="sha256-/JqT3SQfawRcv/BIHPThkBvs0OEvtFFmqPF/lYI/Cxo="
            crossorigin="anonymous"></script>
    <script>
        // Toggle the language dropdown
        function toggleLanguageDropdown() {
            document.getElementById('language-dropdown').classList.toggle('hidden');
        }
        // Toggle the user dropdown
        function toggleUserDropdown() {
            document.getElementById('user-dropdown').classList.toggle('hidden');
        }
        // Close dropdowns when clicking outside
        document.addEventListener('click', function(event) {
            const languageDropdown = document.getElementById('language-dropdown');
            const userDropdown = document.getElementById('user-dropdown');
            const languageButton = event.target.closest('[onclick="toggleLanguageDropdown()"]');
            const userButton = event.target.closest('[onclick="toggleUserDropdown()"]');

            if (!languageButton && !languageDropdown.contains(event.target)) {
                languageDropdown.classList.add('hidden');
            }

            if (userDropdown && !userButton && !userDropdown.contains(event.target)) {
                userDropdown.classList.add('hidden');
            }
        });
    </script>
    <style>
        /* Force dark mode styles */
        .dark {
            color-scheme: dark;
        }

        /* Light mode defaults */
        :root {
            color-scheme: light;
        }

        html,
        body {
            overflow-x: hidden;
            box-sizing: border-box;
        }

        /* Hide elements with x-cloak until Alpine.js is ready */
        [x-cloak] {
            display: none !important;
        }

        *,
        *::before,
        *::after {
            box-sizing: inherit;
        }
    </style>
    {% block extra_head %}
    {% endblock extra_head %}
    <link rel="stylesheet" href="{% static 'css/markdown.css' %}" />
  </head>
  <body class="min-h-screen flex flex-col bg-white text-gray-900 dark:bg-black dark:text-gray-100 transition-colors duration-300 overflow-x-hidden">
    <!-- HEADER -->
    <header class="w-full bg-teal-600 dark:bg-teal-800 text-white shadow-md">
      <div class="max-w-[90rem] mx-auto px-4 md:px-6 flex items-center justify-between h-[70px] relative">
        <!-- Logo and Title -->
        <a href="{% url 'index' %}" class="flex items-center space-x-2">
          <img src="{% static 'images/logo.png' %}"
               alt="Alpha One Labs Logo"
               height="40"
               width="40"
               class="h-10 w-10" />
          <span class="text-xl font-bold text-white">Alpha One Labs</span>
        </a>
        <!-- Mobile Menu Button -->
        <button class="md:hidden p-2 hover:bg-teal-700 rounded-lg"
                onclick="toggleMobileMenu()">
          <i class="fas fa-bars text-xl"></i>
        </button>
        <!-- Nav and additional actions -->
        <nav class="hidden md:flex items-center space-x-6">
          <!-- Main navigation links with dropdowns -->
          <div class="flex space-x-6 items-center">
            <!-- LEARN Dropdown -->
            <div class="relative group">
              <button class="flex items-center space-x-1 text-white hover:text-teal-100 focus:outline-none py-2">
                <span class="font-medium">LEARN</span>
                <i class="fas fa-chevron-down text-xs transition-transform duration-200 group-hover:rotate-180"></i>
              </button>
              <div class="absolute left-0 mt-1 w-56 bg-white dark:bg-gray-800 rounded-lg shadow-lg opacity-0 invisible group-hover:opacity-100 group-hover:visible transition-all duration-200 z-50 transform origin-top-left">
                <div class="py-2 px-1">
                  <a href="{% url 'course_search' %}"
                     class="block px-4 py-2 rounded-md text-gray-700 dark:text-gray-200 hover:bg-teal-50 dark:hover:bg-teal-900 hover:text-teal-600 dark:hover:text-teal-300">
                    <i class="fas fa-book-open mr-2 text-teal-500"></i>Courses
                  </a>
                  <a href="{% url 'subjects' %}"
                     class="block px-4 py-2 rounded-md text-gray-700 dark:text-gray-200 hover:bg-teal-50 dark:hover:bg-teal-900 hover:text-teal-600 dark:hover:text-teal-300">
                    <i class="fas fa-list-check mr-2 text-teal-500"></i>Subjects
                  </a>
                  <a href="#"
                     class="block px-4 py-2 rounded-md text-gray-700 dark:text-gray-200 hover:bg-teal-50 dark:hover:bg-teal-900 hover:text-teal-600 dark:hover:text-teal-300">
                    <i class="fas fa-question-circle mr-2 text-teal-500"></i>Quizzes
                  </a>
                  <a href="#"
                     class="block px-4 py-2 rounded-md text-gray-700 dark:text-gray-200 hover:bg-teal-50 dark:hover:bg-teal-900 hover:text-teal-600 dark:hover:text-teal-300">
                    <i class="fas fa-video mr-2 text-teal-500"></i>Videos
                  </a>
                  <a href="#"
                     class="block px-4 py-2 rounded-md text-gray-700 dark:text-gray-200 hover:bg-teal-50 dark:hover:bg-teal-900 hover:text-teal-600 dark:hover:text-teal-300">
                    <i class="fas fa-trophy mr-2 text-teal-500"></i>Challenges
                  </a>
                  <a href="{% url 'whiteboard' %}"
                     class="block px-4 py-2 rounded-md text-gray-700 dark:text-gray-200 hover:bg-teal-50 dark:hover:bg-teal-900 hover:text-teal-600 dark:hover:text-teal-300">
                    <i class="fas fa-palette mr-2 text-teal-500"></i>Whiteboard
                  </a>
                  <a href="#"
                     class="block px-4 py-2 rounded-md text-gray-700 dark:text-gray-200 hover:bg-teal-50 dark:hover:bg-teal-900 hover:text-teal-600 dark:hover:text-teal-300">
                    <i class="fas fa-users mr-2 text-teal-500"></i>Study Groups
                  </a>
                </div>
              </div>
            </div>
            <!-- COMMUNITY Dropdown -->
            <div class="relative group">
              <button class="flex items-center space-x-1 text-white hover:text-teal-100 focus:outline-none py-2">
                <span class="font-medium">COMMUNITY</span>
                <i class="fas fa-chevron-down text-xs transition-transform duration-200 group-hover:rotate-180"></i>
              </button>
              <div class="absolute left-0 mt-1 w-56 bg-white dark:bg-gray-800 rounded-lg shadow-lg opacity-0 invisible group-hover:opacity-100 group-hover:visible transition-all duration-200 z-50 transform origin-top-left">
                <div class="py-2 px-1">
                  <a href="{% url 'forum_categories' %}"
                     class="block px-4 py-2 rounded-md text-gray-700 dark:text-gray-200 hover:bg-teal-50 dark:hover:bg-teal-900 hover:text-teal-600 dark:hover:text-teal-300">
                    <i class="fas fa-comments mr-2 text-teal-500"></i>Forum
                  </a>
                  <a href="{% url 'blog_list' %}"
                     class="block px-4 py-2 rounded-md text-gray-700 dark:text-gray-200 hover:bg-teal-50 dark:hover:bg-teal-900 hover:text-teal-600 dark:hover:text-teal-300">
                    <i class="fas fa-blog mr-2 text-teal-500"></i>Blog
                  </a>
                  <a href="{% url 'meme_list' %}"
                     class="block px-4 py-2 rounded-md text-gray-700 dark:text-gray-200 hover:bg-teal-50 dark:hover:bg-teal-900 hover:text-teal-600 dark:hover:text-teal-300">
                    <i class="fas fa-face-smile mr-2 text-teal-500"></i>Edu Memes
                  </a>
                  <a href="#"
                     class="block px-4 py-2 rounded-md text-gray-700 dark:text-gray-200 hover:bg-teal-50 dark:hover:bg-teal-900 hover:text-teal-600 dark:hover:text-teal-300">
                    <i class="fas fa-star mr-2 text-teal-500"></i>Success Stories
                  </a>
                  <a href="#"
                     class="block px-4 py-2 rounded-md text-gray-700 dark:text-gray-200 hover:bg-teal-50 dark:hover:bg-teal-900 hover:text-teal-600 dark:hover:text-teal-300">
                    <i class="fas fa-user-friends mr-2 text-teal-500"></i>Peer Network
                  </a>
                  <a href="#"
                     class="block px-4 py-2 rounded-md text-gray-700 dark:text-gray-200 hover:bg-teal-50 dark:hover:bg-teal-900 hover:text-teal-600 dark:hover:text-teal-300">
                    <i class="fas fa-users-cog mr-2 text-teal-500"></i>Teams
                  </a>
                </div>
              </div>
            </div>
            <!-- RESOURCES Dropdown -->
            <div class="relative group">
              <button class="flex items-center space-x-1 text-white hover:text-teal-100 focus:outline-none py-2">
                <span class="font-medium">RESOURCES</span>
                <i class="fas fa-chevron-down text-xs transition-transform duration-200 group-hover:rotate-180"></i>
              </button>
              <div class="absolute left-0 mt-1 w-56 bg-white dark:bg-gray-800 rounded-lg shadow-lg opacity-0 invisible group-hover:opacity-100 group-hover:visible transition-all duration-200 z-50 transform origin-top-left">
                <div class="py-2 px-1">
                  <a href="#"
                     class="block px-4 py-2 rounded-md text-gray-700 dark:text-gray-200 hover:bg-teal-50 dark:hover:bg-teal-900 hover:text-teal-600 dark:hover:text-teal-300">
                    <i class="fas fa-chart-line mr-2 text-teal-500"></i>Trackers
                  </a>
                  <a href="#"
                     class="block px-4 py-2 rounded-md text-gray-700 dark:text-gray-200 hover:bg-teal-50 dark:hover:bg-teal-900 hover:text-teal-600 dark:hover:text-teal-300">
                    <i class="fas fa-link mr-2 text-teal-500"></i>Grade Links
                  </a>
                  <a href="{% url 'goods_listing' %}"
                     class="block px-4 py-2 rounded-md text-gray-700 dark:text-gray-200 hover:bg-teal-50 dark:hover:bg-teal-900 hover:text-teal-600 dark:hover:text-teal-300">
                    <i class="fas fa-store mr-2 text-teal-500"></i>Products
                  </a>
                  <a href="#"
                     class="block px-4 py-2 rounded-md text-gray-700 dark:text-gray-200 hover:bg-teal-50 dark:hover:bg-teal-900 hover:text-teal-600 dark:hover:text-teal-300">
                    <i class="fas fa-shopping-basket mr-2 text-teal-500"></i>Storefronts
                  </a>
                  <a href="https://github.com/alphaonelabs/education-website/wiki/GSOC-2025-Ideas"
                     target="_blank"
                     rel="noopener"
                     class="block px-4 py-2 rounded-md text-gray-700 dark:text-gray-200 hover:bg-teal-50 dark:hover:bg-teal-900 hover:text-teal-600 dark:hover:text-teal-300">
                    <i class="fas fa-code mr-2 text-teal-500"></i>GSOC'25
                  </a>
                </div>
              </div>
            </div>
            <!-- ABOUT Dropdown -->
            <div class="relative group">
              <button class="flex items-center space-x-1 text-white hover:text-teal-100 focus:outline-none py-2">
                <span class="font-medium">ABOUT</span>
                <i class="fas fa-chevron-down text-xs transition-transform duration-200 group-hover:rotate-180"></i>
              </button>
              <div class="absolute left-0 mt-1 w-56 bg-white dark:bg-gray-800 rounded-lg shadow-lg opacity-0 invisible group-hover:opacity-100 group-hover:visible transition-all duration-200 z-50 transform origin-top-left">
                <div class="py-2 px-1">
                  <a href="{% url 'about' %}"
                     class="block px-4 py-2 rounded-md text-gray-700 dark:text-gray-200 hover:bg-teal-50 dark:hover:bg-teal-900 hover:text-teal-600 dark:hover:text-teal-300">
                    <i class="fas fa-circle-info mr-2 text-teal-500"></i>Our Mission
                  </a>
                  <a href="{% url 'terms' %}"
                     class="block px-4 py-2 rounded-md text-gray-700 dark:text-gray-200 hover:bg-teal-50 dark:hover:bg-teal-900 hover:text-teal-600 dark:hover:text-teal-300">
                    <i class="fas fa-file-contract mr-2 text-teal-500"></i>Terms
                  </a>
                  <a href="{% url 'system_status' %}"
                     class="block px-4 py-2 rounded-md text-gray-700 dark:text-gray-200 hover:bg-teal-50 dark:hover:bg-teal-900 hover:text-teal-600 dark:hover:text-teal-300">
                    <i class="fas fa-chart-line mr-2 text-teal-500"></i>Status
                  </a>
                  <a href="{% url 'feedback' %}"
                     class="block px-4 py-2 rounded-md text-gray-700 dark:text-gray-200 hover:bg-teal-50 dark:hover:bg-teal-900 hover:text-teal-600 dark:hover:text-teal-300">
                    <i class="fas fa-comment-dots mr-2 text-teal-500"></i>Feedback
                  </a>
                  <a href="#"
                     class="block px-4 py-2 rounded-md text-gray-700 dark:text-gray-200 hover:bg-teal-50 dark:hover:bg-teal-900 hover:text-teal-600 dark:hover:text-teal-300">
                    <i class="fas fa-hand-holding-heart mr-2 text-teal-500"></i>Donate
                  </a>
                </div>
              </div>
            </div>
          </div>
          <!-- Search bar (persistent element) -->
          <div class="relative hidden lg:inline-block w-[250px]">
            <form action="{% url 'course_search' %}" method="get" class="m-0">
              <input type="text"
                     name="q"
                     placeholder="What do you want to learn?"
                     class="rounded-full w-[250px] bg-white dark:bg-gray-700 text-gray-900 dark:text-gray-100 px-3 py-1.5 focus:outline-none focus:ring-2 focus:ring-teal-300 dark:focus:ring-teal-700" />
              <button type="submit"
                      class="absolute right-3 top-2 text-gray-500 dark:text-gray-300">
                <i class="fas fa-search"></i>
              </button>
            </form>
          </div>
<<<<<<< HEAD
          <!-- Main navigation links -->
          <div class="flex space-x-4">
            <a href="{% url 'index' %}" class="hover:underline flex items-center">
              <i class="fa-solid fa-house mr-1"></i> Home
            </a>
            <a class="nav-link" href="{% url 'classes_map' %}">
              <i class="fas fa-map-marker-alt"></i> Classes Near Me
            </a>
            <a href="{% url 'about' %}" class="hover:underline flex items-center">
              <i class="fa-solid fa-circle-info mr-1"></i> About
            </a>
            <a href="{% url 'course_search' %}"
               class="hover:underline flex items-center">
              <i class="fa-solid fa-book-open mr-1"></i> Courses
            </a>
            <a href="{% url 'subjects' %}" class="hover:underline flex items-center">
              <i class="fa-solid fa-list-check mr-1"></i> Subjects
            </a>
            <a href="{% url 'goods_listing' %}"
               class="hover:underline flex items-center">
              <i class="fa-solid fa-store mr-1"></i> Products
            </a>
            <a href="{% url 'meme_list' %}"
               class="hover:underline flex items-center">
              <i class="fa-solid fa-face-smile mr-1"></i> Edu Memes
            </a>
            <a href="{% url 'whiteboard' %}">
              <i class="fas fa-palette"></i> whiteboard
            </a>
            <a href="{% url 'graphing_calculator' %}">
              <i class="fas fa-chart-line mr-1"></i> Graphing Calculator
            </a>
          </div>
=======
>>>>>>> 83dd5b25
          <!-- Language and Dark Mode -->
          <div class="flex items-center space-x-2">
            <!-- Cart Icon -->
            <a href="{% url 'cart_view' %}"
               class="relative hover:underline flex items-center p-2 hover:bg-teal-700 rounded-lg">
              <i class="fa-solid fa-shopping-cart"></i>
              {% if request.user.cart.item_count > 0 or request.session.session_key and request.session.session_key|get_cart_item_count > 0 %}
                <span class="absolute -top-1 -right-1 bg-orange-500 text-white text-xs rounded-full h-4 w-4 flex items-center justify-center">
                  {% if request.user.is_authenticated %}
                    {{ request.user.cart.item_count }}
                  {% else %}
                    {{ request.session.session_key|get_cart_item_count }}
                  {% endif %}
                </span>
              {% endif %}
            </a>
            <!-- New Notification Button for Invitations -->
            <a href="{% url 'user_invitations' %}"
               class="relative hover:underline flex items-center p-2 hover:bg-teal-700 rounded-lg">
              <i class="fas fa-bell"></i>
              {% if pending_invites_count %}
                <span class="absolute -top-1 -right-1 h-4 w-4 rounded-full bg-red-600 flex items-center justify-center text-white text-xs">
                  {{ pending_invites_count }}
                </span>
              {% endif %}
            </a>
            <div class="relative">
              <button class="focus:outline-none hover:underline flex items-center p-2 hover:bg-teal-700 rounded-lg"
                      onclick="toggleLanguageDropdown()">
                <i class="fa-solid fa-globe"></i>
              </button>
              <!-- Language dropdown content -->
              <div id="language-dropdown"
                   class="hidden absolute right-0 mt-2 w-40 bg-white dark:bg-gray-800 shadow-lg rounded-md py-2 z-50">
                <a href="#"
                   class="block px-4 py-2 text-gray-800 dark:text-gray-200 hover:bg-gray-100 dark:hover:bg-gray-700">English</a>
                <a href="#"
                   class="block px-4 py-2 text-gray-800 dark:text-gray-200 hover:bg-gray-100 dark:hover:bg-gray-700">Spanish</a>
                <a href="#"
                   class="block px-4 py-2 text-gray-800 dark:text-gray-200 hover:bg-gray-100 dark:hover:bg-gray-700">French</a>
                <a href="#"
                   class="block px-4 py-2 text-gray-800 dark:text-gray-200 hover:bg-gray-100 dark:hover:bg-gray-700">German</a>
                <a href="#"
                   class="block px-4 py-2 text-gray-800 dark:text-gray-200 hover:bg-gray-100 dark:hover:bg-gray-700">Chinese</a>
              </div>
            </div>
            <button class="focus:outline-none flex items-center hover:underline p-2 rounded-lg hover:bg-teal-700 transition-colors"
                    title="Switch to Dark Mode"
                    onclick="toggleDarkMode()">
              <i id="darkModeIcon" class="fas fa-moon"></i>
            </button>
          </div>
          <!-- Auth Buttons -->
          {% if user.is_authenticated %}
            <!-- User Avatar and Dropdown -->
            <div class="relative">
              <button onclick="toggleUserDropdown()"
                      class="flex items-center space-x-2 focus:outline-none">
                {% if user.profile.custom_avatar %}
                  <div class="w-12 h-12 p-1.5 transform hover:scale-105 transition-transform duration-200">
                    <div class="w-full h-full overflow-hidden rounded-full flex items-center justify-center">
                      {{ user.profile.custom_avatar.svg|safe }}
                    </div>
                  </div>
                {% elif user.profile.avatar %}
                  <img src="{{ user.profile.avatar.url }}"
                       alt="User Avatar"
                       class="h-8 w-8 rounded-full object-cover border-2 border-white"
                       height="32"
                       width="32" />
                {% else %}
                  <div class="h-8 w-8 rounded-full bg-orange-500 flex items-center justify-center text-white border-2 border-white">
                    {{ user.first_name|first|default:user.username|first|upper }}
                  </div>
                {% endif %}
                <span class="text-white font-medium hidden sm:block truncate max-w-[100px]">{{ user.username }}</span>
                <i class="fas fa-chevron-down text-white text-xs"></i>
              </button>
              <!-- User Dropdown Menu -->
              <div id="user-dropdown"
                   class="hidden absolute right-0 mt-2 w-48 bg-white dark:bg-gray-800 rounded-md shadow-lg py-1 z-50">
                <div class="px-4 py-2 text-sm text-gray-700 dark:text-gray-200 border-b border-gray-200 dark:border-gray-700">
                  <div class="font-semibold truncate" title="{{ user.username }}">{{ user.username }}</div>
                  <div class="text-sm text-gray-500 dark:text-gray-400 truncate"
                       title="{{ user.email }}">{{ user.email }}</div>
                </div>
                <a href="{% url 'create_course' %}"
                   class="block px-4 py-2 text-sm text-gray-700 dark:text-gray-200 hover:bg-gray-100 dark:hover:bg-gray-700">
                  <i class="fas fa-plus-circle mr-2"></i> Create Course
                </a>
                {% if user.is_superuser %}
                  <a href="{% url 'admin:index' %}"
                     class="block px-4 py-2 text-sm text-gray-700 dark:text-gray-200 hover:bg-gray-100 dark:hover:bg-gray-700">
                    <i class="fas fa-cog mr-2"></i> Admin Panel
                  </a>
                {% endif %}
                <a href="{% url 'profile' %}"
                   class="block px-4 py-2 text-sm text-gray-700 dark:text-gray-200 hover:bg-gray-100 dark:hover:bg-gray-700">
                  <i class="fas fa-user-circle mr-2"></i> Profile
                </a>
                <!-- Add the Notification Preferences link here -->
                <a href="{% url 'notification_preferences' %}"
                   class="block px-4 py-2 text-sm text-gray-700 dark:text-gray-200 hover:bg-gray-100 dark:hover:bg-gray-700">
                  <i class="fas fa-bell mr-2"></i> Notification Preferences
                </a>
                <a href="{% url 'teacher_dashboard' %}"
                   class="block px-4 py-2 text-sm text-gray-700 dark:text-gray-200 hover:bg-gray-100 dark:hover:bg-gray-700">
                  <i class="fas fa-chalkboard-teacher mr-2"></i> Teacher Dashboard
                </a>
                <a href="{% url 'student_dashboard' %}"
                   class="block px-4 py-2 text-sm text-gray-700 dark:text-gray-200 hover:bg-gray-100 dark:hover:bg-gray-700">
                  <i class="fas fa-graduation-cap mr-2"></i> Student Dashboard
                </a>
                <form method="post" action="{% url 'account_logout' %}" class="block">
                  {% csrf_token %}
                  <button type="submit"
                          class="w-full text-left px-4 py-2 text-sm text-gray-700 dark:text-gray-200 hover:bg-gray-100 dark:hover:bg-gray-700">
                    <i class="fas fa-sign-out-alt mr-2"></i> Logout
                  </button>
                </form>
              </div>
            </div>
          {% else %}
            <div class="flex items-center space-x-2">
              <a href="{% url 'account_login' %}"
                 class="hover:underline flex items-center p-2 hover:bg-teal-700 rounded-lg">
                <i class="fa-solid fa-right-to-bracket mr-1"></i>
                <span class="hidden sm:inline">Login</span>
              </a>
              <a href="{% url 'account_signup' %}"
                 class="px-3 py-1 rounded-full bg-orange-500 hover:bg-orange-600 text-white font-semibold flex items-center">
                <i class="fa-solid fa-user-plus mr-2"></i>
                <span class="hidden sm:inline">Signup</span>
              </a>
            </div>
          {% endif %}
        </nav>
        <!-- Mobile Menu (hidden by default) -->
        <div id="mobile-menu"
             class="fixed inset-0 bg-black bg-opacity-50 z-50 flex items-center justify-center p-4 hidden">
          <div class="absolute right-0 top-0 h-full w-72 bg-white dark:bg-gray-800 shadow-lg overflow-y-auto mobile-menu-content">
            <!-- Close button -->
            <button class="absolute top-4 right-4 text-gray-500 hover:text-gray-700 dark:text-gray-400 dark:hover:text-gray-200"
                    onclick="toggleMobileMenu()">
              <i class="fas fa-times text-xl"></i>
            </button>
            <!-- Mobile menu content -->
            <div class="pt-16 px-4 pb-8">
              <!-- Search bar -->
              <div class="relative mb-6">
                <form action="{% url 'course_search' %}" method="get" class="m-0">
                  <input type="text"
                         name="q"
                         placeholder="What do you want to learn?"
                         class="w-full rounded-full bg-gray-100 dark:bg-gray-700 text-gray-900 dark:text-gray-100 px-3 py-2 focus:outline-none focus:ring-2 focus:ring-teal-300 dark:focus:ring-teal-700" />
                  <button type="submit"
                          class="absolute right-3 top-2.5 text-gray-500 dark:text-gray-400">
                    <i class="fas fa-search"></i>
                  </button>
                </form>
              </div>
              <!-- Mobile Navigation Menu with Accordions -->
              <div class="space-y-4">
                <!-- LEARN Section -->
                <div class="border-b border-gray-200 dark:border-gray-700 pb-4">
                  <div class="flex items-center justify-between py-2 cursor-pointer"
                       onclick="toggleAccordion('learn-accordion')">
                    <span class="text-gray-800 dark:text-gray-200 font-semibold">LEARN</span>
                    <i id="learn-accordion-icon"
                       class="fas fa-chevron-down text-gray-500 dark:text-gray-400 transition-transform duration-200"></i>
                  </div>
                  <div id="learn-accordion" class="hidden mt-2 ml-2 space-y-2">
                    <a href="{% url 'course_search' %}"
                       class="flex items-center py-2 px-3 text-gray-700 dark:text-gray-300 hover:bg-gray-100 dark:hover:bg-gray-700 rounded-md">
                      <i class="fas fa-book-open mr-2 text-teal-500"></i>
                      <span>Courses</span>
                    </a>
                    <a href="{% url 'subjects' %}"
                       class="flex items-center py-2 px-3 text-gray-700 dark:text-gray-300 hover:bg-gray-100 dark:hover:bg-gray-700 rounded-md">
                      <i class="fas fa-list-check mr-2 text-teal-500"></i>
                      <span>Subjects</span>
                    </a>
                    <a href="#"
                       class="flex items-center py-2 px-3 text-gray-700 dark:text-gray-300 hover:bg-gray-100 dark:hover:bg-gray-700 rounded-md">
                      <i class="fas fa-question-circle mr-2 text-teal-500"></i>
                      <span>Quizzes</span>
                    </a>
                    <a href="#"
                       class="flex items-center py-2 px-3 text-gray-700 dark:text-gray-300 hover:bg-gray-100 dark:hover:bg-gray-700 rounded-md">
                      <i class="fas fa-video mr-2 text-teal-500"></i>
                      <span>Videos</span>
                    </a>
                    <a href="#"
                       class="flex items-center py-2 px-3 text-gray-700 dark:text-gray-300 hover:bg-gray-100 dark:hover:bg-gray-700 rounded-md">
                      <i class="fas fa-trophy mr-2 text-teal-500"></i>
                      <span>Challenges</span>
                    </a>
                    <a href="{% url 'whiteboard' %}"
                       class="flex items-center py-2 px-3 text-gray-700 dark:text-gray-300 hover:bg-gray-100 dark:hover:bg-gray-700 rounded-md">
                      <i class="fas fa-palette mr-2 text-teal-500"></i>
                      <span>Whiteboard</span>
                    </a>
                    <a href="#"
                       class="flex items-center py-2 px-3 text-gray-700 dark:text-gray-300 hover:bg-gray-100 dark:hover:bg-gray-700 rounded-md">
                      <i class="fas fa-users mr-2 text-teal-500"></i>
                      <span>Study Groups</span>
                    </a>
                  </div>
                </div>
                <!-- COMMUNITY Section -->
                <div class="border-b border-gray-200 dark:border-gray-700 pb-4">
                  <div class="flex items-center justify-between py-2 cursor-pointer"
                       onclick="toggleAccordion('community-accordion')">
                    <span class="text-gray-800 dark:text-gray-200 font-semibold">COMMUNITY</span>
                    <i id="community-accordion-icon"
                       class="fas fa-chevron-down text-gray-500 dark:text-gray-400 transition-transform duration-200"></i>
                  </div>
                  <div id="community-accordion" class="hidden mt-2 ml-2 space-y-2">
                    <a href="{% url 'forum_categories' %}"
                       class="flex items-center py-2 px-3 text-gray-700 dark:text-gray-300 hover:bg-gray-100 dark:hover:bg-gray-700 rounded-md">
                      <i class="fas fa-comments mr-2 text-teal-500"></i>
                      <span>Forum</span>
                    </a>
                    <a href="{% url 'blog_list' %}"
                       class="flex items-center py-2 px-3 text-gray-700 dark:text-gray-300 hover:bg-gray-100 dark:hover:bg-gray-700 rounded-md">
                      <i class="fas fa-blog mr-2 text-teal-500"></i>
                      <span>Blog</span>
                    </a>
                    <a href="{% url 'meme_list' %}"
                       class="flex items-center py-2 px-3 text-gray-700 dark:text-gray-300 hover:bg-gray-100 dark:hover:bg-gray-700 rounded-md">
                      <i class="fas fa-face-smile mr-2 text-teal-500"></i>
                      <span>Edu Memes</span>
                    </a>
                    <a href="#"
                       class="flex items-center py-2 px-3 text-gray-700 dark:text-gray-300 hover:bg-gray-100 dark:hover:bg-gray-700 rounded-md">
                      <i class="fas fa-star mr-2 text-teal-500"></i>
                      <span>Success Stories</span>
                    </a>
                    <a href="#"
                       class="flex items-center py-2 px-3 text-gray-700 dark:text-gray-300 hover:bg-gray-100 dark:hover:bg-gray-700 rounded-md">
                      <i class="fas fa-user-friends mr-2 text-teal-500"></i>
                      <span>Peer Network</span>
                    </a>
                    <a href="#"
                       class="flex items-center py-2 px-3 text-gray-700 dark:text-gray-300 hover:bg-gray-100 dark:hover:bg-gray-700 rounded-md">
                      <i class="fas fa-users-cog mr-2 text-teal-500"></i>
                      <span>Teams</span>
                    </a>
                  </div>
                </div>
                <!-- RESOURCES Section -->
                <div class="border-b border-gray-200 dark:border-gray-700 pb-4">
                  <div class="flex items-center justify-between py-2 cursor-pointer"
                       onclick="toggleAccordion('resources-accordion')">
                    <span class="text-gray-800 dark:text-gray-200 font-semibold">RESOURCES</span>
                    <i id="resources-accordion-icon"
                       class="fas fa-chevron-down text-gray-500 dark:text-gray-400 transition-transform duration-200"></i>
                  </div>
                  <div id="resources-accordion" class="hidden mt-2 ml-2 space-y-2">
                    <a href="#"
                       class="flex items-center py-2 px-3 text-gray-700 dark:text-gray-300 hover:bg-gray-100 dark:hover:bg-gray-700 rounded-md">
                      <i class="fas fa-chart-line mr-2 text-teal-500"></i>
                      <span>Trackers</span>
                    </a>
                    <a href="#"
                       class="flex items-center py-2 px-3 text-gray-700 dark:text-gray-300 hover:bg-gray-100 dark:hover:bg-gray-700 rounded-md">
                      <i class="fas fa-link mr-2 text-teal-500"></i>
                      <span>Grade Links</span>
                    </a>
                    <a href="{% url 'goods_listing' %}"
                       class="flex items-center py-2 px-3 text-gray-700 dark:text-gray-300 hover:bg-gray-100 dark:hover:bg-gray-700 rounded-md">
                      <i class="fas fa-store mr-2 text-teal-500"></i>
                      <span>Products</span>
                    </a>
                    <a href="#"
                       class="flex items-center py-2 px-3 text-gray-700 dark:text-gray-300 hover:bg-gray-100 dark:hover:bg-gray-700 rounded-md">
                      <i class="fas fa-shopping-basket mr-2 text-teal-500"></i>
                      <span>Storefronts</span>
                    </a>
                    <a href="https://github.com/alphaonelabs/education-website/wiki/GSOC-2025-Ideas"
                       target="_blank"
                       rel="noopener"
                       class="flex items-center py-2 px-3 text-gray-700 dark:text-gray-300 hover:bg-gray-100 dark:hover:bg-gray-700 rounded-md">
                      <i class="fas fa-code mr-2 text-teal-500"></i>
                      <span>GSOC'25</span>
                    </a>
                  </div>
                </div>
                <!-- ABOUT Section -->
                <div class="border-b border-gray-200 dark:border-gray-700 pb-4">
                  <div class="flex items-center justify-between py-2 cursor-pointer"
                       onclick="toggleAccordion('about-accordion')">
                    <span class="text-gray-800 dark:text-gray-200 font-semibold">ABOUT</span>
                    <i id="about-accordion-icon"
                       class="fas fa-chevron-down text-gray-500 dark:text-gray-400 transition-transform duration-200"></i>
                  </div>
                  <div id="about-accordion" class="hidden mt-2 ml-2 space-y-2">
                    <a href="{% url 'about' %}"
                       class="flex items-center py-2 px-3 text-gray-700 dark:text-gray-300 hover:bg-gray-100 dark:hover:bg-gray-700 rounded-md">
                      <i class="fas fa-circle-info mr-2 text-teal-500"></i>
                      <span>Our Mission</span>
                    </a>
                    <a href="{% url 'terms' %}"
                       class="flex items-center py-2 px-3 text-gray-700 dark:text-gray-300 hover:bg-gray-100 dark:hover:bg-gray-700 rounded-md">
                      <i class="fas fa-file-contract mr-2 text-teal-500"></i>
                      <span>Terms</span>
                    </a>
                    <a href="{% url 'system_status' %}"
                       class="flex items-center py-2 px-3 text-gray-700 dark:text-gray-300 hover:bg-gray-100 dark:hover:bg-gray-700 rounded-md">
                      <i class="fas fa-chart-line mr-2 text-teal-500"></i>
                      <span>Status</span>
                    </a>
                    <a href="{% url 'feedback' %}"
                       class="flex items-center py-2 px-3 text-gray-700 dark:text-gray-300 hover:bg-gray-100 dark:hover:bg-gray-700 rounded-md">
                      <i class="fas fa-comment-dots mr-2 text-teal-500"></i>
                      <span>Feedback</span>
                    </a>
                    <a href="#"
                       class="flex items-center py-2 px-3 text-gray-700 dark:text-gray-300 hover:bg-gray-100 dark:hover:bg-gray-700 rounded-md">
                      <i class="fas fa-hand-holding-heart mr-2 text-teal-500"></i>
                      <span>Donate</span>
                    </a>
                  </div>
                </div>
                <!-- Cart Link -->
                <a href="{% url 'cart_view' %}"
                   class="flex items-center justify-between py-2 px-3 text-gray-700 dark:text-gray-300 hover:bg-gray-100 dark:hover:bg-gray-700 rounded-lg">
                  <div class="flex items-center">
                    <i class="fa-solid fa-shopping-cart mr-2 text-teal-500"></i>
                    <span>Cart</span>
                  </div>
                  {% if request.user.cart.item_count > 0 or request.session.session_key and request.session.session_key|get_cart_item_count > 0 %}
                    <span class="bg-orange-500 text-white text-xs rounded-full h-5 w-5 flex items-center justify-center">
                      {% if request.user.is_authenticated %}
                        {{ request.user.cart.item_count }}
                      {% else %}
                        {{ request.session.session_key|get_cart_item_count }}
                      {% endif %}
                    </span>
                  {% endif %}
                </a>
                <!-- User Account Section -->
                {% if user.is_authenticated %}
                  <div class="border-t border-gray-200 dark:border-gray-700 pt-4 mt-4">
                    <div class="px-3 py-2 text-sm font-semibold text-gray-700 dark:text-gray-200">Your Account</div>
                    <a href="{% url 'profile' %}"
                       class="flex items-center py-2 px-3 text-gray-700 dark:text-gray-300 hover:bg-gray-100 dark:hover:bg-gray-700 rounded-md">
                      <i class="fas fa-user-circle mr-2 text-teal-500"></i>
                      <span>Profile</span>
                    </a>
                    {% if request.user.is_teacher %}
                      <a href="{% url 'teacher_dashboard' %}"
                         class="flex items-center py-2 px-3 text-gray-700 dark:text-gray-300 hover:bg-gray-100 dark:hover:bg-gray-700 rounded-md">
                        <i class="fas fa-chalkboard-teacher mr-2 text-teal-500"></i>
                        <span>Teacher Dashboard</span>
                      </a>
                    {% endif %}
                    {% if request.user.enrollments.exists %}
                      <a href="{% url 'student_dashboard' %}"
                         class="flex items-center py-2 px-3 text-gray-700 dark:text-gray-300 hover:bg-gray-100 dark:hover:bg-gray-700 rounded-md">
                        <i class="fas fa-graduation-cap mr-2 text-teal-500"></i>
                        <span>Student Dashboard</span>
                      </a>
                    {% endif %}
                    {% if request.user.is_teacher %}
                      <a href="{% url 'create_course' %}"
                         class="flex items-center py-2 px-3 text-gray-700 dark:text-gray-300 hover:bg-gray-100 dark:hover:bg-gray-700 rounded-md">
                        <i class="fas fa-plus-circle mr-2 text-teal-500"></i>
                        <span>Create Course</span>
                      </a>
                    {% endif %}
                    {% if user.is_superuser %}
                      <a href="{% url 'admin:index' %}"
                         class="flex items-center py-2 px-3 text-gray-700 dark:text-gray-300 hover:bg-gray-100 dark:hover:bg-gray-700 rounded-md">
                        <i class="fas fa-cog mr-2 text-teal-500"></i>
                        <span>Admin Panel</span>
                      </a>
                      <a href="{% url 'admin:index' %}/dashboard"
                         class="flex items-center py-2 px-3 text-gray-700 dark:text-gray-300 hover:bg-gray-100 dark:hover:bg-gray-700 rounded-md">
                        <i class="fas fa-cog mr-2 text-teal-500"></i>
                        <span>Admin Dashboard</span>
                      </a>
                    {% endif %}
                    <form method="post" action="{% url 'account_logout' %}" class="block mt-2">
                      {% csrf_token %}
                      <button type="submit"
                              class="w-full flex items-center py-2 px-3 text-gray-700 dark:text-gray-300 hover:bg-gray-100 dark:hover:bg-gray-700 rounded-md">
                        <i class="fas fa-sign-out-alt mr-2 text-teal-500"></i>
                        <span>Logout</span>
                      </button>
                    </form>
                  </div>
                {% else %}
                  <div class="flex flex-col space-y-2 mt-4 border-t border-gray-200 dark:border-gray-700 pt-4">
                    <a href="{% url 'account_login' %}"
                       class="flex items-center py-2 px-3 text-gray-700 dark:text-gray-300 hover:bg-gray-100 dark:hover:bg-gray-700 rounded-md">
                      <i class="fa-solid fa-right-to-bracket mr-2 text-teal-500"></i>
                      <span>Login</span>
                    </a>
                    <a href="{% url 'account_signup' %}"
                       class="flex items-center py-2 px-3 bg-orange-500 hover:bg-orange-600 text-white rounded-md">
                      <i class="fa-solid fa-user-plus mr-2"></i>
                      <span>Signup</span>
                    </a>
                  </div>
                {% endif %}
                <!-- Dark Mode Toggle -->
                <button onclick="toggleDarkMode()"
                        class="w-full flex items-center py-2 px-3 mt-4 text-gray-700 dark:text-gray-300 hover:bg-gray-100 dark:hover:bg-gray-700 rounded-md">
                  <i id="darkModeIconMobile" class="fas fa-moon mr-2 text-teal-500"></i>
                  <span>Toggle Dark Mode</span>
                </button>
              </div>
            </div>
          </div>
        </div>
      </div>
    </header>
    {% if messages %}
      <div class="fixed left-1/2 transform -translate-x-1/2 top-20 z-50 w-full max-w-lg space-y-2">
        {% for message in messages %}
          <div class="flex items-center p-4 rounded-lg shadow-lg {% if message.tags == 'error' %}bg-red-100 dark:bg-red-900 text-red-700 dark:text-red-200{% elif message.tags == 'success' %}bg-green-100 dark:bg-green-900 text-green-700 dark:text-green-200{% elif message.tags == 'warning' %}bg-yellow-100 dark:bg-yellow-900 text-yellow-700 dark:text-yellow-200{% else %}bg-blue-100 dark:bg-blue-900 text-blue-700 dark:text-blue-200{% endif %}">
            <div class="mr-3">
              {% if message.tags == 'error' %}
                <i class="fas fa-exclamation-circle"></i>
              {% elif message.tags == 'success' %}
                <i class="fas fa-check-circle"></i>
              {% elif message.tags == 'warning' %}
                <i class="fas fa-exclamation-triangle"></i>
              {% else %}
                <i class="fas fa-info-circle"></i>
              {% endif %}
            </div>
            <p class="flex-1">{{ message }}</p>
            <button type="button" class="ml-auto" onclick="this.parentElement.remove()">
              <i class="fas fa-times"></i>
            </button>
          </div>
        {% endfor %}
      </div>
    {% endif %}
    {% block extra_body %}
      {% block content %}
      {% endblock content %}
    {% endblock extra_body %}
    <!-- FOOTER -->
    <footer class="bg-white dark:bg-gray-800 border-t border-gray-200 dark:border-gray-700 mt-auto">
      <div class="max-w-[90rem] mx-auto px-4 md:px-6 py-12">
        <div class="grid grid-cols-1 md:grid-cols-4 gap-8">
          <!-- LEARNING Column -->
          <div>
            <h3 class="text-lg font-bold mb-4 text-gray-700 dark:text-gray-200">LEARNING</h3>
            <ul class="space-y-2">
              <li>
                <a href="{% url 'course_search' %}"
                   class="text-gray-600 dark:text-gray-300 hover:text-teal-600 dark:hover:text-teal-400 flex items-center">
                  <i class="fas fa-book-open mr-2 text-teal-500 w-5 text-center"></i>Courses
                </a>
              </li>
              <li>
                <a href="{% url 'subjects' %}"
                   class="text-gray-600 dark:text-gray-300 hover:text-teal-600 dark:hover:text-teal-400 flex items-center">
                  <i class="fas fa-list-check mr-2 text-teal-500 w-5 text-center"></i>Subjects
                </a>
              </li>
              <li>
                <a href="#"
                   class="text-gray-600 dark:text-gray-300 hover:text-teal-600 dark:hover:text-teal-400 flex items-center">
                  <i class="fas fa-question-circle mr-2 text-teal-500 w-5 text-center"></i>Quizzes
                </a>
              </li>
            </ul>
          </div>
          <!-- COMMUNITY Column -->
          <div>
            <h3 class="text-lg font-bold mb-4 text-gray-700 dark:text-gray-200">COMMUNITY</h3>
            <ul class="space-y-2">
              <li>
                <a href="{% url 'forum_categories' %}"
                   class="text-gray-600 dark:text-gray-300 hover:text-teal-600 dark:hover:text-teal-400 flex items-center">
                  <i class="fas fa-comments mr-2 text-teal-500 w-5 text-center"></i>Forum
                </a>
              </li>
              <li>
                <a href="{% url 'blog_list' %}"
                   class="text-gray-600 dark:text-gray-300 hover:text-teal-600 dark:hover:text-teal-400 flex items-center">
                  <i class="fas fa-blog mr-2 text-teal-500 w-5 text-center"></i>Blog
                </a>
              </li>
              <li>
                <a href="#"
                   class="text-gray-600 dark:text-gray-300 hover:text-teal-600 dark:hover:text-teal-400 flex items-center">
                  <i class="fas fa-star mr-2 text-teal-500 w-5 text-center"></i>Success Stories
                </a>
              </li>
            </ul>
          </div>
          <!-- RESOURCES & INFO Column -->
          <div>
            <h3 class="text-lg font-bold mb-4 text-gray-700 dark:text-gray-200">RESOURCES & INFO</h3>
            <ul class="space-y-2">
              <li>
                <a href="https://github.com/alphaonelabs/education-website/wiki/GSOC-2025-Ideas"
                   target="_blank"
                   rel="noopener"
                   class="text-gray-600 dark:text-gray-300 hover:text-teal-600 dark:hover:text-teal-400 flex items-center">
                  <i class="fas fa-code mr-2 text-teal-500 w-5 text-center"></i>GSOC'25
                </a>
              </li>
              <li>
                <a href="{% url 'system_status' %}"
                   class="text-gray-600 dark:text-gray-300 hover:text-teal-600 dark:hover:text-teal-400 flex items-center">
                  <i class="fas fa-chart-line mr-2 text-teal-500 w-5 text-center"></i>Status
                </a>
              </li>
              <li>
                <a href="{% url 'feedback' %}"
                   class="text-gray-600 dark:text-gray-300 hover:text-teal-600 dark:hover:text-teal-400 flex items-center">
                  <i class="fas fa-comment-dots mr-2 text-teal-500 w-5 text-center"></i>Feedback
                </a>
              </li>
              <li>
                <a href="{% url 'terms' %}"
                   class="text-gray-600 dark:text-gray-300 hover:text-teal-600 dark:hover:text-teal-400 flex items-center">
                  <i class="fas fa-file-contract mr-2 text-teal-500 w-5 text-center"></i>Terms
                </a>
              </li>
            </ul>
          </div>
          <!-- SOCIAL LINKS Column -->
          <div>
            <h3 class="text-lg font-bold mb-4 text-gray-700 dark:text-gray-200">CONNECT WITH US</h3>
            <div class="flex flex-wrap gap-4">
              <a href="https://twitter.com/alphaonelabs"
                 target="_blank"
                 rel="noopener"
                 class="flex items-center justify-center h-10 w-10 rounded-full bg-gray-100 dark:bg-gray-700 text-gray-600 dark:text-gray-300 hover:bg-teal-100 dark:hover:bg-teal-900 hover:text-teal-600 dark:hover:text-teal-400 transition-colors">
                <img src="{% static 'images/x-logo.svg' %}"
                     alt="X (Twitter) Logo"
                     class="w-5 h-5"
                     width="20"
                     height="20" />
              </a>
              <a href="https://instagram.com/alphaonelabs"
                 target="_blank"
                 rel="noopener"
                 class="flex items-center justify-center h-10 w-10 rounded-full bg-gray-100 dark:bg-gray-700 text-gray-600 dark:text-gray-300 hover:bg-teal-100 dark:hover:bg-teal-900 hover:text-teal-600 dark:hover:text-teal-400 transition-colors">
                <i class="fab fa-instagram text-xl"></i>
              </a>
              <a href="https://facebook.com/alphaonelabs"
                 target="_blank"
                 rel="noopener"
                 class="flex items-center justify-center h-10 w-10 rounded-full bg-gray-100 dark:bg-gray-700 text-gray-600 dark:text-gray-300 hover:bg-teal-100 dark:hover:bg-teal-900 hover:text-teal-600 dark:hover:text-teal-400 transition-colors">
                <i class="fab fa-facebook text-xl"></i>
              </a>
              <a href="https://youtube.com/alphaonelabs"
                 target="_blank"
                 rel="noopener"
                 class="flex items-center justify-center h-10 w-10 rounded-full bg-gray-100 dark:bg-gray-700 text-gray-600 dark:text-gray-300 hover:bg-teal-100 dark:hover:bg-teal-900 hover:text-teal-600 dark:hover:text-teal-400 transition-colors">
                <i class="fab fa-youtube text-xl"></i>
              </a>
              <a href="https://github.com/AlphaOneLabs"
                 target="_blank"
                 rel="noopener"
                 class="flex items-center justify-center h-10 w-10 rounded-full bg-gray-100 dark:bg-gray-700 text-gray-600 dark:text-gray-300 hover:bg-teal-100 dark:hover:bg-teal-900 hover:text-teal-600 dark:hover:text-teal-400 transition-colors">
                <i class="fab fa-github text-xl"></i>
              </a>
            </div>
            <div class="mt-6">
              <h4 class="font-medium text-sm mb-2 text-gray-700 dark:text-gray-300">SUBSCRIBE TO NEWSLETTER</h4>
              <form class="flex">
                <input type="email"
                       placeholder="Your email"
                       class="flex-1 rounded-l-lg bg-white dark:bg-gray-700 border border-gray-300 dark:border-gray-600 px-3 py-2 text-gray-700 dark:text-gray-300 focus:outline-none focus:ring-2 focus:ring-teal-300 dark:focus:ring-teal-700" />
                <button type="submit"
                        class="rounded-r-lg bg-teal-500 px-4 text-white hover:bg-teal-600 transition-colors">
                  <i class="fas fa-paper-plane"></i>
                </button>
              </form>
            </div>
          </div>
        </div>
        <!-- Copyright and Extra Links -->
        <div class="mt-12 pt-8 border-t border-gray-200 dark:border-gray-700">
          <div class="flex flex-col md:flex-row justify-between items-center gap-4">
            <div class="text-sm text-gray-500 dark:text-gray-400">
              <p>© {% now "Y" %} Alpha One Labs. All rights reserved.</p>
              <p class="mt-1">Last updated: {{ last_modified|date:"m/d/Y h:ia" }}</p>
            </div>
            <div class="flex space-x-4 text-sm text-gray-500 dark:text-gray-400">
              <a href="{% url 'about' %}"
                 class="hover:text-teal-600 dark:hover:text-teal-400">About Us</a>
              <a href="{% url 'terms' %}"
                 class="hover:text-teal-600 dark:hover:text-teal-400">Terms & Conditions</a>
              <a href="#" class="hover:text-teal-600 dark:hover:text-teal-400">Privacy Policy</a>
              <a href="#" class="hover:text-teal-600 dark:hover:text-teal-400">Cookie Policy</a>
            </div>
          </div>
        </div>
      </div>
    </footer>
    <script>
        function toggleMobileMenu() {
            const menu = document.getElementById('mobile-menu');
            menu.classList.toggle('hidden');
            document.body.classList.toggle('overflow-hidden');
        }

        // Close mobile menu when clicking outside
        document.addEventListener('click', function(event) {
            const menu = document.getElementById('mobile-menu');
            const menuButton = event.target.closest('[onclick="toggleMobileMenu()"]');
            const menuContent = event.target.closest('.mobile-menu-content');

            if (!menu.classList.contains('hidden') && !menuButton && !menuContent) {
                toggleMobileMenu();
            }
        });

        // Toggle accordion sections in mobile menu
        function toggleAccordion(accordionId) {
            const accordion = document.getElementById(accordionId);
            const icon = document.getElementById(accordionId + '-icon');

            // Toggle the accordion content
            accordion.classList.toggle('hidden');

            // Rotate the icon when open
            if (accordion.classList.contains('hidden')) {
                icon.classList.remove('rotate-180');
            } else {
                icon.classList.add('rotate-180');
            }

            // Close other accordions
            const allAccordions = ['learn-accordion', 'community-accordion', 'resources-accordion', 'about-accordion'];
            allAccordions.forEach(id => {
                if (id !== accordionId) {
                    const otherAccordion = document.getElementById(id);
                    const otherIcon = document.getElementById(id + '-icon');
                    if (otherAccordion && !otherAccordion.classList.contains('hidden')) {
                        otherAccordion.classList.add('hidden');
                        otherIcon.classList.remove('rotate-180');
                    }
                }
            });
        }
    </script>
    {% block extra_js %}
    {% endblock extra_js %}
  </body>
</html><|MERGE_RESOLUTION|>--- conflicted
+++ resolved
@@ -325,7 +325,6 @@
               </button>
             </form>
           </div>
-<<<<<<< HEAD
           <!-- Main navigation links -->
           <div class="flex space-x-4">
             <a href="{% url 'index' %}" class="hover:underline flex items-center">
@@ -359,8 +358,7 @@
               <i class="fas fa-chart-line mr-1"></i> Graphing Calculator
             </a>
           </div>
-=======
->>>>>>> 83dd5b25
+
           <!-- Language and Dark Mode -->
           <div class="flex items-center space-x-2">
             <!-- Cart Icon -->
