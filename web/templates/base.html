{% load static %}
{% load cart_tags %}

<!DOCTYPE html>
<html lang="en" class="overflow-y-scroll">
  <head>
    <meta charset="UTF-8" />
    <meta name="viewport" content="width=device-width, initial-scale=1.0" />
    <meta name="description"
          content="Alpha One Labs - Open Source Education Platform" />
    <meta name="keywords"
          content="education, open source, courses, learning, Alpha One Labs" />
    <!-- Favicon -->
    <link rel="icon" type="image/png" href="{% static 'images/logo.png' %}" />
    <link rel="apple-touch-icon" href="{% static 'images/logo.png' %}" />
    <title>
      {% block title %}
        Alpha One Labs - Open Source Education Platform
      {% endblock title %}
    </title>
    <!-- Tailwind CSS CDN -->
    <script src="https://cdn.tailwindcss.com"></script>
    <script src="https://js-de.sentry-cdn.com/ca8bad7e1a5a3012bccae7d9bd4f6d3d.min.js"
            crossorigin="anonymous"></script>
    <script>
        // Configure Tailwind first
        tailwind.config = {
            darkMode: 'class',
            theme: {
                extend: {}
            }
        }

        // Debug flag
        const DEBUG = true;

        // Logging helper
        function log(message) {
            if (DEBUG) {
                console.log(`[DarkMode] ${message}`);
            }
        }

        // Initialize dark mode from localStorage only
        function initializeDarkMode() {
            log('Initializing dark mode');
            const darkModeEnabled = localStorage.getItem('darkMode') === 'true';
            log(`Dark mode enabled in localStorage: ${darkModeEnabled}`);

            if (darkModeEnabled) {
                document.documentElement.classList.add('dark');
                log('Added dark class to HTML element');
            } else if (localStorage.getItem('darkMode') === null) {
                // Set default to light mode if no preference is set
                localStorage.setItem('darkMode', 'false');
                log('No preference found, defaulting to light mode');
            }
            updateDarkModeIcon();
        }

        function toggleDarkMode() {
            log('Toggle dark mode called');
            const isDark = document.documentElement.classList.toggle('dark');
            localStorage.setItem('darkMode', isDark.toString());
            log(`Dark mode toggled to: ${isDark}`);
            updateDarkModeIcon();
        }

        function updateDarkModeIcon() {
            const isDark = document.documentElement.classList.contains('dark');
            const icon = document.getElementById('darkModeIcon');
            log(`Updating icon. Dark mode is: ${isDark}`);

            if (icon) {
                icon.className = isDark ? 'fas fa-sun' : 'fas fa-moon';
                icon.title = isDark ? 'Switch to Light Mode' : 'Switch to Dark Mode';
                log('Icon updated successfully');
            } else {
                log('Warning: Dark mode icon element not found');
            }
        }

        // Initialize dark mode immediately and after DOM content loads
        initializeDarkMode();
        document.addEventListener('DOMContentLoaded', initializeDarkMode);
    </script>
    <!-- Font Awesome (Free CDN) -->
    <link rel="stylesheet"
          href="https://cdnjs.cloudflare.com/ajax/libs/font-awesome/6.0.0-beta3/css/all.min.css"
          integrity="sha512-Fo3rlrZj/k7ujTnHg4CGR2D7kSs0v4LLanw2qksYuRlEzO+tcaEPQogQ0KaoGN26/zrn20ImR1DfuLWnOo7aBA=="
          crossorigin="anonymous"
          referrerpolicy="no-referrer" />
    <!-- jQuery (required for captcha refresh) -->
    <script src="https://code.jquery.com/jquery-3.7.1.min.js"
            integrity="sha256-/JqT3SQfawRcv/BIHPThkBvs0OEvtFFmqPF/lYI/Cxo="
            crossorigin="anonymous"></script>
    <script>
        // Toggle the language dropdown
        function toggleLanguageDropdown() {
            document.getElementById('language-dropdown').classList.toggle('hidden');
        }
        // Toggle the user dropdown
        function toggleUserDropdown() {
            document.getElementById('user-dropdown').classList.toggle('hidden');
        }
        // Close dropdowns when clicking outside
        document.addEventListener('click', function(event) {
            const languageDropdown = document.getElementById('language-dropdown');
            const userDropdown = document.getElementById('user-dropdown');
            const languageButton = event.target.closest('[onclick="toggleLanguageDropdown()"]');
            const userButton = event.target.closest('[onclick="toggleUserDropdown()"]');

            if (!languageButton && !languageDropdown.contains(event.target)) {
                languageDropdown.classList.add('hidden');
            }

            if (userDropdown && !userButton && !userDropdown.contains(event.target)) {
                userDropdown.classList.add('hidden');
            }
        });
    </script>
    <style>
        /* Force dark mode styles */
        .dark {
            color-scheme: dark;
        }

        /* Light mode defaults */
        :root {
            color-scheme: light;
        }

        html,
        body {
            overflow-x: hidden;
            box-sizing: border-box;
        }

        /* Hide elements with x-cloak until Alpine.js is ready */
        [x-cloak] {
            display: none !important;
        }

        *,
        *::before,
        *::after {
            box-sizing: inherit;
        }
    </style>
    {% block extra_head %}
    {% endblock extra_head %}
    <link rel="stylesheet" href="{% static 'css/markdown.css' %}" />
  </head>
  <body class="min-h-screen flex flex-col bg-white text-gray-900 dark:bg-black dark:text-gray-100 transition-colors duration-300 overflow-x-hidden">
    <!-- HEADER -->
    <header class="w-full bg-teal-600 dark:bg-teal-800 text-white shadow-md">
      <div class="max-w-[90rem] mx-auto px-4 md:px-6 flex items-center justify-between h-[70px] relative">
        <!-- Logo and Title -->
        <a href="{% url 'index' %}" class="flex items-center space-x-2">
          <img src="{% static 'images/logo.png' %}"
               alt="Alpha One Labs Logo"
               height="40"
               width="40"
               class="h-10 w-10" />
          <span class="text-xl font-bold text-white">Alpha One Labs</span>
        </a>
        <!-- Mobile Menu Button -->
        <button class="md:hidden p-2 hover:bg-teal-700 rounded-lg"
                onclick="toggleMobileMenu()">
          <i class="fas fa-bars text-xl"></i>
        </button>
        <!-- Nav and additional actions -->
        <nav class="hidden md:flex items-center space-x-6">
          <!-- Main navigation links with dropdowns -->
          <div class="flex space-x-6 items-center">
            <!-- LEARN Dropdown -->
            <div class="relative group">
              <button class="flex items-center space-x-1 text-white hover:text-teal-100 focus:outline-none py-2">
                <span class="font-medium">LEARN</span>
                <i class="fas fa-chevron-down text-xs transition-transform duration-200 group-hover:rotate-180"></i>
              </button>
              <div class="absolute left-0 mt-1 w-56 bg-white dark:bg-gray-800 rounded-lg shadow-lg opacity-0 invisible group-hover:opacity-100 group-hover:visible transition-all duration-200 z-50 transform origin-top-left">
                <div class="py-2 px-1">
                  <a href="{% url 'course_search' %}"
                     class="block px-4 py-2 rounded-md text-gray-700 dark:text-gray-200 hover:bg-teal-50 dark:hover:bg-teal-900 hover:text-teal-600 dark:hover:text-teal-300">
                    <i class="fas fa-book-open mr-2 text-teal-500"></i>Courses
                  </a>
                  <a href="{% url 'subjects' %}"
                     class="block px-4 py-2 rounded-md text-gray-700 dark:text-gray-200 hover:bg-teal-50 dark:hover:bg-teal-900 hover:text-teal-600 dark:hover:text-teal-300">
                    <i class="fas fa-list-check mr-2 text-teal-500"></i>Subjects
                  </a>
                  <a href="#"
                     class="block px-4 py-2 rounded-md text-gray-700 dark:text-gray-200 hover:bg-teal-50 dark:hover:bg-teal-900 hover:text-teal-600 dark:hover:text-teal-300">
                    <i class="fas fa-question-circle mr-2 text-teal-500"></i>Quizzes
                  </a>
                  <a href="#"
                     class="block px-4 py-2 rounded-md text-gray-700 dark:text-gray-200 hover:bg-teal-50 dark:hover:bg-teal-900 hover:text-teal-600 dark:hover:text-teal-300">
                    <i class="fas fa-video mr-2 text-teal-500"></i>Videos
                  </a>
                  <a href="#"
                     class="block px-4 py-2 rounded-md text-gray-700 dark:text-gray-200 hover:bg-teal-50 dark:hover:bg-teal-900 hover:text-teal-600 dark:hover:text-teal-300">
                    <i class="fas fa-trophy mr-2 text-teal-500"></i>Challenges
                  </a>
                  <a href="{% url 'whiteboard' %}"
                     class="block px-4 py-2 rounded-md text-gray-700 dark:text-gray-200 hover:bg-teal-50 dark:hover:bg-teal-900 hover:text-teal-600 dark:hover:text-teal-300">
                    <i class="fas fa-palette mr-2 text-teal-500"></i>Whiteboard
                  </a>
                  <a href="#"
                     class="block px-4 py-2 rounded-md text-gray-700 dark:text-gray-200 hover:bg-teal-50 dark:hover:bg-teal-900 hover:text-teal-600 dark:hover:text-teal-300">
                    <i class="fas fa-users mr-2 text-teal-500"></i>Study Groups
                  </a>
                </div>
              </div>
            </div>
            <!-- COMMUNITY Dropdown -->
            <div class="relative group">
              <button class="flex items-center space-x-1 text-white hover:text-teal-100 focus:outline-none py-2">
                <span class="font-medium">COMMUNITY</span>
                <i class="fas fa-chevron-down text-xs transition-transform duration-200 group-hover:rotate-180"></i>
              </button>
              <div class="absolute left-0 mt-1 w-56 bg-white dark:bg-gray-800 rounded-lg shadow-lg opacity-0 invisible group-hover:opacity-100 group-hover:visible transition-all duration-200 z-50 transform origin-top-left">
                <div class="py-2 px-1">
                  <a href="{% url 'forum_categories' %}"
                     class="block px-4 py-2 rounded-md text-gray-700 dark:text-gray-200 hover:bg-teal-50 dark:hover:bg-teal-900 hover:text-teal-600 dark:hover:text-teal-300">
                    <i class="fas fa-comments mr-2 text-teal-500"></i>Forum
                  </a>
                  <a href="{% url 'blog_list' %}"
                     class="block px-4 py-2 rounded-md text-gray-700 dark:text-gray-200 hover:bg-teal-50 dark:hover:bg-teal-900 hover:text-teal-600 dark:hover:text-teal-300">
                    <i class="fas fa-blog mr-2 text-teal-500"></i>Blog
                  </a>
                  <a href="{% url 'meme_list' %}"
                     class="block px-4 py-2 rounded-md text-gray-700 dark:text-gray-200 hover:bg-teal-50 dark:hover:bg-teal-900 hover:text-teal-600 dark:hover:text-teal-300">
                    <i class="fas fa-face-smile mr-2 text-teal-500"></i>Edu Memes
                  </a>
                  <a href="#"
                     class="block px-4 py-2 rounded-md text-gray-700 dark:text-gray-200 hover:bg-teal-50 dark:hover:bg-teal-900 hover:text-teal-600 dark:hover:text-teal-300">
                    <i class="fas fa-star mr-2 text-teal-500"></i>Success Stories
                  </a>
                  <a href="#"
                     class="block px-4 py-2 rounded-md text-gray-700 dark:text-gray-200 hover:bg-teal-50 dark:hover:bg-teal-900 hover:text-teal-600 dark:hover:text-teal-300">
                    <i class="fas fa-user-friends mr-2 text-teal-500"></i>Peer Network
                  </a>
                  <a href="#"
                     class="block px-4 py-2 rounded-md text-gray-700 dark:text-gray-200 hover:bg-teal-50 dark:hover:bg-teal-900 hover:text-teal-600 dark:hover:text-teal-300">
                    <i class="fas fa-users-cog mr-2 text-teal-500"></i>Teams
                  </a>
                </div>
              </div>
            </div>
            <!-- RESOURCES Dropdown -->
            <div class="relative group">
              <button class="flex items-center space-x-1 text-white hover:text-teal-100 focus:outline-none py-2">
                <span class="font-medium">RESOURCES</span>
                <i class="fas fa-chevron-down text-xs transition-transform duration-200 group-hover:rotate-180"></i>
              </button>
              <div class="absolute left-0 mt-1 w-56 bg-white dark:bg-gray-800 rounded-lg shadow-lg opacity-0 invisible group-hover:opacity-100 group-hover:visible transition-all duration-200 z-50 transform origin-top-left">
                <div class="py-2 px-1">
                  <a href="#"
                     class="block px-4 py-2 rounded-md text-gray-700 dark:text-gray-200 hover:bg-teal-50 dark:hover:bg-teal-900 hover:text-teal-600 dark:hover:text-teal-300">
                    <i class="fas fa-chart-line mr-2 text-teal-500"></i>Trackers
                  </a>
                  <a href="#"
                     class="block px-4 py-2 rounded-md text-gray-700 dark:text-gray-200 hover:bg-teal-50 dark:hover:bg-teal-900 hover:text-teal-600 dark:hover:text-teal-300">
                    <i class="fas fa-link mr-2 text-teal-500"></i>Grade Links
                  </a>
                  <a href="{% url 'goods_listing' %}"
                     class="block px-4 py-2 rounded-md text-gray-700 dark:text-gray-200 hover:bg-teal-50 dark:hover:bg-teal-900 hover:text-teal-600 dark:hover:text-teal-300">
                    <i class="fas fa-store mr-2 text-teal-500"></i>Products
                  </a>
                  <a href="#"
                     class="block px-4 py-2 rounded-md text-gray-700 dark:text-gray-200 hover:bg-teal-50 dark:hover:bg-teal-900 hover:text-teal-600 dark:hover:text-teal-300">
                    <i class="fas fa-shopping-basket mr-2 text-teal-500"></i>Storefronts
                  </a>
                  <a href="https://github.com/alphaonelabs/education-website/wiki/GSOC-2025-Ideas"
                     target="_blank"
                     rel="noopener"
                     class="block px-4 py-2 rounded-md text-gray-700 dark:text-gray-200 hover:bg-teal-50 dark:hover:bg-teal-900 hover:text-teal-600 dark:hover:text-teal-300">
                    <i class="fas fa-code mr-2 text-teal-500"></i>GSOC'25
                  </a>
                </div>
              </div>
            </div>
            <!-- ABOUT Dropdown -->
            <div class="relative group">
              <button class="flex items-center space-x-1 text-white hover:text-teal-100 focus:outline-none py-2">
                <span class="font-medium">ABOUT</span>
                <i class="fas fa-chevron-down text-xs transition-transform duration-200 group-hover:rotate-180"></i>
              </button>
              <div class="absolute left-0 mt-1 w-56 bg-white dark:bg-gray-800 rounded-lg shadow-lg opacity-0 invisible group-hover:opacity-100 group-hover:visible transition-all duration-200 z-50 transform origin-top-left">
                <div class="py-2 px-1">
                  <a href="{% url 'about' %}"
                     class="block px-4 py-2 rounded-md text-gray-700 dark:text-gray-200 hover:bg-teal-50 dark:hover:bg-teal-900 hover:text-teal-600 dark:hover:text-teal-300">
                    <i class="fas fa-circle-info mr-2 text-teal-500"></i>Our Mission
                  </a>
                  <a href="{% url 'terms' %}"
                     class="block px-4 py-2 rounded-md text-gray-700 dark:text-gray-200 hover:bg-teal-50 dark:hover:bg-teal-900 hover:text-teal-600 dark:hover:text-teal-300">
                    <i class="fas fa-file-contract mr-2 text-teal-500"></i>Terms
                  </a>
                  <a href="{% url 'system_status' %}"
                     class="block px-4 py-2 rounded-md text-gray-700 dark:text-gray-200 hover:bg-teal-50 dark:hover:bg-teal-900 hover:text-teal-600 dark:hover:text-teal-300">
                    <i class="fas fa-chart-line mr-2 text-teal-500"></i>Status
                  </a>
                  <a href="{% url 'feedback' %}"
                     class="block px-4 py-2 rounded-md text-gray-700 dark:text-gray-200 hover:bg-teal-50 dark:hover:bg-teal-900 hover:text-teal-600 dark:hover:text-teal-300">
                    <i class="fas fa-comment-dots mr-2 text-teal-500"></i>Feedback
                  </a>
                  <a href="#"
                     class="block px-4 py-2 rounded-md text-gray-700 dark:text-gray-200 hover:bg-teal-50 dark:hover:bg-teal-900 hover:text-teal-600 dark:hover:text-teal-300">
                    <i class="fas fa-hand-holding-heart mr-2 text-teal-500"></i>Donate
                  </a>
                </div>
              </div>
            </div>
          </div>
          <!-- Search bar (persistent element) -->
          <div class="relative hidden lg:inline-block w-[250px]">
            <form action="{% url 'course_search' %}" method="get" class="m-0">
              <input type="text"
                     name="q"
                     placeholder="What do you want to learn?"
                     class="rounded-full w-[250px] bg-white dark:bg-gray-700 text-gray-900 dark:text-gray-100 px-3 py-1.5 focus:outline-none focus:ring-2 focus:ring-teal-300 dark:focus:ring-teal-700" />
              <button type="submit"
                      class="absolute right-3 top-2 text-gray-500 dark:text-gray-300">
                <i class="fas fa-search"></i>
              </button>
            </form>
          </div>
<<<<<<< HEAD
          <!-- Main navigation links -->
          <div class="flex space-x-4">
            <a href="{% url 'index' %}" class="hover:underline flex items-center">
              <i class="fa-solid fa-house mr-1"></i> Home
            </a>
            <a href="{% url 'about' %}" class="hover:underline flex items-center">
              <i class="fa-solid fa-circle-info mr-1"></i> About
            </a>
            <a href="{% url 'course_search' %}"
               class="hover:underline flex items-center">
              <i class="fa-solid fa-book-open mr-1"></i> Courses
            </a>
            <a href="{% url 'subjects' %}" class="hover:underline flex items-center">
              <i class="fa-solid fa-list-check mr-1"></i> Subjects
            </a>
            <a href="{% url 'waiting_room_list' %}"
               class="hover:underline flex items-center">
              <i class="fa-solid fa-door-open mr-1"></i> Waiting Rooms
            </a>
            <a href="{% url 'goods_listing' %}"
               class="hover:underline flex items-center">
              <i class="fa-solid fa-store mr-1"></i> Products
            </a>
            <a href="{% url 'meme_list' %}"
               class="hover:underline flex items-center">
              <i class="fa-solid fa-face-smile mr-1"></i> Edu Memes
            </a>
            <a href="{% url 'whiteboard' %}">
              <i class="fas fa-palette"></i> whiteboard
            </a>
            <a href="{% url 'graphing_calculator' %}">
              <i class="fas fa-chart-line mr-1"></i> Graphing Calculator
            </a>
          </div>
=======
>>>>>>> dea129c2
          <!-- Language and Dark Mode -->
          <div class="flex items-center space-x-2">
            <!-- Cart Icon -->
            <a href="{% url 'cart_view' %}"
               class="relative hover:underline flex items-center p-2 hover:bg-teal-700 rounded-lg">
              <i class="fa-solid fa-shopping-cart"></i>
              {% if request.user.cart.item_count > 0 or request.session.session_key and request.session.session_key|get_cart_item_count > 0 %}
                <span class="absolute -top-1 -right-1 bg-orange-500 text-white text-xs rounded-full h-4 w-4 flex items-center justify-center">
                  {% if request.user.is_authenticated %}
                    {{ request.user.cart.item_count }}
                  {% else %}
                    {{ request.session.session_key|get_cart_item_count }}
                  {% endif %}
                </span>
              {% endif %}
            </a>
            <div class="relative">
              <button class="focus:outline-none hover:underline flex items-center p-2 hover:bg-teal-700 rounded-lg"
                      onclick="toggleLanguageDropdown()">
                <i class="fa-solid fa-globe"></i>
              </button>
              <!-- Language dropdown content -->
              <div id="language-dropdown"
                   class="hidden absolute right-0 mt-2 w-40 bg-white dark:bg-gray-800 shadow-lg rounded-md py-2 z-50">
                <a href="#"
                   class="block px-4 py-2 text-gray-800 dark:text-gray-200 hover:bg-gray-100 dark:hover:bg-gray-700">English</a>
                <a href="#"
                   class="block px-4 py-2 text-gray-800 dark:text-gray-200 hover:bg-gray-100 dark:hover:bg-gray-700">Spanish</a>
                <a href="#"
                   class="block px-4 py-2 text-gray-800 dark:text-gray-200 hover:bg-gray-100 dark:hover:bg-gray-700">French</a>
                <a href="#"
                   class="block px-4 py-2 text-gray-800 dark:text-gray-200 hover:bg-gray-100 dark:hover:bg-gray-700">German</a>
                <a href="#"
                   class="block px-4 py-2 text-gray-800 dark:text-gray-200 hover:bg-gray-100 dark:hover:bg-gray-700">Chinese</a>
              </div>
            </div>
            <button class="focus:outline-none flex items-center hover:underline p-2 rounded-lg hover:bg-teal-700 transition-colors"
                    title="Switch to Dark Mode"
                    onclick="toggleDarkMode()">
              <i id="darkModeIcon" class="fas fa-moon"></i>
            </button>
          </div>
          <!-- Auth Buttons -->
          {% if user.is_authenticated %}
            <!-- User Avatar and Dropdown -->
            <div class="relative">
              <button onclick="toggleUserDropdown()"
                      class="flex items-center space-x-2 focus:outline-none">
                {% if user.profile.custom_avatar %}
                  <div class="w-12 h-12 p-1.5 transform hover:scale-105 transition-transform duration-200">
                    <div class="w-full h-full overflow-hidden rounded-full flex items-center justify-center">
                      {{ user.profile.custom_avatar.svg|safe }}
                    </div>
                  </div>
                {% elif user.profile.avatar %}
                  <img src="{{ user.profile.avatar.url }}"
                       alt="User Avatar"
                       class="h-8 w-8 rounded-full object-cover border-2 border-white"
                       height="32"
                       width="32" />
                {% else %}
                  <div class="h-8 w-8 rounded-full bg-orange-500 flex items-center justify-center text-white border-2 border-white">
                    {{ user.first_name|first|default:user.username|first|upper }}
                  </div>
                {% endif %}
                <span class="text-white font-medium hidden sm:block truncate max-w-[100px]">{{ user.username }}</span>
                <i class="fas fa-chevron-down text-white text-xs"></i>
              </button>
              <!-- User Dropdown Menu -->
              <div id="user-dropdown"
                   class="hidden absolute right-0 mt-2 w-48 bg-white dark:bg-gray-800 rounded-md shadow-lg py-1 z-50">
                <div class="px-4 py-2 text-sm text-gray-700 dark:text-gray-200 border-b border-gray-200 dark:border-gray-700">
                  <div class="font-semibold truncate" title="{{ user.username }}">{{ user.username }}</div>
                  <div class="text-sm text-gray-500 dark:text-gray-400 truncate"
                       title="{{ user.email }}">{{ user.email }}</div>
                </div>
                <a href="{% url 'create_course' %}"
                   class="block px-4 py-2 text-sm text-gray-700 dark:text-gray-200 hover:bg-gray-100 dark:hover:bg-gray-700">
                  <i class="fas fa-plus-circle mr-2"></i> Create Course
                </a>
                {% if user.is_superuser %}
                  <a href="{% url 'admin:index' %}"
                     class="block px-4 py-2 text-sm text-gray-700 dark:text-gray-200 hover:bg-gray-100 dark:hover:bg-gray-700">
                    <i class="fas fa-cog mr-2"></i> Admin Panel
                  </a>
                {% endif %}
                <a href="{% url 'profile' %}"
                   class="block px-4 py-2 text-sm text-gray-700 dark:text-gray-200 hover:bg-gray-100 dark:hover:bg-gray-700">
                  <i class="fas fa-user-circle mr-2"></i> Profile
                </a>
                <!-- Add the Notification Preferences link here -->
                <a href="{% url 'notification_preferences' %}"
                   class="block px-4 py-2 text-sm text-gray-700 dark:text-gray-200 hover:bg-gray-100 dark:hover:bg-gray-700">
                  <i class="fas fa-bell mr-2"></i> Notification Preferences
                </a>
                <a href="{% url 'teacher_dashboard' %}"
                   class="block px-4 py-2 text-sm text-gray-700 dark:text-gray-200 hover:bg-gray-100 dark:hover:bg-gray-700">
                  <i class="fas fa-chalkboard-teacher mr-2"></i> Teacher Dashboard
                </a>
                <a href="{% url 'student_dashboard' %}"
                   class="block px-4 py-2 text-sm text-gray-700 dark:text-gray-200 hover:bg-gray-100 dark:hover:bg-gray-700">
                  <i class="fas fa-graduation-cap mr-2"></i> Student Dashboard
                </a>
                <form method="post" action="{% url 'account_logout' %}" class="block">
                  {% csrf_token %}
                  <button type="submit"
                          class="w-full text-left px-4 py-2 text-sm text-gray-700 dark:text-gray-200 hover:bg-gray-100 dark:hover:bg-gray-700">
                    <i class="fas fa-sign-out-alt mr-2"></i> Logout
                  </button>
                </form>
              </div>
            </div>
          {% else %}
            <div class="flex items-center space-x-2">
              <a href="{% url 'account_login' %}"
                 class="hover:underline flex items-center p-2 hover:bg-teal-700 rounded-lg">
                <i class="fa-solid fa-right-to-bracket mr-1"></i>
                <span class="hidden sm:inline">Login</span>
              </a>
              <a href="{% url 'account_signup' %}"
                 class="px-3 py-1 rounded-full bg-orange-500 hover:bg-orange-600 text-white font-semibold flex items-center">
                <i class="fa-solid fa-user-plus mr-2"></i>
                <span class="hidden sm:inline">Signup</span>
              </a>
            </div>
          {% endif %}
        </nav>
        <!-- Mobile Menu (hidden by default) -->
        <div id="mobile-menu"
             class="fixed inset-0 bg-black bg-opacity-50 z-50 flex items-center justify-center p-4 hidden">
          <div class="absolute right-0 top-0 h-full w-72 bg-white dark:bg-gray-800 shadow-lg overflow-y-auto mobile-menu-content">
            <!-- Close button -->
            <button class="absolute top-4 right-4 text-gray-500 hover:text-gray-700 dark:text-gray-400 dark:hover:text-gray-200"
                    onclick="toggleMobileMenu()">
              <i class="fas fa-times text-xl"></i>
            </button>
            <!-- Mobile menu content -->
            <div class="pt-16 px-4 pb-8">
              <!-- Search bar -->
              <div class="relative mb-6">
                <form action="{% url 'course_search' %}" method="get" class="m-0">
                  <input type="text"
                         name="q"
                         placeholder="What do you want to learn?"
                         class="w-full rounded-full bg-gray-100 dark:bg-gray-700 text-gray-900 dark:text-gray-100 px-3 py-2 focus:outline-none focus:ring-2 focus:ring-teal-300 dark:focus:ring-teal-700" />
                  <button type="submit"
                          class="absolute right-3 top-2.5 text-gray-500 dark:text-gray-400">
                    <i class="fas fa-search"></i>
                  </button>
                </form>
              </div>
<<<<<<< HEAD
              <!-- Cart Link -->
              <a href="{% url 'cart_view' %}"
                 class="flex items-center space-x-2 px-4 py-3 text-gray-700 dark:text-gray-200 hover:bg-gray-100 dark:hover:bg-gray-700 rounded-lg">
                <i class="fa-solid fa-shopping-cart"></i>
                <span>Cart</span>
                {% if request.user.cart.item_count > 0 or request.session.session_key and request.session.session_key|get_cart_item_count > 0 %}
                  <span class="bg-orange-500 text-white text-xs rounded-full h-5 w-5 flex items-center justify-center ml-auto">
                    {% if request.user.is_authenticated %}
                      {{ request.user.cart.item_count }}
                    {% else %}
                      {{ request.session.session_key|get_cart_item_count }}
                    {% endif %}
                  </span>
                {% endif %}
              </a>
              <!-- Navigation Links -->
              <a href="{% url 'index' %}"
                 class="flex items-center space-x-2 px-4 py-3 text-gray-700 dark:text-gray-200 hover:bg-gray-100 dark:hover:bg-gray-700 rounded-lg">
                <i class="fa-solid fa-house"></i>
                <span>Home</span>
              </a>
              <a href="{% url 'about' %}"
                 class="flex items-center space-x-2 px-4 py-3 text-gray-700 dark:text-gray-200 hover:bg-gray-100 dark:hover:bg-gray-700 rounded-lg">
                <i class="fa-solid fa-circle-info"></i>
                <span>About</span>
              </a>
              <a href="{% url 'course_search' %}"
                 class="flex items-center space-x-2 px-4 py-3 text-gray-700 dark:text-gray-200 hover:bg-gray-100 dark:hover:bg-gray-700 rounded-lg">
                <i class="fa-solid fa-book-open"></i>
                <span>Courses</span>
              </a>
              <a href="{% url 'subjects' %}"
                 class="flex items-center space-x-2 px-4 py-3 text-gray-700 dark:text-gray-200 hover:bg-gray-100 dark:hover:bg-gray-700 rounded-lg">
                <i class="fa-solid fa-list-check"></i>
                <span>Subjects</span>
              </a>
              <a href="{% url 'waiting_room_list' %}"
                 class="flex items-center space-x-2 px-4 py-3 text-gray-700 dark:text-gray-200 hover:bg-gray-100 dark:hover:bg-gray-700 rounded-lg">
                <i class="fa-solid fa-door-open"></i>
                <span>Waiting Rooms</span>
              </a>
              <a href="{% url 'goods_listing' %}"
                 class="flex items-center space-x-2 px-4 py-3 text-gray-700 dark:text-gray-200 hover:bg-gray-100 dark:hover:bg-gray-700 rounded-lg">
                <i class="fa-solid fa-store"></i>
                <span>Products</span>
              </a>
              <a href="{% url 'forum_categories' %}"
                 class="flex items-center space-x-2 px-4 py-3 text-gray-700 dark:text-gray-200 hover:bg-gray-100 dark:hover:bg-gray-700 rounded-lg">
                <i class="fa-solid fa-comments"></i>
                <span>Forum</span>
              </a>
              <a href="{% url 'blog_list' %}"
                 class="flex items-center space-x-2 px-4 py-3 text-gray-700 dark:text-gray-200 hover:bg-gray-100 dark:hover:bg-gray-700 rounded-lg">
                <i class="fa-solid fa-blog"></i>
                <span>Blog</span>
              </a>
              <a href="{% url 'meme_list' %}"
                 class="flex items-center space-x-2 px-4 py-3 text-gray-700 dark:text-gray-200 hover:bg-gray-100 dark:hover:bg-gray-700 rounded-lg">
                <i class="fa-solid fa-face-smile"></i>
                <span>Edu Memes</span>
              </a>
              <a href="{% url 'whiteboard' %}">
                <i class="fas fa-palette"></i> whiteboard
              </a>
              <a href="{% url 'graphing_calculator' %}">
                <i class="fas fa-chart-line mr-1"></i> Graphing Calculator
              </a>
              {% if user.is_authenticated %}
                <a href="{% url 'profile' %}"
                   class="flex items-center space-x-2 px-4 py-3 text-gray-700 dark:text-gray-200 hover:bg-gray-100 dark:hover:bg-gray-700 rounded-lg">
                  <i class="fas fa-user-circle"></i>
                  <span>Profile</span>
=======
              <!-- Mobile Navigation Menu with Accordions -->
              <div class="space-y-4">
                <!-- LEARN Section -->
                <div class="border-b border-gray-200 dark:border-gray-700 pb-4">
                  <div class="flex items-center justify-between py-2 cursor-pointer"
                       onclick="toggleAccordion('learn-accordion')">
                    <span class="text-gray-800 dark:text-gray-200 font-semibold">LEARN</span>
                    <i id="learn-accordion-icon"
                       class="fas fa-chevron-down text-gray-500 dark:text-gray-400 transition-transform duration-200"></i>
                  </div>
                  <div id="learn-accordion" class="hidden mt-2 ml-2 space-y-2">
                    <a href="{% url 'course_search' %}"
                       class="flex items-center py-2 px-3 text-gray-700 dark:text-gray-300 hover:bg-gray-100 dark:hover:bg-gray-700 rounded-md">
                      <i class="fas fa-book-open mr-2 text-teal-500"></i>
                      <span>Courses</span>
                    </a>
                    <a href="{% url 'subjects' %}"
                       class="flex items-center py-2 px-3 text-gray-700 dark:text-gray-300 hover:bg-gray-100 dark:hover:bg-gray-700 rounded-md">
                      <i class="fas fa-list-check mr-2 text-teal-500"></i>
                      <span>Subjects</span>
                    </a>
                    <a href="#"
                       class="flex items-center py-2 px-3 text-gray-700 dark:text-gray-300 hover:bg-gray-100 dark:hover:bg-gray-700 rounded-md">
                      <i class="fas fa-question-circle mr-2 text-teal-500"></i>
                      <span>Quizzes</span>
                    </a>
                    <a href="#"
                       class="flex items-center py-2 px-3 text-gray-700 dark:text-gray-300 hover:bg-gray-100 dark:hover:bg-gray-700 rounded-md">
                      <i class="fas fa-video mr-2 text-teal-500"></i>
                      <span>Videos</span>
                    </a>
                    <a href="#"
                       class="flex items-center py-2 px-3 text-gray-700 dark:text-gray-300 hover:bg-gray-100 dark:hover:bg-gray-700 rounded-md">
                      <i class="fas fa-trophy mr-2 text-teal-500"></i>
                      <span>Challenges</span>
                    </a>
                    <a href="{% url 'whiteboard' %}"
                       class="flex items-center py-2 px-3 text-gray-700 dark:text-gray-300 hover:bg-gray-100 dark:hover:bg-gray-700 rounded-md">
                      <i class="fas fa-palette mr-2 text-teal-500"></i>
                      <span>Whiteboard</span>
                    </a>
                    <a href="#"
                       class="flex items-center py-2 px-3 text-gray-700 dark:text-gray-300 hover:bg-gray-100 dark:hover:bg-gray-700 rounded-md">
                      <i class="fas fa-users mr-2 text-teal-500"></i>
                      <span>Study Groups</span>
                    </a>
                  </div>
                </div>
                <!-- COMMUNITY Section -->
                <div class="border-b border-gray-200 dark:border-gray-700 pb-4">
                  <div class="flex items-center justify-between py-2 cursor-pointer"
                       onclick="toggleAccordion('community-accordion')">
                    <span class="text-gray-800 dark:text-gray-200 font-semibold">COMMUNITY</span>
                    <i id="community-accordion-icon"
                       class="fas fa-chevron-down text-gray-500 dark:text-gray-400 transition-transform duration-200"></i>
                  </div>
                  <div id="community-accordion" class="hidden mt-2 ml-2 space-y-2">
                    <a href="{% url 'forum_categories' %}"
                       class="flex items-center py-2 px-3 text-gray-700 dark:text-gray-300 hover:bg-gray-100 dark:hover:bg-gray-700 rounded-md">
                      <i class="fas fa-comments mr-2 text-teal-500"></i>
                      <span>Forum</span>
                    </a>
                    <a href="{% url 'blog_list' %}"
                       class="flex items-center py-2 px-3 text-gray-700 dark:text-gray-300 hover:bg-gray-100 dark:hover:bg-gray-700 rounded-md">
                      <i class="fas fa-blog mr-2 text-teal-500"></i>
                      <span>Blog</span>
                    </a>
                    <a href="{% url 'meme_list' %}"
                       class="flex items-center py-2 px-3 text-gray-700 dark:text-gray-300 hover:bg-gray-100 dark:hover:bg-gray-700 rounded-md">
                      <i class="fas fa-face-smile mr-2 text-teal-500"></i>
                      <span>Edu Memes</span>
                    </a>
                    <a href="#"
                       class="flex items-center py-2 px-3 text-gray-700 dark:text-gray-300 hover:bg-gray-100 dark:hover:bg-gray-700 rounded-md">
                      <i class="fas fa-star mr-2 text-teal-500"></i>
                      <span>Success Stories</span>
                    </a>
                    <a href="#"
                       class="flex items-center py-2 px-3 text-gray-700 dark:text-gray-300 hover:bg-gray-100 dark:hover:bg-gray-700 rounded-md">
                      <i class="fas fa-user-friends mr-2 text-teal-500"></i>
                      <span>Peer Network</span>
                    </a>
                    <a href="#"
                       class="flex items-center py-2 px-3 text-gray-700 dark:text-gray-300 hover:bg-gray-100 dark:hover:bg-gray-700 rounded-md">
                      <i class="fas fa-users-cog mr-2 text-teal-500"></i>
                      <span>Teams</span>
                    </a>
                  </div>
                </div>
                <!-- RESOURCES Section -->
                <div class="border-b border-gray-200 dark:border-gray-700 pb-4">
                  <div class="flex items-center justify-between py-2 cursor-pointer"
                       onclick="toggleAccordion('resources-accordion')">
                    <span class="text-gray-800 dark:text-gray-200 font-semibold">RESOURCES</span>
                    <i id="resources-accordion-icon"
                       class="fas fa-chevron-down text-gray-500 dark:text-gray-400 transition-transform duration-200"></i>
                  </div>
                  <div id="resources-accordion" class="hidden mt-2 ml-2 space-y-2">
                    <a href="#"
                       class="flex items-center py-2 px-3 text-gray-700 dark:text-gray-300 hover:bg-gray-100 dark:hover:bg-gray-700 rounded-md">
                      <i class="fas fa-chart-line mr-2 text-teal-500"></i>
                      <span>Trackers</span>
                    </a>
                    <a href="#"
                       class="flex items-center py-2 px-3 text-gray-700 dark:text-gray-300 hover:bg-gray-100 dark:hover:bg-gray-700 rounded-md">
                      <i class="fas fa-link mr-2 text-teal-500"></i>
                      <span>Grade Links</span>
                    </a>
                    <a href="{% url 'goods_listing' %}"
                       class="flex items-center py-2 px-3 text-gray-700 dark:text-gray-300 hover:bg-gray-100 dark:hover:bg-gray-700 rounded-md">
                      <i class="fas fa-store mr-2 text-teal-500"></i>
                      <span>Products</span>
                    </a>
                    <a href="#"
                       class="flex items-center py-2 px-3 text-gray-700 dark:text-gray-300 hover:bg-gray-100 dark:hover:bg-gray-700 rounded-md">
                      <i class="fas fa-shopping-basket mr-2 text-teal-500"></i>
                      <span>Storefronts</span>
                    </a>
                    <a href="https://github.com/alphaonelabs/education-website/wiki/GSOC-2025-Ideas"
                       target="_blank"
                       rel="noopener"
                       class="flex items-center py-2 px-3 text-gray-700 dark:text-gray-300 hover:bg-gray-100 dark:hover:bg-gray-700 rounded-md">
                      <i class="fas fa-code mr-2 text-teal-500"></i>
                      <span>GSOC'25</span>
                    </a>
                  </div>
                </div>
                <!-- ABOUT Section -->
                <div class="border-b border-gray-200 dark:border-gray-700 pb-4">
                  <div class="flex items-center justify-between py-2 cursor-pointer"
                       onclick="toggleAccordion('about-accordion')">
                    <span class="text-gray-800 dark:text-gray-200 font-semibold">ABOUT</span>
                    <i id="about-accordion-icon"
                       class="fas fa-chevron-down text-gray-500 dark:text-gray-400 transition-transform duration-200"></i>
                  </div>
                  <div id="about-accordion" class="hidden mt-2 ml-2 space-y-2">
                    <a href="{% url 'about' %}"
                       class="flex items-center py-2 px-3 text-gray-700 dark:text-gray-300 hover:bg-gray-100 dark:hover:bg-gray-700 rounded-md">
                      <i class="fas fa-circle-info mr-2 text-teal-500"></i>
                      <span>Our Mission</span>
                    </a>
                    <a href="{% url 'terms' %}"
                       class="flex items-center py-2 px-3 text-gray-700 dark:text-gray-300 hover:bg-gray-100 dark:hover:bg-gray-700 rounded-md">
                      <i class="fas fa-file-contract mr-2 text-teal-500"></i>
                      <span>Terms</span>
                    </a>
                    <a href="{% url 'system_status' %}"
                       class="flex items-center py-2 px-3 text-gray-700 dark:text-gray-300 hover:bg-gray-100 dark:hover:bg-gray-700 rounded-md">
                      <i class="fas fa-chart-line mr-2 text-teal-500"></i>
                      <span>Status</span>
                    </a>
                    <a href="{% url 'feedback' %}"
                       class="flex items-center py-2 px-3 text-gray-700 dark:text-gray-300 hover:bg-gray-100 dark:hover:bg-gray-700 rounded-md">
                      <i class="fas fa-comment-dots mr-2 text-teal-500"></i>
                      <span>Feedback</span>
                    </a>
                    <a href="#"
                       class="flex items-center py-2 px-3 text-gray-700 dark:text-gray-300 hover:bg-gray-100 dark:hover:bg-gray-700 rounded-md">
                      <i class="fas fa-hand-holding-heart mr-2 text-teal-500"></i>
                      <span>Donate</span>
                    </a>
                  </div>
                </div>
                <!-- Cart Link -->
                <a href="{% url 'cart_view' %}"
                   class="flex items-center justify-between py-2 px-3 text-gray-700 dark:text-gray-300 hover:bg-gray-100 dark:hover:bg-gray-700 rounded-lg">
                  <div class="flex items-center">
                    <i class="fa-solid fa-shopping-cart mr-2 text-teal-500"></i>
                    <span>Cart</span>
                  </div>
                  {% if request.user.cart.item_count > 0 or request.session.session_key and request.session.session_key|get_cart_item_count > 0 %}
                    <span class="bg-orange-500 text-white text-xs rounded-full h-5 w-5 flex items-center justify-center">
                      {% if request.user.is_authenticated %}
                        {{ request.user.cart.item_count }}
                      {% else %}
                        {{ request.session.session_key|get_cart_item_count }}
                      {% endif %}
                    </span>
                  {% endif %}
>>>>>>> dea129c2
                </a>
                <!-- User Account Section -->
                {% if user.is_authenticated %}
                  <div class="border-t border-gray-200 dark:border-gray-700 pt-4 mt-4">
                    <div class="px-3 py-2 text-sm font-semibold text-gray-700 dark:text-gray-200">Your Account</div>
                    <a href="{% url 'profile' %}"
                       class="flex items-center py-2 px-3 text-gray-700 dark:text-gray-300 hover:bg-gray-100 dark:hover:bg-gray-700 rounded-md">
                      <i class="fas fa-user-circle mr-2 text-teal-500"></i>
                      <span>Profile</span>
                    </a>
                    {% if request.user.is_teacher %}
                      <a href="{% url 'teacher_dashboard' %}"
                         class="flex items-center py-2 px-3 text-gray-700 dark:text-gray-300 hover:bg-gray-100 dark:hover:bg-gray-700 rounded-md">
                        <i class="fas fa-chalkboard-teacher mr-2 text-teal-500"></i>
                        <span>Teacher Dashboard</span>
                      </a>
                    {% endif %}
                    {% if request.user.enrollments.exists %}
                      <a href="{% url 'student_dashboard' %}"
                         class="flex items-center py-2 px-3 text-gray-700 dark:text-gray-300 hover:bg-gray-100 dark:hover:bg-gray-700 rounded-md">
                        <i class="fas fa-graduation-cap mr-2 text-teal-500"></i>
                        <span>Student Dashboard</span>
                      </a>
                    {% endif %}
                    {% if request.user.is_teacher %}
                      <a href="{% url 'create_course' %}"
                         class="flex items-center py-2 px-3 text-gray-700 dark:text-gray-300 hover:bg-gray-100 dark:hover:bg-gray-700 rounded-md">
                        <i class="fas fa-plus-circle mr-2 text-teal-500"></i>
                        <span>Create Course</span>
                      </a>
                    {% endif %}
                    {% if user.is_superuser %}
                      <a href="{% url 'admin:index' %}"
                         class="flex items-center py-2 px-3 text-gray-700 dark:text-gray-300 hover:bg-gray-100 dark:hover:bg-gray-700 rounded-md">
                        <i class="fas fa-cog mr-2 text-teal-500"></i>
                        <span>Admin Panel</span>
                      </a>
                      <a href="{% url 'admin:index' %}/dashboard"
                         class="flex items-center py-2 px-3 text-gray-700 dark:text-gray-300 hover:bg-gray-100 dark:hover:bg-gray-700 rounded-md">
                        <i class="fas fa-cog mr-2 text-teal-500"></i>
                        <span>Admin Dashboard</span>
                      </a>
                    {% endif %}
                    <form method="post" action="{% url 'account_logout' %}" class="block mt-2">
                      {% csrf_token %}
                      <button type="submit"
                              class="w-full flex items-center py-2 px-3 text-gray-700 dark:text-gray-300 hover:bg-gray-100 dark:hover:bg-gray-700 rounded-md">
                        <i class="fas fa-sign-out-alt mr-2 text-teal-500"></i>
                        <span>Logout</span>
                      </button>
                    </form>
                  </div>
                {% else %}
                  <div class="flex flex-col space-y-2 mt-4 border-t border-gray-200 dark:border-gray-700 pt-4">
                    <a href="{% url 'account_login' %}"
                       class="flex items-center py-2 px-3 text-gray-700 dark:text-gray-300 hover:bg-gray-100 dark:hover:bg-gray-700 rounded-md">
                      <i class="fa-solid fa-right-to-bracket mr-2 text-teal-500"></i>
                      <span>Login</span>
                    </a>
                    <a href="{% url 'account_signup' %}"
                       class="flex items-center py-2 px-3 bg-orange-500 hover:bg-orange-600 text-white rounded-md">
                      <i class="fa-solid fa-user-plus mr-2"></i>
                      <span>Signup</span>
                    </a>
                  </div>
                {% endif %}
                <!-- Dark Mode Toggle -->
                <button onclick="toggleDarkMode()"
                        class="w-full flex items-center py-2 px-3 mt-4 text-gray-700 dark:text-gray-300 hover:bg-gray-100 dark:hover:bg-gray-700 rounded-md">
                  <i id="darkModeIconMobile" class="fas fa-moon mr-2 text-teal-500"></i>
                  <span>Toggle Dark Mode</span>
                </button>
              </div>
            </div>
          </div>
        </div>
      </div>
    </header>
    {% if messages %}
      <div class="fixed left-1/2 transform -translate-x-1/2 top-20 z-50 w-full max-w-lg space-y-2">
        {% for message in messages %}
          <div class="flex items-center p-4 rounded-lg shadow-lg {% if message.tags == 'error' %}bg-red-100 dark:bg-red-900 text-red-700 dark:text-red-200{% elif message.tags == 'success' %}bg-green-100 dark:bg-green-900 text-green-700 dark:text-green-200{% elif message.tags == 'warning' %}bg-yellow-100 dark:bg-yellow-900 text-yellow-700 dark:text-yellow-200{% else %}bg-blue-100 dark:bg-blue-900 text-blue-700 dark:text-blue-200{% endif %}">
            <div class="mr-3">
              {% if message.tags == 'error' %}
                <i class="fas fa-exclamation-circle"></i>
              {% elif message.tags == 'success' %}
                <i class="fas fa-check-circle"></i>
              {% elif message.tags == 'warning' %}
                <i class="fas fa-exclamation-triangle"></i>
              {% else %}
                <i class="fas fa-info-circle"></i>
              {% endif %}
            </div>
            <p class="flex-1">{{ message }}</p>
            <button type="button" class="ml-auto" onclick="this.parentElement.remove()">
              <i class="fas fa-times"></i>
            </button>
          </div>
        {% endfor %}
      </div>
    {% endif %}
    {% block extra_body %}
      {% block content %}
      {% endblock content %}
    {% endblock extra_body %}
    <!-- FOOTER -->
    <footer class="bg-white dark:bg-gray-800 border-t border-gray-200 dark:border-gray-700 mt-auto">
      <div class="max-w-[90rem] mx-auto px-4 md:px-6 py-12">
        <div class="grid grid-cols-1 md:grid-cols-4 gap-8">
          <!-- LEARNING Column -->
          <div>
            <h3 class="text-lg font-bold mb-4 text-gray-700 dark:text-gray-200">LEARNING</h3>
            <ul class="space-y-2">
              <li>
                <a href="{% url 'course_search' %}"
                   class="text-gray-600 dark:text-gray-300 hover:text-teal-600 dark:hover:text-teal-400 flex items-center">
                  <i class="fas fa-book-open mr-2 text-teal-500 w-5 text-center"></i>Courses
                </a>
              </li>
              <li>
                <a href="{% url 'subjects' %}"
                   class="text-gray-600 dark:text-gray-300 hover:text-teal-600 dark:hover:text-teal-400 flex items-center">
                  <i class="fas fa-list-check mr-2 text-teal-500 w-5 text-center"></i>Subjects
                </a>
              </li>
              <li>
                <a href="#"
                   class="text-gray-600 dark:text-gray-300 hover:text-teal-600 dark:hover:text-teal-400 flex items-center">
                  <i class="fas fa-question-circle mr-2 text-teal-500 w-5 text-center"></i>Quizzes
                </a>
              </li>
            </ul>
          </div>
          <!-- COMMUNITY Column -->
          <div>
            <h3 class="text-lg font-bold mb-4 text-gray-700 dark:text-gray-200">COMMUNITY</h3>
            <ul class="space-y-2">
              <li>
                <a href="{% url 'forum_categories' %}"
                   class="text-gray-600 dark:text-gray-300 hover:text-teal-600 dark:hover:text-teal-400 flex items-center">
                  <i class="fas fa-comments mr-2 text-teal-500 w-5 text-center"></i>Forum
                </a>
              </li>
              <li>
                <a href="{% url 'blog_list' %}"
                   class="text-gray-600 dark:text-gray-300 hover:text-teal-600 dark:hover:text-teal-400 flex items-center">
                  <i class="fas fa-blog mr-2 text-teal-500 w-5 text-center"></i>Blog
                </a>
              </li>
              <li>
                <a href="#"
                   class="text-gray-600 dark:text-gray-300 hover:text-teal-600 dark:hover:text-teal-400 flex items-center">
                  <i class="fas fa-star mr-2 text-teal-500 w-5 text-center"></i>Success Stories
                </a>
              </li>
            </ul>
          </div>
          <!-- RESOURCES & INFO Column -->
          <div>
            <h3 class="text-lg font-bold mb-4 text-gray-700 dark:text-gray-200">RESOURCES & INFO</h3>
            <ul class="space-y-2">
              <li>
                <a href="https://github.com/alphaonelabs/education-website/wiki/GSOC-2025-Ideas"
                   target="_blank"
                   rel="noopener"
                   class="text-gray-600 dark:text-gray-300 hover:text-teal-600 dark:hover:text-teal-400 flex items-center">
                  <i class="fas fa-code mr-2 text-teal-500 w-5 text-center"></i>GSOC'25
                </a>
              </li>
              <li>
                <a href="{% url 'system_status' %}"
                   class="text-gray-600 dark:text-gray-300 hover:text-teal-600 dark:hover:text-teal-400 flex items-center">
                  <i class="fas fa-chart-line mr-2 text-teal-500 w-5 text-center"></i>Status
                </a>
              </li>
              <li>
                <a href="{% url 'feedback' %}"
                   class="text-gray-600 dark:text-gray-300 hover:text-teal-600 dark:hover:text-teal-400 flex items-center">
                  <i class="fas fa-comment-dots mr-2 text-teal-500 w-5 text-center"></i>Feedback
                </a>
              </li>
              <li>
                <a href="{% url 'terms' %}"
                   class="text-gray-600 dark:text-gray-300 hover:text-teal-600 dark:hover:text-teal-400 flex items-center">
                  <i class="fas fa-file-contract mr-2 text-teal-500 w-5 text-center"></i>Terms
                </a>
              </li>
            </ul>
          </div>
          <!-- SOCIAL LINKS Column -->
          <div>
            <h3 class="text-lg font-bold mb-4 text-gray-700 dark:text-gray-200">CONNECT WITH US</h3>
            <div class="flex flex-wrap gap-4">
              <a href="https://twitter.com/alphaonelabs"
                 target="_blank"
                 rel="noopener"
                 class="flex items-center justify-center h-10 w-10 rounded-full bg-gray-100 dark:bg-gray-700 text-gray-600 dark:text-gray-300 hover:bg-teal-100 dark:hover:bg-teal-900 hover:text-teal-600 dark:hover:text-teal-400 transition-colors">
                <img src="{% static 'images/x-logo.svg' %}"
                     alt="X (Twitter) Logo"
                     class="w-5 h-5"
                     width="20"
                     height="20" />
              </a>
              <a href="https://instagram.com/alphaonelabs"
                 target="_blank"
                 rel="noopener"
                 class="flex items-center justify-center h-10 w-10 rounded-full bg-gray-100 dark:bg-gray-700 text-gray-600 dark:text-gray-300 hover:bg-teal-100 dark:hover:bg-teal-900 hover:text-teal-600 dark:hover:text-teal-400 transition-colors">
                <i class="fab fa-instagram text-xl"></i>
              </a>
              <a href="https://facebook.com/alphaonelabs"
                 target="_blank"
                 rel="noopener"
                 class="flex items-center justify-center h-10 w-10 rounded-full bg-gray-100 dark:bg-gray-700 text-gray-600 dark:text-gray-300 hover:bg-teal-100 dark:hover:bg-teal-900 hover:text-teal-600 dark:hover:text-teal-400 transition-colors">
                <i class="fab fa-facebook text-xl"></i>
              </a>
              <a href="https://youtube.com/alphaonelabs"
                 target="_blank"
                 rel="noopener"
                 class="flex items-center justify-center h-10 w-10 rounded-full bg-gray-100 dark:bg-gray-700 text-gray-600 dark:text-gray-300 hover:bg-teal-100 dark:hover:bg-teal-900 hover:text-teal-600 dark:hover:text-teal-400 transition-colors">
                <i class="fab fa-youtube text-xl"></i>
              </a>
              <a href="https://github.com/AlphaOneLabs"
                 target="_blank"
                 rel="noopener"
                 class="flex items-center justify-center h-10 w-10 rounded-full bg-gray-100 dark:bg-gray-700 text-gray-600 dark:text-gray-300 hover:bg-teal-100 dark:hover:bg-teal-900 hover:text-teal-600 dark:hover:text-teal-400 transition-colors">
                <i class="fab fa-github text-xl"></i>
              </a>
            </div>
            <div class="mt-6">
              <h4 class="font-medium text-sm mb-2 text-gray-700 dark:text-gray-300">SUBSCRIBE TO NEWSLETTER</h4>
              <form class="flex">
                <input type="email"
                       placeholder="Your email"
                       class="flex-1 rounded-l-lg bg-white dark:bg-gray-700 border border-gray-300 dark:border-gray-600 px-3 py-2 text-gray-700 dark:text-gray-300 focus:outline-none focus:ring-2 focus:ring-teal-300 dark:focus:ring-teal-700" />
                <button type="submit"
                        class="rounded-r-lg bg-teal-500 px-4 text-white hover:bg-teal-600 transition-colors">
                  <i class="fas fa-paper-plane"></i>
                </button>
              </form>
            </div>
          </div>
        </div>
        <!-- Copyright and Extra Links -->
        <div class="mt-12 pt-8 border-t border-gray-200 dark:border-gray-700">
          <div class="flex flex-col md:flex-row justify-between items-center gap-4">
            <div class="text-sm text-gray-500 dark:text-gray-400">
              <p>© {% now "Y" %} Alpha One Labs. All rights reserved.</p>
              <p class="mt-1">Last updated: {{ last_modified|date:"m/d/Y h:ia" }}</p>
            </div>
            <div class="flex space-x-4 text-sm text-gray-500 dark:text-gray-400">
              <a href="{% url 'about' %}"
                 class="hover:text-teal-600 dark:hover:text-teal-400">About Us</a>
              <a href="{% url 'terms' %}"
                 class="hover:text-teal-600 dark:hover:text-teal-400">Terms & Conditions</a>
              <a href="#" class="hover:text-teal-600 dark:hover:text-teal-400">Privacy Policy</a>
              <a href="#" class="hover:text-teal-600 dark:hover:text-teal-400">Cookie Policy</a>
            </div>
          </div>
        </div>
      </div>
    </footer>
    <script>
        function toggleMobileMenu() {
            const menu = document.getElementById('mobile-menu');
            menu.classList.toggle('hidden');
            document.body.classList.toggle('overflow-hidden');
        }

        // Close mobile menu when clicking outside
        document.addEventListener('click', function(event) {
            const menu = document.getElementById('mobile-menu');
            const menuButton = event.target.closest('[onclick="toggleMobileMenu()"]');
            const menuContent = event.target.closest('.mobile-menu-content');

            if (!menu.classList.contains('hidden') && !menuButton && !menuContent) {
                toggleMobileMenu();
            }
        });

        // Toggle accordion sections in mobile menu
        function toggleAccordion(accordionId) {
            const accordion = document.getElementById(accordionId);
            const icon = document.getElementById(accordionId + '-icon');

            // Toggle the accordion content
            accordion.classList.toggle('hidden');

            // Rotate the icon when open
            if (accordion.classList.contains('hidden')) {
                icon.classList.remove('rotate-180');
            } else {
                icon.classList.add('rotate-180');
            }

            // Close other accordions
            const allAccordions = ['learn-accordion', 'community-accordion', 'resources-accordion', 'about-accordion'];
            allAccordions.forEach(id => {
                if (id !== accordionId) {
                    const otherAccordion = document.getElementById(id);
                    const otherIcon = document.getElementById(id + '-icon');
                    if (otherAccordion && !otherAccordion.classList.contains('hidden')) {
                        otherAccordion.classList.add('hidden');
                        otherIcon.classList.remove('rotate-180');
                    }
                }
            });
        }
    </script>
    {% block extra_js %}
    {% endblock extra_js %}
  </body>
</html><|MERGE_RESOLUTION|>--- conflicted
+++ resolved
@@ -325,43 +325,6 @@
               </button>
             </form>
           </div>
-<<<<<<< HEAD
-          <!-- Main navigation links -->
-          <div class="flex space-x-4">
-            <a href="{% url 'index' %}" class="hover:underline flex items-center">
-              <i class="fa-solid fa-house mr-1"></i> Home
-            </a>
-            <a href="{% url 'about' %}" class="hover:underline flex items-center">
-              <i class="fa-solid fa-circle-info mr-1"></i> About
-            </a>
-            <a href="{% url 'course_search' %}"
-               class="hover:underline flex items-center">
-              <i class="fa-solid fa-book-open mr-1"></i> Courses
-            </a>
-            <a href="{% url 'subjects' %}" class="hover:underline flex items-center">
-              <i class="fa-solid fa-list-check mr-1"></i> Subjects
-            </a>
-            <a href="{% url 'waiting_room_list' %}"
-               class="hover:underline flex items-center">
-              <i class="fa-solid fa-door-open mr-1"></i> Waiting Rooms
-            </a>
-            <a href="{% url 'goods_listing' %}"
-               class="hover:underline flex items-center">
-              <i class="fa-solid fa-store mr-1"></i> Products
-            </a>
-            <a href="{% url 'meme_list' %}"
-               class="hover:underline flex items-center">
-              <i class="fa-solid fa-face-smile mr-1"></i> Edu Memes
-            </a>
-            <a href="{% url 'whiteboard' %}">
-              <i class="fas fa-palette"></i> whiteboard
-            </a>
-            <a href="{% url 'graphing_calculator' %}">
-              <i class="fas fa-chart-line mr-1"></i> Graphing Calculator
-            </a>
-          </div>
-=======
->>>>>>> dea129c2
           <!-- Language and Dark Mode -->
           <div class="flex items-center space-x-2">
             <!-- Cart Icon -->
@@ -513,80 +476,6 @@
                   </button>
                 </form>
               </div>
-<<<<<<< HEAD
-              <!-- Cart Link -->
-              <a href="{% url 'cart_view' %}"
-                 class="flex items-center space-x-2 px-4 py-3 text-gray-700 dark:text-gray-200 hover:bg-gray-100 dark:hover:bg-gray-700 rounded-lg">
-                <i class="fa-solid fa-shopping-cart"></i>
-                <span>Cart</span>
-                {% if request.user.cart.item_count > 0 or request.session.session_key and request.session.session_key|get_cart_item_count > 0 %}
-                  <span class="bg-orange-500 text-white text-xs rounded-full h-5 w-5 flex items-center justify-center ml-auto">
-                    {% if request.user.is_authenticated %}
-                      {{ request.user.cart.item_count }}
-                    {% else %}
-                      {{ request.session.session_key|get_cart_item_count }}
-                    {% endif %}
-                  </span>
-                {% endif %}
-              </a>
-              <!-- Navigation Links -->
-              <a href="{% url 'index' %}"
-                 class="flex items-center space-x-2 px-4 py-3 text-gray-700 dark:text-gray-200 hover:bg-gray-100 dark:hover:bg-gray-700 rounded-lg">
-                <i class="fa-solid fa-house"></i>
-                <span>Home</span>
-              </a>
-              <a href="{% url 'about' %}"
-                 class="flex items-center space-x-2 px-4 py-3 text-gray-700 dark:text-gray-200 hover:bg-gray-100 dark:hover:bg-gray-700 rounded-lg">
-                <i class="fa-solid fa-circle-info"></i>
-                <span>About</span>
-              </a>
-              <a href="{% url 'course_search' %}"
-                 class="flex items-center space-x-2 px-4 py-3 text-gray-700 dark:text-gray-200 hover:bg-gray-100 dark:hover:bg-gray-700 rounded-lg">
-                <i class="fa-solid fa-book-open"></i>
-                <span>Courses</span>
-              </a>
-              <a href="{% url 'subjects' %}"
-                 class="flex items-center space-x-2 px-4 py-3 text-gray-700 dark:text-gray-200 hover:bg-gray-100 dark:hover:bg-gray-700 rounded-lg">
-                <i class="fa-solid fa-list-check"></i>
-                <span>Subjects</span>
-              </a>
-              <a href="{% url 'waiting_room_list' %}"
-                 class="flex items-center space-x-2 px-4 py-3 text-gray-700 dark:text-gray-200 hover:bg-gray-100 dark:hover:bg-gray-700 rounded-lg">
-                <i class="fa-solid fa-door-open"></i>
-                <span>Waiting Rooms</span>
-              </a>
-              <a href="{% url 'goods_listing' %}"
-                 class="flex items-center space-x-2 px-4 py-3 text-gray-700 dark:text-gray-200 hover:bg-gray-100 dark:hover:bg-gray-700 rounded-lg">
-                <i class="fa-solid fa-store"></i>
-                <span>Products</span>
-              </a>
-              <a href="{% url 'forum_categories' %}"
-                 class="flex items-center space-x-2 px-4 py-3 text-gray-700 dark:text-gray-200 hover:bg-gray-100 dark:hover:bg-gray-700 rounded-lg">
-                <i class="fa-solid fa-comments"></i>
-                <span>Forum</span>
-              </a>
-              <a href="{% url 'blog_list' %}"
-                 class="flex items-center space-x-2 px-4 py-3 text-gray-700 dark:text-gray-200 hover:bg-gray-100 dark:hover:bg-gray-700 rounded-lg">
-                <i class="fa-solid fa-blog"></i>
-                <span>Blog</span>
-              </a>
-              <a href="{% url 'meme_list' %}"
-                 class="flex items-center space-x-2 px-4 py-3 text-gray-700 dark:text-gray-200 hover:bg-gray-100 dark:hover:bg-gray-700 rounded-lg">
-                <i class="fa-solid fa-face-smile"></i>
-                <span>Edu Memes</span>
-              </a>
-              <a href="{% url 'whiteboard' %}">
-                <i class="fas fa-palette"></i> whiteboard
-              </a>
-              <a href="{% url 'graphing_calculator' %}">
-                <i class="fas fa-chart-line mr-1"></i> Graphing Calculator
-              </a>
-              {% if user.is_authenticated %}
-                <a href="{% url 'profile' %}"
-                   class="flex items-center space-x-2 px-4 py-3 text-gray-700 dark:text-gray-200 hover:bg-gray-100 dark:hover:bg-gray-700 rounded-lg">
-                  <i class="fas fa-user-circle"></i>
-                  <span>Profile</span>
-=======
               <!-- Mobile Navigation Menu with Accordions -->
               <div class="space-y-4">
                 <!-- LEARN Section -->
@@ -674,6 +563,11 @@
                       <i class="fas fa-users-cog mr-2 text-teal-500"></i>
                       <span>Teams</span>
                     </a>
+                    <a href="{% url 'waiting_room_list' %}"
+                       class="flex items-center py-2 px-3 text-gray-700 dark:text-gray-300 hover:bg-gray-100 dark:hover:bg-gray-700 rounded-md">
+                      <i class="fas fa-users-cog mr-2 text-teal-500"></i>
+                      <span>Waiting Rooms</span>
+                    </a>
                   </div>
                 </div>
                 <!-- RESOURCES Section -->
@@ -766,7 +660,6 @@
                       {% endif %}
                     </span>
                   {% endif %}
->>>>>>> dea129c2
                 </a>
                 <!-- User Account Section -->
                 {% if user.is_authenticated %}
