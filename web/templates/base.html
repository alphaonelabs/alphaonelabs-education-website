--- conflicted
+++ resolved
@@ -203,19 +203,12 @@
                class="hover:underline flex items-center">
               <i class="fa-solid fa-store mr-1"></i> Products
             </a>
-<<<<<<< HEAD
-            <!-- Replace AI Dashboard link with AI Chat -->
-            <a class="hover:underline flex items-center" href="/ai/chat/">
-              <i class="fas fa-comments mr-1"></i>
-              AI Chat
-=======
             <a href="{% url 'meme_list' %}"
                class="hover:underline flex items-center">
               <i class="fa-solid fa-face-smile mr-1"></i> Edu Memes
             </a>
             <a href="{% url 'whiteboard' %}">
               <i class="fas fa-palette"></i> whiteboard
->>>>>>> d0b4e23d
             </a>
           </div>
           <!-- Language and Dark Mode -->
@@ -416,17 +409,10 @@
                 <i class="fa-solid fa-blog"></i>
                 <span>Blog</span>
               </a>
-<<<<<<< HEAD
-              <!-- Replace AI Dashboard link with AI Chat -->
-              <a class="hover:underline flex items-center" href="/ai/chat/">
-                <i class="fas fa-comments mr-1"></i>
-                AI Chat
-=======
               <a href="{% url 'meme_list' %}"
                  class="flex items-center space-x-2 px-4 py-3 text-gray-700 dark:text-gray-200 hover:bg-gray-100 dark:hover:bg-gray-700 rounded-lg">
                 <i class="fa-solid fa-face-smile"></i>
                 <span>Edu Memes</span>
->>>>>>> d0b4e23d
               </a>
               {% if user.is_authenticated %}
                 <a href="{% url 'profile' %}"
