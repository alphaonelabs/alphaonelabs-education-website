--- conflicted
+++ resolved
@@ -205,13 +205,11 @@
             </a>
             <a href="{% url 'classes_map' %}"
                class="hover:underline flex items-center">
-<<<<<<< HEAD
               <i class="fas fa-map-marker-alt mr-1"></i> Classes Near Me
               <a href="{% url 'meme_list' %}"
                  class="hover:underline flex items-center">
                 <i class="fa-solid fa-face-smile mr-1"></i> Edu Memes
               </a>
-=======
               <i class="fa-solid fa-face-smile mr-1"></i> Edu Memes
             </a>
             <a href="{% url 'whiteboard' %}">
@@ -253,7 +251,6 @@
                 <a href="#"
                    class="block px-4 py-2 text-gray-800 dark:text-gray-200 hover:bg-gray-100 dark:hover:bg-gray-700">Chinese</a>
               </div>
->>>>>>> cd4195ca
             </div>
             <!-- Language and Dark Mode -->
             <div class="flex items-center space-x-2">
