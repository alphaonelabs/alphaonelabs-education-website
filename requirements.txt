asgiref==3.8.1 ; python_version >= "3.10" and python_version < "4.0"
cachetools==5.5.1 ; python_version >= "3.10" and python_version < "4.0"
certifi==2025.1.31 ; python_version >= "3.10" and python_version < "4.0"
cffi==1.17.1 ; python_version >= "3.10" and python_version < "4.0" and platform_python_implementation != "PyPy"
charset-normalizer==3.4.1 ; python_version >= "3.10" and python_version < "4.0"
click==8.1.8 ; python_version >= "3.10" and python_version < "4.0"
colorama==0.4.6 ; python_version >= "3.10" and python_version < "4.0"
cryptography==44.0.2 ; python_version >= "3.10" and python_version < "4.0"
cssbeautifier==1.15.3 ; python_version >= "3.10" and python_version < "4.0"
django-allauth==65.4.1 ; python_version >= "3.10" and python_version < "4.0"
django-browser-reload==1.18.0 ; python_version >= "3.10" and python_version < "4.0"
django-environ==0.11.2 ; python_version >= "3.10" and python_version < "4.0"
django-markdownx==4.0.7 ; python_version >= "3.10" and python_version < "4.0"
django-ranged-response==0.2.0 ; python_version >= "3.10" and python_version < "4.0"
django-sendgrid-v5==1.2.4 ; python_version >= "3.10" and python_version < "4.0"
django-simple-captcha==0.5.20 ; python_version >= "3.10" and python_version < "4.0"
django-storages==1.14.4 ; python_version >= "3.10" and python_version < "4.0"
django==5.1.8 ; python_version >= "3.10" and python_version < "4.0"
djlint==1.36.4 ; python_version >= "3.10" and python_version < "4.0"
editorconfig==0.17.0 ; python_version >= "3.10" and python_version < "4.0"
google-api-core==2.24.1 ; python_version >= "3.10" and python_version < "4.0"
google-api-python-client==2.161.0 ; python_version >= "3.10" and python_version < "4.0"
google-auth-httplib2==0.2.0 ; python_version >= "3.10" and python_version < "4.0"
google-auth-oauthlib==1.2.1 ; python_version >= "3.10" and python_version < "4.0"
google-auth==2.38.0 ; python_version >= "3.10" and python_version < "4.0"
googleapis-common-protos==1.67.0 ; python_version >= "3.10" and python_version < "4.0"
h11==0.14.0 ; python_version >= "3.10" and python_version < "4.0"
httplib2==0.22.0 ; python_version >= "3.10" and python_version < "4.0"
icalendar==5.0.13 ; python_version >= "3.10" and python_version < "4.0"
idna==3.10 ; python_version >= "3.10" and python_version < "4.0"
jsbeautifier==1.15.3 ; python_version >= "3.10" and python_version < "4.0"
json5==0.10.0 ; python_version >= "3.10" and python_version < "4.0"
markdown==3.7 ; python_version >= "3.10" and python_version < "4.0"
oauth2client==4.1.3 ; python_version >= "3.10" and python_version < "4.0"
oauthlib==3.2.2 ; python_version >= "3.10" and python_version < "4.0"
pathspec==0.12.1 ; python_version >= "3.10" and python_version < "4.0"
pillow==11.1.0 ; python_version >= "3.10" and python_version < "4.0"
proto-plus==1.26.0 ; python_version >= "3.10" and python_version < "4.0"
protobuf==5.29.3 ; python_version >= "3.10" and python_version < "4.0"
pyasn1-modules==0.4.1 ; python_version >= "3.10" and python_version < "4.0"
pyasn1==0.6.1 ; python_version >= "3.10" and python_version < "4.0"
pycparser==2.22 ; python_version >= "3.10" and python_version < "4.0" and platform_python_implementation != "PyPy"
pyopenssl==25.0.0 ; python_version >= "3.10" and python_version < "4.0"
pyparsing==3.2.1 ; python_version >= "3.10" and python_version < "4.0"
python-avatars==1.4.1 ; python_version >= "3.10" and python_version < "4.0"
python-dateutil==2.9.0.post0 ; python_version >= "3.10" and python_version < "4.0"
python-http-client==3.3.7 ; python_version >= "3.10" and python_version < "4.0"
pytz==2025.1 ; python_version >= "3.10" and python_version < "4.0"
pyyaml==6.0.2 ; python_version >= "3.10" and python_version < "4.0"
regex==2024.11.6 ; python_version >= "3.10" and python_version < "4.0"
requests-oauthlib==2.0.0 ; python_version >= "3.10" and python_version < "4.0"
requests==2.32.3 ; python_version >= "3.10" and python_version < "4.0"
rsa==4.9 ; python_version >= "3.10" and python_version < "4.0"
sendgrid==6.11.0 ; python_version >= "3.10" and python_version < "4.0"
sentry-sdk==2.25.1 ; python_version >= "3.10" and python_version < "4.0"
six==1.17.0 ; python_version >= "3.10" and python_version < "4.0"
sqlparse==0.5.3 ; python_version >= "3.10" and python_version < "4.0"
starkbank-ecdsa==2.2.0 ; python_version >= "3.10" and python_version < "4.0"
stripe==11.5.0 ; python_version >= "3.10" and python_version < "4.0"
tomli==2.2.1 ; python_version >= "3.10" and python_version < "3.11"
tqdm==4.67.1 ; python_version >= "3.10" and python_version < "4.0"
tweepy==4.15.0 ; python_version >= "3.10" and python_version < "4.0"
typing-extensions==4.12.2 ; python_version >= "3.10" and python_version < "4.0"
tzdata==2025.1 ; python_version >= "3.10" and python_version < "4.0" and sys_platform == "win32"
uritemplate==4.1.1 ; python_version >= "3.10" and python_version < "4.0"
urllib3==2.3.0 ; python_version >= "3.10" and python_version < "4.0"
uvicorn==0.34.0 ; python_version >= "3.10" and python_version < "4.0"
whitenoise==6.9.0 ; python_version >= "3.10" and python_version < "4.0"
<<<<<<< HEAD
google-generativeai==0.8.4
=======
bleach==6.2.0 ; python_version >= "3.10" and python_version < "4.0"
>>>>>>> 2c9c03cc
<|MERGE_RESOLUTION|>--- conflicted
+++ resolved
@@ -66,8 +66,5 @@
 urllib3==2.3.0 ; python_version >= "3.10" and python_version < "4.0"
 uvicorn==0.34.0 ; python_version >= "3.10" and python_version < "4.0"
 whitenoise==6.9.0 ; python_version >= "3.10" and python_version < "4.0"
-<<<<<<< HEAD
-google-generativeai==0.8.4
-=======
 bleach==6.2.0 ; python_version >= "3.10" and python_version < "4.0"
->>>>>>> 2c9c03cc
+google-generativeai==0.8.4