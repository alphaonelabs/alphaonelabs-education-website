--- conflicted
+++ resolved
@@ -4,23 +4,4 @@
 /staticfiles
 .vscode/settings.json
 .vscode/launch.json
-<<<<<<< HEAD
-
-# Ignore Python compiled files
-*.pyc
-*.pyo
-*.pyd
-__pycache__/
-
-# Ignore virtual environments
 venv/
-env/
-
-
-# Ignore logs and cache
-*.log
-*.cache
-.DS_Store
-=======
-venv/
->>>>>>> 6bb11e92
